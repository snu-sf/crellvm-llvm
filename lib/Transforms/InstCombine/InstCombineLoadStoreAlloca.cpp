--- conflicted
+++ resolved
@@ -1183,20 +1183,12 @@
               } else {
                 assert("ptr1_alloca or ptr3_alloca must dominate another!" && false);
               }
-<<<<<<< HEAD
-              /*
-              PROPAGATE(llvmberry::ConsAlloca::make(
-                    REGISTER(llvmberry::getVariable(*alloca_ahead), Physical), llvmberry::Source),
-                  BOUNDS(INSTPOS(llvmberry::Source, alloca_ahead), INSTPOS(llvmberry::Source, alloca_behind)));
-              */    
-=======
               INFRULE(
                   INSTPOS(llvmberry::Source, alloca_behind),
                   llvmberry::ConsDiffblockUnique::make(
                       REGISTER(llvmberry::getVariable(*ptr1_alloca), Physical),
                       REGISTER(llvmberry::getVariable(*ptr3_alloca),
                                Physical)));
->>>>>>> 30dc720f
             } else if (GlobalVariable *ptr1_gv = llvm::dyn_cast<GlobalVariable>(ptr1src)) {
               INFRULE(INSTPOS(llvmberry::Source, ptr3_alloca),
                       llvmberry::ConsDiffblockGlobalUnique::make(
@@ -1687,10 +1679,6 @@
         std::string regname = llvmberry::getVariable(*Ptr);
         AllocaInst *ai = dyn_cast<AllocaInst>(Ptr);
         llvmberry::insertTgtNopAtSrcI(hints, &SI);
-<<<<<<< HEAD
-
-=======
->>>>>>> 30dc720f
         PROPAGATE(PRIVATE(REGISTER(regname, Physical), SRC),
             BOUNDS(INSTPOS(SRC, ai), INSTPOS(SRC, &SI)));
       });
