--- conflicted
+++ resolved
@@ -1219,25 +1219,14 @@
   llvmberry::ValidationUnit::GetInstance()->intrude([](
       llvmberry::ValidationUnit::Dictionary &data,
       llvmberry::CoreHint &hints) {
-<<<<<<< HEAD
-    data["SimplifyAndInst.arg"] = std::shared_ptr<llvmberry::SimplifyInstArg>
-                (new llvmberry::SimplifyInstArg());
-=======
     data.create<llvmberry::ArgForSimplifyAndInst>();
->>>>>>> c3905bb0
   });
 
   if (Value *V = SimplifyAndInst(Op0, Op1, DL, TLI, DT, AC)){
     llvmberry::ValidationUnit::GetInstance()->intrude([&I, &V](
         llvmberry::ValidationUnit::Dictionary &data,
         llvmberry::CoreHint &hints) {
-<<<<<<< HEAD
-      std::shared_ptr<llvmberry::SimplifyInstArg> ptr = boost::any_cast
-          <std::shared_ptr<llvmberry::SimplifyInstArg> >
-          (data["SimplifyAndInst.arg"]);
-=======
       auto ptr = data.get<llvmberry::ArgForSimplifyAndInst>();
->>>>>>> c3905bb0
       if(ptr->isActivated()){
         llvmberry::ValidationUnit::GetInstance()->setOptimizationName(ptr->getMicroOptName());
         ptr->generateHint(&I);
