--- conflicted
+++ resolved
@@ -2256,13 +2256,8 @@
 
         int bitwidth = Z->getType()->getIntegerBitWidth();
         ConstantInt *C_ci = dyn_cast<ConstantInt>(C);
-<<<<<<< HEAD
-        int c_val = (int)C_ci->getSExtValue();
-        int cprime_val = -c_val;
-=======
         int64_t c_val = C_ci->getSExtValue();
         int64_t cprime_val = -c_val;
->>>>>>> 96dc2027
 
         hints.addCommand(llvmberry::ConsPropagate::make(
             llvmberry::ConsLessdef::make(
