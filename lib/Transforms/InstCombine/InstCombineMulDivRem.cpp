//===- InstCombineMulDivRem.cpp -------------------------------------------===//
//
//                     The LLVM Compiler Infrastructure
//
// This file is distributed under the University of Illinois Open Source
// License. See LICENSE.TXT for details.
//
//===----------------------------------------------------------------------===//
//
// This file implements the visit functions for mul, fmul, sdiv, udiv, fdiv,
// srem, urem, frem.
//
//===----------------------------------------------------------------------===//

#include "InstCombineInternal.h"
#include "llvm/Analysis/InstructionSimplify.h"
#include "llvm/IR/IntrinsicInst.h"
#include "llvm/IR/PatternMatch.h"
#include "llvm/LLVMBerry/ValidationUnit.h"
#include "llvm/LLVMBerry/Structure.h"
using namespace llvm;
using namespace PatternMatch;

#define DEBUG_TYPE "instcombine"


/// simplifyValueKnownNonZero - The specific integer value is used in a context
/// where it is known to be non-zero.  If this allows us to simplify the
/// computation, do so and return the new operand, otherwise return null.
static Value *simplifyValueKnownNonZero(Value *V, InstCombiner &IC,
                                        Instruction &CxtI) {
  // If V has multiple uses, then we would have to do more analysis to determine
  // if this is safe.  For example, the use could be in dynamically unreached
  // code.
  if (!V->hasOneUse()) return nullptr;

  bool MadeChange = false;

  // ((1 << A) >>u B) --> (1 << (A-B))
  // Because V cannot be zero, we know that B is less than A.
  Value *A = nullptr, *B = nullptr, *One = nullptr;
  if (match(V, m_LShr(m_OneUse(m_Shl(m_Value(One), m_Value(A))), m_Value(B))) &&
      match(One, m_One())) {
    A = IC.Builder->CreateSub(A, B);
    return IC.Builder->CreateShl(One, A);
  }

  // (PowerOfTwo >>u B) --> isExact since shifting out the result would make it
  // inexact.  Similarly for <<.
  if (BinaryOperator *I = dyn_cast<BinaryOperator>(V))
    if (I->isLogicalShift() &&
        isKnownToBeAPowerOfTwo(I->getOperand(0), IC.getDataLayout(), false, 0,
                               IC.getAssumptionCache(), &CxtI,
                               IC.getDominatorTree())) {
      // We know that this is an exact/nuw shift and that the input is a
      // non-zero context as well.
      if (Value *V2 = simplifyValueKnownNonZero(I->getOperand(0), IC, CxtI)) {
        I->setOperand(0, V2);
        MadeChange = true;
      }

      if (I->getOpcode() == Instruction::LShr && !I->isExact()) {
        I->setIsExact();
        MadeChange = true;
      }

      if (I->getOpcode() == Instruction::Shl && !I->hasNoUnsignedWrap()) {
        I->setHasNoUnsignedWrap();
        MadeChange = true;
      }
    }

  // TODO: Lots more we could do here:
  //    If V is a phi node, we can call this on each of its operands.
  //    "select cond, X, 0" can simplify to "X".

  return MadeChange ? V : nullptr;
}


/// MultiplyOverflows - True if the multiply can not be expressed in an int
/// this size.
static bool MultiplyOverflows(const APInt &C1, const APInt &C2, APInt &Product,
                              bool IsSigned) {
  bool Overflow;
  if (IsSigned)
    Product = C1.smul_ov(C2, Overflow);
  else
    Product = C1.umul_ov(C2, Overflow);

  return Overflow;
}

/// \brief True if C2 is a multiple of C1. Quotient contains C2/C1.
static bool IsMultiple(const APInt &C1, const APInt &C2, APInt &Quotient,
                       bool IsSigned) {
  assert(C1.getBitWidth() == C2.getBitWidth() &&
         "Inconsistent width of constants!");

  APInt Remainder(C1.getBitWidth(), /*Val=*/0ULL, IsSigned);
  if (IsSigned)
    APInt::sdivrem(C1, C2, Quotient, Remainder);
  else
    APInt::udivrem(C1, C2, Quotient, Remainder);

  return Remainder.isMinValue();
}

/// \brief A helper routine of InstCombiner::visitMul().
///
/// If C is a vector of known powers of 2, then this function returns
/// a new vector obtained from C replacing each element with its logBase2.
/// Return a null pointer otherwise.
static Constant *getLogBase2Vector(ConstantDataVector *CV) {
  const APInt *IVal;
  SmallVector<Constant *, 4> Elts;

  for (unsigned I = 0, E = CV->getNumElements(); I != E; ++I) {
    Constant *Elt = CV->getElementAsConstant(I);
    if (!match(Elt, m_APInt(IVal)) || !IVal->isPowerOf2())
      return nullptr;
    Elts.push_back(ConstantInt::get(Elt->getType(), IVal->logBase2()));
  }

  return ConstantVector::get(Elts);
}

/// \brief Return true if we can prove that:
///    (mul LHS, RHS)  === (mul nsw LHS, RHS)
bool InstCombiner::WillNotOverflowSignedMul(Value *LHS, Value *RHS,
                                            Instruction &CxtI) {
  // Multiplying n * m significant bits yields a result of n + m significant
  // bits. If the total number of significant bits does not exceed the
  // result bit width (minus 1), there is no overflow.
  // This means if we have enough leading sign bits in the operands
  // we can guarantee that the result does not overflow.
  // Ref: "Hacker's Delight" by Henry Warren
  unsigned BitWidth = LHS->getType()->getScalarSizeInBits();

  // Note that underestimating the number of sign bits gives a more
  // conservative answer.
  unsigned SignBits =
      ComputeNumSignBits(LHS, 0, &CxtI) + ComputeNumSignBits(RHS, 0, &CxtI);

  // First handle the easy case: if we have enough sign bits there's
  // definitely no overflow.
  if (SignBits > BitWidth + 1)
    return true;

  // There are two ambiguous cases where there can be no overflow:
  //   SignBits == BitWidth + 1    and
  //   SignBits == BitWidth
  // The second case is difficult to check, therefore we only handle the
  // first case.
  if (SignBits == BitWidth + 1) {
    // It overflows only when both arguments are negative and the true
    // product is exactly the minimum negative number.
    // E.g. mul i16 with 17 sign bits: 0xff00 * 0xff80 = 0x8000
    // For simplicity we just check if at least one side is not negative.
    bool LHSNonNegative, LHSNegative;
    bool RHSNonNegative, RHSNegative;
    ComputeSignBit(LHS, LHSNonNegative, LHSNegative, /*Depth=*/0, &CxtI);
    ComputeSignBit(RHS, RHSNonNegative, RHSNegative, /*Depth=*/0, &CxtI);
    if (LHSNonNegative || RHSNonNegative)
      return true;
  }
  return false;
}

Instruction *InstCombiner::visitMul(BinaryOperator &I) {
  bool Changed = SimplifyAssociativeOrCommutative(I);
  Value *Op0 = I.getOperand(0), *Op1 = I.getOperand(1);

  if (Value *V = SimplifyVectorOp(I))
    return ReplaceInstUsesWith(I, V);

  if (Value *V = SimplifyMulInst(Op0, Op1, DL, TLI, DT, AC))
    return ReplaceInstUsesWith(I, V);

  if (Value *V = SimplifyUsingDistributiveLaws(I))
    return ReplaceInstUsesWith(I, V);

  // X * -1 == 0 - X
  if (match(Op1, m_AllOnes())) {
    BinaryOperator *BO = BinaryOperator::CreateNeg(Op0, I.getName());
    if (I.hasNoSignedWrap())
      BO->setHasNoSignedWrap();
    return BO;
  }

  // Also allow combining multiply instructions on vectors.
  {
    Value *NewOp;
    Constant *C1, *C2;
    const APInt *IVal;
    if (match(&I, m_Mul(m_Shl(m_Value(NewOp), m_Constant(C2)),
                        m_Constant(C1))) &&
        match(C1, m_APInt(IVal))) {
      // ((X << C2)*C1) == (X * (C1 << C2))
      Constant *Shl = ConstantExpr::getShl(C1, C2);
      BinaryOperator *Mul = cast<BinaryOperator>(I.getOperand(0));
      BinaryOperator *BO = BinaryOperator::CreateMul(NewOp, Shl);
      if (I.hasNoUnsignedWrap() && Mul->hasNoUnsignedWrap())
        BO->setHasNoUnsignedWrap();
      if (I.hasNoSignedWrap() && Mul->hasNoSignedWrap() &&
          Shl->isNotMinSignedValue())
        BO->setHasNoSignedWrap();
      return BO;
    }

    if (match(&I, m_Mul(m_Value(NewOp), m_Constant(C1)))) {
      Constant *NewCst = nullptr;
      if (match(C1, m_APInt(IVal)) && IVal->isPowerOf2())
        // Replace X*(2^C) with X << C, where C is either a scalar or a splat.
        NewCst = ConstantInt::get(NewOp->getType(), IVal->logBase2());
      else if (ConstantDataVector *CV = dyn_cast<ConstantDataVector>(C1))
        // Replace X*(2^C) with X << C, where C is a vector of known
        // constant powers of 2.
        NewCst = getLogBase2Vector(CV);

      if (NewCst) {
        unsigned Width = NewCst->getType()->getPrimitiveSizeInBits();
        BinaryOperator *Shl = BinaryOperator::CreateShl(NewOp, NewCst);

        if (I.hasNoUnsignedWrap())
          Shl->setHasNoUnsignedWrap();
        if (I.hasNoSignedWrap()) {
          uint64_t V;
          if (match(NewCst, m_ConstantInt(V)) && V != Width - 1)
            Shl->setHasNoSignedWrap();
        }

        return Shl;
      }
    }
  }

  if (ConstantInt *CI = dyn_cast<ConstantInt>(Op1)) {
    // (Y - X) * (-(2**n)) -> (X - Y) * (2**n), for positive nonzero n
    // (Y + const) * (-(2**n)) -> (-constY) * (2**n), for positive nonzero n
    // The "* (2**n)" thus becomes a potential shifting opportunity.
    {
      const APInt &   Val = CI->getValue();
      const APInt &PosVal = Val.abs();
      if (Val.isNegative() && PosVal.isPowerOf2()) {
        Value *X = nullptr, *Y = nullptr;
        if (Op0->hasOneUse()) {
          ConstantInt *C1;
          Value *Sub = nullptr;
          if (match(Op0, m_Sub(m_Value(Y), m_Value(X))))
            Sub = Builder->CreateSub(X, Y, "suba");
          else if (match(Op0, m_Add(m_Value(Y), m_ConstantInt(C1))))
            Sub = Builder->CreateSub(Builder->CreateNeg(C1), Y, "subc");
          if (Sub)
            return
              BinaryOperator::CreateMul(Sub,
                                        ConstantInt::get(Y->getType(), PosVal));
        }
      }
    }
  }

  // Simplify mul instructions with a constant RHS.
  if (isa<Constant>(Op1)) {
    // Try to fold constant mul into select arguments.
    if (SelectInst *SI = dyn_cast<SelectInst>(Op0))
      if (Instruction *R = FoldOpIntoSelect(I, SI))
        return R;

    if (isa<PHINode>(Op0))
      if (Instruction *NV = FoldOpIntoPhi(I))
        return NV;

    // Canonicalize (X+C1)*CI -> X*CI+C1*CI.
    {
      Value *X;
      Constant *C1;
      if (match(Op0, m_OneUse(m_Add(m_Value(X), m_Constant(C1))))) {
        Value *Mul = Builder->CreateMul(C1, Op1);
        // Only go forward with the transform if C1*CI simplifies to a tidier
        // constant.
        if (!match(Mul, m_Mul(m_Value(), m_Value())))
          return BinaryOperator::CreateAdd(Builder->CreateMul(X, Op1), Mul);
      }
    }
  }

  if (Value *Op0v = dyn_castNegVal(Op0)) {   // -X * -Y = X*Y
    if (Value *Op1v = dyn_castNegVal(Op1)) {
      BinaryOperator *BO = BinaryOperator::CreateMul(Op0v, Op1v);
      if (I.hasNoSignedWrap() &&
          match(Op0, m_NSWSub(m_Value(), m_Value())) &&
          match(Op1, m_NSWSub(m_Value(), m_Value())))
        BO->setHasNoSignedWrap();
      llvmberry::ValidationUnit::Begin("mul_neg",
                                       I.getParent()->getParent());

      llvmberry::generateHintForNegValue(Op0, I); //Op0 will be propagate to Z if is id and infrule will be applied if is constant
      llvmberry::generateHintForNegValue(Op1, I);

<<<<<<< HEAD
      llvmberry::ValidationUnit::GetInstance()->intrude([&Op0, &Op1, &Op0v,
                                                         &Op1v, &I](
          llvmberry::ValidationUnit::Dictionary &data,
          llvmberry::CoreHint &hints) {

        std::string reg0_name = llvmberry::getVariable(I); // z = mx *my

        unsigned sz_bw = I.getType()->getPrimitiveSizeInBits();

        hints.addCommand(llvmberry::ConsInfrule::make(
            llvmberry::TyPosition::make(llvmberry::Source, I),
            llvmberry::ConsMulNeg::make(
                llvmberry::TyRegister::make(reg0_name, llvmberry::Physical),
                llvmberry::TyValue::make(*Op0), llvmberry::TyValue::make(*Op1),
                llvmberry::TyValue::make(*Op0v),
                llvmberry::TyValue::make(*Op1v),
                llvmberry::ConsSize::make(sz_bw))));
      });
      llvmberry::ValidationUnit::End();
=======
      llvmberry::ValidationUnit::GetInstance()->intrude
        ([&Op0, &Op1, &Op0v, &Op1v, &I]
                 (llvmberry::ValidationUnit::Dictionary &data, llvmberry::CoreHint &hints) {

          std::string reg0_name = llvmberry::getVariable(I);  //z = mx *my

          unsigned sz_bw = I.getType()->getPrimitiveSizeInBits();

          hints.addCommand
                   (llvmberry::ConsInfrule::make
                             (llvmberry::ConsCommand::make (llvmberry::Source, reg0_name), llvmberry::ConsMulNeg::make
                                     (llvmberry::TyRegister::make(reg0_name, llvmberry::Physical),
                                      llvmberry::TyValue::make(*Op0),
                                      llvmberry::TyValue::make(*Op1),
                                      llvmberry::TyValue::make(*Op0v),
                                      llvmberry::TyValue::make(*Op1v),
                                      llvmberry::ConsSize::make(sz_bw))));
        }
      );
>>>>>>> f7bda931
      return BO;
    }
  }

  // (X / Y) *  Y = X - (X % Y)
  // (X / Y) * -Y = (X % Y) - X
  {
    Value *Op1C = Op1;
    BinaryOperator *BO = dyn_cast<BinaryOperator>(Op0);
    if (!BO ||
        (BO->getOpcode() != Instruction::UDiv &&
         BO->getOpcode() != Instruction::SDiv)) {
      Op1C = Op0;
      BO = dyn_cast<BinaryOperator>(Op1);
    }
    Value *Neg = dyn_castNegVal(Op1C);
    if (BO && BO->hasOneUse() &&
        (BO->getOperand(1) == Op1C || BO->getOperand(1) == Neg) &&
        (BO->getOpcode() == Instruction::UDiv ||
         BO->getOpcode() == Instruction::SDiv)) {
      Value *Op0BO = BO->getOperand(0), *Op1BO = BO->getOperand(1);

      // If the division is exact, X % Y is zero, so we end up with X or -X.
      if (PossiblyExactOperator *SDiv = dyn_cast<PossiblyExactOperator>(BO))
        if (SDiv->isExact()) {
          if (Op1BO == Op1C)
            return ReplaceInstUsesWith(I, Op0BO);
          return BinaryOperator::CreateNeg(Op0BO);
        }

      Value *Rem;
      if (BO->getOpcode() == Instruction::UDiv)
        Rem = Builder->CreateURem(Op0BO, Op1BO);
      else
        Rem = Builder->CreateSRem(Op0BO, Op1BO);
      Rem->takeName(BO);

      if (Op1BO == Op1C)
        return BinaryOperator::CreateSub(Op0BO, Rem);
      return BinaryOperator::CreateSub(Rem, Op0BO);
    }
  }

  /// i1 mul -> i1 and.
  if (I.getType()->getScalarType()->isIntegerTy(1)) {
    llvmberry::ValidationUnit::Begin("mul_bool", I.getParent()->getParent());

    llvmberry::ValidationUnit::GetInstance()->intrude([&I, &Op0, &Op1](
        llvmberry::ValidationUnit::Dictionary &data,
        llvmberry::CoreHint &hints) {
      // prepare variables
      std::string reg0_name = llvmberry::getVariable(I);
      std::string reg1_name = llvmberry::getVariable(*Op0);
      std::string reg2_name = llvmberry::getVariable(*Op1);

      hints.addCommand(llvmberry::ConsInfrule::make(
          llvmberry::TyPosition::make(llvmberry::Source, I),
          llvmberry::ConsMulBool::make(
              llvmberry::TyRegister::make(reg0_name, llvmberry::Physical),
              llvmberry::TyRegister::make(reg1_name, llvmberry::Physical),
              llvmberry::TyRegister::make(reg2_name, llvmberry::Physical))));
    });

    llvmberry::ValidationUnit::End();

    return BinaryOperator::CreateAnd(Op0, Op1);
  }

  // X*(1 << Y) --> X << Y
  // (1 << Y)*X --> X << Y
  {
    Value *Y;
    BinaryOperator *BO = nullptr;
    bool ShlNSW = false;
    if (match(Op0, m_Shl(m_One(), m_Value(Y)))) {
      BO = BinaryOperator::CreateShl(Op1, Y);
      ShlNSW = cast<ShlOperator>(Op0)->hasNoSignedWrap();
    } else if (match(Op1, m_Shl(m_One(), m_Value(Y)))) {
      BO = BinaryOperator::CreateShl(Op0, Y);
      ShlNSW = cast<ShlOperator>(Op1)->hasNoSignedWrap();
    }
    if (BO) {
      if (I.hasNoUnsignedWrap())
        BO->setHasNoUnsignedWrap();
      if (I.hasNoSignedWrap() && ShlNSW)
        BO->setHasNoSignedWrap();
      return BO;
    }
  }

  // If one of the operands of the multiply is a cast from a boolean value, then
  // we know the bool is either zero or one, so this is a 'masking' multiply.
  //   X * Y (where Y is 0 or 1) -> X & (0-Y)
  if (!I.getType()->isVectorTy()) {
    // -2 is "-1 << 1" so it is all bits set except the low one.
    APInt Negative2(I.getType()->getPrimitiveSizeInBits(), (uint64_t)-2, true);

    Value *BoolCast = nullptr, *OtherOp = nullptr;
    if (MaskedValueIsZero(Op0, Negative2, 0, &I))
      BoolCast = Op0, OtherOp = Op1;
    else if (MaskedValueIsZero(Op1, Negative2, 0, &I))
      BoolCast = Op1, OtherOp = Op0;

    if (BoolCast) {
      Value *V = Builder->CreateSub(Constant::getNullValue(I.getType()),
                                    BoolCast);
      return BinaryOperator::CreateAnd(V, OtherOp);
    }
  }

  if (!I.hasNoSignedWrap() && WillNotOverflowSignedMul(Op0, Op1, I)) {
    Changed = true;
    I.setHasNoSignedWrap(true);
  }

  if (!I.hasNoUnsignedWrap() &&
      computeOverflowForUnsignedMul(Op0, Op1, &I) ==
          OverflowResult::NeverOverflows) {
    Changed = true;
    I.setHasNoUnsignedWrap(true);
  }

  return Changed ? &I : nullptr;
}

/// Detect pattern log2(Y * 0.5) with corresponding fast math flags.
static void detectLog2OfHalf(Value *&Op, Value *&Y, IntrinsicInst *&Log2) {
  if (!Op->hasOneUse())
    return;

  IntrinsicInst *II = dyn_cast<IntrinsicInst>(Op);
  if (!II)
    return;
  if (II->getIntrinsicID() != Intrinsic::log2 || !II->hasUnsafeAlgebra())
    return;
  Log2 = II;

  Value *OpLog2Of = II->getArgOperand(0);
  if (!OpLog2Of->hasOneUse())
    return;

  Instruction *I = dyn_cast<Instruction>(OpLog2Of);
  if (!I)
    return;
  if (I->getOpcode() != Instruction::FMul || !I->hasUnsafeAlgebra())
    return;

  if (match(I->getOperand(0), m_SpecificFP(0.5)))
    Y = I->getOperand(1);
  else if (match(I->getOperand(1), m_SpecificFP(0.5)))
    Y = I->getOperand(0);
}

static bool isFiniteNonZeroFp(Constant *C) {
  if (C->getType()->isVectorTy()) {
    for (unsigned I = 0, E = C->getType()->getVectorNumElements(); I != E;
         ++I) {
      ConstantFP *CFP = dyn_cast_or_null<ConstantFP>(C->getAggregateElement(I));
      if (!CFP || !CFP->getValueAPF().isFiniteNonZero())
        return false;
    }
    return true;
  }

  return isa<ConstantFP>(C) &&
         cast<ConstantFP>(C)->getValueAPF().isFiniteNonZero();
}

static bool isNormalFp(Constant *C) {
  if (C->getType()->isVectorTy()) {
    for (unsigned I = 0, E = C->getType()->getVectorNumElements(); I != E;
         ++I) {
      ConstantFP *CFP = dyn_cast_or_null<ConstantFP>(C->getAggregateElement(I));
      if (!CFP || !CFP->getValueAPF().isNormal())
        return false;
    }
    return true;
  }

  return isa<ConstantFP>(C) && cast<ConstantFP>(C)->getValueAPF().isNormal();
}

/// Helper function of InstCombiner::visitFMul(BinaryOperator(). It returns
/// true iff the given value is FMul or FDiv with one and only one operand
/// being a normal constant (i.e. not Zero/NaN/Infinity).
static bool isFMulOrFDivWithConstant(Value *V) {
  Instruction *I = dyn_cast<Instruction>(V);
  if (!I || (I->getOpcode() != Instruction::FMul &&
             I->getOpcode() != Instruction::FDiv))
    return false;

  Constant *C0 = dyn_cast<Constant>(I->getOperand(0));
  Constant *C1 = dyn_cast<Constant>(I->getOperand(1));

  if (C0 && C1)
    return false;

  return (C0 && isFiniteNonZeroFp(C0)) || (C1 && isFiniteNonZeroFp(C1));
}

/// foldFMulConst() is a helper routine of InstCombiner::visitFMul().
/// The input \p FMulOrDiv is a FMul/FDiv with one and only one operand
/// being a constant (i.e. isFMulOrFDivWithConstant(FMulOrDiv) == true).
/// This function is to simplify "FMulOrDiv * C" and returns the
/// resulting expression. Note that this function could return NULL in
/// case the constants cannot be folded into a normal floating-point.
///
Value *InstCombiner::foldFMulConst(Instruction *FMulOrDiv, Constant *C,
                                   Instruction *InsertBefore) {
  assert(isFMulOrFDivWithConstant(FMulOrDiv) && "V is invalid");

  Value *Opnd0 = FMulOrDiv->getOperand(0);
  Value *Opnd1 = FMulOrDiv->getOperand(1);

  Constant *C0 = dyn_cast<Constant>(Opnd0);
  Constant *C1 = dyn_cast<Constant>(Opnd1);

  BinaryOperator *R = nullptr;

  // (X * C0) * C => X * (C0*C)
  if (FMulOrDiv->getOpcode() == Instruction::FMul) {
    Constant *F = ConstantExpr::getFMul(C1 ? C1 : C0, C);
    if (isNormalFp(F))
      R = BinaryOperator::CreateFMul(C1 ? Opnd0 : Opnd1, F);
  } else {
    if (C0) {
      // (C0 / X) * C => (C0 * C) / X
      if (FMulOrDiv->hasOneUse()) {
        // It would otherwise introduce another div.
        Constant *F = ConstantExpr::getFMul(C0, C);
        if (isNormalFp(F))
          R = BinaryOperator::CreateFDiv(F, Opnd1);
      }
    } else {
      // (X / C1) * C => X * (C/C1) if C/C1 is not a denormal
      Constant *F = ConstantExpr::getFDiv(C, C1);
      if (isNormalFp(F)) {
        R = BinaryOperator::CreateFMul(Opnd0, F);
      } else {
        // (X / C1) * C => X / (C1/C)
        Constant *F = ConstantExpr::getFDiv(C1, C);
        if (isNormalFp(F))
          R = BinaryOperator::CreateFDiv(Opnd0, F);
      }
    }
  }

  if (R) {
    R->setHasUnsafeAlgebra(true);
    InsertNewInstWith(R, *InsertBefore);
  }

  return R;
}

Instruction *InstCombiner::visitFMul(BinaryOperator &I) {
  bool Changed = SimplifyAssociativeOrCommutative(I);
  Value *Op0 = I.getOperand(0), *Op1 = I.getOperand(1);

  if (Value *V = SimplifyVectorOp(I))
    return ReplaceInstUsesWith(I, V);

  if (isa<Constant>(Op0))
    std::swap(Op0, Op1);

  if (Value *V =
          SimplifyFMulInst(Op0, Op1, I.getFastMathFlags(), DL, TLI, DT, AC))
    return ReplaceInstUsesWith(I, V);

  bool AllowReassociate = I.hasUnsafeAlgebra();

  // Simplify mul instructions with a constant RHS.
  if (isa<Constant>(Op1)) {
    // Try to fold constant mul into select arguments.
    if (SelectInst *SI = dyn_cast<SelectInst>(Op0))
      if (Instruction *R = FoldOpIntoSelect(I, SI))
        return R;

    if (isa<PHINode>(Op0))
      if (Instruction *NV = FoldOpIntoPhi(I))
        return NV;

    // (fmul X, -1.0) --> (fsub -0.0, X)
    if (match(Op1, m_SpecificFP(-1.0))) {
      Constant *NegZero = ConstantFP::getNegativeZero(Op1->getType());
      Instruction *RI = BinaryOperator::CreateFSub(NegZero, Op0);
      RI->copyFastMathFlags(&I);
      return RI;
    }

    Constant *C = cast<Constant>(Op1);
    if (AllowReassociate && isFiniteNonZeroFp(C)) {
      // Let MDC denote an expression in one of these forms:
      // X * C, C/X, X/C, where C is a constant.
      //
      // Try to simplify "MDC * Constant"
      if (isFMulOrFDivWithConstant(Op0))
        if (Value *V = foldFMulConst(cast<Instruction>(Op0), C, &I))
          return ReplaceInstUsesWith(I, V);

      // (MDC +/- C1) * C => (MDC * C) +/- (C1 * C)
      Instruction *FAddSub = dyn_cast<Instruction>(Op0);
      if (FAddSub &&
          (FAddSub->getOpcode() == Instruction::FAdd ||
           FAddSub->getOpcode() == Instruction::FSub)) {
        Value *Opnd0 = FAddSub->getOperand(0);
        Value *Opnd1 = FAddSub->getOperand(1);
        Constant *C0 = dyn_cast<Constant>(Opnd0);
        Constant *C1 = dyn_cast<Constant>(Opnd1);
        bool Swap = false;
        if (C0) {
          std::swap(C0, C1);
          std::swap(Opnd0, Opnd1);
          Swap = true;
        }

        if (C1 && isFiniteNonZeroFp(C1) && isFMulOrFDivWithConstant(Opnd0)) {
          Value *M1 = ConstantExpr::getFMul(C1, C);
          Value *M0 = isNormalFp(cast<Constant>(M1)) ?
                      foldFMulConst(cast<Instruction>(Opnd0), C, &I) :
                      nullptr;
          if (M0 && M1) {
            if (Swap && FAddSub->getOpcode() == Instruction::FSub)
              std::swap(M0, M1);

            Instruction *RI = (FAddSub->getOpcode() == Instruction::FAdd)
                                  ? BinaryOperator::CreateFAdd(M0, M1)
                                  : BinaryOperator::CreateFSub(M0, M1);
            RI->copyFastMathFlags(&I);
            return RI;
          }
        }
      }
    }
  }

  // sqrt(X) * sqrt(X) -> X
  if (AllowReassociate && (Op0 == Op1))
    if (IntrinsicInst *II = dyn_cast<IntrinsicInst>(Op0))
      if (II->getIntrinsicID() == Intrinsic::sqrt)
        return ReplaceInstUsesWith(I, II->getOperand(0));

  // Under unsafe algebra do:
  // X * log2(0.5*Y) = X*log2(Y) - X
  if (AllowReassociate) {
    Value *OpX = nullptr;
    Value *OpY = nullptr;
    IntrinsicInst *Log2;
    detectLog2OfHalf(Op0, OpY, Log2);
    if (OpY) {
      OpX = Op1;
    } else {
      detectLog2OfHalf(Op1, OpY, Log2);
      if (OpY) {
        OpX = Op0;
      }
    }
    // if pattern detected emit alternate sequence
    if (OpX && OpY) {
      BuilderTy::FastMathFlagGuard Guard(*Builder);
      Builder->SetFastMathFlags(Log2->getFastMathFlags());
      Log2->setArgOperand(0, OpY);
      Value *FMulVal = Builder->CreateFMul(OpX, Log2);
      Value *FSub = Builder->CreateFSub(FMulVal, OpX);
      FSub->takeName(&I);
      return ReplaceInstUsesWith(I, FSub);
    }
  }

  // Handle symmetric situation in a 2-iteration loop
  Value *Opnd0 = Op0;
  Value *Opnd1 = Op1;
  for (int i = 0; i < 2; i++) {
    bool IgnoreZeroSign = I.hasNoSignedZeros();
    if (BinaryOperator::isFNeg(Opnd0, IgnoreZeroSign)) {
      BuilderTy::FastMathFlagGuard Guard(*Builder);
      Builder->SetFastMathFlags(I.getFastMathFlags());

      Value *N0 = dyn_castFNegVal(Opnd0, IgnoreZeroSign);
      Value *N1 = dyn_castFNegVal(Opnd1, IgnoreZeroSign);

      // -X * -Y => X*Y
      if (N1) {
        Value *FMul = Builder->CreateFMul(N0, N1);
        FMul->takeName(&I);
        return ReplaceInstUsesWith(I, FMul);
      }

      if (Opnd0->hasOneUse()) {
        // -X * Y => -(X*Y) (Promote negation as high as possible)
        Value *T = Builder->CreateFMul(N0, Opnd1);
        Value *Neg = Builder->CreateFNeg(T);
        Neg->takeName(&I);
        return ReplaceInstUsesWith(I, Neg);
      }
    }

    // (X*Y) * X => (X*X) * Y where Y != X
    //  The purpose is two-fold:
    //   1) to form a power expression (of X).
    //   2) potentially shorten the critical path: After transformation, the
    //  latency of the instruction Y is amortized by the expression of X*X,
    //  and therefore Y is in a "less critical" position compared to what it
    //  was before the transformation.
    //
    if (AllowReassociate) {
      Value *Opnd0_0, *Opnd0_1;
      if (Opnd0->hasOneUse() &&
          match(Opnd0, m_FMul(m_Value(Opnd0_0), m_Value(Opnd0_1)))) {
        Value *Y = nullptr;
        if (Opnd0_0 == Opnd1 && Opnd0_1 != Opnd1)
          Y = Opnd0_1;
        else if (Opnd0_1 == Opnd1 && Opnd0_0 != Opnd1)
          Y = Opnd0_0;

        if (Y) {
          BuilderTy::FastMathFlagGuard Guard(*Builder);
          Builder->SetFastMathFlags(I.getFastMathFlags());
          Value *T = Builder->CreateFMul(Opnd1, Opnd1);

          Value *R = Builder->CreateFMul(T, Y);
          R->takeName(&I);
          return ReplaceInstUsesWith(I, R);
        }
      }
    }

    if (!isa<Constant>(Op1))
      std::swap(Opnd0, Opnd1);
    else
      break;
  }

  return Changed ? &I : nullptr;
}

/// SimplifyDivRemOfSelect - Try to fold a divide or remainder of a select
/// instruction.
bool InstCombiner::SimplifyDivRemOfSelect(BinaryOperator &I) {
  SelectInst *SI = cast<SelectInst>(I.getOperand(1));

  // div/rem X, (Cond ? 0 : Y) -> div/rem X, Y
  int NonNullOperand = -1;
  if (Constant *ST = dyn_cast<Constant>(SI->getOperand(1)))
    if (ST->isNullValue())
      NonNullOperand = 2;
  // div/rem X, (Cond ? Y : 0) -> div/rem X, Y
  if (Constant *ST = dyn_cast<Constant>(SI->getOperand(2)))
    if (ST->isNullValue())
      NonNullOperand = 1;

  if (NonNullOperand == -1)
    return false;

  Value *SelectCond = SI->getOperand(0);

  // Change the div/rem to use 'Y' instead of the select.
  I.setOperand(1, SI->getOperand(NonNullOperand));

  // Okay, we know we replace the operand of the div/rem with 'Y' with no
  // problem.  However, the select, or the condition of the select may have
  // multiple uses.  Based on our knowledge that the operand must be non-zero,
  // propagate the known value for the select into other uses of it, and
  // propagate a known value of the condition into its other users.

  // If the select and condition only have a single use, don't bother with this,
  // early exit.
  if (SI->use_empty() && SelectCond->hasOneUse())
    return true;

  // Scan the current block backward, looking for other uses of SI.
  BasicBlock::iterator BBI = &I, BBFront = I.getParent()->begin();

  while (BBI != BBFront) {
    --BBI;
    // If we found a call to a function, we can't assume it will return, so
    // information from below it cannot be propagated above it.
    if (isa<CallInst>(BBI) && !isa<IntrinsicInst>(BBI))
      break;

    // Replace uses of the select or its condition with the known values.
    for (Instruction::op_iterator I = BBI->op_begin(), E = BBI->op_end();
         I != E; ++I) {
      if (*I == SI) {
        *I = SI->getOperand(NonNullOperand);
        Worklist.Add(BBI);
      } else if (*I == SelectCond) {
        *I = Builder->getInt1(NonNullOperand == 1);
        Worklist.Add(BBI);
      }
    }

    // If we past the instruction, quit looking for it.
    if (&*BBI == SI)
      SI = nullptr;
    if (&*BBI == SelectCond)
      SelectCond = nullptr;

    // If we ran out of things to eliminate, break out of the loop.
    if (!SelectCond && !SI)
      break;

  }
  return true;
}


/// This function implements the transforms common to both integer division
/// instructions (udiv and sdiv). It is called by the visitors to those integer
/// division instructions.
/// @brief Common integer divide transforms
Instruction *InstCombiner::commonIDivTransforms(BinaryOperator &I) {
  Value *Op0 = I.getOperand(0), *Op1 = I.getOperand(1);

  // The RHS is known non-zero.
  if (Value *V = simplifyValueKnownNonZero(I.getOperand(1), *this, I)) {
    I.setOperand(1, V);
    return &I;
  }

  // Handle cases involving: [su]div X, (select Cond, Y, Z)
  // This does not apply for fdiv.
  if (isa<SelectInst>(Op1) && SimplifyDivRemOfSelect(I))
    return &I;

  if (Instruction *LHS = dyn_cast<Instruction>(Op0)) {
    const APInt *C2;
    if (match(Op1, m_APInt(C2))) {
      Value *X;
      const APInt *C1;
      bool IsSigned = I.getOpcode() == Instruction::SDiv;

      // (X / C1) / C2  -> X / (C1*C2)
      if ((IsSigned && match(LHS, m_SDiv(m_Value(X), m_APInt(C1)))) ||
          (!IsSigned && match(LHS, m_UDiv(m_Value(X), m_APInt(C1))))) {
        APInt Product(C1->getBitWidth(), /*Val=*/0ULL, IsSigned);
        if (!MultiplyOverflows(*C1, *C2, Product, IsSigned))
          return BinaryOperator::Create(I.getOpcode(), X,
                                        ConstantInt::get(I.getType(), Product));
      }

      if ((IsSigned && match(LHS, m_NSWMul(m_Value(X), m_APInt(C1)))) ||
          (!IsSigned && match(LHS, m_NUWMul(m_Value(X), m_APInt(C1))))) {
        APInt Quotient(C1->getBitWidth(), /*Val=*/0ULL, IsSigned);

        // (X * C1) / C2 -> X / (C2 / C1) if C2 is a multiple of C1.
        if (IsMultiple(*C2, *C1, Quotient, IsSigned)) {
          BinaryOperator *BO = BinaryOperator::Create(
              I.getOpcode(), X, ConstantInt::get(X->getType(), Quotient));
          BO->setIsExact(I.isExact());
          return BO;
        }

        // (X * C1) / C2 -> X * (C1 / C2) if C1 is a multiple of C2.
        if (IsMultiple(*C1, *C2, Quotient, IsSigned)) {
          BinaryOperator *BO = BinaryOperator::Create(
              Instruction::Mul, X, ConstantInt::get(X->getType(), Quotient));
          BO->setHasNoUnsignedWrap(
              !IsSigned &&
              cast<OverflowingBinaryOperator>(LHS)->hasNoUnsignedWrap());
          BO->setHasNoSignedWrap(
              cast<OverflowingBinaryOperator>(LHS)->hasNoSignedWrap());
          return BO;
        }
      }

      if ((IsSigned && match(LHS, m_NSWShl(m_Value(X), m_APInt(C1))) &&
           *C1 != C1->getBitWidth() - 1) ||
          (!IsSigned && match(LHS, m_NUWShl(m_Value(X), m_APInt(C1))))) {
        APInt Quotient(C1->getBitWidth(), /*Val=*/0ULL, IsSigned);
        APInt C1Shifted = APInt::getOneBitSet(
            C1->getBitWidth(), static_cast<unsigned>(C1->getLimitedValue()));

        // (X << C1) / C2 -> X / (C2 >> C1) if C2 is a multiple of C1.
        if (IsMultiple(*C2, C1Shifted, Quotient, IsSigned)) {
          BinaryOperator *BO = BinaryOperator::Create(
              I.getOpcode(), X, ConstantInt::get(X->getType(), Quotient));
          BO->setIsExact(I.isExact());
          return BO;
        }

        // (X << C1) / C2 -> X * (C2 >> C1) if C1 is a multiple of C2.
        if (IsMultiple(C1Shifted, *C2, Quotient, IsSigned)) {
          BinaryOperator *BO = BinaryOperator::Create(
              Instruction::Mul, X, ConstantInt::get(X->getType(), Quotient));
          BO->setHasNoUnsignedWrap(
              !IsSigned &&
              cast<OverflowingBinaryOperator>(LHS)->hasNoUnsignedWrap());
          BO->setHasNoSignedWrap(
              cast<OverflowingBinaryOperator>(LHS)->hasNoSignedWrap());
          return BO;
        }
      }

      if (*C2 != 0) { // avoid X udiv 0
        if (SelectInst *SI = dyn_cast<SelectInst>(Op0))
          if (Instruction *R = FoldOpIntoSelect(I, SI))
            return R;
        if (isa<PHINode>(Op0))
          if (Instruction *NV = FoldOpIntoPhi(I))
            return NV;
      }
    }
  }

  if (ConstantInt *One = dyn_cast<ConstantInt>(Op0)) {
    if (One->isOne() && !I.getType()->isIntegerTy(1)) {
      bool isSigned = I.getOpcode() == Instruction::SDiv;
      if (isSigned) {
        // If Op1 is 0 then it's undefined behaviour, if Op1 is 1 then the
        // result is one, if Op1 is -1 then the result is minus one, otherwise
        // it's zero.
        Value *Inc = Builder->CreateAdd(Op1, One);
        Value *Cmp = Builder->CreateICmpULT(
                         Inc, ConstantInt::get(I.getType(), 3));
        return SelectInst::Create(Cmp, Op1, ConstantInt::get(I.getType(), 0));
      } else {
        // If Op1 is 0 then it's undefined behaviour. If Op1 is 1 then the
        // result is one, otherwise it's zero.
        return new ZExtInst(Builder->CreateICmpEQ(Op1, One), I.getType());
      }
    }
  }

  // See if we can fold away this div instruction.
  if (SimplifyDemandedInstructionBits(I))
    return &I;

  // (X - (X rem Y)) / Y -> X / Y; usually originates as ((X / Y) * Y) / Y
  Value *X = nullptr, *Z = nullptr;
  if (match(Op0, m_Sub(m_Value(X), m_Value(Z)))) { // (X - Z) / Y; Y = Op1
    bool isSigned = I.getOpcode() == Instruction::SDiv;
    if ((isSigned && match(Z, m_SRem(m_Specific(X), m_Specific(Op1)))) ||
        (!isSigned && match(Z, m_URem(m_Specific(X), m_Specific(Op1)))))
      return BinaryOperator::Create(I.getOpcode(), X, Op1);
  }

  return nullptr;
}

/// dyn_castZExtVal - Checks if V is a zext or constant that can
/// be truncated to Ty without losing bits.
static Value *dyn_castZExtVal(Value *V, Type *Ty) {
  if (ZExtInst *Z = dyn_cast<ZExtInst>(V)) {
    if (Z->getSrcTy() == Ty)
      return Z->getOperand(0);
  } else if (ConstantInt *C = dyn_cast<ConstantInt>(V)) {
    if (C->getValue().getActiveBits() <= cast<IntegerType>(Ty)->getBitWidth())
      return ConstantExpr::getTrunc(C, Ty);
  }
  return nullptr;
}

namespace {
const unsigned MaxDepth = 6;
typedef Instruction *(*FoldUDivOperandCb)(Value *Op0, Value *Op1,
                                          const BinaryOperator &I,
                                          InstCombiner &IC);

/// \brief Used to maintain state for visitUDivOperand().
struct UDivFoldAction {
  FoldUDivOperandCb FoldAction; ///< Informs visitUDiv() how to fold this
                                ///< operand.  This can be zero if this action
                                ///< joins two actions together.

  Value *OperandToFold;         ///< Which operand to fold.
  union {
    Instruction *FoldResult;    ///< The instruction returned when FoldAction is
                                ///< invoked.

    size_t SelectLHSIdx;        ///< Stores the LHS action index if this action
                                ///< joins two actions together.
  };

  UDivFoldAction(FoldUDivOperandCb FA, Value *InputOperand)
      : FoldAction(FA), OperandToFold(InputOperand), FoldResult(nullptr) {}
  UDivFoldAction(FoldUDivOperandCb FA, Value *InputOperand, size_t SLHS)
      : FoldAction(FA), OperandToFold(InputOperand), SelectLHSIdx(SLHS) {}
};
}

// X udiv 2^C -> X >> C
static Instruction *foldUDivPow2Cst(Value *Op0, Value *Op1,
                                    const BinaryOperator &I, InstCombiner &IC) {
  const APInt &C = cast<Constant>(Op1)->getUniqueInteger();
  BinaryOperator *LShr = BinaryOperator::CreateLShr(
      Op0, ConstantInt::get(Op0->getType(), C.logBase2()));
  if (I.isExact())
    LShr->setIsExact();
  return LShr;
}

// X udiv C, where C >= signbit
static Instruction *foldUDivNegCst(Value *Op0, Value *Op1,
                                   const BinaryOperator &I, InstCombiner &IC) {
  Value *ICI = IC.Builder->CreateICmpULT(Op0, cast<ConstantInt>(Op1));

  return SelectInst::Create(ICI, Constant::getNullValue(I.getType()),
                            ConstantInt::get(I.getType(), 1));
}

// X udiv (C1 << N), where C1 is "1<<C2"  -->  X >> (N+C2)
static Instruction *foldUDivShl(Value *Op0, Value *Op1, const BinaryOperator &I,
                                InstCombiner &IC) {
  Instruction *ShiftLeft = cast<Instruction>(Op1);
  if (isa<ZExtInst>(ShiftLeft))
    ShiftLeft = cast<Instruction>(ShiftLeft->getOperand(0));

  const APInt &CI =
      cast<Constant>(ShiftLeft->getOperand(0))->getUniqueInteger();
  Value *N = ShiftLeft->getOperand(1);
  if (CI != 1)
    N = IC.Builder->CreateAdd(N, ConstantInt::get(N->getType(), CI.logBase2()));
  if (ZExtInst *Z = dyn_cast<ZExtInst>(Op1))
    N = IC.Builder->CreateZExt(N, Z->getDestTy());
  BinaryOperator *LShr = BinaryOperator::CreateLShr(Op0, N);
  if (I.isExact())
    LShr->setIsExact();
  return LShr;
}

// \brief Recursively visits the possible right hand operands of a udiv
// instruction, seeing through select instructions, to determine if we can
// replace the udiv with something simpler.  If we find that an operand is not
// able to simplify the udiv, we abort the entire transformation.
static size_t visitUDivOperand(Value *Op0, Value *Op1, const BinaryOperator &I,
                               SmallVectorImpl<UDivFoldAction> &Actions,
                               unsigned Depth = 0) {
  // Check to see if this is an unsigned division with an exact power of 2,
  // if so, convert to a right shift.
  if (match(Op1, m_Power2())) {
    Actions.push_back(UDivFoldAction(foldUDivPow2Cst, Op1));
    return Actions.size();
  }

  if (ConstantInt *C = dyn_cast<ConstantInt>(Op1))
    // X udiv C, where C >= signbit
    if (C->getValue().isNegative()) {
      Actions.push_back(UDivFoldAction(foldUDivNegCst, C));
      return Actions.size();
    }

  // X udiv (C1 << N), where C1 is "1<<C2"  -->  X >> (N+C2)
  if (match(Op1, m_Shl(m_Power2(), m_Value())) ||
      match(Op1, m_ZExt(m_Shl(m_Power2(), m_Value())))) {
    Actions.push_back(UDivFoldAction(foldUDivShl, Op1));
    return Actions.size();
  }

  // The remaining tests are all recursive, so bail out if we hit the limit.
  if (Depth++ == MaxDepth)
    return 0;

  if (SelectInst *SI = dyn_cast<SelectInst>(Op1))
    if (size_t LHSIdx =
            visitUDivOperand(Op0, SI->getOperand(1), I, Actions, Depth))
      if (visitUDivOperand(Op0, SI->getOperand(2), I, Actions, Depth)) {
        Actions.push_back(UDivFoldAction(nullptr, Op1, LHSIdx - 1));
        return Actions.size();
      }

  return 0;
}

Instruction *InstCombiner::visitUDiv(BinaryOperator &I) {
  Value *Op0 = I.getOperand(0), *Op1 = I.getOperand(1);

  if (Value *V = SimplifyVectorOp(I))
    return ReplaceInstUsesWith(I, V);

  if (Value *V = SimplifyUDivInst(Op0, Op1, DL, TLI, DT, AC))
    return ReplaceInstUsesWith(I, V);

  // Handle the integer div common cases
  if (Instruction *Common = commonIDivTransforms(I))
    return Common;

  // (x lshr C1) udiv C2 --> x udiv (C2 << C1)
  {
    Value *X;
    const APInt *C1, *C2;
    if (match(Op0, m_LShr(m_Value(X), m_APInt(C1))) &&
        match(Op1, m_APInt(C2))) {
      bool Overflow;
      APInt C2ShlC1 = C2->ushl_ov(*C1, Overflow);
      if (!Overflow) {
        bool IsExact = I.isExact() && match(Op0, m_Exact(m_Value()));
        BinaryOperator *BO = BinaryOperator::CreateUDiv(
            X, ConstantInt::get(X->getType(), C2ShlC1));
        if (IsExact)
          BO->setIsExact();
        return BO;
      }
    }
  }

  // (zext A) udiv (zext B) --> zext (A udiv B)
  if (ZExtInst *ZOp0 = dyn_cast<ZExtInst>(Op0))
    if (Value *ZOp1 = dyn_castZExtVal(Op1, ZOp0->getSrcTy()))
      return new ZExtInst(
          Builder->CreateUDiv(ZOp0->getOperand(0), ZOp1, "div", I.isExact()),
          I.getType());

  // (LHS udiv (select (select (...)))) -> (LHS >> (select (select (...))))
  SmallVector<UDivFoldAction, 6> UDivActions;
  if (visitUDivOperand(Op0, Op1, I, UDivActions))
    for (unsigned i = 0, e = UDivActions.size(); i != e; ++i) {
      FoldUDivOperandCb Action = UDivActions[i].FoldAction;
      Value *ActionOp1 = UDivActions[i].OperandToFold;
      Instruction *Inst;
      if (Action)
        Inst = Action(Op0, ActionOp1, I, *this);
      else {
        // This action joins two actions together.  The RHS of this action is
        // simply the last action we processed, we saved the LHS action index in
        // the joining action.
        size_t SelectRHSIdx = i - 1;
        Value *SelectRHS = UDivActions[SelectRHSIdx].FoldResult;
        size_t SelectLHSIdx = UDivActions[i].SelectLHSIdx;
        Value *SelectLHS = UDivActions[SelectLHSIdx].FoldResult;
        Inst = SelectInst::Create(cast<SelectInst>(ActionOp1)->getCondition(),
                                  SelectLHS, SelectRHS);
      }

      // If this is the last action to process, return it to the InstCombiner.
      // Otherwise, we insert it before the UDiv and record it so that we may
      // use it as part of a joining action (i.e., a SelectInst).
      if (e - i != 1) {
        Inst->insertBefore(&I);
        UDivActions[i].FoldResult = Inst;
      } else
        return Inst;
    }

  return nullptr;
}

Instruction *InstCombiner::visitSDiv(BinaryOperator &I) {
  Value *Op0 = I.getOperand(0), *Op1 = I.getOperand(1);

  if (Value *V = SimplifyVectorOp(I))
    return ReplaceInstUsesWith(I, V);

  if (Value *V = SimplifySDivInst(Op0, Op1, DL, TLI, DT, AC))
    return ReplaceInstUsesWith(I, V);

  // Handle the integer div common cases
  if (Instruction *Common = commonIDivTransforms(I))
    return Common;

  // sdiv X, -1 == -X
  if (match(Op1, m_AllOnes()))
    return BinaryOperator::CreateNeg(Op0);

  if (ConstantInt *RHS = dyn_cast<ConstantInt>(Op1)) {
    // sdiv X, C  -->  ashr exact X, log2(C)
    if (I.isExact() && RHS->getValue().isNonNegative() &&
        RHS->getValue().isPowerOf2()) {
      Value *ShAmt = llvm::ConstantInt::get(RHS->getType(),
                                            RHS->getValue().exactLogBase2());
      return BinaryOperator::CreateExactAShr(Op0, ShAmt, I.getName());
    }
  }

  if (Constant *RHS = dyn_cast<Constant>(Op1)) {
    // X/INT_MIN -> X == INT_MIN
    if (RHS->isMinSignedValue())
      return new ZExtInst(Builder->CreateICmpEQ(Op0, Op1), I.getType());

    // -X/C  -->  X/-C  provided the negation doesn't overflow.
    Value *X;
    if (match(Op0, m_NSWSub(m_Zero(), m_Value(X)))) {
      auto *BO = BinaryOperator::CreateSDiv(X, ConstantExpr::getNeg(RHS));
      BO->setIsExact(I.isExact());
      return BO;
    }
  }

  // If the sign bits of both operands are zero (i.e. we can prove they are
  // unsigned inputs), turn this into a udiv.
  if (I.getType()->isIntegerTy()) {
    APInt Mask(APInt::getSignBit(I.getType()->getPrimitiveSizeInBits()));
    if (MaskedValueIsZero(Op0, Mask, 0, &I)) {
      if (MaskedValueIsZero(Op1, Mask, 0, &I)) {
        // X sdiv Y -> X udiv Y, iff X and Y don't have sign bit set
        auto *BO = BinaryOperator::CreateUDiv(Op0, Op1, I.getName());
        BO->setIsExact(I.isExact());
        return BO;
      }

      if (isKnownToBeAPowerOfTwo(Op1, DL, /*OrZero*/ true, 0, AC, &I, DT)) {
        // X sdiv (1 << Y) -> X udiv (1 << Y) ( -> X u>> Y)
        // Safe because the only negative value (1 << Y) can take on is
        // INT_MIN, and X sdiv INT_MIN == X udiv INT_MIN == 0 if X doesn't have
        // the sign bit set.
        auto *BO = BinaryOperator::CreateUDiv(Op0, Op1, I.getName());
        BO->setIsExact(I.isExact());
        return BO;
      }
    }
  }

  return nullptr;
}

/// CvtFDivConstToReciprocal tries to convert X/C into X*1/C if C not a special
/// FP value and:
///    1) 1/C is exact, or
///    2) reciprocal is allowed.
/// If the conversion was successful, the simplified expression "X * 1/C" is
/// returned; otherwise, NULL is returned.
///
static Instruction *CvtFDivConstToReciprocal(Value *Dividend, Constant *Divisor,
                                             bool AllowReciprocal) {
  if (!isa<ConstantFP>(Divisor)) // TODO: handle vectors.
    return nullptr;

  const APFloat &FpVal = cast<ConstantFP>(Divisor)->getValueAPF();
  APFloat Reciprocal(FpVal.getSemantics());
  bool Cvt = FpVal.getExactInverse(&Reciprocal);

  if (!Cvt && AllowReciprocal && FpVal.isFiniteNonZero()) {
    Reciprocal = APFloat(FpVal.getSemantics(), 1.0f);
    (void)Reciprocal.divide(FpVal, APFloat::rmNearestTiesToEven);
    Cvt = !Reciprocal.isDenormal();
  }

  if (!Cvt)
    return nullptr;

  ConstantFP *R;
  R = ConstantFP::get(Dividend->getType()->getContext(), Reciprocal);
  return BinaryOperator::CreateFMul(Dividend, R);
}

Instruction *InstCombiner::visitFDiv(BinaryOperator &I) {
  Value *Op0 = I.getOperand(0), *Op1 = I.getOperand(1);

  if (Value *V = SimplifyVectorOp(I))
    return ReplaceInstUsesWith(I, V);

  if (Value *V = SimplifyFDivInst(Op0, Op1, I.getFastMathFlags(),
                                  DL, TLI, DT, AC))
    return ReplaceInstUsesWith(I, V);

  if (isa<Constant>(Op0))
    if (SelectInst *SI = dyn_cast<SelectInst>(Op1))
      if (Instruction *R = FoldOpIntoSelect(I, SI))
        return R;

  bool AllowReassociate = I.hasUnsafeAlgebra();
  bool AllowReciprocal = I.hasAllowReciprocal();

  if (Constant *Op1C = dyn_cast<Constant>(Op1)) {
    if (SelectInst *SI = dyn_cast<SelectInst>(Op0))
      if (Instruction *R = FoldOpIntoSelect(I, SI))
        return R;

    if (AllowReassociate) {
      Constant *C1 = nullptr;
      Constant *C2 = Op1C;
      Value *X;
      Instruction *Res = nullptr;

      if (match(Op0, m_FMul(m_Value(X), m_Constant(C1)))) {
        // (X*C1)/C2 => X * (C1/C2)
        //
        Constant *C = ConstantExpr::getFDiv(C1, C2);
        if (isNormalFp(C))
          Res = BinaryOperator::CreateFMul(X, C);
      } else if (match(Op0, m_FDiv(m_Value(X), m_Constant(C1)))) {
        // (X/C1)/C2 => X /(C2*C1) [=> X * 1/(C2*C1) if reciprocal is allowed]
        //
        Constant *C = ConstantExpr::getFMul(C1, C2);
        if (isNormalFp(C)) {
          Res = CvtFDivConstToReciprocal(X, C, AllowReciprocal);
          if (!Res)
            Res = BinaryOperator::CreateFDiv(X, C);
        }
      }

      if (Res) {
        Res->setFastMathFlags(I.getFastMathFlags());
        return Res;
      }
    }

    // X / C => X * 1/C
    if (Instruction *T = CvtFDivConstToReciprocal(Op0, Op1C, AllowReciprocal)) {
      T->copyFastMathFlags(&I);
      return T;
    }

    return nullptr;
  }

  if (AllowReassociate && isa<Constant>(Op0)) {
    Constant *C1 = cast<Constant>(Op0), *C2;
    Constant *Fold = nullptr;
    Value *X;
    bool CreateDiv = true;

    // C1 / (X*C2) => (C1/C2) / X
    if (match(Op1, m_FMul(m_Value(X), m_Constant(C2))))
      Fold = ConstantExpr::getFDiv(C1, C2);
    else if (match(Op1, m_FDiv(m_Value(X), m_Constant(C2)))) {
      // C1 / (X/C2) => (C1*C2) / X
      Fold = ConstantExpr::getFMul(C1, C2);
    } else if (match(Op1, m_FDiv(m_Constant(C2), m_Value(X)))) {
      // C1 / (C2/X) => (C1/C2) * X
      Fold = ConstantExpr::getFDiv(C1, C2);
      CreateDiv = false;
    }

    if (Fold && isNormalFp(Fold)) {
      Instruction *R = CreateDiv ? BinaryOperator::CreateFDiv(Fold, X)
                                 : BinaryOperator::CreateFMul(X, Fold);
      R->setFastMathFlags(I.getFastMathFlags());
      return R;
    }
    return nullptr;
  }

  if (AllowReassociate) {
    Value *X, *Y;
    Value *NewInst = nullptr;
    Instruction *SimpR = nullptr;

    if (Op0->hasOneUse() && match(Op0, m_FDiv(m_Value(X), m_Value(Y)))) {
      // (X/Y) / Z => X / (Y*Z)
      //
      if (!isa<Constant>(Y) || !isa<Constant>(Op1)) {
        NewInst = Builder->CreateFMul(Y, Op1);
        if (Instruction *RI = dyn_cast<Instruction>(NewInst)) {
          FastMathFlags Flags = I.getFastMathFlags();
          Flags &= cast<Instruction>(Op0)->getFastMathFlags();
          RI->setFastMathFlags(Flags);
        }
        SimpR = BinaryOperator::CreateFDiv(X, NewInst);
      }
    } else if (Op1->hasOneUse() && match(Op1, m_FDiv(m_Value(X), m_Value(Y)))) {
      // Z / (X/Y) => Z*Y / X
      //
      if (!isa<Constant>(Y) || !isa<Constant>(Op0)) {
        NewInst = Builder->CreateFMul(Op0, Y);
        if (Instruction *RI = dyn_cast<Instruction>(NewInst)) {
          FastMathFlags Flags = I.getFastMathFlags();
          Flags &= cast<Instruction>(Op1)->getFastMathFlags();
          RI->setFastMathFlags(Flags);
        }
        SimpR = BinaryOperator::CreateFDiv(NewInst, X);
      }
    }

    if (NewInst) {
      if (Instruction *T = dyn_cast<Instruction>(NewInst))
        T->setDebugLoc(I.getDebugLoc());
      SimpR->setFastMathFlags(I.getFastMathFlags());
      return SimpR;
    }
  }

  return nullptr;
}

/// This function implements the transforms common to both integer remainder
/// instructions (urem and srem). It is called by the visitors to those integer
/// remainder instructions.
/// @brief Common integer remainder transforms
Instruction *InstCombiner::commonIRemTransforms(BinaryOperator &I) {
  Value *Op0 = I.getOperand(0), *Op1 = I.getOperand(1);

  // The RHS is known non-zero.
  if (Value *V = simplifyValueKnownNonZero(I.getOperand(1), *this, I)) {
    I.setOperand(1, V);
    return &I;
  }

  // Handle cases involving: rem X, (select Cond, Y, Z)
  if (isa<SelectInst>(Op1) && SimplifyDivRemOfSelect(I))
    return &I;

  if (isa<Constant>(Op1)) {
    if (Instruction *Op0I = dyn_cast<Instruction>(Op0)) {
      if (SelectInst *SI = dyn_cast<SelectInst>(Op0I)) {
        if (Instruction *R = FoldOpIntoSelect(I, SI))
          return R;
      } else if (isa<PHINode>(Op0I)) {
        if (Instruction *NV = FoldOpIntoPhi(I))
          return NV;
      }

      // See if we can fold away this rem instruction.
      if (SimplifyDemandedInstructionBits(I))
        return &I;
    }
  }

  return nullptr;
}

Instruction *InstCombiner::visitURem(BinaryOperator &I) {
  Value *Op0 = I.getOperand(0), *Op1 = I.getOperand(1);

  if (Value *V = SimplifyVectorOp(I))
    return ReplaceInstUsesWith(I, V);

  if (Value *V = SimplifyURemInst(Op0, Op1, DL, TLI, DT, AC))
    return ReplaceInstUsesWith(I, V);

  if (Instruction *common = commonIRemTransforms(I))
    return common;

  // (zext A) urem (zext B) --> zext (A urem B)
  if (ZExtInst *ZOp0 = dyn_cast<ZExtInst>(Op0))
    if (Value *ZOp1 = dyn_castZExtVal(Op1, ZOp0->getSrcTy()))
      return new ZExtInst(Builder->CreateURem(ZOp0->getOperand(0), ZOp1),
                          I.getType());

  // X urem Y -> X and Y-1, where Y is a power of 2,
  if (isKnownToBeAPowerOfTwo(Op1, DL, /*OrZero*/ true, 0, AC, &I, DT)) {
    Constant *N1 = Constant::getAllOnesValue(I.getType());
    Value *Add = Builder->CreateAdd(Op1, N1);
    return BinaryOperator::CreateAnd(Op0, Add);
  }

  // 1 urem X -> zext(X != 1)
  if (match(Op0, m_One())) {
    Value *Cmp = Builder->CreateICmpNE(Op1, Op0);
    Value *Ext = Builder->CreateZExt(Cmp, I.getType());
    return ReplaceInstUsesWith(I, Ext);
  }

  return nullptr;
}

Instruction *InstCombiner::visitSRem(BinaryOperator &I) {
  Value *Op0 = I.getOperand(0), *Op1 = I.getOperand(1);

  if (Value *V = SimplifyVectorOp(I))
    return ReplaceInstUsesWith(I, V);

  if (Value *V = SimplifySRemInst(Op0, Op1, DL, TLI, DT, AC))
    return ReplaceInstUsesWith(I, V);

  // Handle the integer rem common cases
  if (Instruction *Common = commonIRemTransforms(I))
    return Common;

  {
    const APInt *Y;
    // X % -Y -> X % Y
    if (match(Op1, m_APInt(Y)) && Y->isNegative() && !Y->isMinSignedValue()) {
      Worklist.AddValue(I.getOperand(1));
      I.setOperand(1, ConstantInt::get(I.getType(), -*Y));
      return &I;
    }
  }

  // If the sign bits of both operands are zero (i.e. we can prove they are
  // unsigned inputs), turn this into a urem.
  if (I.getType()->isIntegerTy()) {
    APInt Mask(APInt::getSignBit(I.getType()->getPrimitiveSizeInBits()));
    if (MaskedValueIsZero(Op1, Mask, 0, &I) &&
        MaskedValueIsZero(Op0, Mask, 0, &I)) {
      // X srem Y -> X urem Y, iff X and Y don't have sign bit set
      return BinaryOperator::CreateURem(Op0, Op1, I.getName());
    }
  }

  // If it's a constant vector, flip any negative values positive.
  if (isa<ConstantVector>(Op1) || isa<ConstantDataVector>(Op1)) {
    Constant *C = cast<Constant>(Op1);
    unsigned VWidth = C->getType()->getVectorNumElements();

    bool hasNegative = false;
    bool hasMissing = false;
    for (unsigned i = 0; i != VWidth; ++i) {
      Constant *Elt = C->getAggregateElement(i);
      if (!Elt) {
        hasMissing = true;
        break;
      }

      if (ConstantInt *RHS = dyn_cast<ConstantInt>(Elt))
        if (RHS->isNegative())
          hasNegative = true;
    }

    if (hasNegative && !hasMissing) {
      SmallVector<Constant *, 16> Elts(VWidth);
      for (unsigned i = 0; i != VWidth; ++i) {
        Elts[i] = C->getAggregateElement(i);  // Handle undef, etc.
        if (ConstantInt *RHS = dyn_cast<ConstantInt>(Elts[i])) {
          if (RHS->isNegative())
            Elts[i] = cast<ConstantInt>(ConstantExpr::getNeg(RHS));
        }
      }

      Constant *NewRHSV = ConstantVector::get(Elts);
      if (NewRHSV != C) {  // Don't loop on -MININT
        Worklist.AddValue(I.getOperand(1));
        I.setOperand(1, NewRHSV);
        return &I;
      }
    }
  }

  return nullptr;
}

Instruction *InstCombiner::visitFRem(BinaryOperator &I) {
  Value *Op0 = I.getOperand(0), *Op1 = I.getOperand(1);

  if (Value *V = SimplifyVectorOp(I))
    return ReplaceInstUsesWith(I, V);

  if (Value *V = SimplifyFRemInst(Op0, Op1, I.getFastMathFlags(),
                                  DL, TLI, DT, AC))
    return ReplaceInstUsesWith(I, V);

  // Handle cases involving: rem X, (select Cond, Y, Z)
  if (isa<SelectInst>(Op1) && SimplifyDivRemOfSelect(I))
    return &I;

  return nullptr;
}<|MERGE_RESOLUTION|>--- conflicted
+++ resolved
@@ -298,27 +298,6 @@
       llvmberry::generateHintForNegValue(Op0, I); //Op0 will be propagate to Z if is id and infrule will be applied if is constant
       llvmberry::generateHintForNegValue(Op1, I);
 
-<<<<<<< HEAD
-      llvmberry::ValidationUnit::GetInstance()->intrude([&Op0, &Op1, &Op0v,
-                                                         &Op1v, &I](
-          llvmberry::ValidationUnit::Dictionary &data,
-          llvmberry::CoreHint &hints) {
-
-        std::string reg0_name = llvmberry::getVariable(I); // z = mx *my
-
-        unsigned sz_bw = I.getType()->getPrimitiveSizeInBits();
-
-        hints.addCommand(llvmberry::ConsInfrule::make(
-            llvmberry::TyPosition::make(llvmberry::Source, I),
-            llvmberry::ConsMulNeg::make(
-                llvmberry::TyRegister::make(reg0_name, llvmberry::Physical),
-                llvmberry::TyValue::make(*Op0), llvmberry::TyValue::make(*Op1),
-                llvmberry::TyValue::make(*Op0v),
-                llvmberry::TyValue::make(*Op1v),
-                llvmberry::ConsSize::make(sz_bw))));
-      });
-      llvmberry::ValidationUnit::End();
-=======
       llvmberry::ValidationUnit::GetInstance()->intrude
         ([&Op0, &Op1, &Op0v, &Op1v, &I]
                  (llvmberry::ValidationUnit::Dictionary &data, llvmberry::CoreHint &hints) {
@@ -329,7 +308,7 @@
 
           hints.addCommand
                    (llvmberry::ConsInfrule::make
-                             (llvmberry::ConsCommand::make (llvmberry::Source, reg0_name), llvmberry::ConsMulNeg::make
+                             (llvmberry::TyPosition::make (llvmberry::Source, I), llvmberry::ConsMulNeg::make
                                      (llvmberry::TyRegister::make(reg0_name, llvmberry::Physical),
                                       llvmberry::TyValue::make(*Op0),
                                       llvmberry::TyValue::make(*Op1),
@@ -338,7 +317,6 @@
                                       llvmberry::ConsSize::make(sz_bw))));
         }
       );
->>>>>>> f7bda931
       return BO;
     }
   }
