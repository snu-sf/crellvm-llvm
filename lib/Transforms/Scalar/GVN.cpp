//===- GVN.cpp - Eliminate redundant values and loads ---------------------===//
//
//                     The LLVM Compiler Infrastructure
//
// This file is distributed under the University of Illinois Open Source
// License. See LICENSE.TXT for details.
//
//===----------------------------------------------------------------------===//
//
// This pass performs global value numbering to eliminate fully redundant
// instructions.  It also performs simple dead load elimination.
//
// Note that this pass does the value numbering itself; it does not use the
// ValueNumbering analysis passes.
//
//===----------------------------------------------------------------------===//

#include "llvm/Transforms/Scalar.h"
#include "llvm/ADT/DenseMap.h"
#include "llvm/ADT/DepthFirstIterator.h"
#include "llvm/ADT/Hashing.h"
#include "llvm/ADT/MapVector.h"
#include "llvm/ADT/PostOrderIterator.h"
#include "llvm/ADT/SetVector.h"
#include "llvm/ADT/SmallPtrSet.h"
#include "llvm/ADT/Statistic.h"
#include "llvm/Analysis/AliasAnalysis.h"
#include "llvm/Analysis/AssumptionCache.h"
#include "llvm/Analysis/CFG.h"
#include "llvm/Analysis/ConstantFolding.h"
#include "llvm/Analysis/InstructionSimplify.h"
#include "llvm/Analysis/Loads.h"
#include "llvm/Analysis/MemoryBuiltins.h"
#include "llvm/Analysis/MemoryDependenceAnalysis.h"
#include "llvm/Analysis/PHITransAddr.h"
#include "llvm/Analysis/TargetLibraryInfo.h"
#include "llvm/Analysis/ValueTracking.h"
#include "llvm/IR/DataLayout.h"
#include "llvm/IR/Dominators.h"
#include "llvm/IR/GlobalVariable.h"
#include "llvm/IR/IRBuilder.h"
#include "llvm/IR/IntrinsicInst.h"
#include "llvm/IR/LLVMContext.h"
#include "llvm/IR/Metadata.h"
#include "llvm/IR/PatternMatch.h"
#include "llvm/Support/Allocator.h"
#include "llvm/Support/CommandLine.h"
#include "llvm/Support/Debug.h"
#include "llvm/Support/raw_ostream.h"
#include "llvm/Transforms/Utils/BasicBlockUtils.h"
#include "llvm/Transforms/Utils/Local.h"
#include "llvm/Transforms/Utils/SSAUpdater.h"

#include "llvm/LLVMBerry/ValidationUnit.h"
#include "llvm/LLVMBerry/Infrules.h"
#include "llvm/LLVMBerry/Hintgen.h"

#include <vector>
using namespace llvm;
using namespace PatternMatch;

#define DEBUG_TYPE "gvn"

STATISTIC(NumGVNInstr,  "Number of instructions deleted");
STATISTIC(NumGVNLoad,   "Number of loads deleted");
STATISTIC(NumGVNPRE,    "Number of instructions PRE'd");
STATISTIC(NumGVNBlocks, "Number of blocks merged");
STATISTIC(NumGVNSimpl,  "Number of instructions simplified");
STATISTIC(NumGVNEqProp, "Number of equalities propagated");
STATISTIC(NumPRELoad,   "Number of loads PRE'd");

static cl::opt<bool> EnablePRE("enable-pre",
                               cl::init(true), cl::Hidden);
static cl::opt<bool> EnableLoadPRE("enable-load-pre", cl::init(true));

// Maximum allowed recursion depth.
static cl::opt<uint32_t>
MaxRecurseDepth("max-recurse-depth", cl::Hidden, cl::init(1000), cl::ZeroOrMore,
                cl::desc("Max recurse depth (default = 1000)"));

//===----------------------------------------------------------------------===//
//                         ValueTable Class
//===----------------------------------------------------------------------===//

/// This class holds the mapping between values and value numbers.  It is used
/// as an efficient mechanism to determine the expression-wise equivalence of
/// two values.
namespace {
  struct Expression {
    uint32_t opcode;
    Type *type;
    SmallVector<uint32_t, 4> varargs;

    Expression(uint32_t o = ~2U) : opcode(o) { }

    bool operator==(const Expression &other) const {
      if (opcode != other.opcode)
        return false;
      if (opcode == ~0U || opcode == ~1U)
        return true;
      if (type != other.type)
        return false;
      if (varargs != other.varargs)
        return false;
      return true;
    }

    friend hash_code hash_value(const Expression &Value) {
      return hash_combine(Value.opcode, Value.type,
                          hash_combine_range(Value.varargs.begin(),
                                             Value.varargs.end()));
    }
  };

  class ValueTable {
    DenseMap<Value*, uint32_t> valueNumbering;
    DenseMap<Expression, uint32_t> expressionNumbering;
    AliasAnalysis *AA;
    MemoryDependenceAnalysis *MD;
    DominatorTree *DT;

    uint32_t nextValueNumber;

    Expression create_expression(Instruction* I);
    Expression create_cmp_expression(unsigned Opcode,
                                     CmpInst::Predicate Predicate,
                                     Value *LHS, Value *RHS);
    Expression create_extractvalue_expression(ExtractValueInst* EI);
    uint32_t lookup_or_add_call(CallInst* C);
  public:
    ValueTable() : nextValueNumber(1) { }
    uint32_t lookup_or_add(Value *V);
    uint32_t lookup(Value *V) const;
    uint32_t lookup_or_add_cmp(unsigned Opcode, CmpInst::Predicate Pred,
                               Value *LHS, Value *RHS);
    void add(Value *V, uint32_t num);
    void clear();
    void erase(Value *v);
    void setAliasAnalysis(AliasAnalysis* A) { AA = A; }
    AliasAnalysis *getAliasAnalysis() const { return AA; }
    void setMemDep(MemoryDependenceAnalysis* M) { MD = M; }
    void setDomTree(DominatorTree* D) { DT = D; }
    uint32_t getNextUnusedValueNumber() { return nextValueNumber; }
    void verifyRemoved(const Value *) const;
  };
}

namespace llvm {
template <> struct DenseMapInfo<Expression> {
  static inline Expression getEmptyKey() {
    return ~0U;
  }

  static inline Expression getTombstoneKey() {
    return ~1U;
  }

  static unsigned getHashValue(const Expression e) {
    using llvm::hash_value;
    return static_cast<unsigned>(hash_value(e));
  }
  static bool isEqual(const Expression &LHS, const Expression &RHS) {
    return LHS == RHS;
  }
};

}

//===----------------------------------------------------------------------===//
//                     ValueTable Internal Functions
//===----------------------------------------------------------------------===//

Expression ValueTable::create_expression(Instruction *I) {
  Expression e;
  e.type = I->getType();
  e.opcode = I->getOpcode();
  for (Instruction::op_iterator OI = I->op_begin(), OE = I->op_end();
       OI != OE; ++OI)
    e.varargs.push_back(lookup_or_add(*OI));
  if (I->isCommutative()) {
    // Ensure that commutative instructions that only differ by a permutation
    // of their operands get the same value number by sorting the operand value
    // numbers.  Since all commutative instructions have two operands it is more
    // efficient to sort by hand rather than using, say, std::sort.
    assert(I->getNumOperands() == 2 && "Unsupported commutative instruction!");
    if (e.varargs[0] > e.varargs[1])
      std::swap(e.varargs[0], e.varargs[1]);
  }

  if (CmpInst *C = dyn_cast<CmpInst>(I)) {
    // Sort the operand value numbers so x<y and y>x get the same value number.
    CmpInst::Predicate Predicate = C->getPredicate();
    if (e.varargs[0] > e.varargs[1]) {
      std::swap(e.varargs[0], e.varargs[1]);
      Predicate = CmpInst::getSwappedPredicate(Predicate);
    }
    e.opcode = (C->getOpcode() << 8) | Predicate;
  } else if (InsertValueInst *E = dyn_cast<InsertValueInst>(I)) {
    for (InsertValueInst::idx_iterator II = E->idx_begin(), IE = E->idx_end();
         II != IE; ++II)
      e.varargs.push_back(*II);
  }

  return e;
}

Expression ValueTable::create_cmp_expression(unsigned Opcode,
                                             CmpInst::Predicate Predicate,
                                             Value *LHS, Value *RHS) {
  assert((Opcode == Instruction::ICmp || Opcode == Instruction::FCmp) &&
         "Not a comparison!");
  Expression e;
  e.type = CmpInst::makeCmpResultType(LHS->getType());
  e.varargs.push_back(lookup_or_add(LHS));
  e.varargs.push_back(lookup_or_add(RHS));

  // Sort the operand value numbers so x<y and y>x get the same value number.
  if (e.varargs[0] > e.varargs[1]) {
    std::swap(e.varargs[0], e.varargs[1]);
    Predicate = CmpInst::getSwappedPredicate(Predicate);
  }
  e.opcode = (Opcode << 8) | Predicate;
  return e;
}

Expression ValueTable::create_extractvalue_expression(ExtractValueInst *EI) {
  assert(EI && "Not an ExtractValueInst?");
  Expression e;
  e.type = EI->getType();
  e.opcode = 0;

  IntrinsicInst *I = dyn_cast<IntrinsicInst>(EI->getAggregateOperand());
  if (I != nullptr && EI->getNumIndices() == 1 && *EI->idx_begin() == 0 ) {
    // EI might be an extract from one of our recognised intrinsics. If it
    // is we'll synthesize a semantically equivalent expression instead on
    // an extract value expression.
    switch (I->getIntrinsicID()) {
      case Intrinsic::sadd_with_overflow:
      case Intrinsic::uadd_with_overflow:
        e.opcode = Instruction::Add;
        break;
      case Intrinsic::ssub_with_overflow:
      case Intrinsic::usub_with_overflow:
        e.opcode = Instruction::Sub;
        break;
      case Intrinsic::smul_with_overflow:
      case Intrinsic::umul_with_overflow:
        e.opcode = Instruction::Mul;
        break;
      default:
        break;
    }

    if (e.opcode != 0) {
      // Intrinsic recognized. Grab its args to finish building the expression.
      assert(I->getNumArgOperands() == 2 &&
             "Expect two args for recognised intrinsics.");
      e.varargs.push_back(lookup_or_add(I->getArgOperand(0)));
      e.varargs.push_back(lookup_or_add(I->getArgOperand(1)));
      return e;
    }
  }

  // Not a recognised intrinsic. Fall back to producing an extract value
  // expression.
  e.opcode = EI->getOpcode();
  for (Instruction::op_iterator OI = EI->op_begin(), OE = EI->op_end();
       OI != OE; ++OI)
    e.varargs.push_back(lookup_or_add(*OI));

  for (ExtractValueInst::idx_iterator II = EI->idx_begin(), IE = EI->idx_end();
         II != IE; ++II)
    e.varargs.push_back(*II);

  return e;
}

//===----------------------------------------------------------------------===//
//                     ValueTable External Functions
//===----------------------------------------------------------------------===//

/// add - Insert a value into the table with a specified value number.
void ValueTable::add(Value *V, uint32_t num) {
  valueNumbering.insert(std::make_pair(V, num));
}

uint32_t ValueTable::lookup_or_add_call(CallInst *C) {
  if (AA->doesNotAccessMemory(C)) {
    Expression exp = create_expression(C);
    uint32_t &e = expressionNumbering[exp];
    if (!e) e = nextValueNumber++;
    valueNumbering[C] = e;
    return e;
  } else if (AA->onlyReadsMemory(C)) {
    Expression exp = create_expression(C);
    uint32_t &e = expressionNumbering[exp];
    if (!e) {
      e = nextValueNumber++;
      valueNumbering[C] = e;
      return e;
    }
    if (!MD) {
      e = nextValueNumber++;
      valueNumbering[C] = e;
      return e;
    }

    MemDepResult local_dep = MD->getDependency(C);

    if (!local_dep.isDef() && !local_dep.isNonLocal()) {
      valueNumbering[C] =  nextValueNumber;
      return nextValueNumber++;
    }

    if (local_dep.isDef()) {
      CallInst* local_cdep = cast<CallInst>(local_dep.getInst());

      if (local_cdep->getNumArgOperands() != C->getNumArgOperands()) {
        valueNumbering[C] = nextValueNumber;
        return nextValueNumber++;
      }

      for (unsigned i = 0, e = C->getNumArgOperands(); i < e; ++i) {
        uint32_t c_vn = lookup_or_add(C->getArgOperand(i));
        uint32_t cd_vn = lookup_or_add(local_cdep->getArgOperand(i));
        if (c_vn != cd_vn) {
          valueNumbering[C] = nextValueNumber;
          return nextValueNumber++;
        }
      }

      uint32_t v = lookup_or_add(local_cdep);
      valueNumbering[C] = v;
      return v;
    }

    // Non-local case.
    const MemoryDependenceAnalysis::NonLocalDepInfo &deps =
      MD->getNonLocalCallDependency(CallSite(C));
    // FIXME: Move the checking logic to MemDep!
    CallInst* cdep = nullptr;

    // Check to see if we have a single dominating call instruction that is
    // identical to C.
    for (unsigned i = 0, e = deps.size(); i != e; ++i) {
      const NonLocalDepEntry *I = &deps[i];
      if (I->getResult().isNonLocal())
        continue;

      // We don't handle non-definitions.  If we already have a call, reject
      // instruction dependencies.
      if (!I->getResult().isDef() || cdep != nullptr) {
        cdep = nullptr;
        break;
      }

      CallInst *NonLocalDepCall = dyn_cast<CallInst>(I->getResult().getInst());
      // FIXME: All duplicated with non-local case.
      if (NonLocalDepCall && DT->properlyDominates(I->getBB(), C->getParent())){
        cdep = NonLocalDepCall;
        continue;
      }

      cdep = nullptr;
      break;
    }

    if (!cdep) {
      valueNumbering[C] = nextValueNumber;
      return nextValueNumber++;
    }

    if (cdep->getNumArgOperands() != C->getNumArgOperands()) {
      valueNumbering[C] = nextValueNumber;
      return nextValueNumber++;
    }
    for (unsigned i = 0, e = C->getNumArgOperands(); i < e; ++i) {
      uint32_t c_vn = lookup_or_add(C->getArgOperand(i));
      uint32_t cd_vn = lookup_or_add(cdep->getArgOperand(i));
      if (c_vn != cd_vn) {
        valueNumbering[C] = nextValueNumber;
        return nextValueNumber++;
      }
    }

    uint32_t v = lookup_or_add(cdep);
    valueNumbering[C] = v;
    return v;

  } else {
    valueNumbering[C] = nextValueNumber;
    return nextValueNumber++;
  }
}

/// lookup_or_add - Returns the value number for the specified value, assigning
/// it a new number if it did not have one before.
uint32_t ValueTable::lookup_or_add(Value *V) {
  DenseMap<Value*, uint32_t>::iterator VI = valueNumbering.find(V);
  if (VI != valueNumbering.end())
    return VI->second;

  if (!isa<Instruction>(V)) {
    valueNumbering[V] = nextValueNumber;
    return nextValueNumber++;
  }

  Instruction* I = cast<Instruction>(V);
  Expression exp;
  switch (I->getOpcode()) {
    case Instruction::Call:
      return lookup_or_add_call(cast<CallInst>(I));
    case Instruction::Add:
    case Instruction::FAdd:
    case Instruction::Sub:
    case Instruction::FSub:
    case Instruction::Mul:
    case Instruction::FMul:
    case Instruction::UDiv:
    case Instruction::SDiv:
    case Instruction::FDiv:
    case Instruction::URem:
    case Instruction::SRem:
    case Instruction::FRem:
    case Instruction::Shl:
    case Instruction::LShr:
    case Instruction::AShr:
    case Instruction::And:
    case Instruction::Or:
    case Instruction::Xor:
    case Instruction::ICmp:
    case Instruction::FCmp:
    case Instruction::Trunc:
    case Instruction::ZExt:
    case Instruction::SExt:
    case Instruction::FPToUI:
    case Instruction::FPToSI:
    case Instruction::UIToFP:
    case Instruction::SIToFP:
    case Instruction::FPTrunc:
    case Instruction::FPExt:
    case Instruction::PtrToInt:
    case Instruction::IntToPtr:
    case Instruction::BitCast:
    case Instruction::Select:
    case Instruction::ExtractElement:
    case Instruction::InsertElement:
    case Instruction::ShuffleVector:
    case Instruction::InsertValue:
    case Instruction::GetElementPtr:
      exp = create_expression(I);
      break;
    case Instruction::ExtractValue:
      exp = create_extractvalue_expression(cast<ExtractValueInst>(I));
      break;
    default:
      valueNumbering[V] = nextValueNumber;
      return nextValueNumber++;
  }

  uint32_t& e = expressionNumbering[exp];
  if (!e) e = nextValueNumber++;
  valueNumbering[V] = e;
  return e;
}

/// Returns the value number of the specified value. Fails if
/// the value has not yet been numbered.
uint32_t ValueTable::lookup(Value *V) const {
  DenseMap<Value*, uint32_t>::const_iterator VI = valueNumbering.find(V);
  assert(VI != valueNumbering.end() && "Value not numbered?");
  return VI->second;
}

/// Returns the value number of the given comparison,
/// assigning it a new number if it did not have one before.  Useful when
/// we deduced the result of a comparison, but don't immediately have an
/// instruction realizing that comparison to hand.
uint32_t ValueTable::lookup_or_add_cmp(unsigned Opcode,
                                       CmpInst::Predicate Predicate,
                                       Value *LHS, Value *RHS) {
  Expression exp = create_cmp_expression(Opcode, Predicate, LHS, RHS);
  uint32_t& e = expressionNumbering[exp];
  if (!e) e = nextValueNumber++;
  return e;
}

/// Remove all entries from the ValueTable.
void ValueTable::clear() {
  valueNumbering.clear();
  expressionNumbering.clear();
  nextValueNumber = 1;
}

/// Remove a value from the value numbering.
void ValueTable::erase(Value *V) {
  valueNumbering.erase(V);
}

/// verifyRemoved - Verify that the value is removed from all internal data
/// structures.
void ValueTable::verifyRemoved(const Value *V) const {
  for (DenseMap<Value*, uint32_t>::const_iterator
         I = valueNumbering.begin(), E = valueNumbering.end(); I != E; ++I) {
    assert(I->first != V && "Inst still occurs in value numbering map!");
  }
}

//===----------------------------------------------------------------------===//
//                                GVN Pass
//===----------------------------------------------------------------------===//

namespace {
  class GVN;
  struct AvailableValueInBlock {
    /// BB - The basic block in question.
    BasicBlock *BB;
    enum ValType {
      SimpleVal,  // A simple offsetted value that is accessed.
      LoadVal,    // A value produced by a load.
      MemIntrin,  // A memory intrinsic which is loaded from.
      UndefVal    // A UndefValue representing a value from dead block (which
                  // is not yet physically removed from the CFG). 
    };
  
    /// V - The value that is live out of the block.
    PointerIntPair<Value *, 2, ValType> Val;
  
    /// Offset - The byte offset in Val that is interesting for the load query.
    unsigned Offset;
  
    static AvailableValueInBlock get(BasicBlock *BB, Value *V,
                                     unsigned Offset = 0) {
      AvailableValueInBlock Res;
      Res.BB = BB;
      Res.Val.setPointer(V);
      Res.Val.setInt(SimpleVal);
      Res.Offset = Offset;
      return Res;
    }
  
    static AvailableValueInBlock getMI(BasicBlock *BB, MemIntrinsic *MI,
                                       unsigned Offset = 0) {
      AvailableValueInBlock Res;
      Res.BB = BB;
      Res.Val.setPointer(MI);
      Res.Val.setInt(MemIntrin);
      Res.Offset = Offset;
      return Res;
    }
  
    static AvailableValueInBlock getLoad(BasicBlock *BB, LoadInst *LI,
                                         unsigned Offset = 0) {
      AvailableValueInBlock Res;
      Res.BB = BB;
      Res.Val.setPointer(LI);
      Res.Val.setInt(LoadVal);
      Res.Offset = Offset;
      return Res;
    }

    static AvailableValueInBlock getUndef(BasicBlock *BB) {
      AvailableValueInBlock Res;
      Res.BB = BB;
      Res.Val.setPointer(nullptr);
      Res.Val.setInt(UndefVal);
      Res.Offset = 0;
      return Res;
    }

    bool isSimpleValue() const { return Val.getInt() == SimpleVal; }
    bool isCoercedLoadValue() const { return Val.getInt() == LoadVal; }
    bool isMemIntrinValue() const { return Val.getInt() == MemIntrin; }
    bool isUndefValue() const { return Val.getInt() == UndefVal; }
  
    Value *getSimpleValue() const {
      assert(isSimpleValue() && "Wrong accessor");
      return Val.getPointer();
    }
  
    LoadInst *getCoercedLoadValue() const {
      assert(isCoercedLoadValue() && "Wrong accessor");
      return cast<LoadInst>(Val.getPointer());
    }
  
    MemIntrinsic *getMemIntrinValue() const {
      assert(isMemIntrinValue() && "Wrong accessor");
      return cast<MemIntrinsic>(Val.getPointer());
    }
  
    /// Emit code into this block to adjust the value defined here to the
    /// specified type. This handles various coercion cases.
    Value *MaterializeAdjustedValue(LoadInst *LI, GVN &gvn) const;
  };

  class GVN : public FunctionPass {
    bool NoLoads;
    MemoryDependenceAnalysis *MD;
    DominatorTree *DT;
    const TargetLibraryInfo *TLI;
    AssumptionCache *AC;
    SetVector<BasicBlock *> DeadBlocks;

    ValueTable VN;

    /// A mapping from value numbers to lists of Value*'s that
    /// have that value number.  Use findLeader to query it.
    struct LeaderTableEntry {
      Value *Val;
      const BasicBlock *BB;
      LeaderTableEntry *Next;
    };
    DenseMap<uint32_t, LeaderTableEntry> LeaderTable;
    BumpPtrAllocator TableAllocator;

    SmallVector<Instruction*, 8> InstrsToErase;

    typedef SmallVector<NonLocalDepResult, 64> LoadDepVect;
    typedef SmallVector<AvailableValueInBlock, 64> AvailValInBlkVect;
    typedef SmallVector<BasicBlock*, 64> UnavailBlkVect;

  public:
    static char ID; // Pass identification, replacement for typeid
    explicit GVN(bool noloads = false)
        : FunctionPass(ID), NoLoads(noloads), MD(nullptr) {
      initializeGVNPass(*PassRegistry::getPassRegistry());
    }

    bool runOnFunction(Function &F) override;

    /// This removes the specified instruction from
    /// our various maps and marks it for deletion.
    void markInstructionForDeletion(Instruction *I) {
      VN.erase(I);
      InstrsToErase.push_back(I);
    }

    DominatorTree &getDominatorTree() const { return *DT; }
    AliasAnalysis *getAliasAnalysis() const { return VN.getAliasAnalysis(); }
    MemoryDependenceAnalysis &getMemDep() const { return *MD; }
  private:
    /// Push a new Value to the LeaderTable onto the list for its value number.
    void addToLeaderTable(uint32_t N, Value *V, const BasicBlock *BB) {
      LeaderTableEntry &Curr = LeaderTable[N];
      if (!Curr.Val) {
        Curr.Val = V;
        Curr.BB = BB;
        return;
      }

      LeaderTableEntry *Node = TableAllocator.Allocate<LeaderTableEntry>();
      Node->Val = V;
      Node->BB = BB;
      Node->Next = Curr.Next;
      Curr.Next = Node;
    }

    /// Scan the list of values corresponding to a given
    /// value number, and remove the given instruction if encountered.
    void removeFromLeaderTable(uint32_t N, Instruction *I, BasicBlock *BB) {
      LeaderTableEntry* Prev = nullptr;
      LeaderTableEntry* Curr = &LeaderTable[N];

      while (Curr && (Curr->Val != I || Curr->BB != BB)) {
        Prev = Curr;
        Curr = Curr->Next;
      }

      if (!Curr)
        return;

      if (Prev) {
        Prev->Next = Curr->Next;
      } else {
        if (!Curr->Next) {
          Curr->Val = nullptr;
          Curr->BB = nullptr;
        } else {
          LeaderTableEntry* Next = Curr->Next;
          Curr->Val = Next->Val;
          Curr->BB = Next->BB;
          Curr->Next = Next->Next;
        }
      }
    }

    // List of critical edges to be split between iterations.
    SmallVector<std::pair<TerminatorInst*, unsigned>, 4> toSplit;

    // This transformation requires dominator postdominator info
    void getAnalysisUsage(AnalysisUsage &AU) const override {
      AU.addRequired<AssumptionCacheTracker>();
      AU.addRequired<DominatorTreeWrapperPass>();
      AU.addRequired<TargetLibraryInfoWrapperPass>();
      if (!NoLoads)
        AU.addRequired<MemoryDependenceAnalysis>();
      AU.addRequired<AliasAnalysis>();

      AU.addPreserved<DominatorTreeWrapperPass>();
      AU.addPreserved<AliasAnalysis>();
    }


    // Helper fuctions of redundant load elimination 
    bool processLoad(LoadInst *L);
    bool processNonLocalLoad(LoadInst *L);
    void AnalyzeLoadAvailability(LoadInst *LI, LoadDepVect &Deps, 
                                 AvailValInBlkVect &ValuesPerBlock,
                                 UnavailBlkVect &UnavailableBlocks);
    bool PerformLoadPRE(LoadInst *LI, AvailValInBlkVect &ValuesPerBlock, 
                        UnavailBlkVect &UnavailableBlocks);

    // Other helper routines
    bool processInstruction(Instruction *I);
    bool processBlock(BasicBlock *BB);
    void dump(DenseMap<uint32_t, Value*> &d);
    bool iterateOnFunction(Function &F);
    bool performPRE(Function &F);
    bool performScalarPRE(Instruction *I);
    bool performScalarPREInsertion(Instruction *Instr, BasicBlock *Pred,
                                   unsigned int ValNo);
    Value *findLeader(const BasicBlock *BB, uint32_t num);
    void cleanupGlobalSets();
    void verifyRemoved(const Instruction *I) const;
    bool splitCriticalEdges();
    BasicBlock *splitCriticalEdges(BasicBlock *Pred, BasicBlock *Succ);
    bool propagateEquality(Value *LHS, Value *RHS, const BasicBlockEdge &Root);
    bool processFoldableCondBr(BranchInst *BI);
    void addDeadBlock(BasicBlock *BB);
    void assignValNumForDeadCode();
  };

  char GVN::ID = 0;
}

namespace {
class PREAnalysisResult {
public:
  std::vector<std::vector<int>> notSameIdx; // predMap idx -> operand idx
  bool isSameForAll;
  bool PrevPRENotEnough;
  std::vector<std::pair<PHINode *, int>> PrevPRE;
  bool isFromNonLocalLoad;

  PREAnalysisResult(Instruction *CurInst, PHINode *PN) {
    llvmberry::PassDictionary &pdata = llvmberry::PassDictionary::GetInstance();
    isFromNonLocalLoad =
        pdata.get<llvmberry::ArgForGVNPREIntro>()->isFromNonLocalLoad;
    PrevPRENotEnough = false;
    std::vector<Value *> op_CurInst;
    unsigned numPredBlocks = 0;
    BasicBlock *PNBlock = PN->getParent();
    for (auto PI = pred_begin(PNBlock), PE = pred_end(PNBlock); PI != PE; ++PI)
      numPredBlocks++;

    notSameIdx.resize(numPredBlocks);
    isSameForAll = true;
    for (Instruction::op_iterator OI = CurInst->op_begin(),
                                  OE = CurInst->op_end();
         OI != OE; ++OI) {
      op_CurInst.push_back(OI->get());
    }

    for (unsigned i = 0, e = numPredBlocks; i != e; ++i) {
      BasicBlock *PB = PN->getIncomingBlock(i);
      Value *V = PN->getIncomingValue(i);
      if (Instruction *VI = dyn_cast<Instruction>(V)) {
        std::vector<Value *> op_VI;
        for (Instruction::op_iterator OI = VI->op_begin(), OE = VI->op_end();
             OI != OE; ++OI)
          op_VI.push_back(OI->get());

        bool isSame = true;
        if (op_CurInst.size() != op_VI.size()) {
          dbgs() << "CurInst :" << *CurInst << "\n";
          dbgs() << "VI :" << *VI << "\n";
          assert(isa<PHINode>(VI));
        }
        for (int j = 0; j < op_CurInst.size(); j++) {
          bool tmp = (op_CurInst[j] == op_VI[j]);
          if (!tmp)
            notSameIdx[i].push_back(j);
          isSame &= tmp;
        }
        // hints.appendToDescription("VI: " + (*VI).getName().str());
        // hints.appendToDescription("RHS of CurInst and VI is same: " +
        //                           std::to_string(isSame));
        isSameForAll &= isSame;
      } else
        isSameForAll = false;
      // TODO care notSameIdx??
    }

    for (Instruction &I : *PNBlock)
      if (PHINode *PI = dyn_cast<PHINode>(&I)) {
        int hit = 0;
        int idx = -1;
        for (unsigned i = 0, e = numPredBlocks; i != e; ++i) {
          BasicBlock *PB = PN->getIncomingBlock(i);
          Value *V = PN->getIncomingValue(i);
          dbgs() << "V is : " << *V << "\n";

          // it may be constant int... ?!
          if (Instruction *VI = dyn_cast<Instruction>(V)) {
            if (isa<PHINode>(VI)) {
              hit++;
              continue;
            }

            // It finds the first j that matches
            // VI may have same operand, such as VI = a + a, so there can be
            // many
            // j
            // Anyhow, propagating only once && substituting only once may
            // sufficient
            for (int j = 0; j < VI->getNumOperands(); j++) {
              if (dyn_cast<Instruction>(VI->getOperand(j)) ==
                  PI->getIncomingValueForBlock(PB)) {
                hit++;
                // if matched, match to same idx
                if (idx == -1)
                  idx = j;
                else if (idx == j) {
                } else {
                  // this may occur because of 1+x <=> x+1
                  // hints.appendToDescription("idx : " + std::to_string(idx) +
                  //                           " | j : " + std::to_string(j));
                  assert(false);
                }
                // hints.appendToDescription(
                //     "PI: " + (*PI).getName().str() + " | VI: " +
                //     (*VI).getName().str() + " | OI: " +
                //     (*dyn_cast<Instruction>(VI->getOperand(j)))
                //         .getName()
                //         .str());
              }
            }
          }
        }
        // if matched, all prev blocks match
        if (idx != -1) {
          if (hit == numPredBlocks) {
            PrevPRE.push_back(std::make_pair(PI, idx));
          } else {
            // hints.appendToDescription("hit : " + std::to_string(hit) +
            //                           " | predMap.size() : " +
            //                           std::to_string(predMap.size()));
            PrevPRENotEnough = true;
          }
        }
      }
  }
};

bool propagateInstrUntilBlockEnd(llvmberry::CoreHint &hints, Instruction *Inst,
                                 BasicBlock *PB) {
  std::string Inst_id = llvmberry::getVariable(*Inst);
  if (isa<PHINode>(Inst)) {
    hints.appendToDescription("[A]Problem : " + ((*Inst).getName()).str());
    return false;
  }
  PROPAGATE(LESSDEF(RHS(Inst_id, Physical, SRC), VAR(Inst_id, Physical), SRC),
            BOUNDS(INSTPOS(SRC, Inst), llvmberry::TyPosition::make_end_of_block(
                                           llvmberry::Source, *PB)));
  PROPAGATE(LESSDEF(VAR(Inst_id, Physical), RHS(Inst_id, Physical, SRC), SRC),
            BOUNDS(INSTPOS(SRC, Inst), llvmberry::TyPosition::make_end_of_block(
                                           llvmberry::Source, *PB)));
  return true;
}

// [ INSN(CurInst) >= Var(Phi) ] in start_of_block(Phi->getParent())
void generateHintForPRE(Instruction *CurInst, PHINode *Phi) {
  // dbgs() << "CurInst : " << *CurInst << "\n";
  // dbgs() << "Phi : " << *Phi << "\n";
  BasicBlock *PhiBlock = Phi->getParent();
  std::string CurInst_id = llvmberry::getVariable(*CurInst);
  std::string Phi_id = llvmberry::getVariable(*Phi);
  PREAnalysisResult *PREAR = new PREAnalysisResult(CurInst, Phi);

  if (PREAR->isSameForAll) {
    llvmberry::ValidationUnit::GetInstance()->intrude(
        [&CurInst, &Phi, &PhiBlock, &CurInst_id,
         &Phi_id](llvmberry::ValidationUnit::Dictionary &data,
                  llvmberry::CoreHint &hints) {
          if (isa<CallInst>(CurInst)) {
            hints.appendToDescription("CurInstIsCall");
            hints.setReturnCodeToAdmitted();
          }
          // For each pred block, propagate the chain of involved values until
          // the
          // end
          // of the pred block
          for (auto PI = pred_begin(PhiBlock), PE = pred_end(PhiBlock);
               PI != PE; ++PI) {
            BasicBlock *PB = *PI;
            Value *V = Phi->getIncomingValueForBlock(PB);

            hints.setDescription(
                (hints.getDescription() + "\nV is: " + (*V).getName()).str());
            hints.appendToDescription("CurInst is: " +
                                      ((*CurInst).getName()).str());

            assert(isa<Instruction>(V) &&
                   "Value not an instruction: not yet handled.");
            Instruction *VI = dyn_cast<Instruction>(V);
            if (!propagateInstrUntilBlockEnd(hints, VI, PB)) {
              hints.appendToDescription("propagateInstrUntilBlockEnd");
              hints.setReturnCodeToFail();
              return;
            }

            std::string VI_id = llvmberry::getVariable(*VI);
            hints.appendToDescription("VI_id is: " + VI_id);
            hints.appendToDescription("VI's getName is: " +
                                      ((*VI).getName()).str());

            // Transitivity [ Var(VI) >= Var(VI)p >= Var(Phi) ]
            // Currently, assume Rhs(VI) = Rhs(CurInst)
            // TODO: difference btw BB->getName() and
            // llvmberry::getBasicBlockIndex?
            INFRULE(llvmberry::TyPosition::make(SRC, PhiBlock->getName(),
                                                PB->getName()),
                    llvmberry::ConsTransitivity::make(VAR(VI_id, Physical),
                                                      VAR(VI_id, Previous),
                                                      VAR(Phi_id, Physical)));

            // Transitivity [ Rhs(VI) >= Var(VI) >= Var(Phi) ]
            // Currently, assume Rhs(VI) = Rhs(CurInst)
            // TODO: difference btw BB->getName() and
            // llvmberry::getBasicBlockIndex?
            INFRULE(llvmberry::TyPosition::make(SRC, PhiBlock->getName(),
                                                PB->getName()),
                    llvmberry::ConsTransitivity::make(RHS(VI_id, Physical, SRC),
                                                      VAR(VI_id, Physical),
                                                      VAR(Phi_id, Physical)));

            bool inboundsRemovalOccured = false;
            if (auto *CurInstGEP = dyn_cast<GetElementPtrInst>(CurInst)) {
              if (auto *VIGEP = dyn_cast<GetElementPtrInst>(VI)) {
                if (!CurInstGEP->isInBounds() && VIGEP->isInBounds()) {
                  hints.appendToDescription("gep removal - bug");
                  hints.setReturnCodeToFail();
                  return;
                }
                if (CurInstGEP->isInBounds() && !VIGEP->isInBounds())
                  inboundsRemovalOccured = true;
              } else
                assert(false && "This cannot occur");
            }

            if (inboundsRemovalOccured) {
              // CurInst has inbounds
              // This VI does not have inbounds

              // GEP Inbounds Remove [ INSN(CurInst) >= INSN(VI) ]
              INFRULE(llvmberry::TyPosition::make(
                          SRC, Phi->getParent()->getName(), PB->getName()),
                      llvmberry::ConsGepInboundsRemove::make(INSN(*VI)));
              // Transitivity [ INSN(CurInst) >= INSN(VI) >= Var(Phi) ]
              INFRULE(llvmberry::TyPosition::make(
                          SRC, Phi->getParent()->getName(), PB->getName()),
                      llvmberry::ConsTransitivity::make(
                          INSN(*CurInst), INSN(*VI), VAR(Phi_id, Physical)));
            }
          }
        });
  } else {
    llvmberry::ValidationUnit::GetInstance()->intrude([&CurInst, &Phi,
                                                       &CurInst_id, &PhiBlock,
                                                       &Phi_id, &PREAR](
        llvmberry::ValidationUnit::Dictionary &data,
        llvmberry::CoreHint &hints) {
      if (isa<CallInst>(CurInst)) {
        hints.appendToDescription("CurInstIsCall");
        hints.setReturnCodeToAdmitted();
      }

      if (PREAR->isFromNonLocalLoad) {
        hints.appendToDescription("isFromNonLocalLoad");
        hints.setReturnCodeToAdmitted();
      }
      dbgs() << "CurInst : " << *CurInst << "\n";
      dbgs() << "Phi : " << *Phi << "\n";
      // if is same for all, it does not involve previous PRE and just works
      // it is treated below
      for (int i = 0; i < PREAR->notSameIdx.size(); i++)
        for (int j = 0; j < PREAR->notSameIdx[i].size(); j++)
          hints.appendToDescription("notSameIdx " + std::to_string(i) + ": " +
                                    std::to_string(j));

      if (PREAR->PrevPRENotEnough) {
        hints.appendToDescription("PrevPRENotEnough");
        hints.setReturnCodeToFail();
        return;
      }
      std::vector<std::pair<PHINode *, int>> PrevPRE = PREAR->PrevPRE;
      hints.appendToDescription("CurInst is: " + ((*CurInst).getName()).str());

      for (auto PI = pred_begin(PhiBlock), PE = pred_end(PhiBlock); PI != PE;
           ++PI) {
        BasicBlock *PB = *PI;
        Value *V = Phi->getIncomingValueForBlock(PB);

        if (!isa<Instruction>(V)) {
          // constant int occurs... How can constant int get value number???
          hints.appendToDescription("V not instruction");
          hints.setReturnCodeToFail();
          return;
        }

        // TODO cleanse Somehow get in comment
        // TODO change "Var" into "VAR" in comment
        // TODO make TyPosition::make() blah that used many time into variable

        Instruction *VI = dyn_cast<Instruction>(V);
        std::string VI_id = llvmberry::getVariable(*VI);
        hints.appendToDescription("VI_id is: " + VI_id);

        dbgs() << "CurInst: " << *CurInst << "\n";
        dbgs() << "PB: " << *PB << "\n";
        Instruction *CurInstInPB = llvmberry::getPHIResolved(CurInst, PB);

        // Somehow get [ INSN(CurInstInPB) >= Var(VI) ] in block(Phi, VPHI)
        if (PHINode *VPHI = dyn_cast<PHINode>(V)) {
          // Somehow get [ INSN(CurInstInPB) >= Var(VI) ] in
          // start_of_block(VPHI)
          generateHintForPRE(CurInstInPB, VPHI);

          // Propagate [ INSN(CurInstInPB) >= VAR(VI) ]
          PROPAGATE(LESSDEF(INSN(*CurInstInPB), VAR(VI_id, Physical), SRC),
                    BOUNDS(llvmberry::TyPosition::make_start_of_block(
                               llvmberry::Source, llvmberry::getBasicBlockIndex(
                                                      VPHI->getParent())),
                           llvmberry::TyPosition::make(SRC, PhiBlock->getName(),
                                                       PB->getName())));
        }
        // Somehow get [ INSN(CurInstInPB) >= Var(VI) ] in block(Phi, VI)
        else {
          // TODO if it is not isSameForAll, and PrevPRE is empty, what does
          // this
          // mean..?
          // if (!PrevPRE.size())
          //   break;

          // Propagate [ RHS(VI) >= VAR(VI) ]
          PROPAGATE(
              LESSDEF(RHS(VI_id, Physical, SRC), VAR(VI_id, Physical), SRC),
              BOUNDS(INSTPOS(SRC, VI), llvmberry::TyPosition::make_end_of_block(
                                           llvmberry::Source, *PB)));

          Instruction *VI_evolving = (*VI).clone();

          // Somehow get [ INSN(CurInstInPB) >= Var(VI) ]
          for (auto k : PrevPRE) {
            // dbgs() << "VI_evolving : " << *VI_evolving << "\n";
            PHINode *PrevPhi = k.first;
            dbgs() << "PrevPhi " << *PrevPhi << "\n";
            std::string PrevPhi_id = llvmberry::getVariable(*PrevPhi);
            int idx = k.second;

            Instruction *VI_op = dyn_cast<Instruction>((*VI).getOperand(idx));
            std::string VI_op_id = llvmberry::getVariable(*VI_op);

            // Transitivity [ VAR(PrevPhi) >= VAR(VI_op)p >= Var(VI_op) ]
            INFRULE(llvmberry::TyPosition::make(SRC, PhiBlock->getName(),
                                                PB->getName()),
                    llvmberry::ConsTransitivity::make(VAR(PrevPhi_id, Physical),
                                                      VAR(VI_op_id, Previous),
                                                      VAR(VI_op_id, Physical)));

            // dbgs() << "VI_op : " << *VI_op << "\n";
            // dbgs() << "VI_evolving : " << *VI_evolving << "\n";

            // SubstituteRev [ VI_evolving_next >= VI_evolving ]
            // VI_evolving_next = VI_evolving[VI_op := PrevPhi]
            INFRULE(llvmberry::TyPosition::make(SRC, (*PhiBlock).getName(),
                                                (*PB).getName()),
                    llvmberry::ConsSubstituteRev::make(
                        REGISTER(VI_op_id, Physical), VAL(PrevPhi, Physical),
                        llvmberry::ConsInsn::make(*VI_evolving)));

            Instruction *VI_evolving_next = (*VI_evolving).clone();
            (*VI_evolving_next).setOperand(idx, PrevPhi);

            // Transitivity [ INSN(VI_evolving_next) >= INSN(VI_evolving) >=
            // Var(VI) ]

            // At first, INSN(VI_evolving) = RHS(VI) >= Var(VI)
            // Next, recursively
            INFRULE(llvmberry::TyPosition::make(SRC, PhiBlock->getName(),
                                                PB->getName()),
                    llvmberry::ConsTransitivity::make(INSN(*VI_evolving_next),
                                                      INSN(*VI_evolving),
                                                      VAR(VI_id, Physical)));

            delete VI_evolving;
            VI_evolving = VI_evolving_next;
          }
          delete VI_evolving;
        }

        // Transitivity [ Var(VI) >= Var(VI)p >= Var(Phi) ]
        INFRULE(llvmberry::TyPosition::make(SRC, PhiBlock->getName(),
                                            PB->getName()),
                llvmberry::ConsTransitivity::make(VAR(VI_id, Physical),
                                                  VAR(VI_id, Previous),
                                                  VAR(Phi_id, Physical)));

        // Transitivity [ INSN(CurInstInPB) >= Var(VI) >= Var(Phi) ]
        INFRULE(llvmberry::TyPosition::make(SRC, PhiBlock->getName(),
                                            PB->getName()),
                llvmberry::ConsTransitivity::make(INSN(*CurInstInPB),
                                                  VAR(VI_id, Physical),
                                                  VAR(Phi_id, Physical)));

        llvmberry::generateHintForPHIResolved(CurInst, PB, SRC);

        // Transitivity [ INSN(CurInst) >= INSN(CurInstInPB) >= Var(Phi) ]
        INFRULE(llvmberry::TyPosition::make(SRC, PhiBlock->getName(),
                                            PB->getName()),
                llvmberry::ConsTransitivity::make(
                    INSN(*CurInst), INSN(*CurInstInPB), VAR(Phi_id, Physical)));

        delete CurInstInPB;
      }

      return;
    });
  }
}
}

// The public interface to this file...
FunctionPass *llvm::createGVNPass(bool NoLoads) {
  return new GVN(NoLoads);
}

INITIALIZE_PASS_BEGIN(GVN, "gvn", "Global Value Numbering", false, false)
INITIALIZE_PASS_DEPENDENCY(AssumptionCacheTracker)
INITIALIZE_PASS_DEPENDENCY(MemoryDependenceAnalysis)
INITIALIZE_PASS_DEPENDENCY(DominatorTreeWrapperPass)
INITIALIZE_PASS_DEPENDENCY(TargetLibraryInfoWrapperPass)
INITIALIZE_AG_DEPENDENCY(AliasAnalysis)
INITIALIZE_PASS_END(GVN, "gvn", "Global Value Numbering", false, false)

#if !defined(NDEBUG) || defined(LLVM_ENABLE_DUMP)
void GVN::dump(DenseMap<uint32_t, Value*>& d) {
  errs() << "{\n";
  for (DenseMap<uint32_t, Value*>::iterator I = d.begin(),
       E = d.end(); I != E; ++I) {
      errs() << I->first << "\n";
      I->second->dump();
  }
  errs() << "}\n";
}
#endif

// Start LLVMBerry hint generation code

// Check whether two values have the same VN.
// This is necessary for the case when we should use VN.lookup_or_add_cmp
// instead of VN.lookup not to alter the VN table, for cmp-neg-pred case.
bool is_same_vn(ValueTable &VN, Value *V1, Value *V2, bool isV2Conc) {
  uint32_t vn_V2;

  if (Instruction *I2 = dyn_cast<Instruction>(V2)) {
    if (isV2Conc)
      vn_V2 = VN.lookup(I2);
    else if (CmpInst *CI2 = dyn_cast<CmpInst>(I2))
      vn_V2 = VN.lookup_or_add_cmp(CI2->getOpcode(), CI2->getPredicate(),
                                   CI2->getOperand(0), CI2->getOperand(1));
    else
      assert(false && "GVN is_same_vn: Not concrete but not CmpInst");
  }
  return (VN.lookup(V1) == vn_V2);
}

// // Compare Value Vectors' VN. If each pair has the identical VN, return true.
// bool same_ops_vn(ValueTable &VN, SmallVector<Value *, 4> ops1,
//                  SmallVector<Value *, 4> ops2, int numOps) {
//   for (int i = 0; i < numOps; ++i)
//     if (VN.lookup(ops1[i]) != VN.lookup(ops2[i]))
//       return false;
//   return true;
// }

// Generate [ id(I1) >= exp(I2) ] at POS if I1 and I2 have the same VN.
// Return true if successful.
// (isI2Conc = true) when I2 is concrete. (I2 exists in IR code.)
// Otherwise, I2 is clonned during hint generation.
bool hintgen_same_vn(llvmberry::CoreHint &hints, ValueTable &VN,
                     Instruction *I1, Instruction *I2, bool isI2Conc,
                     Instruction *POS) {
  std::string id_I1 = llvmberry::getVariable(*I1),
              id_I2 = llvmberry::getVariable(*I2);

  if (I1 == I2) {
    // TODO: Below not needed for now. Let's see if this is unnecessary.
    // Currently just returning true is OK.
    if (POS != I1)
      PROPAGATE(LESSDEF(VAR(id_I1, Physical), RHS(id_I1, Physical, SRC), SRC),
                BOUNDS(INSTPOS(SRC, I1), INSTPOS(SRC, POS)));
    return true;
  }

  assert(is_same_vn(VN, I1, I2, isI2Conc) &&
         "GVN same_vn: Insts with different VNs!");
  // Insts should have the same opcode. Otherwise it's PHI-related case, which
  // is not covered yet.

  if (I1->getOpcode() != I2->getOpcode()) {
    if (isa<PHINode>(I1) || isa<PHINode>(I2)) {
      hints.appendToDescription("PRE & GVN combined case - not handled yet.");
      // Return true since we should do this later, but now validation will fail
      // since we don't generate hint here.
      return true;
    }
    assert(
        false &&
        "GVN hintgen_same_vn: Same VN but not same Opcode and neither is PHI?");
  }

  // Now we know I1 and I2 have the same VN.
  assert(
      I1->getOpcode() == I2->getOpcode() &&
      I1->getNumOperands() == I2->getNumOperands() &&
      "GVN hintgen_same_vn: Insts with same vn should have the same opcode and "
      "num of operands!");

  SmallVector<Value *, 4> ops1, ops2;
  int numOps = I1->getNumOperands();

  for (auto OI = I1->op_begin(), OE = I1->op_end(); OI != OE; ++OI)
    ops1.push_back(*OI);
  for (auto OI = I2->op_begin(), OE = I2->op_end(); OI != OE; ++OI)
    ops2.push_back(*OI);

  // Propagate [ id(I1) >= exp(I1) ] at POS.
  if (I1 != POS)
    PROPAGATE(LESSDEF(VAR(id_I1, Physical), RHS(id_I1, Physical, SRC), SRC),
              BOUNDS(INSTPOS(SRC, I1), INSTPOS(SRC, POS)));

  Instruction *Ii = I1->clone();

  // Check swapping to make [ id(I1) >= exp(Ii) ]
  if (isa<CmpInst>(I1) || I1->isCommutative()) {
    assert(numOps == 2 && "GVN same_vn: commutative but not 2 operands!");
    if (VN.lookup(ops1[0]) != VN.lookup(ops2[0]) &&
        VN.lookup(ops1[0]) == VN.lookup(ops2[1]) &&
        VN.lookup(ops1[1]) == VN.lookup(ops2[0])) {
      // Swapping occurred.

      if (isa<ICmpInst>(I1)) {
        INFRULE(INSTPOS(SRC, POS),
                llvmberry::ConsIcmpSwapOperands::make(*cast<ICmpInst>(I1)));
      } else if (isa<FCmpInst>(I1)) {
        assert(false && "GVN same_vn: FCmp case not handled yet.");
      } else if (BinaryOperator *BI1 = dyn_cast<BinaryOperator>(I1)) {
        // int bw = BI1->getType()->getIntegerBitWidth();
        llvmberry::applyCommutativity(POS, BI1, SRC);
        // INFRULE(INSTPOS(SRC, POS),
        //         llvmberry::ConstBopCommutative::make(
        //             lhs, llvmberry::getBop(BI1->getOpcode()),
        //             VAL(I1->getOperand(0), Physical),
        //             VAL(I1->getOperand(1), Physical), ConsSize::make(bw)));
      }
      std::swap(ops1[0], ops1[1]);
      Ii->setOperand(0, ops1[0]);
      Ii->setOperand(1, ops1[1]);
    }
  }

  // If e_I1 is gep inb and e_I2 isn't, remove inbounds
  // to get [ gep inb .. >= gep .. ] and then
  // transitivity [ id(I1) >= gep inb .. >= gep .. ]
  if (GetElementPtrInst *GEP_I1 = dyn_cast<GetElementPtrInst>(I1)) {
    GetElementPtrInst *GEP_I2 = cast<GetElementPtrInst>(I2);
    if (GEP_I1->isInBounds() && !GEP_I2->isInBounds()) {
      INFRULE(INSTPOS(SRC, POS),
              llvmberry::ConsGepInboundsRemove::make(INSN(*GEP_I1)));
      GetElementPtrInst *GEP_Ii = cast<GetElementPtrInst>(Ii);
      GEP_Ii->setIsInBounds(false);
      auto gepi_expr = INSN(*Ii);

      INFRULE(INSTPOS(SRC, POS),
              llvmberry::ConsTransitivity::make(
                  VAR(id_I1, Physical), RHS(id_I1, Physical, SRC), gepi_expr));
    }
  }

  // From [ id(I1) >= exp(Ii) ], produce [ id(I1) >= exp(I2) ].
  for (unsigned i = 0; i < I1->getNumOperands(); ++i) {
    if (ops1[i] == ops2[i]) continue;
    assert(isa<Instruction>(ops1[i]) && isa<Instruction>(ops2[i]) &&
           "GVN same_vn: I1 and I2's operands are not Instructions but "
           "also not the same.");

    Instruction *I_ops1 = cast<Instruction>(ops1[i]);
    Instruction *I_ops2 = cast<Instruction>(ops2[i]);

    std::string id_I_ops1 = llvmberry::getVariable(*I_ops1),
                id_I_ops2 = llvmberry::getVariable(*I_ops2);

    assert(VN.lookup(I_ops1) == VN.lookup(I_ops2) &&
           is_same_vn(VN, I_ops1, I_ops2, true) &&
           "GVN same_vn: I_ops1 and I_ops2 have different VNs.");

    // This generates [ id(I_ops1) >= exp(I_ops2) ] at POS.
    bool hintgen = hintgen_same_vn(hints, VN, I_ops1, I_ops2, true, POS);
    assert(hintgen && "GVN same_vn: Failed to generate hint for operands!");

    // Propagate [ exp(I_ops2) >= id(I_ops2) ] until POS.
    // And trasitivity [ id(I_ops1) >= exp(I_ops2) >= id(I_ops2) ] at POS.
    PROPAGATE(LESSDEF(RHS(id_I_ops2, Physical, SRC), VAR(id_I_ops2, Physical), SRC),
                BOUNDS(INSTPOS(SRC, I_ops2), INSTPOS(SRC, POS)));
    INFRULE(INSTPOS(SRC, POS),
            llvmberry::ConsTransitivity::make(VAR(id_I_ops1, Physical),
                                              RHS(id_I_ops2, Physical, SRC),
                                              VAR(id_I_ops2, Physical)));

    auto prev_expr =
        llvmberry::ConsInsn::make(llvmberry::TyInstruction::make(*Ii));
    Ii->setOperand(i, ops2[i]);
    auto next_expr =
        llvmberry::ConsInsn::make(llvmberry::TyInstruction::make(*Ii));

    // ReplaceRhs to get [ id(I1) >= exp(Ii_new) ]
    INFRULE(INSTPOS(SRC, POS),
            llvmberry::ConsReplaceRhs::make(
                REGISTER(id_I_ops1, Physical), VAL(I_ops2, Physical),
                VAR(id_I1, Physical), prev_expr, next_expr));
  }

  delete Ii;

  return true;
}

// Search space to generate [ id(I) >= repl ] at I,
// from the assumption [ exp(A) = exp(B) ] at begin(BB_succ).
// repl is never Inst in this case.
// A is always greater than B in this lexicographic order: (Inst >= Arg >= Const) * (VN value).
// A can a clone produced during hint generation, so that it may not have a VN.
bool hintgen_propeq(llvmberry::ValidationUnit::Dictionary &data,
                    llvmberry::CoreHint &hints, ValueTable &VN, Value *A,
                    Value *B, bool isAConc, Instruction *I, Value *repl,
                    const BasicBlock *BB, const BasicBlock *BB_succ) {
  // GVN::propagateEquality doesn't propagate <const> == <const>
  if (isa<Constant>(A) && isa<Constant>(B))
    assert(false && "GVN propeq: Both A and B are constant!");

  // Check order of A and B.
  assert((isa<Instruction>(A) || isa<Constant>(B) ||
          (isa<Argument>(A) && isa<Argument>(B))) &&
         "GVN propeq: Unexpected pattern of A and B.");

  // But useful hint is generated only when A is Inst.
  if (!isa<Instruction>(A))
    return false;

  Instruction *I_A = cast<Instruction>(A);
  std::string id_I_A = llvmberry::getVariable(*I_A);
  std::string id_I = llvmberry::getVariable(*I);

  // Base case
  if (B == repl && is_same_vn(VN, I, I_A, isAConc)) {
    // Propagate [ exp(I_A) >= exp(B) (=repl) ] from begin(BB_succ) to I.
    auto repl_expr = llvmberry::TyExpr::make(*repl);
    PROPAGATE(LESSDEF(RHS(id_I_A, Physical, SRC), repl_expr, SRC),
              BOUNDS(llvmberry::TyPosition::make_start_of_block(
                         SRC, llvmberry::getBasicBlockIndex(BB_succ)),
                     INSTPOS(SRC, I)));

    // same_vn generates [ id(I) >= exp(I_A) ] at I.
    bool hintgen = hintgen_same_vn(hints, VN, I, I_A, isAConc, I);
    assert(hintgen && "GVN propeq: Base case same_vn failed!");

    // Transitivity [ id(I) >= exp(I_A) >= exp(B) (=repl) ] at I.
    INFRULE(INSTPOS(SRC, I),
            llvmberry::ConsTransitivity::make(
                VAR(id_I, Physical), RHS(id_I_A, Physical, SRC), repl_expr));

    return true;
  }

  // B should be boolean. Otherwise, return false since this way is stuck.
  ConstantInt *TrueVal = ConstantInt::getTrue(BB->getContext());
  ConstantInt *FalseVal = ConstantInt::getFalse(BB->getContext());
  bool Bval;

  if (TrueVal == B)
    Bval = true;
  else if (FalseVal == B)
    Bval = false;
  else
    return false;

  // And/Or case
  if ((I_A->getOpcode() == Instruction::And) && Bval) {
    // dbgs() << "and case entered\n";
    // And cases for each x in {LHS, RHS}.
    // Assumption: [ T >= ( id(LHS) && id(RHS) ) ] at begin(BB_succ)
    // 1. Infer [ id(LHS) = T, id(RHS) = T ] at begin(BB_succ).
    // For each x (=i-th op),
    // 2. Propagate [ id(x) = exp(x) ] at begin(BB_succ).
    // 3. Transitivity to produce [ exp(x) = T ].
    // 4. Call hintgen_propeq(x).

    INFRULE(
            llvmberry::TyPosition::make(SRC, BB_succ->getName(), BB->getName()),
            llvmberry::ConsAndTrueBool::make(
                llvmberry::TyValue::make(*I_A->getOperand(0)),
                llvmberry::TyValue::make(*I_A->getOperand(1))));

    for (int i = 0; i <= 1; ++i) {
      if (Instruction *I_x = dyn_cast<Instruction>(I_A->getOperand(i))) {
        std::string id_I_x = llvmberry::getVariable(*I_x);
        PROPAGATE(
            LESSDEF(VAR(id_I_x, Physical), RHS(id_I_x, Physical, SRC), SRC),
            BOUNDS(INSTPOS(SRC, I_x),
                   llvmberry::TyPosition::make_end_of_block(SRC, *BB)));
        PROPAGATE(
            LESSDEF(RHS(id_I_x, Physical, SRC), VAR(id_I_x, Physical), SRC),
            BOUNDS(INSTPOS(SRC, I_x),
                   llvmberry::TyPosition::make_end_of_block(SRC, *BB)));

        INFRULE(
            llvmberry::TyPosition::make(SRC, BB_succ->getName(), BB->getName()),
            llvmberry::ConsTransitivity::make(llvmberry::TyExpr::make(*TrueVal),
                                              VAR(id_I_x, Physical),
                                              RHS(id_I_x, Physical, SRC)));
        INFRULE(
            llvmberry::TyPosition::make(SRC, BB_succ->getName(), BB->getName()),
            llvmberry::ConsTransitivity::make(
                RHS(id_I_x, Physical, SRC), VAR(id_I_x, Physical),
                llvmberry::TyExpr::make(*TrueVal)));
      } else
        continue;

      if (hintgen_propeq(data, hints, VN, I_A->getOperand(i), TrueVal, true, I,
                         repl, BB, BB_succ))
        return true;
    }
    // If both x failed, this way is stuck.
    return false;
  } else if ((I_A->getOpcode() == Instruction::Or) && !Bval) {
    // dbgs() << "Entered to Or\n";
    // Or case for each x in {LHS, RHS}.
    // 1. Infer [ id(LHS) = F, id(RHS) = F ] at begin(BB_succ).
    // For each x(=i-th op),
    // 2. Propagate [ id(x) = exp(x) ] at begin(BB_succ).
    // 3. Transitivity to produce [ exp(x) = F ].
    // 4. Call hintgen_propeq(x).

    INFRULE(llvmberry::TyPosition::make(SRC, BB_succ->getName(), BB->getName()),
            llvmberry::ConsOrFalse::make(
                llvmberry::TyValue::make(*I_A->getOperand(0)),
                llvmberry::TyValue::make(*I_A->getOperand(1)),
                llvmberry::ConsSize::make(1)));

    for (int i = 0; i <= 1; ++i) {
      if (Instruction *I_x = dyn_cast<Instruction>(I_A->getOperand(i))) {
        std::string id_I_x = llvmberry::getVariable(*I_x);
        PROPAGATE(
            LESSDEF(VAR(id_I_x, Physical), RHS(id_I_x, Physical, SRC), SRC),
            BOUNDS(INSTPOS(SRC, I_x),
                   llvmberry::TyPosition::make_end_of_block(SRC, *BB)));
        PROPAGATE(
            LESSDEF(RHS(id_I_x, Physical, SRC), VAR(id_I_x, Physical), SRC),
            BOUNDS(INSTPOS(SRC, I_x),
                   llvmberry::TyPosition::make_end_of_block(SRC, *BB)));

        INFRULE(
            llvmberry::TyPosition::make(SRC, BB_succ->getName(), BB->getName()),
            llvmberry::ConsTransitivity::make(
                llvmberry::TyExpr::make(*FalseVal), VAR(id_I_x, Physical),
                RHS(id_I_x, Physical, SRC)));
        INFRULE(
            llvmberry::TyPosition::make(SRC, BB_succ->getName(), BB->getName()),
            llvmberry::ConsTransitivity::make(
                RHS(id_I_x, Physical, SRC), VAR(id_I_x, Physical),
                llvmberry::TyExpr::make(*FalseVal)));
      } else
        continue;

      if (hintgen_propeq(data, hints, VN, I_A->getOperand(i), FalseVal, true, I,
                         repl, BB, BB_succ))
        return true;
      // dbgs() << i << "th op of or\n";
    }
    // If both x failed, this way is stuck.
    return false;
  }
  // And/Or case finished.
  // Cmp case
  assert(!isa<FCmpInst>(I_A) && "GVN gen_propeq_hint: FCmp case not yet covered.");

  if (ICmpInst *CI_A = dyn_cast<ICmpInst>(I_A)) {
    // We additinally handle the ICmp EQ/NE case.
    if (((CI_A->getPredicate() == CmpInst::ICMP_EQ) && Bval) ||
        ((CI_A->getPredicate() == CmpInst::ICMP_NE) && !Bval)) {
      Value *LHS = CI_A->getOperand(0), *RHS = CI_A->getOperand(1);

      if (isa<Instruction>(LHS) || isa<Instruction>(RHS)) {
        // Make ordering LHS > RHS hold.
        if (!isa<Instruction>(LHS))
          std::swap(LHS, RHS);
        else if (isa<Instruction>(RHS))
          if (VN.lookup(LHS) < VN.lookup(RHS))
            std::swap(LHS, RHS);

        // Assumption: [ (T/F) >= icmp (eq/ne) X Y ] at begin(BB_succ)
        // 1. Infer [ id(X) = id(Y) ] at begin(BB_succ).
        // 2. If X is Inst, propagate [ exp(X) = id(X) ],
        // 3. and Transitivity [ exp(X) = id(Y) ].
        // 4. If Y is Inst, propagate [ exp(Y) = id(Y) ],
        // 5. and Transitivity [ exp(X) = exp(Y) ].
        // 6. Call propeq(X, Y)
        std::shared_ptr<llvmberry::TyInfrule> icmp_infr(nullptr);

        if (Bval)
          INFRULE(llvmberry::TyPosition::make(SRC, BB_succ->getName(),
                                              BB->getName()),
                  llvmberry::ConsIcmpEqSame::make(*CI_A));
        else
          INFRULE(llvmberry::TyPosition::make(SRC, BB_succ->getName(),
                                              BB->getName()),
                  llvmberry::ConsIcmpNeqSame::make(*CI_A));

        Value *X = CI_A->getOperand(0), *Y = CI_A->getOperand(1);

        std::shared_ptr<llvmberry::TyExpr> expr_x = EXPR(X, Physical);
        std::shared_ptr<llvmberry::TyExpr> expr_y = EXPR(Y, Physical);

        if (Instruction *I_X = dyn_cast<Instruction>(X)) {
          std::string id_I_X = llvmberry::getVariable(*I_X);
          expr_x = RHS(id_I_X, Physical, SRC);

          PROPAGATE(LESSDEF(VAR(id_I_X, Physical), expr_x, SRC),
                    BOUNDS(INSTPOS(SRC, I_X),
                           llvmberry::TyPosition::make_end_of_block(SRC, *BB)));
          PROPAGATE(LESSDEF(expr_x, VAR(id_I_X, Physical), SRC),
                    BOUNDS(INSTPOS(SRC, I_X),
                           llvmberry::TyPosition::make_end_of_block(SRC, *BB)));

          INFRULE(llvmberry::TyPosition::make(SRC, BB_succ->getName(),
                                              BB->getName()),
                  llvmberry::ConsTransitivity::make(
                      expr_y, VAR(id_I_X, Physical), expr_x));

          INFRULE(llvmberry::TyPosition::make(SRC, BB_succ->getName(),
                                              BB->getName()),
                  llvmberry::ConsTransitivity::make(
                      expr_x, VAR(id_I_X, Physical), expr_y));
        }

        if (Instruction *I_Y = dyn_cast<Instruction>(Y)) {
          std::string id_I_Y = llvmberry::getVariable(*I_Y);
          expr_y = RHS(id_I_Y, Physical, SRC);

          PROPAGATE(LESSDEF(VAR(id_I_Y, Physical), expr_y, SRC),
                    BOUNDS(INSTPOS(SRC, I_Y),
                           llvmberry::TyPosition::make_end_of_block(SRC, *BB)));
          PROPAGATE(LESSDEF(expr_y, VAR(id_I_Y, Physical), SRC),
                    BOUNDS(INSTPOS(SRC, I_Y),
                           llvmberry::TyPosition::make_end_of_block(SRC, *BB)));

          INFRULE(llvmberry::TyPosition::make(SRC, BB_succ->getName(),
                                              BB->getName()),
                  llvmberry::ConsTransitivity::make(
                      expr_y, VAR(id_I_Y, Physical), expr_x));

          INFRULE(llvmberry::TyPosition::make(SRC, BB_succ->getName(),
                                              BB->getName()),
                  llvmberry::ConsTransitivity::make(
                      expr_x, VAR(id_I_Y, Physical), expr_y));
        }
        if (hintgen_propeq(data, hints, VN, LHS, RHS, true, I, repl, BB,
                           BB_succ))
          return true;
      }
    } // If this fails, do nothing. We still have to check the ~pred case.

    // From [ (cmp P X Y) = B ], generate [ (cmp ~P X Y) = ~B ]
    // and check whether (cmp ~P X Y) has the same VN with I.
    // We shouldn't recursively call hintgen_propeq since original
    // propagateEquality don't insert this into the worklist.
    // (Otherwise this leads to an infinite recursion.)

    // Continue if (repl = ~B) holds.
    // ConstantInt *negB = Bval ? FalseVal : TrueVal;
    if (repl != (Bval ? FalseVal : TrueVal))
      return false;

    CmpInst *CI_A_inv = dyn_cast<CmpInst>(CI_A->clone());
    CI_A_inv->setPredicate(CI_A->getInversePredicate());
    bool succeed = false;

    // 1. Generate [ cmp ~P .. = ~B ] at begin(BB_succ).
    // 2. Propagate [ cmp ~P .. >= ~B ] from begin(BB_succ) until I.

    auto repl_expr = llvmberry::TyExpr::make(*repl);

    INFRULE(llvmberry::TyPosition::make(SRC, BB_succ->getName(), BB->getName()),
            llvmberry::ConsIcmpInverseRhs::make(*CI_A, Bval ? 1 : 0));
    PROPAGATE(LESSDEF(INSN(*CI_A_inv), repl_expr, SRC),
              BOUNDS(llvmberry::TyPosition::make_start_of_block(
                         SRC, llvmberry::getBasicBlockIndex(BB_succ)),
                     INSTPOS(SRC, I)));

    if (is_same_vn(VN, I, CI_A_inv, false)) {
      bool hintgen = hintgen_same_vn(hints, VN, I, CI_A_inv, false, I);
      assert(hintgen && "GVN propeq: Cmp neg case failed!");
      // Now [ id(I) >= cmp ~P .. ] at I is generated.
      // 3. Transitivity [ id(I) >= cmp ~P .. >= ~B ].

      INFRULE(INSTPOS(SRC, I),
              llvmberry::ConsTransitivity::make(VAR(id_I, Physical),
                                                INSN(*CI_A_inv), repl_expr));

      succeed = true;
    }

    delete CI_A_inv;
    return succeed;
  }

  // Reaching here means stuck.
  return false;
}

// Create hint invariant [ L >= R ] in scope
// TODO: use GVN's expression instead of HintGen.cpp
// and remove copied code in HintGen.cpp
std::shared_ptr<llvmberry::TyPropagateObject>
make_repl_inv(llvmberry::ValidationUnit::Dictionary &data,
              llvmberry::CoreHint &hints, ValueTable &VN, Instruction *I,
              Value *repl, llvmberry::TyScope scope) {
  std::string id_I = llvmberry::getVariable(*I);

  if (Instruction *I_repl = dyn_cast<Instruction>(repl)) {
    // repl is Inst, which implies that repl and I have the same VN,
    // since an Inst cannot be a leader of other VN's.
    std::string id_I_repl = llvmberry::getVariable(*I_repl);

    // This is the simplest, but most frequent case.
    // x = e1 (= op a1 b1 ..)
    // y = e2 (= op a2 b2 ..)
    // z = f(y) -> z = f(x)

    assert(VN.lookup(I) == VN.lookup(I_repl) &&
           "GVN make_repl_inv: repl and I have different value numbers!");
    // This produces [ id(I) >= exp(I_repl) ] at I.
    bool hintgen = hintgen_same_vn(hints, VN, I, I_repl, true, I);
    assert(hintgen && "GVN make_repl_inv: same_vn failed!");

    // Propagate [ exp(I_repl) >= id(I_repl) ] until I.
    // Transitivity [ id(I) >= exp(I_repl) >= id(I_repl) ] at I.
    PROPAGATE(LESSDEF(RHS(id_I_repl, Physical, SRC), VAR(id_I_repl, Physical), SRC),
              BOUNDS(INSTPOS(SRC, I_repl), INSTPOS(SRC, I)));
    INFRULE(INSTPOS(SRC, I),
            llvmberry::ConsTransitivity::make(VAR(id_I, Physical),
                                              RHS(id_I_repl, Physical, SRC),
                                              VAR(id_I_repl, Physical)));
  } else {
    // If repl is not an instruction, then it's always from propagateEquality.
    const BasicBlock *BB_succ = llvmberry::PassDictionary::GetInstance()
                                     .get<llvmberry::ArgForGVNReplace>()
                                     ->BB;
    const BasicBlock *BB_pred = BB_succ->getSinglePredecessor();
    assert(BB_pred &&
           "Expect it to be introduced from propagateEquality, and it checks "
           "RootDominatesEnd, meaning it has single predecessor");

    TerminatorInst *TI =
        const_cast<TerminatorInst *>(BB_pred->getTerminator());

    //from here

    Instruction *condI = nullptr;
    ConstantInt *CI_cond = nullptr;

    if (BranchInst *BI = llvm::dyn_cast<llvm::BranchInst>(TI)) {
      condI = llvm::dyn_cast<Instruction>(BI->getCondition());

      if (BI->getSuccessor(0) == BB_succ) {
        CI_cond = ConstantInt::getTrue(BB_succ->getContext());
      } else if (BI->getSuccessor(1) == BB_succ) {
        CI_cond = ConstantInt::getFalse(BB_succ->getContext());
      } else
        assert(false &&
               "GVN make_repl_inv: Leader_bb not successor of leader_bb_pred");
    } else if (SwitchInst *SI = llvm::dyn_cast<llvm::SwitchInst>(TI)) {
      condI = llvm::dyn_cast<Instruction>(SI->getCondition());

      // Set to null when case for BB_succ is not found, not unique, or default.
      // Find case from dest.
      // We cannot use SwitchInst::findCaseDest since BB_succ is const.
      for (SwitchInst::CaseIt i = SI->case_begin(), e = SI->case_end(); i != e;
           ++i)
        if (i.getCaseSuccessor() == BB_succ)
          CI_cond = i.getCaseValue();
    } else
      assert(false && "GVN make_repl_inv: Unexpected terminator.");

    assert(condI && "GVN make_repl_inv: Branch case with non-instr cond!");
    assert(CI_cond && "GVN make_repl_inv: Branch condition constant not found!");

    std::string id_condI = llvmberry::getVariable(*condI);

    // 1. Propagate [ exp(condI) = id(condI) ] until begin(BB_succ).
    // 2. Transitivity [ exp(condI) = CI_cond ] at begin(BB_succ).
    PROPAGATE(
              LESSDEF(VAR(id_condI, Physical), RHS(id_condI, Physical, SRC), SRC),
              BOUNDS(INSTPOS(SRC, condI),
                     llvmberry::TyPosition::make_end_of_block(SRC, *BB_pred)));
    PROPAGATE(
              LESSDEF(RHS(id_condI, Physical, SRC), VAR(id_condI, Physical), SRC),
              BOUNDS(INSTPOS(SRC, condI),
                     llvmberry::TyPosition::make_end_of_block(SRC, *BB_pred)));

    INFRULE(
            llvmberry::TyPosition::make(SRC, BB_succ->getName(), BB_pred->getName()),
            llvmberry::ConsTransitivity::make(RHS(id_condI, Physical, SRC),
                                              VAR(id_condI, Physical),
                                              llvmberry::TyExpr::make(*CI_cond)));
    INFRULE(
            llvmberry::TyPosition::make(SRC, BB_succ->getName(), BB_pred->getName()),
            llvmberry::ConsTransitivity::make(llvmberry::TyExpr::make(*CI_cond),
                                              VAR(id_condI, Physical),
                                              RHS(id_condI, Physical, SRC)));

    // hintgen_propeq generates hints to infer [ id(I) >= repl ] at I,
    // assuming [ exp(condI) = CI_cond ] at begin(BB_succ).
    // [ id(condI) = CI_cond ] is generated by the validator.
    bool hintgen = hintgen_propeq(data, hints, VN, condI, CI_cond, true, I,
                                  repl, BB_pred, BB_succ);
    assert(hintgen && "GVN make_repl_inv: hintgen_propeq failed!");
  }

  return LESSDEF(VAR(id_I, Physical), llvmberry::TyExpr::make(*repl), SRC);
}
// End LLVMBerry

/// Return true if we can prove that the value
/// we're analyzing is fully available in the specified block.  As we go, keep
/// track of which blocks we know are fully alive in FullyAvailableBlocks.  This
/// map is actually a tri-state map with the following values:
///   0) we know the block *is not* fully available.
///   1) we know the block *is* fully available.
///   2) we do not know whether the block is fully available or not, but we are
///      currently speculating that it will be.
///   3) we are speculating for this block and have used that to speculate for
///      other blocks.
static bool IsValueFullyAvailableInBlock(BasicBlock *BB,
                            DenseMap<BasicBlock*, char> &FullyAvailableBlocks,
                            uint32_t RecurseDepth) {
  if (RecurseDepth > MaxRecurseDepth)
    return false;

  // Optimistically assume that the block is fully available and check to see
  // if we already know about this block in one lookup.
  std::pair<DenseMap<BasicBlock*, char>::iterator, char> IV =
    FullyAvailableBlocks.insert(std::make_pair(BB, 2));

  // If the entry already existed for this block, return the precomputed value.
  if (!IV.second) {
    // If this is a speculative "available" value, mark it as being used for
    // speculation of other blocks.
    if (IV.first->second == 2)
      IV.first->second = 3;
    return IV.first->second != 0;
  }

  // Otherwise, see if it is fully available in all predecessors.
  pred_iterator PI = pred_begin(BB), PE = pred_end(BB);

  // If this block has no predecessors, it isn't live-in here.
  if (PI == PE)
    goto SpeculationFailure;

  for (; PI != PE; ++PI)
    // If the value isn't fully available in one of our predecessors, then it
    // isn't fully available in this block either.  Undo our previous
    // optimistic assumption and bail out.
    if (!IsValueFullyAvailableInBlock(*PI, FullyAvailableBlocks,RecurseDepth+1))
      goto SpeculationFailure;

  return true;

// If we get here, we found out that this is not, after
// all, a fully-available block.  We have a problem if we speculated on this and
// used the speculation to mark other blocks as available.
SpeculationFailure:
  char &BBVal = FullyAvailableBlocks[BB];

  // If we didn't speculate on this, just return with it set to false.
  if (BBVal == 2) {
    BBVal = 0;
    return false;
  }

  // If we did speculate on this value, we could have blocks set to 1 that are
  // incorrect.  Walk the (transitive) successors of this block and mark them as
  // 0 if set to one.
  SmallVector<BasicBlock*, 32> BBWorklist;
  BBWorklist.push_back(BB);

  do {
    BasicBlock *Entry = BBWorklist.pop_back_val();
    // Note that this sets blocks to 0 (unavailable) if they happen to not
    // already be in FullyAvailableBlocks.  This is safe.
    char &EntryVal = FullyAvailableBlocks[Entry];
    if (EntryVal == 0) continue;  // Already unavailable.

    // Mark as unavailable.
    EntryVal = 0;

    BBWorklist.append(succ_begin(Entry), succ_end(Entry));
  } while (!BBWorklist.empty());

  return false;
}


/// Return true if CoerceAvailableValueToLoadType will succeed.
static bool CanCoerceMustAliasedValueToLoad(Value *StoredVal,
                                            Type *LoadTy,
                                            const DataLayout &DL) {
  // If the loaded or stored value is an first class array or struct, don't try
  // to transform them.  We need to be able to bitcast to integer.
  if (LoadTy->isStructTy() || LoadTy->isArrayTy() ||
      StoredVal->getType()->isStructTy() ||
      StoredVal->getType()->isArrayTy())
    return false;

  // The store has to be at least as big as the load.
  if (DL.getTypeSizeInBits(StoredVal->getType()) <
        DL.getTypeSizeInBits(LoadTy))
    return false;

  return true;
}

/// If we saw a store of a value to memory, and
/// then a load from a must-aliased pointer of a different type, try to coerce
/// the stored value.  LoadedTy is the type of the load we want to replace.
/// IRB is IRBuilder used to insert new instructions.
///
/// If we can't do it, return null.
static Value *CoerceAvailableValueToLoadType(Value *StoredVal, Type *LoadedTy,
                                             IRBuilder<> &IRB,
                                             const DataLayout &DL) {
  if (!CanCoerceMustAliasedValueToLoad(StoredVal, LoadedTy, DL))
    return nullptr;

  // If this is already the right type, just return it.
  Type *StoredValTy = StoredVal->getType();

  uint64_t StoreSize = DL.getTypeSizeInBits(StoredValTy);
  uint64_t LoadSize = DL.getTypeSizeInBits(LoadedTy);

  // If the store and reload are the same size, we can always reuse it.
  if (StoreSize == LoadSize) {
    // Pointer to Pointer -> use bitcast.
    if (StoredValTy->getScalarType()->isPointerTy() &&
        LoadedTy->getScalarType()->isPointerTy())
      return IRB.CreateBitCast(StoredVal, LoadedTy);

    // Convert source pointers to integers, which can be bitcast.
    if (StoredValTy->getScalarType()->isPointerTy()) {
      StoredValTy = DL.getIntPtrType(StoredValTy);
      StoredVal = IRB.CreatePtrToInt(StoredVal, StoredValTy);
    }

    Type *TypeToCastTo = LoadedTy;
    if (TypeToCastTo->getScalarType()->isPointerTy())
      TypeToCastTo = DL.getIntPtrType(TypeToCastTo);

    if (StoredValTy != TypeToCastTo)
      StoredVal = IRB.CreateBitCast(StoredVal, TypeToCastTo);

    // Cast to pointer if the load needs a pointer type.
    if (LoadedTy->getScalarType()->isPointerTy())
      StoredVal = IRB.CreateIntToPtr(StoredVal, LoadedTy);

    return StoredVal;
  }

  // If the loaded value is smaller than the available value, then we can
  // extract out a piece from it.  If the available value is too small, then we
  // can't do anything.
  assert(StoreSize >= LoadSize && "CanCoerceMustAliasedValueToLoad fail");

  // Convert source pointers to integers, which can be manipulated.
  if (StoredValTy->getScalarType()->isPointerTy()) {
    StoredValTy = DL.getIntPtrType(StoredValTy);
    StoredVal = IRB.CreatePtrToInt(StoredVal, StoredValTy);
  }

  // Convert vectors and fp to integer, which can be manipulated.
  if (!StoredValTy->isIntegerTy()) {
    StoredValTy = IntegerType::get(StoredValTy->getContext(), StoreSize);
    StoredVal = IRB.CreateBitCast(StoredVal, StoredValTy);
  }

  // If this is a big-endian system, we need to shift the value down to the low
  // bits so that a truncate will work.
  if (DL.isBigEndian()) {
    StoredVal = IRB.CreateLShr(StoredVal, StoreSize - LoadSize, "tmp");
  }

  // Truncate the integer to the right size now.
  Type *NewIntTy = IntegerType::get(StoredValTy->getContext(), LoadSize);
  StoredVal  = IRB.CreateTrunc(StoredVal, NewIntTy, "trunc");

  if (LoadedTy == NewIntTy)
    return StoredVal;

  // If the result is a pointer, inttoptr.
  if (LoadedTy->getScalarType()->isPointerTy())
    return IRB.CreateIntToPtr(StoredVal, LoadedTy, "inttoptr");

  // Otherwise, bitcast.
  return IRB.CreateBitCast(StoredVal, LoadedTy, "bitcast");
}

/// This function is called when we have a
/// memdep query of a load that ends up being a clobbering memory write (store,
/// memset, memcpy, memmove).  This means that the write *may* provide bits used
/// by the load but we can't be sure because the pointers don't mustalias.
///
/// Check this case to see if there is anything more we can do before we give
/// up.  This returns -1 if we have to give up, or a byte number in the stored
/// value of the piece that feeds the load.
static int AnalyzeLoadFromClobberingWrite(Type *LoadTy, Value *LoadPtr,
                                          Value *WritePtr,
                                          uint64_t WriteSizeInBits,
                                          const DataLayout &DL) {
  // If the loaded or stored value is a first class array or struct, don't try
  // to transform them.  We need to be able to bitcast to integer.
  if (LoadTy->isStructTy() || LoadTy->isArrayTy())
    return -1;

  int64_t StoreOffset = 0, LoadOffset = 0;
  Value *StoreBase =
      GetPointerBaseWithConstantOffset(WritePtr, StoreOffset, DL);
  Value *LoadBase = GetPointerBaseWithConstantOffset(LoadPtr, LoadOffset, DL);
  if (StoreBase != LoadBase)
    return -1;

  // If the load and store are to the exact same address, they should have been
  // a must alias.  AA must have gotten confused.
  // FIXME: Study to see if/when this happens.  One case is forwarding a memset
  // to a load from the base of the memset.
#if 0
  if (LoadOffset == StoreOffset) {
    dbgs() << "STORE/LOAD DEP WITH COMMON POINTER MISSED:\n"
    << "Base       = " << *StoreBase << "\n"
    << "Store Ptr  = " << *WritePtr << "\n"
    << "Store Offs = " << StoreOffset << "\n"
    << "Load Ptr   = " << *LoadPtr << "\n";
    abort();
  }
#endif

  // If the load and store don't overlap at all, the store doesn't provide
  // anything to the load.  In this case, they really don't alias at all, AA
  // must have gotten confused.
  uint64_t LoadSize = DL.getTypeSizeInBits(LoadTy);

  if ((WriteSizeInBits & 7) | (LoadSize & 7))
    return -1;
  uint64_t StoreSize = WriteSizeInBits >> 3;  // Convert to bytes.
  LoadSize >>= 3;


  bool isAAFailure = false;
  if (StoreOffset < LoadOffset)
    isAAFailure = StoreOffset+int64_t(StoreSize) <= LoadOffset;
  else
    isAAFailure = LoadOffset+int64_t(LoadSize) <= StoreOffset;

  if (isAAFailure) {
#if 0
    dbgs() << "STORE LOAD DEP WITH COMMON BASE:\n"
    << "Base       = " << *StoreBase << "\n"
    << "Store Ptr  = " << *WritePtr << "\n"
    << "Store Offs = " << StoreOffset << "\n"
    << "Load Ptr   = " << *LoadPtr << "\n";
    abort();
#endif
    return -1;
  }

  // If the Load isn't completely contained within the stored bits, we don't
  // have all the bits to feed it.  We could do something crazy in the future
  // (issue a smaller load then merge the bits in) but this seems unlikely to be
  // valuable.
  if (StoreOffset > LoadOffset ||
      StoreOffset+StoreSize < LoadOffset+LoadSize)
    return -1;

  // Okay, we can do this transformation.  Return the number of bytes into the
  // store that the load is.
  return LoadOffset-StoreOffset;
}

/// This function is called when we have a
/// memdep query of a load that ends up being a clobbering store.
static int AnalyzeLoadFromClobberingStore(Type *LoadTy, Value *LoadPtr,
                                          StoreInst *DepSI) {
  // Cannot handle reading from store of first-class aggregate yet.
  if (DepSI->getValueOperand()->getType()->isStructTy() ||
      DepSI->getValueOperand()->getType()->isArrayTy())
    return -1;

  const DataLayout &DL = DepSI->getModule()->getDataLayout();
  Value *StorePtr = DepSI->getPointerOperand();
  uint64_t StoreSize =DL.getTypeSizeInBits(DepSI->getValueOperand()->getType());
  return AnalyzeLoadFromClobberingWrite(LoadTy, LoadPtr,
                                        StorePtr, StoreSize, DL);
}

/// This function is called when we have a
/// memdep query of a load that ends up being clobbered by another load.  See if
/// the other load can feed into the second load.
static int AnalyzeLoadFromClobberingLoad(Type *LoadTy, Value *LoadPtr,
                                         LoadInst *DepLI, const DataLayout &DL){
  // Cannot handle reading from store of first-class aggregate yet.
  if (DepLI->getType()->isStructTy() || DepLI->getType()->isArrayTy())
    return -1;

  Value *DepPtr = DepLI->getPointerOperand();
  uint64_t DepSize = DL.getTypeSizeInBits(DepLI->getType());
  int R = AnalyzeLoadFromClobberingWrite(LoadTy, LoadPtr, DepPtr, DepSize, DL);
  if (R != -1) return R;

  // If we have a load/load clobber an DepLI can be widened to cover this load,
  // then we should widen it!
  int64_t LoadOffs = 0;
  const Value *LoadBase =
      GetPointerBaseWithConstantOffset(LoadPtr, LoadOffs, DL);
  unsigned LoadSize = DL.getTypeStoreSize(LoadTy);

  unsigned Size = MemoryDependenceAnalysis::getLoadLoadClobberFullWidthSize(
      LoadBase, LoadOffs, LoadSize, DepLI);
  if (Size == 0) return -1;

  return AnalyzeLoadFromClobberingWrite(LoadTy, LoadPtr, DepPtr, Size*8, DL);
}



static int AnalyzeLoadFromClobberingMemInst(Type *LoadTy, Value *LoadPtr,
                                            MemIntrinsic *MI,
                                            const DataLayout &DL) {
  // If the mem operation is a non-constant size, we can't handle it.
  ConstantInt *SizeCst = dyn_cast<ConstantInt>(MI->getLength());
  if (!SizeCst) return -1;
  uint64_t MemSizeInBits = SizeCst->getZExtValue()*8;

  // If this is memset, we just need to see if the offset is valid in the size
  // of the memset..
  if (MI->getIntrinsicID() == Intrinsic::memset)
    return AnalyzeLoadFromClobberingWrite(LoadTy, LoadPtr, MI->getDest(),
                                          MemSizeInBits, DL);

  // If we have a memcpy/memmove, the only case we can handle is if this is a
  // copy from constant memory.  In that case, we can read directly from the
  // constant memory.
  MemTransferInst *MTI = cast<MemTransferInst>(MI);

  Constant *Src = dyn_cast<Constant>(MTI->getSource());
  if (!Src) return -1;

  GlobalVariable *GV = dyn_cast<GlobalVariable>(GetUnderlyingObject(Src, DL));
  if (!GV || !GV->isConstant()) return -1;

  // See if the access is within the bounds of the transfer.
  int Offset = AnalyzeLoadFromClobberingWrite(LoadTy, LoadPtr,
                                              MI->getDest(), MemSizeInBits, DL);
  if (Offset == -1)
    return Offset;

  unsigned AS = Src->getType()->getPointerAddressSpace();
  // Otherwise, see if we can constant fold a load from the constant with the
  // offset applied as appropriate.
  Src = ConstantExpr::getBitCast(Src,
                                 Type::getInt8PtrTy(Src->getContext(), AS));
  Constant *OffsetCst =
    ConstantInt::get(Type::getInt64Ty(Src->getContext()), (unsigned)Offset);
  Src = ConstantExpr::getGetElementPtr(Type::getInt8Ty(Src->getContext()), Src,
                                       OffsetCst);
  Src = ConstantExpr::getBitCast(Src, PointerType::get(LoadTy, AS));
  if (ConstantFoldLoadFromConstPtr(Src, DL))
    return Offset;
  return -1;
}


/// This function is called when we have a
/// memdep query of a load that ends up being a clobbering store.  This means
/// that the store provides bits used by the load but we the pointers don't
/// mustalias.  Check this case to see if there is anything more we can do
/// before we give up.
static Value *GetStoreValueForLoad(Value *SrcVal, unsigned Offset,
                                   Type *LoadTy,
                                   Instruction *InsertPt, const DataLayout &DL){
  LLVMContext &Ctx = SrcVal->getType()->getContext();

  uint64_t StoreSize = (DL.getTypeSizeInBits(SrcVal->getType()) + 7) / 8;
  uint64_t LoadSize = (DL.getTypeSizeInBits(LoadTy) + 7) / 8;

  IRBuilder<> Builder(InsertPt);

  // Compute which bits of the stored value are being used by the load.  Convert
  // to an integer type to start with.
  if (SrcVal->getType()->getScalarType()->isPointerTy())
    SrcVal = Builder.CreatePtrToInt(SrcVal,
        DL.getIntPtrType(SrcVal->getType()));
  if (!SrcVal->getType()->isIntegerTy())
    SrcVal = Builder.CreateBitCast(SrcVal, IntegerType::get(Ctx, StoreSize*8));

  // Shift the bits to the least significant depending on endianness.
  unsigned ShiftAmt;
  if (DL.isLittleEndian())
    ShiftAmt = Offset*8;
  else
    ShiftAmt = (StoreSize-LoadSize-Offset)*8;

  if (ShiftAmt)
    SrcVal = Builder.CreateLShr(SrcVal, ShiftAmt);

  if (LoadSize != StoreSize)
    SrcVal = Builder.CreateTrunc(SrcVal, IntegerType::get(Ctx, LoadSize*8));

  return CoerceAvailableValueToLoadType(SrcVal, LoadTy, Builder, DL);
}

/// This function is called when we have a
/// memdep query of a load that ends up being a clobbering load.  This means
/// that the load *may* provide bits used by the load but we can't be sure
/// because the pointers don't mustalias.  Check this case to see if there is
/// anything more we can do before we give up.
static Value *GetLoadValueForLoad(LoadInst *SrcVal, unsigned Offset,
                                  Type *LoadTy, Instruction *InsertPt,
                                  GVN &gvn) {
  const DataLayout &DL = SrcVal->getModule()->getDataLayout();
  // If Offset+LoadTy exceeds the size of SrcVal, then we must be wanting to
  // widen SrcVal out to a larger load.
  unsigned SrcValSize = DL.getTypeStoreSize(SrcVal->getType());
  unsigned LoadSize = DL.getTypeStoreSize(LoadTy);
  if (Offset+LoadSize > SrcValSize) {
    assert(SrcVal->isSimple() && "Cannot widen volatile/atomic load!");
    assert(SrcVal->getType()->isIntegerTy() && "Can't widen non-integer load");
    // If we have a load/load clobber an DepLI can be widened to cover this
    // load, then we should widen it to the next power of 2 size big enough!
    unsigned NewLoadSize = Offset+LoadSize;
    if (!isPowerOf2_32(NewLoadSize))
      NewLoadSize = NextPowerOf2(NewLoadSize);

    Value *PtrVal = SrcVal->getPointerOperand();

    // Insert the new load after the old load.  This ensures that subsequent
    // memdep queries will find the new load.  We can't easily remove the old
    // load completely because it is already in the value numbering table.
    IRBuilder<> Builder(SrcVal->getParent(), ++BasicBlock::iterator(SrcVal));
    Type *DestPTy =
      IntegerType::get(LoadTy->getContext(), NewLoadSize*8);
    DestPTy = PointerType::get(DestPTy,
                               PtrVal->getType()->getPointerAddressSpace());
    Builder.SetCurrentDebugLocation(SrcVal->getDebugLoc());
    PtrVal = Builder.CreateBitCast(PtrVal, DestPTy);
    LoadInst *NewLoad = Builder.CreateLoad(PtrVal);
    NewLoad->takeName(SrcVal);
    NewLoad->setAlignment(SrcVal->getAlignment());

    DEBUG(dbgs() << "GVN WIDENED LOAD: " << *SrcVal << "\n");
    DEBUG(dbgs() << "TO: " << *NewLoad << "\n");

    // Replace uses of the original load with the wider load.  On a big endian
    // system, we need to shift down to get the relevant bits.
    Value *RV = NewLoad;
    if (DL.isBigEndian())
      RV = Builder.CreateLShr(RV,
                    NewLoadSize*8-SrcVal->getType()->getPrimitiveSizeInBits());
    RV = Builder.CreateTrunc(RV, SrcVal->getType());
    SrcVal->replaceAllUsesWith(RV);

    // We would like to use gvn.markInstructionForDeletion here, but we can't
    // because the load is already memoized into the leader map table that GVN
    // tracks.  It is potentially possible to remove the load from the table,
    // but then there all of the operations based on it would need to be
    // rehashed.  Just leave the dead load around.
    gvn.getMemDep().removeInstruction(SrcVal);
    SrcVal = NewLoad;
  }

  return GetStoreValueForLoad(SrcVal, Offset, LoadTy, InsertPt, DL);
}


/// This function is called when we have a
/// memdep query of a load that ends up being a clobbering mem intrinsic.
static Value *GetMemInstValueForLoad(MemIntrinsic *SrcInst, unsigned Offset,
                                     Type *LoadTy, Instruction *InsertPt,
                                     const DataLayout &DL){
  LLVMContext &Ctx = LoadTy->getContext();
  uint64_t LoadSize = DL.getTypeSizeInBits(LoadTy)/8;

  IRBuilder<> Builder(InsertPt);

  // We know that this method is only called when the mem transfer fully
  // provides the bits for the load.
  if (MemSetInst *MSI = dyn_cast<MemSetInst>(SrcInst)) {
    // memset(P, 'x', 1234) -> splat('x'), even if x is a variable, and
    // independently of what the offset is.
    Value *Val = MSI->getValue();
    if (LoadSize != 1)
      Val = Builder.CreateZExt(Val, IntegerType::get(Ctx, LoadSize*8));

    Value *OneElt = Val;

    // Splat the value out to the right number of bits.
    for (unsigned NumBytesSet = 1; NumBytesSet != LoadSize; ) {
      // If we can double the number of bytes set, do it.
      if (NumBytesSet*2 <= LoadSize) {
        Value *ShVal = Builder.CreateShl(Val, NumBytesSet*8);
        Val = Builder.CreateOr(Val, ShVal);
        NumBytesSet <<= 1;
        continue;
      }

      // Otherwise insert one byte at a time.
      Value *ShVal = Builder.CreateShl(Val, 1*8);
      Val = Builder.CreateOr(OneElt, ShVal);
      ++NumBytesSet;
    }

    return CoerceAvailableValueToLoadType(Val, LoadTy, Builder, DL);
  }

  // Otherwise, this is a memcpy/memmove from a constant global.
  MemTransferInst *MTI = cast<MemTransferInst>(SrcInst);
  Constant *Src = cast<Constant>(MTI->getSource());
  unsigned AS = Src->getType()->getPointerAddressSpace();

  // Otherwise, see if we can constant fold a load from the constant with the
  // offset applied as appropriate.
  Src = ConstantExpr::getBitCast(Src,
                                 Type::getInt8PtrTy(Src->getContext(), AS));
  Constant *OffsetCst =
    ConstantInt::get(Type::getInt64Ty(Src->getContext()), (unsigned)Offset);
  Src = ConstantExpr::getGetElementPtr(Type::getInt8Ty(Src->getContext()), Src,
                                       OffsetCst);
  Src = ConstantExpr::getBitCast(Src, PointerType::get(LoadTy, AS));
  return ConstantFoldLoadFromConstPtr(Src, DL);
}


/// Given a set of loads specified by ValuesPerBlock,
/// construct SSA form, allowing us to eliminate LI.  This returns the value
/// that should be used at LI's definition site.
static Value *ConstructSSAForLoadSet(LoadInst *LI,
                         SmallVectorImpl<AvailableValueInBlock> &ValuesPerBlock,
                                     GVN &gvn) {
  // Check for the fully redundant, dominating load case.  In this case, we can
  // just use the dominating value directly.
  if (ValuesPerBlock.size() == 1 &&
      gvn.getDominatorTree().properlyDominates(ValuesPerBlock[0].BB,
                                               LI->getParent())) {
    assert(!ValuesPerBlock[0].isUndefValue() && "Dead BB dominate this block");
    return ValuesPerBlock[0].MaterializeAdjustedValue(LI, gvn);
  }

  // Otherwise, we have to construct SSA form.
  SmallVector<PHINode*, 8> NewPHIs;
  SSAUpdater SSAUpdate(&NewPHIs);
  SSAUpdate.Initialize(LI->getType(), LI->getName());

  for (unsigned i = 0, e = ValuesPerBlock.size(); i != e; ++i) {
    const AvailableValueInBlock &AV = ValuesPerBlock[i];
    BasicBlock *BB = AV.BB;

    if (SSAUpdate.HasValueForBlock(BB))
      continue;

    SSAUpdate.AddAvailableValue(BB, AV.MaterializeAdjustedValue(LI, gvn));
  }

  // Perform PHI construction.
  Value *V = SSAUpdate.GetValueInMiddleOfBlock(LI->getParent());

  // If new PHI nodes were created, notify alias analysis.
  if (V->getType()->getScalarType()->isPointerTy()) {
    AliasAnalysis *AA = gvn.getAliasAnalysis();

    // Scan the new PHIs and inform alias analysis that we've added potentially
    // escaping uses to any values that are operands to these PHIs.
    for (unsigned i = 0, e = NewPHIs.size(); i != e; ++i) {
      PHINode *P = NewPHIs[i];
      for (unsigned ii = 0, ee = P->getNumIncomingValues(); ii != ee; ++ii) {
        unsigned jj = PHINode::getOperandNumForIncomingValue(ii);
        AA->addEscapingUse(P->getOperandUse(jj));
      }
    }
  }

  return V;
}

Value *AvailableValueInBlock::MaterializeAdjustedValue(LoadInst *LI,
                                                       GVN &gvn) const {
  Value *Res;
  Type *LoadTy = LI->getType();
  const DataLayout &DL = LI->getModule()->getDataLayout();
  if (isSimpleValue()) {
    Res = getSimpleValue();
    if (Res->getType() != LoadTy) {
      Res = GetStoreValueForLoad(Res, Offset, LoadTy, BB->getTerminator(), DL);

      DEBUG(dbgs() << "GVN COERCED NONLOCAL VAL:\nOffset: " << Offset << "  "
                   << *getSimpleValue() << '\n'
                   << *Res << '\n' << "\n\n\n");
    }
  } else if (isCoercedLoadValue()) {
    LoadInst *Load = getCoercedLoadValue();
    if (Load->getType() == LoadTy && Offset == 0) {
      Res = Load;
    } else {
      Res = GetLoadValueForLoad(Load, Offset, LoadTy, BB->getTerminator(),
                                gvn);
  
      DEBUG(dbgs() << "GVN COERCED NONLOCAL LOAD:\nOffset: " << Offset << "  "
                   << *getCoercedLoadValue() << '\n'
                   << *Res << '\n' << "\n\n\n");
    }
  } else if (isMemIntrinValue()) {
    Res = GetMemInstValueForLoad(getMemIntrinValue(), Offset, LoadTy,
                                 BB->getTerminator(), DL);
    DEBUG(dbgs() << "GVN COERCED NONLOCAL MEM INTRIN:\nOffset: " << Offset
                 << "  " << *getMemIntrinValue() << '\n'
                 << *Res << '\n' << "\n\n\n");
  } else {
    assert(isUndefValue() && "Should be UndefVal");
    DEBUG(dbgs() << "GVN COERCED NONLOCAL Undef:\n";);
    return UndefValue::get(LoadTy);
  }
  return Res;
}

static bool isLifetimeStart(const Instruction *Inst) {
  if (const IntrinsicInst* II = dyn_cast<IntrinsicInst>(Inst))
    return II->getIntrinsicID() == Intrinsic::lifetime_start;
  return false;
}

void GVN::AnalyzeLoadAvailability(LoadInst *LI, LoadDepVect &Deps, 
                                  AvailValInBlkVect &ValuesPerBlock,
                                  UnavailBlkVect &UnavailableBlocks) {

  // Filter out useless results (non-locals, etc).  Keep track of the blocks
  // where we have a value available in repl, also keep track of whether we see
  // dependencies that produce an unknown value for the load (such as a call
  // that could potentially clobber the load).
  unsigned NumDeps = Deps.size();
  const DataLayout &DL = LI->getModule()->getDataLayout();
  for (unsigned i = 0, e = NumDeps; i != e; ++i) {
    BasicBlock *DepBB = Deps[i].getBB();
    MemDepResult DepInfo = Deps[i].getResult();

    if (DeadBlocks.count(DepBB)) {
      // Dead dependent mem-op disguise as a load evaluating the same value
      // as the load in question.
      ValuesPerBlock.push_back(AvailableValueInBlock::getUndef(DepBB));
      continue;
    }

    if (!DepInfo.isDef() && !DepInfo.isClobber()) {
      UnavailableBlocks.push_back(DepBB);
      continue;
    }

    if (DepInfo.isClobber()) {
      // The address being loaded in this non-local block may not be the same as
      // the pointer operand of the load if PHI translation occurs.  Make sure
      // to consider the right address.
      Value *Address = Deps[i].getAddress();

      // If the dependence is to a store that writes to a superset of the bits
      // read by the load, we can extract the bits we need for the load from the
      // stored value.
      if (StoreInst *DepSI = dyn_cast<StoreInst>(DepInfo.getInst())) {
        if (Address) {
          int Offset =
              AnalyzeLoadFromClobberingStore(LI->getType(), Address, DepSI);
          if (Offset != -1) {
            ValuesPerBlock.push_back(AvailableValueInBlock::get(DepBB,
                                                       DepSI->getValueOperand(),
                                                                Offset));
            continue;
          }
        }
      }

      // Check to see if we have something like this:
      //    load i32* P
      //    load i8* (P+1)
      // if we have this, replace the later with an extraction from the former.
      if (LoadInst *DepLI = dyn_cast<LoadInst>(DepInfo.getInst())) {
        // If this is a clobber and L is the first instruction in its block, then
        // we have the first instruction in the entry block.
        if (DepLI != LI && Address) {
          int Offset =
              AnalyzeLoadFromClobberingLoad(LI->getType(), Address, DepLI, DL);

          if (Offset != -1) {
            ValuesPerBlock.push_back(AvailableValueInBlock::getLoad(DepBB,DepLI,
                                                                    Offset));
            continue;
          }
        }
      }

      // If the clobbering value is a memset/memcpy/memmove, see if we can
      // forward a value on from it.
      if (MemIntrinsic *DepMI = dyn_cast<MemIntrinsic>(DepInfo.getInst())) {
        if (Address) {
          int Offset = AnalyzeLoadFromClobberingMemInst(LI->getType(), Address,
                                                        DepMI, DL);
          if (Offset != -1) {
            ValuesPerBlock.push_back(AvailableValueInBlock::getMI(DepBB, DepMI,
                                                                  Offset));
            continue;
          }
        }
      }

      UnavailableBlocks.push_back(DepBB);
      continue;
    }

    // DepInfo.isDef() here

    Instruction *DepInst = DepInfo.getInst();

    // Loading the allocation -> undef.
    if (isa<AllocaInst>(DepInst) || isMallocLikeFn(DepInst, TLI) ||
        // Loading immediately after lifetime begin -> undef.
        isLifetimeStart(DepInst)) {
      ValuesPerBlock.push_back(AvailableValueInBlock::get(DepBB,
                                             UndefValue::get(LI->getType())));
      continue;
    }

    // Loading from calloc (which zero initializes memory) -> zero
    if (isCallocLikeFn(DepInst, TLI)) {
      ValuesPerBlock.push_back(AvailableValueInBlock::get(
          DepBB, Constant::getNullValue(LI->getType())));
      continue;
    }

    if (StoreInst *S = dyn_cast<StoreInst>(DepInst)) {
      // Reject loads and stores that are to the same address but are of
      // different types if we have to.
      if (S->getValueOperand()->getType() != LI->getType()) {
        // If the stored value is larger or equal to the loaded value, we can
        // reuse it.
        if (!CanCoerceMustAliasedValueToLoad(S->getValueOperand(),
                                             LI->getType(), DL)) {
          UnavailableBlocks.push_back(DepBB);
          continue;
        }
      }

      ValuesPerBlock.push_back(AvailableValueInBlock::get(DepBB,
                                                         S->getValueOperand()));
      continue;
    }

    if (LoadInst *LD = dyn_cast<LoadInst>(DepInst)) {
      // If the types mismatch and we can't handle it, reject reuse of the load.
      if (LD->getType() != LI->getType()) {
        // If the stored value is larger or equal to the loaded value, we can
        // reuse it.
        if (!CanCoerceMustAliasedValueToLoad(LD, LI->getType(), DL)) {
          UnavailableBlocks.push_back(DepBB);
          continue;
        }
      }
      ValuesPerBlock.push_back(AvailableValueInBlock::getLoad(DepBB, LD));
      continue;
    }

    UnavailableBlocks.push_back(DepBB);
  }
}

bool GVN::PerformLoadPRE(LoadInst *LI, AvailValInBlkVect &ValuesPerBlock, 
                         UnavailBlkVect &UnavailableBlocks) {
  // Okay, we have *some* definitions of the value.  This means that the value
  // is available in some of our (transitive) predecessors.  Lets think about
  // doing PRE of this load.  This will involve inserting a new load into the
  // predecessor when it's not available.  We could do this in general, but
  // prefer to not increase code size.  As such, we only do this when we know
  // that we only have to insert *one* load (which means we're basically moving
  // the load, not inserting a new one).

  SmallPtrSet<BasicBlock *, 4> Blockers;
  for (unsigned i = 0, e = UnavailableBlocks.size(); i != e; ++i)
    Blockers.insert(UnavailableBlocks[i]);

  // Let's find the first basic block with more than one predecessor.  Walk
  // backwards through predecessors if needed.
  BasicBlock *LoadBB = LI->getParent();
  BasicBlock *TmpBB = LoadBB;

  while (TmpBB->getSinglePredecessor()) {
    TmpBB = TmpBB->getSinglePredecessor();
    if (TmpBB == LoadBB) // Infinite (unreachable) loop.
      return false;
    if (Blockers.count(TmpBB))
      return false;

    // If any of these blocks has more than one successor (i.e. if the edge we
    // just traversed was critical), then there are other paths through this
    // block along which the load may not be anticipated.  Hoisting the load
    // above this block would be adding the load to execution paths along
    // which it was not previously executed.
    if (TmpBB->getTerminator()->getNumSuccessors() != 1)
      return false;
  }

  assert(TmpBB);
  LoadBB = TmpBB;

  // Check to see how many predecessors have the loaded value fully
  // available.
  MapVector<BasicBlock *, Value *> PredLoads;
  DenseMap<BasicBlock*, char> FullyAvailableBlocks;
  for (unsigned i = 0, e = ValuesPerBlock.size(); i != e; ++i)
    FullyAvailableBlocks[ValuesPerBlock[i].BB] = true;
  for (unsigned i = 0, e = UnavailableBlocks.size(); i != e; ++i)
    FullyAvailableBlocks[UnavailableBlocks[i]] = false;

  SmallVector<BasicBlock *, 4> CriticalEdgePred;
  for (pred_iterator PI = pred_begin(LoadBB), E = pred_end(LoadBB);
       PI != E; ++PI) {
    BasicBlock *Pred = *PI;
    if (IsValueFullyAvailableInBlock(Pred, FullyAvailableBlocks, 0)) {
      continue;
    }

    if (Pred->getTerminator()->getNumSuccessors() != 1) {
      if (isa<IndirectBrInst>(Pred->getTerminator())) {
        DEBUG(dbgs() << "COULD NOT PRE LOAD BECAUSE OF INDBR CRITICAL EDGE '"
              << Pred->getName() << "': " << *LI << '\n');
        return false;
      }

      if (LoadBB->isLandingPad()) {
        DEBUG(dbgs()
              << "COULD NOT PRE LOAD BECAUSE OF LANDING PAD CRITICAL EDGE '"
              << Pred->getName() << "': " << *LI << '\n');
        return false;
      }

      CriticalEdgePred.push_back(Pred);
    } else {
      // Only add the predecessors that will not be split for now.
      PredLoads[Pred] = nullptr;
    }
  }

  // Decide whether PRE is profitable for this load.
  unsigned NumUnavailablePreds = PredLoads.size() + CriticalEdgePred.size();
  assert(NumUnavailablePreds != 0 &&
         "Fully available value should already be eliminated!");

  // If this load is unavailable in multiple predecessors, reject it.
  // FIXME: If we could restructure the CFG, we could make a common pred with
  // all the preds that don't have an available LI and insert a new load into
  // that one block.
  if (NumUnavailablePreds != 1)
      return false;

  // Split critical edges, and update the unavailable predecessors accordingly.
  for (BasicBlock *OrigPred : CriticalEdgePred) {
    BasicBlock *NewPred = splitCriticalEdges(OrigPred, LoadBB);
    assert(!PredLoads.count(OrigPred) && "Split edges shouldn't be in map!");
    PredLoads[NewPred] = nullptr;
    DEBUG(dbgs() << "Split critical edge " << OrigPred->getName() << "->"
                 << LoadBB->getName() << '\n');
  }

  // Check if the load can safely be moved to all the unavailable predecessors.
  bool CanDoPRE = true;
  const DataLayout &DL = LI->getModule()->getDataLayout();
  SmallVector<Instruction*, 8> NewInsts;
  for (auto &PredLoad : PredLoads) {
    BasicBlock *UnavailablePred = PredLoad.first;

    // Do PHI translation to get its value in the predecessor if necessary.  The
    // returned pointer (if non-null) is guaranteed to dominate UnavailablePred.

    // If all preds have a single successor, then we know it is safe to insert
    // the load on the pred (?!?), so we can insert code to materialize the
    // pointer if it is not available.
    PHITransAddr Address(LI->getPointerOperand(), DL, AC);
    Value *LoadPtr = nullptr;
    LoadPtr = Address.PHITranslateWithInsertion(LoadBB, UnavailablePred,
                                                *DT, NewInsts);

    // If we couldn't find or insert a computation of this phi translated value,
    // we fail PRE.
    if (!LoadPtr) {
      DEBUG(dbgs() << "COULDN'T INSERT PHI TRANSLATED VALUE OF: "
            << *LI->getPointerOperand() << "\n");
      CanDoPRE = false;
      break;
    }

    PredLoad.second = LoadPtr;
  }

  if (!CanDoPRE) {
    while (!NewInsts.empty()) {
      Instruction *I = NewInsts.pop_back_val();
      if (MD) MD->removeInstruction(I);
      llvmberry::name_instructions(*(I->getParent()->getParent()));
      llvmberry::ValidationUnit::Begin("GVN_dead_code_elim2",
                                       I->getParent()->getParent());
      llvmberry::generateHintForGVNDCE(*I);
      I->eraseFromParent();
      llvmberry::ValidationUnit::End();
    }
    // HINT: Don't revert the edge-splitting as following transformation may
    // also need to split these critical edges.
    return !CriticalEdgePred.empty();
  }

  // Okay, we can eliminate this load by inserting a reload in the predecessor
  // and using PHI construction to get the value in the other predecessors, do
  // it.
  DEBUG(dbgs() << "GVN REMOVING PRE LOAD: " << *LI << '\n');
  DEBUG(if (!NewInsts.empty())
          dbgs() << "INSERTED " << NewInsts.size() << " INSTS: "
                 << *NewInsts.back() << '\n');

  // Assign value numbers to the new instructions.
  for (unsigned i = 0, e = NewInsts.size(); i != e; ++i) {
    // FIXME: We really _ought_ to insert these value numbers into their
    // parent's availability map.  However, in doing so, we risk getting into
    // ordering issues.  If a block hasn't been processed yet, we would be
    // marking a value as AVAIL-IN, which isn't what we intend.
    VN.lookup_or_add(NewInsts[i]);
  }

  for (const auto &PredLoad : PredLoads) {
    BasicBlock *UnavailablePred = PredLoad.first;
    Value *LoadPtr = PredLoad.second;

    Instruction *NewLoad = new LoadInst(LoadPtr, LI->getName()+".pre", false,
                                        LI->getAlignment(),
                                        UnavailablePred->getTerminator());

    // Transfer the old load's AA tags to the new load.
    AAMDNodes Tags;
    LI->getAAMetadata(Tags);
    if (Tags)
      NewLoad->setAAMetadata(Tags);

    // Transfer DebugLoc.
    NewLoad->setDebugLoc(LI->getDebugLoc());

    // Add the newly created load.
    ValuesPerBlock.push_back(AvailableValueInBlock::get(UnavailablePred,
                                                        NewLoad));
    MD->invalidateCachedPointerInfo(LoadPtr);
    DEBUG(dbgs() << "GVN INSERTED " << *NewLoad << '\n');
  }

  // Perform PHI construction.
  Value *V = ConstructSSAForLoadSet(LI, ValuesPerBlock, *this);
  LI->replaceAllUsesWith(V);
  if (isa<PHINode>(V))
    V->takeName(LI);
  if (Instruction *I = dyn_cast<Instruction>(V))
    I->setDebugLoc(LI->getDebugLoc());
  if (V->getType()->getScalarType()->isPointerTy())
    MD->invalidateCachedPointerInfo(V);
  markInstructionForDeletion(LI);
  ++NumPRELoad;
  return true;
}

/// Attempt to eliminate a load whose dependencies are
/// non-local by performing PHI construction.
bool GVN::processNonLocalLoad(LoadInst *LI) {
  // Step 1: Find the non-local dependencies of the load.
  LoadDepVect Deps;
  MD->getNonLocalPointerDependency(LI, Deps);

  // If we had to process more than one hundred blocks to find the
  // dependencies, this load isn't worth worrying about.  Optimizing
  // it will be too expensive.
  unsigned NumDeps = Deps.size();
  if (NumDeps > 100)
    return false;

  // If we had a phi translation failure, we'll have a single entry which is a
  // clobber in the current block.  Reject this early.
  if (NumDeps == 1 &&
      !Deps[0].getResult().isDef() && !Deps[0].getResult().isClobber()) {
    DEBUG(
      dbgs() << "GVN: non-local load ";
      LI->printAsOperand(dbgs());
      dbgs() << " has unknown dependencies\n";
    );
    return false;
  }

  // If this load follows a GEP, see if we can PRE the indices before analyzing.
  if (GetElementPtrInst *GEP = dyn_cast<GetElementPtrInst>(LI->getOperand(0))) {
    for (GetElementPtrInst::op_iterator OI = GEP->idx_begin(),
                                        OE = GEP->idx_end();
         OI != OE; ++OI)
      if (Instruction *I = dyn_cast<Instruction>(OI->get())) {
        llvmberry::intrude([]() {
          llvmberry::PassDictionary &pdata =
              llvmberry::PassDictionary::GetInstance();
          pdata.get<llvmberry::ArgForGVNPREIntro>()->isFromNonLocalLoad = true;
        });
        performScalarPRE(I);
      }
  }

  // Step 2: Analyze the availability of the load
  AvailValInBlkVect ValuesPerBlock;
  UnavailBlkVect UnavailableBlocks;
  AnalyzeLoadAvailability(LI, Deps, ValuesPerBlock, UnavailableBlocks);

  // If we have no predecessors that produce a known value for this load, exit
  // early.
  if (ValuesPerBlock.empty())
    return false;

  // Step 3: Eliminate fully redundancy.
  //
  // If all of the instructions we depend on produce a known value for this
  // load, then it is fully redundant and we can use PHI insertion to compute
  // its value.  Insert PHIs and remove the fully redundant value now.
  if (UnavailableBlocks.empty()) {
    DEBUG(dbgs() << "GVN REMOVING NONLOCAL LOAD: " << *LI << '\n');

    // Perform PHI construction.
    Value *V = ConstructSSAForLoadSet(LI, ValuesPerBlock, *this);
    LI->replaceAllUsesWith(V);

    if (isa<PHINode>(V))
      V->takeName(LI);
    if (Instruction *I = dyn_cast<Instruction>(V))
      if (LI->getDebugLoc())
        I->setDebugLoc(LI->getDebugLoc());
    if (V->getType()->getScalarType()->isPointerTy())
      MD->invalidateCachedPointerInfo(V);
    markInstructionForDeletion(LI);
    ++NumGVNLoad;
    return true;
  }

  // Step 4: Eliminate partial redundancy.
  if (!EnablePRE || !EnableLoadPRE)
    return false;

  return PerformLoadPRE(LI, ValuesPerBlock, UnavailableBlocks);
}


static void patchReplacementInstruction(Instruction *I, Value *Repl) {
  // Patch the replacement so that it is not more restrictive than the value
  // being replaced.
  BinaryOperator *Op = dyn_cast<BinaryOperator>(I);
  BinaryOperator *ReplOp = dyn_cast<BinaryOperator>(Repl);
  if (Op && ReplOp)
    ReplOp->andIRFlags(Op);

  if (Instruction *ReplInst = dyn_cast<Instruction>(Repl)) {
    // llvmberry: patch for getelementptr inbounds
    // Mimics llvm trunk, r275532
    if (auto *SrcGEP = dyn_cast<GetElementPtrInst>(I))
      if (auto *DestGEP = dyn_cast<GetElementPtrInst>(ReplInst))
        DestGEP->setIsInBounds(SrcGEP->isInBounds() & DestGEP->isInBounds());

    // FIXME: If both the original and replacement value are part of the
    // same control-flow region (meaning that the execution of one
    // guarentees the executation of the other), then we can combine the
    // noalias scopes here and do better than the general conservative
    // answer used in combineMetadata().

    // In general, GVN unifies expressions over different control-flow
    // regions, and so we need a conservative combination of the noalias
    // scopes.
    static const unsigned KnownIDs[] = {
      LLVMContext::MD_tbaa,
      LLVMContext::MD_alias_scope,
      LLVMContext::MD_noalias,
      LLVMContext::MD_range,
      LLVMContext::MD_fpmath,
      LLVMContext::MD_invariant_load,
    };
    combineMetadata(ReplInst, I, KnownIDs);
  }
}

static void patchAndReplaceAllUsesWith(Instruction *I, Value *Repl) {
  patchReplacementInstruction(I, Repl);

  llvmberry::ValidationUnit::Begin("GVN_replace", I->getParent()->getParent());

  llvmberry::ValidationUnit::GetInstance()->intrude([&I, &Repl](
      llvmberry::ValidationUnit::Dictionary &data, llvmberry::CoreHint &hints) {
    llvmberry::PassDictionary &pdata = llvmberry::PassDictionary::GetInstance();
    if (!pdata.get<llvmberry::ArgForGVNReplace>()->isGVNReplace) {
      llvmberry::ValidationUnit::GetInstance()->setIsAborted();
      return;
    }
    pdata.get<llvmberry::ArgForGVNReplace>()->isGVNReplace = false;

    ValueTable &VN = *boost::any_cast<ValueTable*>(pdata.get<llvmberry::ArgForGVNReplace>()->VNptr);

    std::shared_ptr<llvmberry::TyPropagateObject> repl_inv
      = make_repl_inv(data, hints, VN, I, Repl, SRC);

    // TODO: change to assert
    if (!repl_inv)
      return;

    // Propagate repl_inv from I to each use, and replace will be done
    // automatically
    for (auto UI = I->use_begin(); UI != I->use_end(); ++UI) {
      if (!isa<Instruction>(UI->getUser())) {
        // let the validation fail when the user is not an instruction
        assert(false && "User is not an instruction");
      }

      Instruction *userI = dyn_cast<Instruction>(UI->getUser());
      std::string userI_id = llvmberry::getVariable(*userI);

      std::string prev_block_name = "";
      if (isa<PHINode>(userI)) {
        BasicBlock *bb_from = dyn_cast<PHINode>(userI)->getIncomingBlock(*UI);
        prev_block_name = llvmberry::getBasicBlockIndex(bb_from);
      }

      PROPAGATE(repl_inv, BOUNDS(INSTPOS(SRC, I), llvmberry::TyPosition::make(
                                                      llvmberry::Source, *userI,
                                                      prev_block_name)));
    }
  });

  I->replaceAllUsesWith(Repl);

  llvmberry::ValidationUnit::EndIfExists();
}

/// Attempt to eliminate a load, first by eliminating it
/// locally, and then attempting non-local elimination if that fails.
bool GVN::processLoad(LoadInst *L) {
  if (!MD)
    return false;

  if (!L->isSimple())
    return false;

  if (L->use_empty()) {
    markInstructionForDeletion(L);
    return true;
  }

  // ... to a pointer that has been loaded from before...
  MemDepResult Dep = MD->getDependency(L);
  const DataLayout &DL = L->getModule()->getDataLayout();

  // If we have a clobber and target data is around, see if this is a clobber
  // that we can fix up through code synthesis.
  if (Dep.isClobber()) {
    // Check to see if we have something like this:
    //   store i32 123, i32* %P
    //   %A = bitcast i32* %P to i8*
    //   %B = gep i8* %A, i32 1
    //   %C = load i8* %B
    //
    // We could do that by recognizing if the clobber instructions are obviously
    // a common base + constant offset, and if the previous store (or memset)
    // completely covers this load.  This sort of thing can happen in bitfield
    // access code.
    Value *AvailVal = nullptr;
    if (StoreInst *DepSI = dyn_cast<StoreInst>(Dep.getInst())) {
      int Offset = AnalyzeLoadFromClobberingStore(
          L->getType(), L->getPointerOperand(), DepSI);
      if (Offset != -1)
        AvailVal = GetStoreValueForLoad(DepSI->getValueOperand(), Offset,
                                        L->getType(), L, DL);
    }

    // Check to see if we have something like this:
    //    load i32* P
    //    load i8* (P+1)
    // if we have this, replace the later with an extraction from the former.
    if (LoadInst *DepLI = dyn_cast<LoadInst>(Dep.getInst())) {
      // If this is a clobber and L is the first instruction in its block, then
      // we have the first instruction in the entry block.
      if (DepLI == L)
        return false;

      int Offset = AnalyzeLoadFromClobberingLoad(
          L->getType(), L->getPointerOperand(), DepLI, DL);
      if (Offset != -1)
        AvailVal = GetLoadValueForLoad(DepLI, Offset, L->getType(), L, *this);
    }

    // If the clobbering value is a memset/memcpy/memmove, see if we can forward
    // a value on from it.
    if (MemIntrinsic *DepMI = dyn_cast<MemIntrinsic>(Dep.getInst())) {
      int Offset = AnalyzeLoadFromClobberingMemInst(
          L->getType(), L->getPointerOperand(), DepMI, DL);
      if (Offset != -1)
        AvailVal = GetMemInstValueForLoad(DepMI, Offset, L->getType(), L, DL);
    }

    if (AvailVal) {
      DEBUG(dbgs() << "GVN COERCED INST:\n" << *Dep.getInst() << '\n'
            << *AvailVal << '\n' << *L << "\n\n\n");

      // Replace the load!
      L->replaceAllUsesWith(AvailVal);
      if (AvailVal->getType()->getScalarType()->isPointerTy())
        MD->invalidateCachedPointerInfo(AvailVal);
      markInstructionForDeletion(L);
      ++NumGVNLoad;
      return true;
    }
  }

  // If the value isn't available, don't do anything!
  if (Dep.isClobber()) {
    DEBUG(
      // fast print dep, using operator<< on instruction is too slow.
      dbgs() << "GVN: load ";
      L->printAsOperand(dbgs());
      Instruction *I = Dep.getInst();
      dbgs() << " is clobbered by " << *I << '\n';
    );
    return false;
  }

  // If it is defined in another block, try harder.
  if (Dep.isNonLocal())
    return processNonLocalLoad(L);

  if (!Dep.isDef()) {
    DEBUG(
      // fast print dep, using operator<< on instruction is too slow.
      dbgs() << "GVN: load ";
      L->printAsOperand(dbgs());
      dbgs() << " has unknown dependence\n";
    );
    return false;
  }

  Instruction *DepInst = Dep.getInst();
  if (StoreInst *DepSI = dyn_cast<StoreInst>(DepInst)) {
    Value *StoredVal = DepSI->getValueOperand();

    // The store and load are to a must-aliased pointer, but they may not
    // actually have the same type.  See if we know how to reuse the stored
    // value (depending on its type).
    if (StoredVal->getType() != L->getType()) {
      IRBuilder<> Builder(L);
      StoredVal =
          CoerceAvailableValueToLoadType(StoredVal, L->getType(), Builder, DL);
      if (!StoredVal)
        return false;

      DEBUG(dbgs() << "GVN COERCED STORE:\n" << *DepSI << '\n' << *StoredVal
                   << '\n' << *L << "\n\n\n");
    }

    // Remove it!
    L->replaceAllUsesWith(StoredVal);
    if (StoredVal->getType()->getScalarType()->isPointerTy())
      MD->invalidateCachedPointerInfo(StoredVal);
    markInstructionForDeletion(L);
    ++NumGVNLoad;
    return true;
  }

  if (LoadInst *DepLI = dyn_cast<LoadInst>(DepInst)) {
    Value *AvailableVal = DepLI;

    // The loads are of a must-aliased pointer, but they may not actually have
    // the same type.  See if we know how to reuse the previously loaded value
    // (depending on its type).
    if (DepLI->getType() != L->getType()) {
      IRBuilder<> Builder(L);
      AvailableVal =
          CoerceAvailableValueToLoadType(DepLI, L->getType(), Builder, DL);
      if (!AvailableVal)
        return false;

      DEBUG(dbgs() << "GVN COERCED LOAD:\n" << *DepLI << "\n" << *AvailableVal
                   << "\n" << *L << "\n\n\n");
    }

    // Remove it!
    patchAndReplaceAllUsesWith(L, AvailableVal);
    if (DepLI->getType()->getScalarType()->isPointerTy())
      MD->invalidateCachedPointerInfo(DepLI);
    markInstructionForDeletion(L);
    ++NumGVNLoad;
    return true;
  }

  // If this load really doesn't depend on anything, then we must be loading an
  // undef value.  This can happen when loading for a fresh allocation with no
  // intervening stores, for example.
  if (isa<AllocaInst>(DepInst) || isMallocLikeFn(DepInst, TLI)) {
    L->replaceAllUsesWith(UndefValue::get(L->getType()));
    markInstructionForDeletion(L);
    ++NumGVNLoad;
    return true;
  }

  // If this load occurs either right after a lifetime begin,
  // then the loaded value is undefined.
  if (IntrinsicInst *II = dyn_cast<IntrinsicInst>(DepInst)) {
    if (II->getIntrinsicID() == Intrinsic::lifetime_start) {
      L->replaceAllUsesWith(UndefValue::get(L->getType()));
      markInstructionForDeletion(L);
      ++NumGVNLoad;
      return true;
    }
  }

  // If this load follows a calloc (which zero initializes memory),
  // then the loaded value is zero
  if (isCallocLikeFn(DepInst, TLI)) {
    L->replaceAllUsesWith(Constant::getNullValue(L->getType()));
    markInstructionForDeletion(L);
    ++NumGVNLoad;
    return true;
  }

  return false;
}

// In order to find a leader for a given value number at a
// specific basic block, we first obtain the list of all Values for that number,
// and then scan the list to find one whose block dominates the block in
// question.  This is fast because dominator tree queries consist of only
// a few comparisons of DFS numbers.
Value *GVN::findLeader(const BasicBlock *BB, uint32_t num) {
  LeaderTableEntry Vals = LeaderTable[num];
  if (!Vals.Val) return nullptr;

  Value *Val = nullptr;
  if (DT->dominates(Vals.BB, BB)) {
    Val = Vals.Val;

    // llvmberry::ValidationUnit::GetInstance()->intrude(
    //     [&Vals](llvmberry::Dictionary &data, llvmberry::CoreHint &hints)
    //     { data.get<llvmberry::ArgForGVNReplace>()->BB = Vals.BB; });
    llvmberry::intrude([&Vals]() {
      llvmberry::PassDictionary &pdata = llvmberry::PassDictionary::GetInstance();
      pdata.get<llvmberry::ArgForGVNReplace>()->BB = Vals.BB;
    });
    if (isa<Constant>(Val)) return Val;
  }

  LeaderTableEntry* Next = Vals.Next;
  while (Next) {
    if (DT->dominates(Next->BB, BB)) {
      if (isa<Constant>(Next->Val)) {
        llvmberry::intrude([&Next]() {
          llvmberry::PassDictionary &pdata = llvmberry::PassDictionary::GetInstance();
          pdata.get<llvmberry::ArgForGVNReplace>()->BB = Next->BB;
        });
        return Next->Val;
      }
      if (!Val) {
        Val = Next->Val;
        llvmberry::intrude([&Next]() {
          llvmberry::PassDictionary &pdata = llvmberry::PassDictionary::GetInstance();
          pdata.get<llvmberry::ArgForGVNReplace>()->BB = Next->BB;
        });
      }
    }

    Next = Next->Next;
  }

  return Val;
}

/// There is an edge from 'Src' to 'Dst'.  Return
/// true if every path from the entry block to 'Dst' passes via this edge.  In
/// particular 'Dst' must not be reachable via another edge from 'Src'.
static bool isOnlyReachableViaThisEdge(const BasicBlockEdge &E,
                                       DominatorTree *DT) {
  // While in theory it is interesting to consider the case in which Dst has
  // more than one predecessor, because Dst might be part of a loop which is
  // only reachable from Src, in practice it is pointless since at the time
  // GVN runs all such loops have preheaders, which means that Dst will have
  // been changed to have only one predecessor, namely Src.
  const BasicBlock *Pred = E.getEnd()->getSinglePredecessor();
  const BasicBlock *Src = E.getStart();
  assert((!Pred || Pred == Src) && "No edge between these basic blocks!");
  (void)Src;
  return Pred != nullptr;
}

/// The given values are known to be equal in every block
/// dominated by 'Root'.  Exploit this, for example by replacing 'LHS' with
/// 'RHS' everywhere in the scope.  Returns whether a change was made.
bool GVN::propagateEquality(Value *LHS, Value *RHS,
                            const BasicBlockEdge &Root) {
  SmallVector<std::pair<Value*, Value*>, 4> Worklist;
  Worklist.push_back(std::make_pair(LHS, RHS));
  bool Changed = false;
  // For speed, compute a conservative fast approximation to
  // DT->dominates(Root, Root.getEnd());
  bool RootDominatesEnd = isOnlyReachableViaThisEdge(Root, DT);

  while (!Worklist.empty()) {
    std::pair<Value*, Value*> Item = Worklist.pop_back_val();
    LHS = Item.first; RHS = Item.second;

    if (LHS == RHS) continue;
    assert(LHS->getType() == RHS->getType() && "Equality but unequal types!");

    // Don't try to propagate equalities between constants.
    if (isa<Constant>(LHS) && isa<Constant>(RHS)) continue;

    // Prefer a constant on the right-hand side, or an Argument if no constants.
    if (isa<Constant>(LHS) || (isa<Argument>(LHS) && !isa<Constant>(RHS)))
      std::swap(LHS, RHS);
    assert((isa<Argument>(LHS) || isa<Instruction>(LHS)) && "Unexpected value!");

    // If there is no obvious reason to prefer the left-hand side over the
    // right-hand side, ensure the longest lived term is on the right-hand side,
    // so the shortest lived term will be replaced by the longest lived.
    // This tends to expose more simplifications.
    uint32_t LVN = VN.lookup_or_add(LHS);
    if ((isa<Argument>(LHS) && isa<Argument>(RHS)) ||
        (isa<Instruction>(LHS) && isa<Instruction>(RHS))) {
      // Move the 'oldest' value to the right-hand side, using the value number
      // as a proxy for age.
      uint32_t RVN = VN.lookup_or_add(RHS);
      if (LVN < RVN) {
        std::swap(LHS, RHS);
        LVN = RVN;
      }
    }

    // If value numbering later sees that an instruction in the scope is equal
    // to 'LHS' then ensure it will be turned into 'RHS'.  In order to preserve
    // the invariant that instructions only occur in the leader table for their
    // own value number (this is used by removeFromLeaderTable), do not do this
    // if RHS is an instruction (if an instruction in the scope is morphed into
    // LHS then it will be turned into RHS by the next GVN iteration anyway, so
    // using the leader table is about compiling faster, not optimizing better).
    // The leader table only tracks basic blocks, not edges. Only add to if we
    // have the simple case where the edge dominates the end.
    if (RootDominatesEnd && !isa<Instruction>(RHS))
      addToLeaderTable(LVN, RHS, Root.getEnd());

    // Replace all occurrences of 'LHS' with 'RHS' everywhere in the scope.  As
    // LHS always has at least one use that is not dominated by Root, this will
    // never do anything if LHS has only one use.
    if (!LHS->hasOneUse()) {
      unsigned NumReplacements = replaceDominatedUsesWith(LHS, RHS, *DT, Root);
      Changed |= NumReplacements > 0;
      NumGVNEqProp += NumReplacements;
    }

    // Now try to deduce additional equalities from this one. For example, if
    // the known equality was "(A != B)" == "false" then it follows that A and B
    // are equal in the scope. Only boolean equalities with an explicit true or
    // false RHS are currently supported.
    if (!RHS->getType()->isIntegerTy(1))
      // Not a boolean equality - bail out.
      continue;
    ConstantInt *CI = dyn_cast<ConstantInt>(RHS);
    if (!CI)
      // RHS neither 'true' nor 'false' - bail out.
      continue;
    // Whether RHS equals 'true'.  Otherwise it equals 'false'.
    bool isKnownTrue = CI->isAllOnesValue();
    bool isKnownFalse = !isKnownTrue;

    // If "A && B" is known true then both A and B are known true.  If "A || B"
    // is known false then both A and B are known false.
    Value *A, *B;
    if ((isKnownTrue && match(LHS, m_And(m_Value(A), m_Value(B)))) ||
        (isKnownFalse && match(LHS, m_Or(m_Value(A), m_Value(B))))) {
      Worklist.push_back(std::make_pair(A, RHS));
      Worklist.push_back(std::make_pair(B, RHS));
      continue;
    }

    // If we are propagating an equality like "(A == B)" == "true" then also
    // propagate the equality A == B.  When propagating a comparison such as
    // "(A >= B)" == "true", replace all instances of "A < B" with "false".
    if (CmpInst *Cmp = dyn_cast<CmpInst>(LHS)) {
      Value *Op0 = Cmp->getOperand(0), *Op1 = Cmp->getOperand(1);

      // If "A == B" is known true, or "A != B" is known false, then replace
      // A with B everywhere in the scope.
      if ((isKnownTrue && Cmp->getPredicate() == CmpInst::ICMP_EQ) ||
          (isKnownFalse && Cmp->getPredicate() == CmpInst::ICMP_NE))
        Worklist.push_back(std::make_pair(Op0, Op1));

      // Handle the floating point versions of equality comparisons too.
      if ((isKnownTrue && Cmp->getPredicate() == CmpInst::FCMP_OEQ) ||
          (isKnownFalse && Cmp->getPredicate() == CmpInst::FCMP_UNE)) {

        // Floating point -0.0 and 0.0 compare equal, so we can only
        // propagate values if we know that we have a constant and that
        // its value is non-zero.
        
        // FIXME: We should do this optimization if 'no signed zeros' is
        // applicable via an instruction-level fast-math-flag or some other
        // indicator that relaxed FP semantics are being used.

        if (isa<ConstantFP>(Op1) && !cast<ConstantFP>(Op1)->isZero())
          Worklist.push_back(std::make_pair(Op0, Op1));
      }
 
      // If "A >= B" is known true, replace "A < B" with false everywhere.
      CmpInst::Predicate NotPred = Cmp->getInversePredicate();
      Constant *NotVal = ConstantInt::get(Cmp->getType(), isKnownFalse);
      // Since we don't have the instruction "A < B" immediately to hand, work
      // out the value number that it would have and use that to find an
      // appropriate instruction (if any).
      uint32_t NextNum = VN.getNextUnusedValueNumber();
      uint32_t Num = VN.lookup_or_add_cmp(Cmp->getOpcode(), NotPred, Op0, Op1);
      // If the number we were assigned was brand new then there is no point in
      // looking for an instruction realizing it: there cannot be one!
      if (Num < NextNum) {
        Value *NotCmp = findLeader(Root.getEnd(), Num);
        if (NotCmp && isa<Instruction>(NotCmp)) {
          unsigned NumReplacements =
            replaceDominatedUsesWith(NotCmp, NotVal, *DT, Root);
          Changed |= NumReplacements > 0;
          NumGVNEqProp += NumReplacements;
        }
      }
      // Ensure that any instruction in scope that gets the "A < B" value number
      // is replaced with false.
      // The leader table only tracks basic blocks, not edges. Only add to if we
      // have the simple case where the edge dominates the end.
      if (RootDominatesEnd)
        addToLeaderTable(Num, NotVal, Root.getEnd());

      continue;
    }
  }

  return Changed;
}

/// When calculating availability, handle an instruction
/// by inserting it into the appropriate sets
bool GVN::processInstruction(Instruction *I) {
  // Ignore dbg info intrinsics.
  if (isa<DbgInfoIntrinsic>(I))
    return false;

  // If the instruction can be easily simplified then do so now in preference
  // to value numbering it.  Value numbering often exposes redundancies, for
  // example if it determines that %y is equal to %x then the instruction
  // "%z = and i32 %x, %y" becomes "%z = and i32 %x, %x" which we now simplify.
  const DataLayout &DL = I->getModule()->getDataLayout();
  if (Value *V = SimplifyInstruction(I, DL, TLI, DT, AC)) {
    I->replaceAllUsesWith(V);
    if (MD && V->getType()->getScalarType()->isPointerTy())
      MD->invalidateCachedPointerInfo(V);
    markInstructionForDeletion(I);
    ++NumGVNSimpl;
    return true;
  }

  if (LoadInst *LI = dyn_cast<LoadInst>(I)) {
    if (processLoad(LI))
      return true;

    unsigned Num = VN.lookup_or_add(LI);
    addToLeaderTable(Num, LI, LI->getParent());
    return false;
  }

  // For conditional branches, we can perform simple conditional propagation on
  // the condition value itself.
  if (BranchInst *BI = dyn_cast<BranchInst>(I)) {
    if (!BI->isConditional())
      return false;

    if (isa<Constant>(BI->getCondition()))
      return processFoldableCondBr(BI);

    Value *BranchCond = BI->getCondition();
    BasicBlock *TrueSucc = BI->getSuccessor(0);
    BasicBlock *FalseSucc = BI->getSuccessor(1);
    // Avoid multiple edges early.
    if (TrueSucc == FalseSucc)
      return false;

    BasicBlock *Parent = BI->getParent();
    bool Changed = false;

    Value *TrueVal = ConstantInt::getTrue(TrueSucc->getContext());
    BasicBlockEdge TrueE(Parent, TrueSucc);
    Changed |= propagateEquality(BranchCond, TrueVal, TrueE);

    Value *FalseVal = ConstantInt::getFalse(FalseSucc->getContext());
    BasicBlockEdge FalseE(Parent, FalseSucc);
    Changed |= propagateEquality(BranchCond, FalseVal, FalseE);

    return Changed;
  }

  // For switches, propagate the case values into the case destinations.
  if (SwitchInst *SI = dyn_cast<SwitchInst>(I)) {
    Value *SwitchCond = SI->getCondition();
    BasicBlock *Parent = SI->getParent();
    bool Changed = false;

    // Remember how many outgoing edges there are to every successor.
    SmallDenseMap<BasicBlock *, unsigned, 16> SwitchEdges;
    for (unsigned i = 0, n = SI->getNumSuccessors(); i != n; ++i)
      ++SwitchEdges[SI->getSuccessor(i)];

    for (SwitchInst::CaseIt i = SI->case_begin(), e = SI->case_end();
         i != e; ++i) {
      BasicBlock *Dst = i.getCaseSuccessor();
      // If there is only a single edge, propagate the case value into it.
      if (SwitchEdges.lookup(Dst) == 1) {
        BasicBlockEdge E(Parent, Dst);
        Changed |= propagateEquality(SwitchCond, i.getCaseValue(), E);
      }
    }
    return Changed;
  }

  // Instructions with void type don't return a value, so there's
  // no point in trying to find redundancies in them.
  if (I->getType()->isVoidTy()) return false;

  uint32_t NextNum = VN.getNextUnusedValueNumber();
  unsigned Num = VN.lookup_or_add(I);

  // Allocations are always uniquely numbered, so we can save time and memory
  // by fast failing them.
  if (isa<AllocaInst>(I) || isa<TerminatorInst>(I) || isa<PHINode>(I)) {
    addToLeaderTable(Num, I, I->getParent());
    return false;
  }

  // If the number we were assigned was a brand new VN, then we don't
  // need to do a lookup to see if the number already exists
  // somewhere in the domtree: it can't!
  if (Num >= NextNum) {
    addToLeaderTable(Num, I, I->getParent());
    return false;
  }

  // Perform fast-path value-number based elimination of values inherited from
  // dominators.
  Value *repl = findLeader(I->getParent(), Num);
  if (!repl) {
    // Failure, just remember this instance for future use.
    addToLeaderTable(Num, I, I->getParent());
    return false;
  }

  // Remove it!
  llvmberry::intrude([this]() {
    llvmberry::PassDictionary &pdata = llvmberry::PassDictionary::GetInstance();
    pdata.get<llvmberry::ArgForGVNReplace>()->isGVNReplace = true;
    pdata.get<llvmberry::ArgForGVNReplace>()->VNptr = &VN;
  });
  patchAndReplaceAllUsesWith(I, repl);

  if (MD && repl->getType()->getScalarType()->isPointerTy())
    MD->invalidateCachedPointerInfo(repl);
  markInstructionForDeletion(I);
  return true;
}

/// runOnFunction - This is the main transformation entry point for a function.
bool GVN::runOnFunction(Function& F) {
  if (skipOptnoneFunction(F))
    return false;

  llvmberry::ValidationUnit::StartPass(llvmberry::ValidationUnit::GVN);
  llvmberry::intrude([]() {
    llvmberry::PassDictionary &pdata = llvmberry::PassDictionary::GetInstance();
    pdata.create<llvmberry::ArgForGVNReplace>();
    pdata.create<llvmberry::ArgForGVNPREIntro>();
  });
  if (!NoLoads)
    MD = &getAnalysis<MemoryDependenceAnalysis>();
  DT = &getAnalysis<DominatorTreeWrapperPass>().getDomTree();
  AC = &getAnalysis<AssumptionCacheTracker>().getAssumptionCache(F);
  TLI = &getAnalysis<TargetLibraryInfoWrapperPass>().getTLI();
  VN.setAliasAnalysis(&getAnalysis<AliasAnalysis>());
  VN.setMemDep(MD);
  VN.setDomTree(DT);

  bool Changed = false;
  bool ShouldContinue = true;

  // Merge unconditional branches, allowing PRE to catch more
  // optimization opportunities.
  for (Function::iterator FI = F.begin(), FE = F.end(); FI != FE; ) {
    BasicBlock *BB = FI++;

    bool removedBlock = MergeBlockIntoPredecessor(
        BB, DT, /* LoopInfo */ nullptr, VN.getAliasAnalysis(), MD);
    if (removedBlock) ++NumGVNBlocks;

    Changed |= removedBlock;
  }

  unsigned Iteration = 0;
  while (ShouldContinue) {
    DEBUG(dbgs() << "GVN iteration: " << Iteration << "\n");
    ShouldContinue = iterateOnFunction(F);
    Changed |= ShouldContinue;
    ++Iteration;
  }

  if (EnablePRE) {
    // Fabricate val-num for dead-code in order to suppress assertion in
    // performPRE().
    assignValNumForDeadCode();
    bool PREChanged = true;
    while (PREChanged) {
      PREChanged = performPRE(F);
      Changed |= PREChanged;
    }
  }

  // FIXME: Should perform GVN again after PRE does something.  PRE can move
  // computations into blocks where they become fully redundant.  Note that
  // we can't do this until PRE's critical edge splitting updates memdep.
  // Actually, when this happens, we should just fully integrate PRE into GVN.

  cleanupGlobalSets();
  // Do not cleanup DeadBlocks in cleanupGlobalSets() as it's called for each
  // iteration. 
  DeadBlocks.clear();

  llvmberry::intrude([]() {
    llvmberry::PassDictionary &pdata = llvmberry::PassDictionary::GetInstance();
    pdata.erase<llvmberry::ArgForGVNReplace>();
    pdata.erase<llvmberry::ArgForGVNPREIntro>();
  });

  llvmberry::ValidationUnit::EndPass();

  return Changed;
}


bool GVN::processBlock(BasicBlock *BB) {
  // FIXME: Kill off InstrsToErase by doing erasing eagerly in a helper function
  // (and incrementing BI before processing an instruction).
  assert(InstrsToErase.empty() &&
         "We expect InstrsToErase to be empty across iterations");
  if (DeadBlocks.count(BB))
    return false;

  bool ChangedFunction = false;

  for (BasicBlock::iterator BI = BB->begin(), BE = BB->end();
       BI != BE;) {
    ChangedFunction |= processInstruction(BI);
    if (InstrsToErase.empty()) {
      ++BI;
      continue;
    }

    // If we need some instructions deleted, do it now.
    NumGVNInstr += InstrsToErase.size();

    // Avoid iterator invalidation.
    bool AtStart = BI == BB->begin();
    if (!AtStart)
      --BI;

    for (SmallVectorImpl<Instruction *>::iterator I = InstrsToErase.begin(),
         E = InstrsToErase.end(); I != E; ++I) {
      DEBUG(dbgs() << "GVN removed: " << **I << '\n');
      if (MD) MD->removeInstruction(*I);
      DEBUG(verifyRemoved(*I));
      llvmberry::name_instructions(*((*I)->getParent()->getParent()));
      llvmberry::ValidationUnit::Begin("GVN_dead_code_elim1",
                                       (*I)->getParent()->getParent());
      llvmberry::generateHintForGVNDCE(**I);
      (*I)->eraseFromParent();
      llvmberry::ValidationUnit::End();
    }
    InstrsToErase.clear();

    if (AtStart)
      BI = BB->begin();
    else
      ++BI;
  }

  return ChangedFunction;
}

// Instantiate an expression in a predecessor that lacked it.
bool GVN::performScalarPREInsertion(Instruction *Instr, BasicBlock *Pred,
                                    unsigned int ValNo) {
  // Because we are going top-down through the block, all value numbers
  // will be available in the predecessor by the time we need them.  Any
  // that weren't originally present will have been instantiated earlier
  // in this loop.
  bool success = true;
  for (unsigned i = 0, e = Instr->getNumOperands(); i != e; ++i) {
    Value *Op = Instr->getOperand(i);
    if (isa<Argument>(Op) || isa<Constant>(Op) || isa<GlobalValue>(Op))
      continue;

    if (Value *V = findLeader(Pred, VN.lookup(Op))) {
      Instr->setOperand(i, V);
    } else {
      success = false;
      break;
    }
  }

  // Fail out if we encounter an operand that is not available in
  // the PRE predecessor.  This is typically because of loads which
  // are not value numbered precisely.
  if (!success)
    return false;

  Instr->insertBefore(Pred->getTerminator());
  Instr->setName(Instr->getName() + ".pre");
  Instr->setDebugLoc(Instr->getDebugLoc());
  VN.add(Instr, ValNo);

  // Update the availability map to include the new instruction.
  addToLeaderTable(ValNo, Instr, Pred);
  return true;
}

bool GVN::performScalarPRE(Instruction *CurInst) {
  SmallVector<std::pair<Value*, BasicBlock*>, 8> predMap;

  if (isa<AllocaInst>(CurInst) || isa<TerminatorInst>(CurInst) ||
      isa<PHINode>(CurInst) || CurInst->getType()->isVoidTy() ||
      CurInst->mayReadFromMemory() || CurInst->mayHaveSideEffects() ||
      isa<DbgInfoIntrinsic>(CurInst))
    return false;

  // Don't do PRE on compares. The PHI would prevent CodeGenPrepare from
  // sinking the compare again, and it would force the code generator to
  // move the i1 from processor flags or predicate registers into a general
  // purpose register.
  if (isa<CmpInst>(CurInst))
    return false;

  // We don't currently value number ANY inline asm calls.
  if (CallInst *CallI = dyn_cast<CallInst>(CurInst))
    if (CallI->isInlineAsm())
      return false;

  uint32_t ValNo = VN.lookup(CurInst);

  // Look for the predecessors for PRE opportunities.  We're
  // only trying to solve the basic diamond case, where
  // a value is computed in the successor and one predecessor,
  // but not the other.  We also explicitly disallow cases
  // where the successor is its own predecessor, because they're
  // more complicated to get right.
  unsigned NumWith = 0;
  unsigned NumWithout = 0;
  BasicBlock *PREPred = nullptr;
  BasicBlock *CurrentBlock = CurInst->getParent();
  predMap.clear();

  for (pred_iterator PI = pred_begin(CurrentBlock), PE = pred_end(CurrentBlock);
       PI != PE; ++PI) {
    BasicBlock *P = *PI;
    // We're not interested in PRE where the block is its
    // own predecessor, or in blocks with predecessors
    // that are not reachable.
    if (P == CurrentBlock) {
      NumWithout = 2;
      break;
    } else if (!DT->isReachableFromEntry(P)) {
      NumWithout = 2;
      break;
    }

    Value *predV = findLeader(P, ValNo);
    if (!predV) {
      predMap.push_back(std::make_pair(static_cast<Value *>(nullptr), P));
      PREPred = P;
      ++NumWithout;
    } else if (predV == CurInst) {
      /* CurInst dominates this predecessor. */
      NumWithout = 2;
      break;
    } else {
      predMap.push_back(std::make_pair(predV, P));
      ++NumWith;
    }
  }

  // Don't do PRE when it might increase code size, i.e. when
  // we would need to insert instructions in more than one pred.
  if (NumWithout > 1 || NumWith == 0)
    return false;

  // We may have a case where all predecessors have the instruction,
  // and we just need to insert a phi node. Otherwise, perform
  // insertion.
  Instruction *PREInstr = nullptr;

  if (NumWithout != 0) {
    // Don't do PRE across indirect branch.
    if (isa<IndirectBrInst>(PREPred->getTerminator()))
      return false;

    // We can't do PRE safely on a critical edge, so instead we schedule
    // the edge to be split and perform the PRE the next time we iterate
    // on the function.
    unsigned SuccNum = GetSuccessorNumber(PREPred, CurrentBlock);
    if (isCriticalEdge(PREPred->getTerminator(), SuccNum)) {
      toSplit.push_back(std::make_pair(PREPred->getTerminator(), SuccNum));
      return false;
    }
    // We need to insert somewhere, so let's give it a shot
    PREInstr = CurInst->clone();
    if (!performScalarPREInsertion(PREInstr, PREPred, ValNo)) {
      // If we failed insertion, make sure we remove the instruction.
      DEBUG(verifyRemoved(PREInstr));
      delete PREInstr;
      return false;
    }
  }

  // Either we should have filled in the PRE instruction, or we should
  // not have needed insertions.
  assert (PREInstr != nullptr || NumWithout == 0);

  ++NumGVNPRE;

  // Create a PHI to make the value available in this block.
  PHINode *Phi =
      PHINode::Create(CurInst->getType(), predMap.size(),
                      CurInst->getName() + ".pre-phi", CurrentBlock->begin());
  for (unsigned i = 0, e = predMap.size(); i != e; ++i) {
    if (Value *V = predMap[i].first)
      Phi->addIncoming(V, predMap[i].second);
    else
      Phi->addIncoming(PREInstr, PREPred);
  }

  VN.add(Phi, ValNo);
  addToLeaderTable(ValNo, Phi, CurrentBlock);
  Phi->setDebugLoc(CurInst->getDebugLoc());

  // Validation hint generation for PRE
  llvmberry::intrude([&CurInst, &Phi]() {
    PREAnalysisResult *PREAR = new PREAnalysisResult(CurInst, Phi);
    llvmberry::name_instructions(*(CurInst->getParent()->getParent()));
    if (PREAR->isSameForAll)
      llvmberry::ValidationUnit::Begin("GVN_PRE",
                                       CurInst->getParent()->getParent());
    else
      llvmberry::ValidationUnit::Begin("GVN_PRE_hard",
                                       CurInst->getParent()->getParent());

    // Somehow get [ INSN(CurInst) >= Var(Phi) ] in start_of_block(Phi)
    generateHintForPRE(CurInst, Phi);

    llvmberry::ValidationUnit::GetInstance()->intrude([&CurInst, &Phi](
        llvmberry::ValidationUnit::Dictionary &data,
        llvmberry::CoreHint &hints) {
      std::string CurInst_id = llvmberry::getVariable(*CurInst);
      std::string Phi_id = llvmberry::getVariable(*Phi);

      // Propagate [ INSN(CurInst) >= Var(Phi) ] until CurInst
      PROPAGATE(LESSDEF(INSN(*CurInst), VAR(Phi_id, Physical), SRC),
                BOUNDS(llvmberry::TyPosition::make_start_of_block(
                           llvmberry::Source,
                           llvmberry::getBasicBlockIndex(Phi->getParent())),
                       INSTPOS(SRC, CurInst)));

      // Transitivity [ Var(CurInst) >= INSN(CurInst) >= Var(Phi) ]
      INFRULE(INSTPOS(SRC, CurInst),
              llvmberry::ConsTransitivity::make(VAR(CurInst_id, Physical),
                                                INSN(*CurInst),
                                                VAR(Phi_id, Physical)));

      // TODO: for all uses of CurInst
      // replace curInst -> phi
      for (auto UI = CurInst->use_begin(); UI != CurInst->use_end(); ++UI) {
        if (Instruction *userI = dyn_cast<Instruction>(UI->getUser())) {
          std::string userI_id = llvmberry::getVariable(*userI);

          std::string prev_block_name = "";
          if (isa<PHINode>(userI)) {
            BasicBlock *bb_from =
                dyn_cast<PHINode>(userI)->getIncomingBlock(*UI);
            prev_block_name = llvmberry::getBasicBlockIndex(bb_from);
          }

          hints.appendToDescription("userI: " + ((*userI).getName()).str());
          hints.appendToDescription("userI_id: " + userI_id);
          hints.appendToDescription(
              "userI's parent's index: " +
              llvmberry::getBasicBlockIndex(userI->getParent()));
          hints.appendToDescription("userI hasName: " +
                                    std::to_string(userI->hasName()));

          PROPAGATE(
              LESSDEF(VAR(CurInst_id, Physical), VAR(Phi_id, Physical), SRC),
              BOUNDS(INSTPOS(SRC, CurInst),
                     llvmberry::TyPosition::make(llvmberry::Source, *userI,
                                                 prev_block_name)));
        } else {
          hints.appendToDescription("userNotInstruction");
          hints.setReturnCodeToFail();
          return;
        }
      }
    });
  });

  CurInst->replaceAllUsesWith(Phi);

<<<<<<< HEAD
  //llvmberry::ValidationUnit::End();
  llvmberry::intrude([] {
      llvmberry::ValidationUnit::End();
      });

=======
  llvmberry::intrude([] {
    llvmberry::ValidationUnit::End();
  });
>>>>>>> f308f92f

  if (Phi->getType()->getScalarType()->isPointerTy()) {
    // Because we have added a PHI-use of the pointer value, it has now
    // "escaped" from alias analysis' perspective.  We need to inform
    // AA of this.
    for (unsigned ii = 0, ee = Phi->getNumIncomingValues(); ii != ee; ++ii) {
      unsigned jj = PHINode::getOperandNumForIncomingValue(ii);
      VN.getAliasAnalysis()->addEscapingUse(Phi->getOperandUse(jj));
    }

    if (MD)
      MD->invalidateCachedPointerInfo(Phi);
  }
  VN.erase(CurInst);
  removeFromLeaderTable(ValNo, CurInst, CurrentBlock);

  DEBUG(dbgs() << "GVN PRE removed: " << *CurInst << '\n');
  if (MD)
    MD->removeInstruction(CurInst);
  DEBUG(verifyRemoved(CurInst));
  llvmberry::name_instructions(*(CurInst->getParent()->getParent()));
  llvmberry::ValidationUnit::Begin("GVN_dead_code_elim3",
                                   CurInst->getParent()->getParent());
  llvmberry::generateHintForGVNDCE(*CurInst);
  CurInst->eraseFromParent();
  llvmberry::ValidationUnit::End();
  ++NumGVNInstr;
  
  return true;
}

/// Perform a purely local form of PRE that looks for diamond
/// control flow patterns and attempts to perform simple PRE at the join point.
bool GVN::performPRE(Function &F) {
  bool Changed = false;
  for (BasicBlock *CurrentBlock : depth_first(&F.getEntryBlock())) {
    // Nothing to PRE in the entry block.
    if (CurrentBlock == &F.getEntryBlock())
      continue;

    // Don't perform PRE on a landing pad.
    if (CurrentBlock->isLandingPad())
      continue;

    for (BasicBlock::iterator BI = CurrentBlock->begin(),
                              BE = CurrentBlock->end();
         BI != BE;) {
      Instruction *CurInst = BI++;
      llvmberry::intrude([]() {
        llvmberry::PassDictionary &pdata =
            llvmberry::PassDictionary::GetInstance();
        pdata.get<llvmberry::ArgForGVNPREIntro>()->isFromNonLocalLoad = false;
      });
      Changed = performScalarPRE(CurInst);
    }
  }

  if (splitCriticalEdges())
    Changed = true;

  return Changed;
}

/// Split the critical edge connecting the given two blocks, and return
/// the block inserted to the critical edge.
BasicBlock *GVN::splitCriticalEdges(BasicBlock *Pred, BasicBlock *Succ) {
  BasicBlock *BB = SplitCriticalEdge(
      Pred, Succ, CriticalEdgeSplittingOptions(getAliasAnalysis(), DT));
  if (MD)
    MD->invalidateCachedPredecessors();
  return BB;
}

/// Split critical edges found during the previous
/// iteration that may enable further optimization.
bool GVN::splitCriticalEdges() {
  if (toSplit.empty())
    return false;
  do {
    std::pair<TerminatorInst*, unsigned> Edge = toSplit.pop_back_val();
    SplitCriticalEdge(Edge.first, Edge.second,
                      CriticalEdgeSplittingOptions(getAliasAnalysis(), DT));
  } while (!toSplit.empty());
  if (MD) MD->invalidateCachedPredecessors();
  return true;
}

/// Executes one iteration of GVN
bool GVN::iterateOnFunction(Function &F) {
  cleanupGlobalSets();

  // Top-down walk of the dominator tree
  bool Changed = false;
  // Save the blocks this function have before transformation begins. GVN may
  // split critical edge, and hence may invalidate the RPO/DT iterator.
  //
  std::vector<BasicBlock *> BBVect;
  BBVect.reserve(256);
  // Needed for value numbering with phi construction to work.
  ReversePostOrderTraversal<Function *> RPOT(&F);
  for (ReversePostOrderTraversal<Function *>::rpo_iterator RI = RPOT.begin(),
                                                           RE = RPOT.end();
       RI != RE; ++RI)
    BBVect.push_back(*RI);

  for (std::vector<BasicBlock *>::iterator I = BBVect.begin(), E = BBVect.end();
       I != E; I++)
    Changed |= processBlock(*I);

  return Changed;
}

void GVN::cleanupGlobalSets() {
  VN.clear();
  LeaderTable.clear();
  TableAllocator.Reset();
}

/// Verify that the specified instruction does not occur in our
/// internal data structures.
void GVN::verifyRemoved(const Instruction *Inst) const {
  VN.verifyRemoved(Inst);

  // Walk through the value number scope to make sure the instruction isn't
  // ferreted away in it.
  for (DenseMap<uint32_t, LeaderTableEntry>::const_iterator
       I = LeaderTable.begin(), E = LeaderTable.end(); I != E; ++I) {
    const LeaderTableEntry *Node = &I->second;
    assert(Node->Val != Inst && "Inst still in value numbering scope!");

    while (Node->Next) {
      Node = Node->Next;
      assert(Node->Val != Inst && "Inst still in value numbering scope!");
    }
  }
}

/// BB is declared dead, which implied other blocks become dead as well. This
/// function is to add all these blocks to "DeadBlocks". For the dead blocks'
/// live successors, update their phi nodes by replacing the operands
/// corresponding to dead blocks with UndefVal.
void GVN::addDeadBlock(BasicBlock *BB) {
  SmallVector<BasicBlock *, 4> NewDead;
  SmallSetVector<BasicBlock *, 4> DF;

  NewDead.push_back(BB);
  while (!NewDead.empty()) {
    BasicBlock *D = NewDead.pop_back_val();
    if (DeadBlocks.count(D))
      continue;

    // All blocks dominated by D are dead.
    SmallVector<BasicBlock *, 8> Dom;
    DT->getDescendants(D, Dom);
    DeadBlocks.insert(Dom.begin(), Dom.end());
    
    // Figure out the dominance-frontier(D).
    for (SmallVectorImpl<BasicBlock *>::iterator I = Dom.begin(),
           E = Dom.end(); I != E; I++) {
      BasicBlock *B = *I;
      for (succ_iterator SI = succ_begin(B), SE = succ_end(B); SI != SE; SI++) {
        BasicBlock *S = *SI;
        if (DeadBlocks.count(S))
          continue;

        bool AllPredDead = true;
        for (pred_iterator PI = pred_begin(S), PE = pred_end(S); PI != PE; PI++)
          if (!DeadBlocks.count(*PI)) {
            AllPredDead = false;
            break;
          }

        if (!AllPredDead) {
          // S could be proved dead later on. That is why we don't update phi
          // operands at this moment.
          DF.insert(S);
        } else {
          // While S is not dominated by D, it is dead by now. This could take
          // place if S already have a dead predecessor before D is declared
          // dead.
          NewDead.push_back(S);
        }
      }
    }
  }

  // For the dead blocks' live successors, update their phi nodes by replacing
  // the operands corresponding to dead blocks with UndefVal.
  for(SmallSetVector<BasicBlock *, 4>::iterator I = DF.begin(), E = DF.end();
        I != E; I++) {
    BasicBlock *B = *I;
    if (DeadBlocks.count(B))
      continue;

    SmallVector<BasicBlock *, 4> Preds(pred_begin(B), pred_end(B));
    for (SmallVectorImpl<BasicBlock *>::iterator PI = Preds.begin(),
           PE = Preds.end(); PI != PE; PI++) {
      BasicBlock *P = *PI;

      if (!DeadBlocks.count(P))
        continue;

      if (isCriticalEdge(P->getTerminator(), GetSuccessorNumber(P, B))) {
        if (BasicBlock *S = splitCriticalEdges(P, B))
          DeadBlocks.insert(P = S);
      }

      for (BasicBlock::iterator II = B->begin(); isa<PHINode>(II); ++II) {
        PHINode &Phi = cast<PHINode>(*II);
        Phi.setIncomingValue(Phi.getBasicBlockIndex(P),
                             UndefValue::get(Phi.getType()));
      }
    }
  }
}

// If the given branch is recognized as a foldable branch (i.e. conditional
// branch with constant condition), it will perform following analyses and
// transformation.
//  1) If the dead out-coming edge is a critical-edge, split it. Let 
//     R be the target of the dead out-coming edge.
//  1) Identify the set of dead blocks implied by the branch's dead outcoming
//     edge. The result of this step will be {X| X is dominated by R}
//  2) Identify those blocks which haves at least one dead prodecessor. The
//     result of this step will be dominance-frontier(R).
//  3) Update the PHIs in DF(R) by replacing the operands corresponding to 
//     dead blocks with "UndefVal" in an hope these PHIs will optimized away.
//
// Return true iff *NEW* dead code are found.
bool GVN::processFoldableCondBr(BranchInst *BI) {
  if (!BI || BI->isUnconditional())
    return false;

  // If a branch has two identical successors, we cannot declare either dead.
  if (BI->getSuccessor(0) == BI->getSuccessor(1))
    return false;

  ConstantInt *Cond = dyn_cast<ConstantInt>(BI->getCondition());
  if (!Cond)
    return false;

  BasicBlock *DeadRoot = Cond->getZExtValue() ? 
                         BI->getSuccessor(1) : BI->getSuccessor(0);
  if (DeadBlocks.count(DeadRoot))
    return false;

  if (!DeadRoot->getSinglePredecessor())
    DeadRoot = splitCriticalEdges(BI->getParent(), DeadRoot);

  addDeadBlock(DeadRoot);
  return true;
}

// performPRE() will trigger assert if it comes across an instruction without
// associated val-num. As it normally has far more live instructions than dead
// instructions, it makes more sense just to "fabricate" a val-number for the
// dead code than checking if instruction involved is dead or not.
void GVN::assignValNumForDeadCode() {
  for (SetVector<BasicBlock *>::iterator I = DeadBlocks.begin(),
        E = DeadBlocks.end(); I != E; I++) {
    BasicBlock *BB = *I;
    for (BasicBlock::iterator II = BB->begin(), EE = BB->end();
          II != EE; II++) {
      Instruction *Inst = &*II;
      unsigned ValNum = VN.lookup_or_add(Inst);
      addToLeaderTable(ValNum, Inst, BB);
    }
  }
}<|MERGE_RESOLUTION|>--- conflicted
+++ resolved
@@ -3749,17 +3749,9 @@
 
   CurInst->replaceAllUsesWith(Phi);
 
-<<<<<<< HEAD
-  //llvmberry::ValidationUnit::End();
-  llvmberry::intrude([] {
-      llvmberry::ValidationUnit::End();
-      });
-
-=======
   llvmberry::intrude([] {
     llvmberry::ValidationUnit::End();
   });
->>>>>>> f308f92f
 
   if (Phi->getType()->getScalarType()->isPointerTy()) {
     // Because we have added a PHI-use of the pointer value, it has now
