//===- GVN.cpp - Eliminate redundant values and loads ---------------------===//
//
//                     The LLVM Compiler Infrastructure
//
// This file is distributed under the University of Illinois Open Source
// License. See LICENSE.TXT for details.
//
//===----------------------------------------------------------------------===//
//
// This pass performs global value numbering to eliminate fully redundant
// instructions.  It also performs simple dead load elimination.
//
// Note that this pass does the value numbering itself; it does not use the
// ValueNumbering analysis passes.
//
//===----------------------------------------------------------------------===//

#include "llvm/Transforms/Scalar.h"
#include "llvm/ADT/DenseMap.h"
#include "llvm/ADT/DepthFirstIterator.h"
#include "llvm/ADT/Hashing.h"
#include "llvm/ADT/MapVector.h"
#include "llvm/ADT/PostOrderIterator.h"
#include "llvm/ADT/SetVector.h"
#include "llvm/ADT/SmallPtrSet.h"
#include "llvm/ADT/Statistic.h"
#include "llvm/Analysis/AliasAnalysis.h"
#include "llvm/Analysis/AssumptionCache.h"
#include "llvm/Analysis/CFG.h"
#include "llvm/Analysis/ConstantFolding.h"
#include "llvm/Analysis/InstructionSimplify.h"
#include "llvm/Analysis/Loads.h"
#include "llvm/Analysis/MemoryBuiltins.h"
#include "llvm/Analysis/MemoryDependenceAnalysis.h"
#include "llvm/Analysis/PHITransAddr.h"
#include "llvm/Analysis/TargetLibraryInfo.h"
#include "llvm/Analysis/ValueTracking.h"
#include "llvm/IR/DataLayout.h"
#include "llvm/IR/Dominators.h"
#include "llvm/IR/GlobalVariable.h"
#include "llvm/IR/IRBuilder.h"
#include "llvm/IR/IntrinsicInst.h"
#include "llvm/IR/LLVMContext.h"
#include "llvm/IR/Metadata.h"
#include "llvm/IR/PatternMatch.h"
#include "llvm/Support/Allocator.h"
#include "llvm/Support/CommandLine.h"
#include "llvm/Support/Debug.h"
#include "llvm/Support/raw_ostream.h"
#include "llvm/Transforms/Utils/BasicBlockUtils.h"
#include "llvm/Transforms/Utils/Local.h"
#include "llvm/Transforms/Utils/SSAUpdater.h"

#include "llvm/LLVMBerry/ValidationUnit.h"
#include "llvm/LLVMBerry/Infrules.h"
#include "llvm/LLVMBerry/Hintgen.h"

#include <vector>
using namespace llvm;
using namespace PatternMatch;

#define DEBUG_TYPE "gvn"

STATISTIC(NumGVNInstr,  "Number of instructions deleted");
STATISTIC(NumGVNLoad,   "Number of loads deleted");
STATISTIC(NumGVNPRE,    "Number of instructions PRE'd");
STATISTIC(NumGVNBlocks, "Number of blocks merged");
STATISTIC(NumGVNSimpl,  "Number of instructions simplified");
STATISTIC(NumGVNEqProp, "Number of equalities propagated");
STATISTIC(NumPRELoad,   "Number of loads PRE'd");

static cl::opt<bool> EnablePRE("enable-pre",
                               cl::init(true), cl::Hidden);
static cl::opt<bool> EnableLoadPRE("enable-load-pre", cl::init(true));

// Maximum allowed recursion depth.
static cl::opt<uint32_t>
MaxRecurseDepth("max-recurse-depth", cl::Hidden, cl::init(1000), cl::ZeroOrMore,
                cl::desc("Max recurse depth (default = 1000)"));

//===----------------------------------------------------------------------===//
//                         ValueTable Class
//===----------------------------------------------------------------------===//

/// This class holds the mapping between values and value numbers.  It is used
/// as an efficient mechanism to determine the expression-wise equivalence of
/// two values.
namespace {
  struct Expression {
    uint32_t opcode;
    Type *type;
    SmallVector<uint32_t, 4> varargs;

    Expression(uint32_t o = ~2U) : opcode(o) { }

    bool operator==(const Expression &other) const {
      if (opcode != other.opcode)
        return false;
      if (opcode == ~0U || opcode == ~1U)
        return true;
      if (type != other.type)
        return false;
      if (varargs != other.varargs)
        return false;
      return true;
    }

    friend hash_code hash_value(const Expression &Value) {
      return hash_combine(Value.opcode, Value.type,
                          hash_combine_range(Value.varargs.begin(),
                                             Value.varargs.end()));
    }
  };

  class ValueTable {
    DenseMap<Value*, uint32_t> valueNumbering;
    DenseMap<Expression, uint32_t> expressionNumbering;
    AliasAnalysis *AA;
    MemoryDependenceAnalysis *MD;
    DominatorTree *DT;

    uint32_t nextValueNumber;

    Expression create_expression(Instruction* I);
    Expression create_cmp_expression(unsigned Opcode,
                                     CmpInst::Predicate Predicate,
                                     Value *LHS, Value *RHS);
    Expression create_extractvalue_expression(ExtractValueInst* EI);
    uint32_t lookup_or_add_call(CallInst* C);
  public:
    ValueTable() : nextValueNumber(1) { }
    uint32_t lookup_or_add(Value *V);
    uint32_t lookup(Value *V) const;
    uint32_t lookup_or_add_cmp(unsigned Opcode, CmpInst::Predicate Pred,
                               Value *LHS, Value *RHS);
    void add(Value *V, uint32_t num);
    void clear();
    void erase(Value *v);
    void setAliasAnalysis(AliasAnalysis* A) { AA = A; }
    AliasAnalysis *getAliasAnalysis() const { return AA; }
    void setMemDep(MemoryDependenceAnalysis* M) { MD = M; }
    void setDomTree(DominatorTree* D) { DT = D; }
    uint32_t getNextUnusedValueNumber() { return nextValueNumber; }
    void verifyRemoved(const Value *) const;
  };
}

namespace llvm {
template <> struct DenseMapInfo<Expression> {
  static inline Expression getEmptyKey() {
    return ~0U;
  }

  static inline Expression getTombstoneKey() {
    return ~1U;
  }

  static unsigned getHashValue(const Expression e) {
    using llvm::hash_value;
    return static_cast<unsigned>(hash_value(e));
  }
  static bool isEqual(const Expression &LHS, const Expression &RHS) {
    return LHS == RHS;
  }
};

}

//===----------------------------------------------------------------------===//
//                     ValueTable Internal Functions
//===----------------------------------------------------------------------===//

Expression ValueTable::create_expression(Instruction *I) {
  Expression e;
  e.type = I->getType();
  e.opcode = I->getOpcode();
  for (Instruction::op_iterator OI = I->op_begin(), OE = I->op_end();
       OI != OE; ++OI)
    e.varargs.push_back(lookup_or_add(*OI));
  if (I->isCommutative()) {
    // Ensure that commutative instructions that only differ by a permutation
    // of their operands get the same value number by sorting the operand value
    // numbers.  Since all commutative instructions have two operands it is more
    // efficient to sort by hand rather than using, say, std::sort.
    assert(I->getNumOperands() == 2 && "Unsupported commutative instruction!");
    if (e.varargs[0] > e.varargs[1])
      std::swap(e.varargs[0], e.varargs[1]);
  }

  if (CmpInst *C = dyn_cast<CmpInst>(I)) {
    // Sort the operand value numbers so x<y and y>x get the same value number.
    CmpInst::Predicate Predicate = C->getPredicate();
    if (e.varargs[0] > e.varargs[1]) {
      std::swap(e.varargs[0], e.varargs[1]);
      Predicate = CmpInst::getSwappedPredicate(Predicate);
    }
    e.opcode = (C->getOpcode() << 8) | Predicate;
  } else if (InsertValueInst *E = dyn_cast<InsertValueInst>(I)) {
    for (InsertValueInst::idx_iterator II = E->idx_begin(), IE = E->idx_end();
         II != IE; ++II)
      e.varargs.push_back(*II);
  }

  return e;
}

Expression ValueTable::create_cmp_expression(unsigned Opcode,
                                             CmpInst::Predicate Predicate,
                                             Value *LHS, Value *RHS) {
  assert((Opcode == Instruction::ICmp || Opcode == Instruction::FCmp) &&
         "Not a comparison!");
  Expression e;
  e.type = CmpInst::makeCmpResultType(LHS->getType());
  e.varargs.push_back(lookup_or_add(LHS));
  e.varargs.push_back(lookup_or_add(RHS));

  // Sort the operand value numbers so x<y and y>x get the same value number.
  if (e.varargs[0] > e.varargs[1]) {
    std::swap(e.varargs[0], e.varargs[1]);
    Predicate = CmpInst::getSwappedPredicate(Predicate);
  }
  e.opcode = (Opcode << 8) | Predicate;
  return e;
}

Expression ValueTable::create_extractvalue_expression(ExtractValueInst *EI) {
  assert(EI && "Not an ExtractValueInst?");
  Expression e;
  e.type = EI->getType();
  e.opcode = 0;

  IntrinsicInst *I = dyn_cast<IntrinsicInst>(EI->getAggregateOperand());
  if (I != nullptr && EI->getNumIndices() == 1 && *EI->idx_begin() == 0 ) {
    // EI might be an extract from one of our recognised intrinsics. If it
    // is we'll synthesize a semantically equivalent expression instead on
    // an extract value expression.
    switch (I->getIntrinsicID()) {
      case Intrinsic::sadd_with_overflow:
      case Intrinsic::uadd_with_overflow:
        e.opcode = Instruction::Add;
        break;
      case Intrinsic::ssub_with_overflow:
      case Intrinsic::usub_with_overflow:
        e.opcode = Instruction::Sub;
        break;
      case Intrinsic::smul_with_overflow:
      case Intrinsic::umul_with_overflow:
        e.opcode = Instruction::Mul;
        break;
      default:
        break;
    }

    if (e.opcode != 0) {
      // Intrinsic recognized. Grab its args to finish building the expression.
      assert(I->getNumArgOperands() == 2 &&
             "Expect two args for recognised intrinsics.");
      e.varargs.push_back(lookup_or_add(I->getArgOperand(0)));
      e.varargs.push_back(lookup_or_add(I->getArgOperand(1)));
      return e;
    }
  }

  // Not a recognised intrinsic. Fall back to producing an extract value
  // expression.
  e.opcode = EI->getOpcode();
  for (Instruction::op_iterator OI = EI->op_begin(), OE = EI->op_end();
       OI != OE; ++OI)
    e.varargs.push_back(lookup_or_add(*OI));

  for (ExtractValueInst::idx_iterator II = EI->idx_begin(), IE = EI->idx_end();
         II != IE; ++II)
    e.varargs.push_back(*II);

  return e;
}

//===----------------------------------------------------------------------===//
//                     ValueTable External Functions
//===----------------------------------------------------------------------===//

/// add - Insert a value into the table with a specified value number.
void ValueTable::add(Value *V, uint32_t num) {
  valueNumbering.insert(std::make_pair(V, num));
}

uint32_t ValueTable::lookup_or_add_call(CallInst *C) {
  if (AA->doesNotAccessMemory(C)) {
    Expression exp = create_expression(C);
    uint32_t &e = expressionNumbering[exp];
    if (!e) e = nextValueNumber++;
    valueNumbering[C] = e;
    return e;
  } else if (AA->onlyReadsMemory(C)) {
    Expression exp = create_expression(C);
    uint32_t &e = expressionNumbering[exp];
    if (!e) {
      e = nextValueNumber++;
      valueNumbering[C] = e;
      return e;
    }
    if (!MD) {
      e = nextValueNumber++;
      valueNumbering[C] = e;
      return e;
    }

    MemDepResult local_dep = MD->getDependency(C);

    if (!local_dep.isDef() && !local_dep.isNonLocal()) {
      valueNumbering[C] =  nextValueNumber;
      return nextValueNumber++;
    }

    if (local_dep.isDef()) {
      CallInst* local_cdep = cast<CallInst>(local_dep.getInst());

      if (local_cdep->getNumArgOperands() != C->getNumArgOperands()) {
        valueNumbering[C] = nextValueNumber;
        return nextValueNumber++;
      }

      for (unsigned i = 0, e = C->getNumArgOperands(); i < e; ++i) {
        uint32_t c_vn = lookup_or_add(C->getArgOperand(i));
        uint32_t cd_vn = lookup_or_add(local_cdep->getArgOperand(i));
        if (c_vn != cd_vn) {
          valueNumbering[C] = nextValueNumber;
          return nextValueNumber++;
        }
      }

      uint32_t v = lookup_or_add(local_cdep);
      valueNumbering[C] = v;
      return v;
    }

    // Non-local case.
    const MemoryDependenceAnalysis::NonLocalDepInfo &deps =
      MD->getNonLocalCallDependency(CallSite(C));
    // FIXME: Move the checking logic to MemDep!
    CallInst* cdep = nullptr;

    // Check to see if we have a single dominating call instruction that is
    // identical to C.
    for (unsigned i = 0, e = deps.size(); i != e; ++i) {
      const NonLocalDepEntry *I = &deps[i];
      if (I->getResult().isNonLocal())
        continue;

      // We don't handle non-definitions.  If we already have a call, reject
      // instruction dependencies.
      if (!I->getResult().isDef() || cdep != nullptr) {
        cdep = nullptr;
        break;
      }

      CallInst *NonLocalDepCall = dyn_cast<CallInst>(I->getResult().getInst());
      // FIXME: All duplicated with non-local case.
      if (NonLocalDepCall && DT->properlyDominates(I->getBB(), C->getParent())){
        cdep = NonLocalDepCall;
        continue;
      }

      cdep = nullptr;
      break;
    }

    if (!cdep) {
      valueNumbering[C] = nextValueNumber;
      return nextValueNumber++;
    }

    if (cdep->getNumArgOperands() != C->getNumArgOperands()) {
      valueNumbering[C] = nextValueNumber;
      return nextValueNumber++;
    }
    for (unsigned i = 0, e = C->getNumArgOperands(); i < e; ++i) {
      uint32_t c_vn = lookup_or_add(C->getArgOperand(i));
      uint32_t cd_vn = lookup_or_add(cdep->getArgOperand(i));
      if (c_vn != cd_vn) {
        valueNumbering[C] = nextValueNumber;
        return nextValueNumber++;
      }
    }

    uint32_t v = lookup_or_add(cdep);
    valueNumbering[C] = v;
    return v;

  } else {
    valueNumbering[C] = nextValueNumber;
    return nextValueNumber++;
  }
}

/// lookup_or_add - Returns the value number for the specified value, assigning
/// it a new number if it did not have one before.
uint32_t ValueTable::lookup_or_add(Value *V) {
  DenseMap<Value*, uint32_t>::iterator VI = valueNumbering.find(V);
  if (VI != valueNumbering.end())
    return VI->second;

  if (!isa<Instruction>(V)) {
    valueNumbering[V] = nextValueNumber;
    return nextValueNumber++;
  }

  Instruction* I = cast<Instruction>(V);
  Expression exp;
  switch (I->getOpcode()) {
    case Instruction::Call:
      return lookup_or_add_call(cast<CallInst>(I));
    case Instruction::Add:
    case Instruction::FAdd:
    case Instruction::Sub:
    case Instruction::FSub:
    case Instruction::Mul:
    case Instruction::FMul:
    case Instruction::UDiv:
    case Instruction::SDiv:
    case Instruction::FDiv:
    case Instruction::URem:
    case Instruction::SRem:
    case Instruction::FRem:
    case Instruction::Shl:
    case Instruction::LShr:
    case Instruction::AShr:
    case Instruction::And:
    case Instruction::Or:
    case Instruction::Xor:
    case Instruction::ICmp:
    case Instruction::FCmp:
    case Instruction::Trunc:
    case Instruction::ZExt:
    case Instruction::SExt:
    case Instruction::FPToUI:
    case Instruction::FPToSI:
    case Instruction::UIToFP:
    case Instruction::SIToFP:
    case Instruction::FPTrunc:
    case Instruction::FPExt:
    case Instruction::PtrToInt:
    case Instruction::IntToPtr:
    case Instruction::BitCast:
    case Instruction::Select:
    case Instruction::ExtractElement:
    case Instruction::InsertElement:
    case Instruction::ShuffleVector:
    case Instruction::InsertValue:
    case Instruction::GetElementPtr:
      exp = create_expression(I);
      break;
    case Instruction::ExtractValue:
      exp = create_extractvalue_expression(cast<ExtractValueInst>(I));
      break;
    default:
      valueNumbering[V] = nextValueNumber;
      return nextValueNumber++;
  }

  uint32_t& e = expressionNumbering[exp];
  if (!e) e = nextValueNumber++;
  valueNumbering[V] = e;
  return e;
}

/// Returns the value number of the specified value. Fails if
/// the value has not yet been numbered.
uint32_t ValueTable::lookup(Value *V) const {
  DenseMap<Value*, uint32_t>::const_iterator VI = valueNumbering.find(V);
  assert(VI != valueNumbering.end() && "Value not numbered?");
  return VI->second;
}

/// Returns the value number of the given comparison,
/// assigning it a new number if it did not have one before.  Useful when
/// we deduced the result of a comparison, but don't immediately have an
/// instruction realizing that comparison to hand.
uint32_t ValueTable::lookup_or_add_cmp(unsigned Opcode,
                                       CmpInst::Predicate Predicate,
                                       Value *LHS, Value *RHS) {
  Expression exp = create_cmp_expression(Opcode, Predicate, LHS, RHS);
  uint32_t& e = expressionNumbering[exp];
  if (!e) e = nextValueNumber++;
  return e;
}

/// Remove all entries from the ValueTable.
void ValueTable::clear() {
  valueNumbering.clear();
  expressionNumbering.clear();
  nextValueNumber = 1;
}

/// Remove a value from the value numbering.
void ValueTable::erase(Value *V) {
  valueNumbering.erase(V);
}

/// verifyRemoved - Verify that the value is removed from all internal data
/// structures.
void ValueTable::verifyRemoved(const Value *V) const {
  for (DenseMap<Value*, uint32_t>::const_iterator
         I = valueNumbering.begin(), E = valueNumbering.end(); I != E; ++I) {
    assert(I->first != V && "Inst still occurs in value numbering map!");
  }
}

//===----------------------------------------------------------------------===//
//                                GVN Pass
//===----------------------------------------------------------------------===//

namespace {
  class GVN;
  struct AvailableValueInBlock {
    /// BB - The basic block in question.
    BasicBlock *BB;
    enum ValType {
      SimpleVal,  // A simple offsetted value that is accessed.
      LoadVal,    // A value produced by a load.
      MemIntrin,  // A memory intrinsic which is loaded from.
      UndefVal    // A UndefValue representing a value from dead block (which
                  // is not yet physically removed from the CFG). 
    };
  
    /// V - The value that is live out of the block.
    PointerIntPair<Value *, 2, ValType> Val;
  
    /// Offset - The byte offset in Val that is interesting for the load query.
    unsigned Offset;
  
    static AvailableValueInBlock get(BasicBlock *BB, Value *V,
                                     unsigned Offset = 0) {
      AvailableValueInBlock Res;
      Res.BB = BB;
      Res.Val.setPointer(V);
      Res.Val.setInt(SimpleVal);
      Res.Offset = Offset;
      return Res;
    }
  
    static AvailableValueInBlock getMI(BasicBlock *BB, MemIntrinsic *MI,
                                       unsigned Offset = 0) {
      AvailableValueInBlock Res;
      Res.BB = BB;
      Res.Val.setPointer(MI);
      Res.Val.setInt(MemIntrin);
      Res.Offset = Offset;
      return Res;
    }
  
    static AvailableValueInBlock getLoad(BasicBlock *BB, LoadInst *LI,
                                         unsigned Offset = 0) {
      AvailableValueInBlock Res;
      Res.BB = BB;
      Res.Val.setPointer(LI);
      Res.Val.setInt(LoadVal);
      Res.Offset = Offset;
      return Res;
    }

    static AvailableValueInBlock getUndef(BasicBlock *BB) {
      AvailableValueInBlock Res;
      Res.BB = BB;
      Res.Val.setPointer(nullptr);
      Res.Val.setInt(UndefVal);
      Res.Offset = 0;
      return Res;
    }

    bool isSimpleValue() const { return Val.getInt() == SimpleVal; }
    bool isCoercedLoadValue() const { return Val.getInt() == LoadVal; }
    bool isMemIntrinValue() const { return Val.getInt() == MemIntrin; }
    bool isUndefValue() const { return Val.getInt() == UndefVal; }
  
    Value *getSimpleValue() const {
      assert(isSimpleValue() && "Wrong accessor");
      return Val.getPointer();
    }
  
    LoadInst *getCoercedLoadValue() const {
      assert(isCoercedLoadValue() && "Wrong accessor");
      return cast<LoadInst>(Val.getPointer());
    }
  
    MemIntrinsic *getMemIntrinValue() const {
      assert(isMemIntrinValue() && "Wrong accessor");
      return cast<MemIntrinsic>(Val.getPointer());
    }
  
    /// Emit code into this block to adjust the value defined here to the
    /// specified type. This handles various coercion cases.
    Value *MaterializeAdjustedValue(LoadInst *LI, GVN &gvn) const;
  };

  class GVN : public FunctionPass {
    bool NoLoads;
    MemoryDependenceAnalysis *MD;
    DominatorTree *DT;
    const TargetLibraryInfo *TLI;
    AssumptionCache *AC;
    SetVector<BasicBlock *> DeadBlocks;

    ValueTable VN;

    /// A mapping from value numbers to lists of Value*'s that
    /// have that value number.  Use findLeader to query it.
    struct LeaderTableEntry {
      Value *Val;
      const BasicBlock *BB;
      LeaderTableEntry *Next;
    };
    DenseMap<uint32_t, LeaderTableEntry> LeaderTable;
    BumpPtrAllocator TableAllocator;

    SmallVector<Instruction*, 8> InstrsToErase;

    typedef SmallVector<NonLocalDepResult, 64> LoadDepVect;
    typedef SmallVector<AvailableValueInBlock, 64> AvailValInBlkVect;
    typedef SmallVector<BasicBlock*, 64> UnavailBlkVect;

  public:
    static char ID; // Pass identification, replacement for typeid
    explicit GVN(bool noloads = false)
        : FunctionPass(ID), NoLoads(noloads), MD(nullptr) {
      initializeGVNPass(*PassRegistry::getPassRegistry());
    }

    bool runOnFunction(Function &F) override;

    /// This removes the specified instruction from
    /// our various maps and marks it for deletion.
    void markInstructionForDeletion(Instruction *I) {
      VN.erase(I);
      InstrsToErase.push_back(I);
    }

    DominatorTree &getDominatorTree() const { return *DT; }
    AliasAnalysis *getAliasAnalysis() const { return VN.getAliasAnalysis(); }
    MemoryDependenceAnalysis &getMemDep() const { return *MD; }
  private:
    /// Push a new Value to the LeaderTable onto the list for its value number.
    void addToLeaderTable(uint32_t N, Value *V, const BasicBlock *BB) {
      LeaderTableEntry &Curr = LeaderTable[N];
      if (!Curr.Val) {
        Curr.Val = V;
        Curr.BB = BB;
        return;
      }

      LeaderTableEntry *Node = TableAllocator.Allocate<LeaderTableEntry>();
      Node->Val = V;
      Node->BB = BB;
      Node->Next = Curr.Next;
      Curr.Next = Node;
    }

    /// Scan the list of values corresponding to a given
    /// value number, and remove the given instruction if encountered.
    void removeFromLeaderTable(uint32_t N, Instruction *I, BasicBlock *BB) {
      LeaderTableEntry* Prev = nullptr;
      LeaderTableEntry* Curr = &LeaderTable[N];

      while (Curr && (Curr->Val != I || Curr->BB != BB)) {
        Prev = Curr;
        Curr = Curr->Next;
      }

      if (!Curr)
        return;

      if (Prev) {
        Prev->Next = Curr->Next;
      } else {
        if (!Curr->Next) {
          Curr->Val = nullptr;
          Curr->BB = nullptr;
        } else {
          LeaderTableEntry* Next = Curr->Next;
          Curr->Val = Next->Val;
          Curr->BB = Next->BB;
          Curr->Next = Next->Next;
        }
      }
    }

    // List of critical edges to be split between iterations.
    SmallVector<std::pair<TerminatorInst*, unsigned>, 4> toSplit;

    // This transformation requires dominator postdominator info
    void getAnalysisUsage(AnalysisUsage &AU) const override {
      AU.addRequired<AssumptionCacheTracker>();
      AU.addRequired<DominatorTreeWrapperPass>();
      AU.addRequired<TargetLibraryInfoWrapperPass>();
      if (!NoLoads)
        AU.addRequired<MemoryDependenceAnalysis>();
      AU.addRequired<AliasAnalysis>();

      AU.addPreserved<DominatorTreeWrapperPass>();
      AU.addPreserved<AliasAnalysis>();
    }


    // Helper fuctions of redundant load elimination 
    bool processLoad(LoadInst *L);
    bool processNonLocalLoad(LoadInst *L);
    void AnalyzeLoadAvailability(LoadInst *LI, LoadDepVect &Deps, 
                                 AvailValInBlkVect &ValuesPerBlock,
                                 UnavailBlkVect &UnavailableBlocks);
    bool PerformLoadPRE(LoadInst *LI, AvailValInBlkVect &ValuesPerBlock, 
                        UnavailBlkVect &UnavailableBlocks);

    // Other helper routines
    bool processInstruction(Instruction *I);
    bool processBlock(BasicBlock *BB);
    void dump(DenseMap<uint32_t, Value*> &d);
    bool iterateOnFunction(Function &F);
    bool performPRE(Function &F);
    bool performScalarPRE(Instruction *I);
    bool performScalarPREInsertion(Instruction *Instr, BasicBlock *Pred,
                                   unsigned int ValNo);
    Value *findLeader(const BasicBlock *BB, uint32_t num);
    void cleanupGlobalSets();
    void verifyRemoved(const Instruction *I) const;
    bool splitCriticalEdges();
    BasicBlock *splitCriticalEdges(BasicBlock *Pred, BasicBlock *Succ);
    bool propagateEquality(Value *LHS, Value *RHS, const BasicBlockEdge &Root);
    bool processFoldableCondBr(BranchInst *BI);
    void addDeadBlock(BasicBlock *BB);
    void assignValNumForDeadCode();
  };

  char GVN::ID = 0;
}

// The public interface to this file...
FunctionPass *llvm::createGVNPass(bool NoLoads) {
  return new GVN(NoLoads);
}

INITIALIZE_PASS_BEGIN(GVN, "gvn", "Global Value Numbering", false, false)
INITIALIZE_PASS_DEPENDENCY(AssumptionCacheTracker)
INITIALIZE_PASS_DEPENDENCY(MemoryDependenceAnalysis)
INITIALIZE_PASS_DEPENDENCY(DominatorTreeWrapperPass)
INITIALIZE_PASS_DEPENDENCY(TargetLibraryInfoWrapperPass)
INITIALIZE_AG_DEPENDENCY(AliasAnalysis)
INITIALIZE_PASS_END(GVN, "gvn", "Global Value Numbering", false, false)

#if !defined(NDEBUG) || defined(LLVM_ENABLE_DUMP)
void GVN::dump(DenseMap<uint32_t, Value*>& d) {
  errs() << "{\n";
  for (DenseMap<uint32_t, Value*>::iterator I = d.begin(),
       E = d.end(); I != E; ++I) {
      errs() << I->first << "\n";
      I->second->dump();
  }
  errs() << "}\n";
}
#endif

// Start LLVMBerry hint generation code
// Create hint invariant [ L >= R ] in scope
// TODO: use GVN's expression instead of HintGen.cpp
// and remove copied code in HintGen.cpp
std::shared_ptr<llvmberry::TyPropagateObject>
make_repl_inv(llvmberry::ValidationUnit::Dictionary &data,
              llvmberry::CoreHint &hints, ValueTable &VN, Instruction *I,
              Value *repl, llvmberry::TyScope scope) {
  std::string I_id = llvmberry::getVariable(*I);
  std::shared_ptr<llvmberry::TyPropagateObject> repl_inv;
  std::shared_ptr<llvmberry::TyExpr> leader_expr;

  // make symbolic expression of I
  SmallVector<uint32_t, 4> op_I;
  bool I_swapped = false;

  for (Instruction::op_iterator OI = I->op_begin(), OE = I->op_end(); OI != OE;
       ++OI)
    op_I.push_back(VN.lookup(*OI));

  llvmberry::Expression expr_I =
      llvmberry::create_expression(I, I_swapped, op_I);

  if (llvm::isa<llvm::Instruction>(repl)) {
    Instruction *leaderI = dyn_cast<Instruction>(repl);
    std::string leaderI_id = llvmberry::getVariable(*leaderI);

    // insert hint for the simple case
    // x = e1 (= op a1 b1 ..)
    // y = e2 (= op a2 b2 ..)
    // z = f(y) -> z = f(x)

    if (I->getOpcode() == leaderI->getOpcode()) {
      // make symbolic expression of leaderI
      SmallVector<uint32_t, 4> op_leaderI;
      bool leaderI_swapped = false;

      for (Instruction::op_iterator OI = leaderI->op_begin(),
                                    OE = leaderI->op_end();
           OI != OE; ++OI)
        op_leaderI.push_back(VN.lookup(*OI));

      llvmberry::Expression expr_leaderI =
          llvmberry::create_expression(leaderI, leaderI_swapped, op_leaderI);

      if (expr_I == expr_leaderI) {
        // propagate [ e1 >= x ] in src until [ y = e2 ]
        PROPAGATE(LESSDEF(RHS(leaderI_id, Physical, SRC),
                          VAR(leaderI_id, Physical), SRC),
                  BOUNDS(INSTPOS(SRC, leaderI), INSTPOS(SRC, I)));

        // if e1 != e2 due to commutativity,
        // apply commutative infrule to get [ y >= e1 ]
        if (I_swapped != leaderI_swapped)
          applyCommutativity(I, dyn_cast<BinaryOperator>(I), SRC);

        // transitivity: [ y >= e1 /\ e1 >= x] => [ y >= x] in src
        INFRULE(INSTPOS(SRC, I),
                llvmberry::ConsTransitivity::make(
                    VAR(I_id, Physical), RHS(leaderI_id, Physical, SRC),
                    VAR(leaderI_id, Physical)));

        // make replacing lessdef relation
        repl_inv = LESSDEF(VAR(I_id, Physical), VAR(leaderI_id, Physical), SRC);
      }
    }
  }

  if (!repl_inv) {
    // branch case

    // c = e_c
    // br c b1 b2
    //
    // bx: (cond == X)
    // y = e_y
    // z = f(y)

    // case 1:
    // y = e_c (modulo comm.)
    //  => z = f(y) -> z = f(X)

    // case 2:
    // e_c == icmp P a b
    // e_y == icmp ~P a b
    //  => z = f(y) -> z = f(~X)

    // const BasicBlock *leaderBB = data.get<llvmberry::ArgForGVNReplace>()->BB;
    const BasicBlock *leaderBB = llvmberry::PassDictionary::GetInstance()
                                     .get<llvmberry::ArgForGVNReplace>()
                                     ->BB;

    const BasicBlock *leaderBB_pred = leaderBB->getSinglePredecessor();
    assert(leaderBB_pred &&
           "Expect it to be introduced from propagateEquality, and it checks "
           "RootDominatesEnd, meaning it has single predecessor");
    TerminatorInst *TI =
        const_cast<TerminatorInst *>(leaderBB_pred->getTerminator());

    if (BranchInst *BI = llvm::dyn_cast<llvm::BranchInst>(TI)) {
      Instruction *condI = llvm::dyn_cast<Instruction>(BI->getCondition());

      // if condition is constant, fail the validation
      // TODO: change to assert
      if (!condI)
        return NULL;

      std::string condI_id = llvmberry::getVariable(*condI);
      int cond_value;

      std::shared_ptr<llvmberry::TyExpr> true_expr =
          std::make_shared<llvmberry::ConsConst>(1, 1);
      std::shared_ptr<llvmberry::TyExpr> false_expr =
          std::make_shared<llvmberry::ConsConst>(0, 1);

      std::shared_ptr<llvmberry::TyExpr> cond_expr = true_expr;
      std::shared_ptr<llvmberry::TyExpr> cond_neg_expr = false_expr;

      std::shared_ptr<llvmberry::TyPropagateObject> pre_repl_inv;
      bool do_swap = false;

      // Find out branch condition of current path
      if (BI->getSuccessor(0) == leaderBB)
        cond_value = 1;
      else if (BI->getSuccessor(1) == leaderBB) {
        cond_value = 0;
        cond_expr.swap(cond_neg_expr);
      } else
        assert("Leader_bb is not a successor of leader_bb_pred");

      // propagate [ e_c >= c ] and [ c >= e_c] in src until the end of
      // leaderBB_pred

      PROPAGATE(
          LESSDEF(RHS(condI_id, Physical, SRC), VAR(condI_id, Physical), SRC),
          BOUNDS(INSTPOS(SRC, condI), llvmberry::TyPosition::make_end_of_block(
                                          llvmberry::Source, *leaderBB_pred)));

      PROPAGATE(
          LESSDEF(VAR(condI_id, Physical), RHS(condI_id, Physical, SRC), SRC),
          BOUNDS(INSTPOS(SRC, condI), llvmberry::TyPosition::make_end_of_block(
                                          llvmberry::Source, *leaderBB_pred)));

      // transitivity [ e_c >= c /\ c >= X ] => [ e_c >= X ] in src at PHI of
      // leaderBB
      INFRULE(llvmberry::TyPosition::make(
                  llvmberry::Source, llvmberry::getBasicBlockIndex(leaderBB),
                  llvmberry::getBasicBlockIndex(leaderBB_pred)),
              llvmberry::ConsTransitivity::make(RHS(condI_id, Physical, SRC),
                                                VAR(condI_id, Physical),
                                                cond_expr));

      // start comparing symbolic expressions in order to determine the case
      SmallVector<uint32_t, 4> op_condI;
      bool condI_swapped = false;

      for (Instruction::op_iterator OI = condI->op_begin(),
                                    OE = condI->op_end();
           OI != OE; ++OI)
        op_condI.push_back(VN.lookup(*OI));

      llvmberry::Expression expr_condI =
          llvmberry::create_expression(condI, condI_swapped, op_condI);

      if ((expr_I == expr_condI) && dyn_cast<ConstantInt>(repl)) {
        // case 1
        // TODO: I, condI comm
        leader_expr = cond_expr;

        pre_repl_inv = LESSDEF(RHS(condI_id, Physical, SRC), leader_expr, SRC);
        do_swap = (I_swapped != condI_swapped);

      } else if (llvmberry::is_inverse_expression(expr_I, expr_condI) &&
                 dyn_cast<ConstantInt>(repl)) {
        ICmpInst *condCI = dyn_cast<ICmpInst>(condI);
        assert(condCI && "Branch condition not ICmpInst");

        INFRULE(llvmberry::TyPosition::make(
                    llvmberry::Source, llvmberry::getBasicBlockIndex(leaderBB),
                    llvmberry::getBasicBlockIndex(leaderBB_pred)),
                llvmberry::ConsIcmpInverse::make(*condCI, cond_value));

        leader_expr = cond_neg_expr;

        pre_repl_inv = LESSDEF(RHS(I_id, Physical, SRC), leader_expr, SRC);
        // TODO: maybe we need swap here
      } else if (ICmpInst *condCI = dyn_cast<ICmpInst>(condI)) {
        Value *CI_op0 = condCI->getOperand(0), *CI_op1 = condCI->getOperand(1);

        Value *equiv_op = NULL;

        if (repl == CI_op0)
          equiv_op = CI_op1;
        else if (repl == CI_op1)
          equiv_op = CI_op0;

        if (!equiv_op)
          assert(false && "repl doesn't match with either operand");
        else {
          if (Instruction *equiv_opI = dyn_cast<Instruction>(equiv_op)) {
            std::string equiv_opI_id = llvmberry::getVariable(*equiv_opI);
            // expression for equiv_opI
            SmallVector<uint32_t, 4> op_equiv_opI;
            bool equiv_opI_swapped = false;

            for (Instruction::op_iterator OI = equiv_opI->op_begin(),
                                          OE = equiv_opI->op_end();
                 OI != OE; ++OI)
              op_equiv_opI.push_back(VN.lookup(*OI));

            llvmberry::Expression expr_equiv_opI = llvmberry::create_expression(
                equiv_opI, equiv_opI_swapped, op_equiv_opI);

            if (!(expr_equiv_opI == expr_I))
              assert(false && "same numbering, different expression");
            else {
              std::shared_ptr<llvmberry::TyInfrule> icmp_infrule;
              if (cond_value == 1)
                icmp_infrule = llvmberry::ConsIcmpEqSame::make(*condCI);
              else
                icmp_infrule = llvmberry::ConsIcmpNeqSame::make(*condCI);

              leader_expr = llvmberry::TyExpr::make(*repl);

              INFRULE(llvmberry::TyPosition::make(
                          llvmberry::Source,
                          llvmberry::getBasicBlockIndex(leaderBB),
                          llvmberry::getBasicBlockIndex(leaderBB_pred)),
                      llvmberry::ConsTransitivity::make(
                          cond_expr, VAR(condI_id, Physical),
                          RHS(condI_id, Physical, SRC)));

              INFRULE(llvmberry::TyPosition::make(
                          llvmberry::Source,
                          llvmberry::getBasicBlockIndex(leaderBB),
                          llvmberry::getBasicBlockIndex(leaderBB_pred)),
                      icmp_infrule);

              PROPAGATE(
                  LESSDEF(RHS(equiv_opI_id, Physical, SRC),
                          VAR(equiv_opI_id, Physical), SRC),
                  BOUNDS(INSTPOS(SRC, equiv_opI),
                         llvmberry::TyPosition::make(
                             llvmberry::Source,
                             llvmberry::getBasicBlockIndex(leaderBB),
                             llvmberry::getBasicBlockIndex(leaderBB_pred))));

              INFRULE(llvmberry::TyPosition::make(
                          llvmberry::Source,
                          llvmberry::getBasicBlockIndex(leaderBB),
                          llvmberry::getBasicBlockIndex(leaderBB_pred)),
                      llvmberry::ConsTransitivity::make(
                          RHS(equiv_opI_id, Physical, SRC),
                          VAR(equiv_opI_id, Physical), leader_expr));

              pre_repl_inv =
                  LESSDEF(RHS(equiv_opI_id, Physical, SRC), leader_expr, SRC);
              do_swap = (I_swapped != equiv_opI_swapped);
            }
          } else
            assert(false && "In icmp-eq case, leader should be an instruction");
        }
      } else {
        assert(false && "GVN case not yet covered");
      }

      if (!leader_expr)
        assert(false && "No leader expression");

      PROPAGATE(pre_repl_inv,
                BOUNDS(llvmberry::TyPosition::make_start_of_block(
                           llvmberry::Source,
                           llvmberry::getBasicBlockIndex(leaderBB)),
                       INSTPOS(SRC, I)));

      if (do_swap)
        applyCommutativity(I, dyn_cast<BinaryOperator>(I), SRC);

      INFRULE(INSTPOS(SRC, I),
              llvmberry::ConsTransitivity::make(
                  VAR(I_id, Physical), RHS(I_id, Physical, SRC), leader_expr));

      repl_inv = LESSDEF(VAR(I_id, Physical), leader_expr, SRC);

    } else if (llvm::dyn_cast<llvm::SwitchInst>(TI)) {
      assert("Should not occur, as it is not formalized in vellvm yet.");
    } else
      assert(false && "Should not occur");
  }

  return repl_inv;
}

void propagateInstrUntilBlockEnd_rec(llvmberry::CoreHint &hints, Value *V, BasicBlock *PB) {
  if (Instruction *Inst = dyn_cast<Instruction>(V)) {
    std::string Inst_id = llvmberry::getVariable(*Inst);
    PROPAGATE(
        LESSDEF(RHS(Inst_id, Physical, SRC), VAR(Inst_id, Physical), SRC),
        BOUNDS(INSTPOS(SRC, Inst), llvmberry::TyPosition::make_end_of_block(
                                        llvmberry::Source, *PB)));
    PROPAGATE(LESSDEF(VAR(Inst_id, Physical), RHS(Inst_id, Physical, SRC), SRC),
              BOUNDS(INSTPOS(SRC, Inst),
                     llvmberry::TyPosition::make_end_of_block(llvmberry::Source,
                                                              *PB)));
    // operands
    for (Instruction::op_iterator OI = Inst->op_begin(), OE = Inst->op_end();
         OI != OE; ++OI) {
      propagateInstrUntilBlockEnd_rec(hints, *OI, PB);
    }

  } else {
    // branch case not handled yet
    // currently do nothing
  }
}
// End LLVMBerry

/// Return true if we can prove that the value
/// we're analyzing is fully available in the specified block.  As we go, keep
/// track of which blocks we know are fully alive in FullyAvailableBlocks.  This
/// map is actually a tri-state map with the following values:
///   0) we know the block *is not* fully available.
///   1) we know the block *is* fully available.
///   2) we do not know whether the block is fully available or not, but we are
///      currently speculating that it will be.
///   3) we are speculating for this block and have used that to speculate for
///      other blocks.
static bool IsValueFullyAvailableInBlock(BasicBlock *BB,
                            DenseMap<BasicBlock*, char> &FullyAvailableBlocks,
                            uint32_t RecurseDepth) {
  if (RecurseDepth > MaxRecurseDepth)
    return false;

  // Optimistically assume that the block is fully available and check to see
  // if we already know about this block in one lookup.
  std::pair<DenseMap<BasicBlock*, char>::iterator, char> IV =
    FullyAvailableBlocks.insert(std::make_pair(BB, 2));

  // If the entry already existed for this block, return the precomputed value.
  if (!IV.second) {
    // If this is a speculative "available" value, mark it as being used for
    // speculation of other blocks.
    if (IV.first->second == 2)
      IV.first->second = 3;
    return IV.first->second != 0;
  }

  // Otherwise, see if it is fully available in all predecessors.
  pred_iterator PI = pred_begin(BB), PE = pred_end(BB);

  // If this block has no predecessors, it isn't live-in here.
  if (PI == PE)
    goto SpeculationFailure;

  for (; PI != PE; ++PI)
    // If the value isn't fully available in one of our predecessors, then it
    // isn't fully available in this block either.  Undo our previous
    // optimistic assumption and bail out.
    if (!IsValueFullyAvailableInBlock(*PI, FullyAvailableBlocks,RecurseDepth+1))
      goto SpeculationFailure;

  return true;

// If we get here, we found out that this is not, after
// all, a fully-available block.  We have a problem if we speculated on this and
// used the speculation to mark other blocks as available.
SpeculationFailure:
  char &BBVal = FullyAvailableBlocks[BB];

  // If we didn't speculate on this, just return with it set to false.
  if (BBVal == 2) {
    BBVal = 0;
    return false;
  }

  // If we did speculate on this value, we could have blocks set to 1 that are
  // incorrect.  Walk the (transitive) successors of this block and mark them as
  // 0 if set to one.
  SmallVector<BasicBlock*, 32> BBWorklist;
  BBWorklist.push_back(BB);

  do {
    BasicBlock *Entry = BBWorklist.pop_back_val();
    // Note that this sets blocks to 0 (unavailable) if they happen to not
    // already be in FullyAvailableBlocks.  This is safe.
    char &EntryVal = FullyAvailableBlocks[Entry];
    if (EntryVal == 0) continue;  // Already unavailable.

    // Mark as unavailable.
    EntryVal = 0;

    BBWorklist.append(succ_begin(Entry), succ_end(Entry));
  } while (!BBWorklist.empty());

  return false;
}


/// Return true if CoerceAvailableValueToLoadType will succeed.
static bool CanCoerceMustAliasedValueToLoad(Value *StoredVal,
                                            Type *LoadTy,
                                            const DataLayout &DL) {
  // If the loaded or stored value is an first class array or struct, don't try
  // to transform them.  We need to be able to bitcast to integer.
  if (LoadTy->isStructTy() || LoadTy->isArrayTy() ||
      StoredVal->getType()->isStructTy() ||
      StoredVal->getType()->isArrayTy())
    return false;

  // The store has to be at least as big as the load.
  if (DL.getTypeSizeInBits(StoredVal->getType()) <
        DL.getTypeSizeInBits(LoadTy))
    return false;

  return true;
}

/// If we saw a store of a value to memory, and
/// then a load from a must-aliased pointer of a different type, try to coerce
/// the stored value.  LoadedTy is the type of the load we want to replace.
/// IRB is IRBuilder used to insert new instructions.
///
/// If we can't do it, return null.
static Value *CoerceAvailableValueToLoadType(Value *StoredVal, Type *LoadedTy,
                                             IRBuilder<> &IRB,
                                             const DataLayout &DL) {
  if (!CanCoerceMustAliasedValueToLoad(StoredVal, LoadedTy, DL))
    return nullptr;

  // If this is already the right type, just return it.
  Type *StoredValTy = StoredVal->getType();

  uint64_t StoreSize = DL.getTypeSizeInBits(StoredValTy);
  uint64_t LoadSize = DL.getTypeSizeInBits(LoadedTy);

  // If the store and reload are the same size, we can always reuse it.
  if (StoreSize == LoadSize) {
    // Pointer to Pointer -> use bitcast.
    if (StoredValTy->getScalarType()->isPointerTy() &&
        LoadedTy->getScalarType()->isPointerTy())
      return IRB.CreateBitCast(StoredVal, LoadedTy);

    // Convert source pointers to integers, which can be bitcast.
    if (StoredValTy->getScalarType()->isPointerTy()) {
      StoredValTy = DL.getIntPtrType(StoredValTy);
      StoredVal = IRB.CreatePtrToInt(StoredVal, StoredValTy);
    }

    Type *TypeToCastTo = LoadedTy;
    if (TypeToCastTo->getScalarType()->isPointerTy())
      TypeToCastTo = DL.getIntPtrType(TypeToCastTo);

    if (StoredValTy != TypeToCastTo)
      StoredVal = IRB.CreateBitCast(StoredVal, TypeToCastTo);

    // Cast to pointer if the load needs a pointer type.
    if (LoadedTy->getScalarType()->isPointerTy())
      StoredVal = IRB.CreateIntToPtr(StoredVal, LoadedTy);

    return StoredVal;
  }

  // If the loaded value is smaller than the available value, then we can
  // extract out a piece from it.  If the available value is too small, then we
  // can't do anything.
  assert(StoreSize >= LoadSize && "CanCoerceMustAliasedValueToLoad fail");

  // Convert source pointers to integers, which can be manipulated.
  if (StoredValTy->getScalarType()->isPointerTy()) {
    StoredValTy = DL.getIntPtrType(StoredValTy);
    StoredVal = IRB.CreatePtrToInt(StoredVal, StoredValTy);
  }

  // Convert vectors and fp to integer, which can be manipulated.
  if (!StoredValTy->isIntegerTy()) {
    StoredValTy = IntegerType::get(StoredValTy->getContext(), StoreSize);
    StoredVal = IRB.CreateBitCast(StoredVal, StoredValTy);
  }

  // If this is a big-endian system, we need to shift the value down to the low
  // bits so that a truncate will work.
  if (DL.isBigEndian()) {
    StoredVal = IRB.CreateLShr(StoredVal, StoreSize - LoadSize, "tmp");
  }

  // Truncate the integer to the right size now.
  Type *NewIntTy = IntegerType::get(StoredValTy->getContext(), LoadSize);
  StoredVal  = IRB.CreateTrunc(StoredVal, NewIntTy, "trunc");

  if (LoadedTy == NewIntTy)
    return StoredVal;

  // If the result is a pointer, inttoptr.
  if (LoadedTy->getScalarType()->isPointerTy())
    return IRB.CreateIntToPtr(StoredVal, LoadedTy, "inttoptr");

  // Otherwise, bitcast.
  return IRB.CreateBitCast(StoredVal, LoadedTy, "bitcast");
}

/// This function is called when we have a
/// memdep query of a load that ends up being a clobbering memory write (store,
/// memset, memcpy, memmove).  This means that the write *may* provide bits used
/// by the load but we can't be sure because the pointers don't mustalias.
///
/// Check this case to see if there is anything more we can do before we give
/// up.  This returns -1 if we have to give up, or a byte number in the stored
/// value of the piece that feeds the load.
static int AnalyzeLoadFromClobberingWrite(Type *LoadTy, Value *LoadPtr,
                                          Value *WritePtr,
                                          uint64_t WriteSizeInBits,
                                          const DataLayout &DL) {
  // If the loaded or stored value is a first class array or struct, don't try
  // to transform them.  We need to be able to bitcast to integer.
  if (LoadTy->isStructTy() || LoadTy->isArrayTy())
    return -1;

  int64_t StoreOffset = 0, LoadOffset = 0;
  Value *StoreBase =
      GetPointerBaseWithConstantOffset(WritePtr, StoreOffset, DL);
  Value *LoadBase = GetPointerBaseWithConstantOffset(LoadPtr, LoadOffset, DL);
  if (StoreBase != LoadBase)
    return -1;

  // If the load and store are to the exact same address, they should have been
  // a must alias.  AA must have gotten confused.
  // FIXME: Study to see if/when this happens.  One case is forwarding a memset
  // to a load from the base of the memset.
#if 0
  if (LoadOffset == StoreOffset) {
    dbgs() << "STORE/LOAD DEP WITH COMMON POINTER MISSED:\n"
    << "Base       = " << *StoreBase << "\n"
    << "Store Ptr  = " << *WritePtr << "\n"
    << "Store Offs = " << StoreOffset << "\n"
    << "Load Ptr   = " << *LoadPtr << "\n";
    abort();
  }
#endif

  // If the load and store don't overlap at all, the store doesn't provide
  // anything to the load.  In this case, they really don't alias at all, AA
  // must have gotten confused.
  uint64_t LoadSize = DL.getTypeSizeInBits(LoadTy);

  if ((WriteSizeInBits & 7) | (LoadSize & 7))
    return -1;
  uint64_t StoreSize = WriteSizeInBits >> 3;  // Convert to bytes.
  LoadSize >>= 3;


  bool isAAFailure = false;
  if (StoreOffset < LoadOffset)
    isAAFailure = StoreOffset+int64_t(StoreSize) <= LoadOffset;
  else
    isAAFailure = LoadOffset+int64_t(LoadSize) <= StoreOffset;

  if (isAAFailure) {
#if 0
    dbgs() << "STORE LOAD DEP WITH COMMON BASE:\n"
    << "Base       = " << *StoreBase << "\n"
    << "Store Ptr  = " << *WritePtr << "\n"
    << "Store Offs = " << StoreOffset << "\n"
    << "Load Ptr   = " << *LoadPtr << "\n";
    abort();
#endif
    return -1;
  }

  // If the Load isn't completely contained within the stored bits, we don't
  // have all the bits to feed it.  We could do something crazy in the future
  // (issue a smaller load then merge the bits in) but this seems unlikely to be
  // valuable.
  if (StoreOffset > LoadOffset ||
      StoreOffset+StoreSize < LoadOffset+LoadSize)
    return -1;

  // Okay, we can do this transformation.  Return the number of bytes into the
  // store that the load is.
  return LoadOffset-StoreOffset;
}

/// This function is called when we have a
/// memdep query of a load that ends up being a clobbering store.
static int AnalyzeLoadFromClobberingStore(Type *LoadTy, Value *LoadPtr,
                                          StoreInst *DepSI) {
  // Cannot handle reading from store of first-class aggregate yet.
  if (DepSI->getValueOperand()->getType()->isStructTy() ||
      DepSI->getValueOperand()->getType()->isArrayTy())
    return -1;

  const DataLayout &DL = DepSI->getModule()->getDataLayout();
  Value *StorePtr = DepSI->getPointerOperand();
  uint64_t StoreSize =DL.getTypeSizeInBits(DepSI->getValueOperand()->getType());
  return AnalyzeLoadFromClobberingWrite(LoadTy, LoadPtr,
                                        StorePtr, StoreSize, DL);
}

/// This function is called when we have a
/// memdep query of a load that ends up being clobbered by another load.  See if
/// the other load can feed into the second load.
static int AnalyzeLoadFromClobberingLoad(Type *LoadTy, Value *LoadPtr,
                                         LoadInst *DepLI, const DataLayout &DL){
  // Cannot handle reading from store of first-class aggregate yet.
  if (DepLI->getType()->isStructTy() || DepLI->getType()->isArrayTy())
    return -1;

  Value *DepPtr = DepLI->getPointerOperand();
  uint64_t DepSize = DL.getTypeSizeInBits(DepLI->getType());
  int R = AnalyzeLoadFromClobberingWrite(LoadTy, LoadPtr, DepPtr, DepSize, DL);
  if (R != -1) return R;

  // If we have a load/load clobber an DepLI can be widened to cover this load,
  // then we should widen it!
  int64_t LoadOffs = 0;
  const Value *LoadBase =
      GetPointerBaseWithConstantOffset(LoadPtr, LoadOffs, DL);
  unsigned LoadSize = DL.getTypeStoreSize(LoadTy);

  unsigned Size = MemoryDependenceAnalysis::getLoadLoadClobberFullWidthSize(
      LoadBase, LoadOffs, LoadSize, DepLI);
  if (Size == 0) return -1;

  return AnalyzeLoadFromClobberingWrite(LoadTy, LoadPtr, DepPtr, Size*8, DL);
}



static int AnalyzeLoadFromClobberingMemInst(Type *LoadTy, Value *LoadPtr,
                                            MemIntrinsic *MI,
                                            const DataLayout &DL) {
  // If the mem operation is a non-constant size, we can't handle it.
  ConstantInt *SizeCst = dyn_cast<ConstantInt>(MI->getLength());
  if (!SizeCst) return -1;
  uint64_t MemSizeInBits = SizeCst->getZExtValue()*8;

  // If this is memset, we just need to see if the offset is valid in the size
  // of the memset..
  if (MI->getIntrinsicID() == Intrinsic::memset)
    return AnalyzeLoadFromClobberingWrite(LoadTy, LoadPtr, MI->getDest(),
                                          MemSizeInBits, DL);

  // If we have a memcpy/memmove, the only case we can handle is if this is a
  // copy from constant memory.  In that case, we can read directly from the
  // constant memory.
  MemTransferInst *MTI = cast<MemTransferInst>(MI);

  Constant *Src = dyn_cast<Constant>(MTI->getSource());
  if (!Src) return -1;

  GlobalVariable *GV = dyn_cast<GlobalVariable>(GetUnderlyingObject(Src, DL));
  if (!GV || !GV->isConstant()) return -1;

  // See if the access is within the bounds of the transfer.
  int Offset = AnalyzeLoadFromClobberingWrite(LoadTy, LoadPtr,
                                              MI->getDest(), MemSizeInBits, DL);
  if (Offset == -1)
    return Offset;

  unsigned AS = Src->getType()->getPointerAddressSpace();
  // Otherwise, see if we can constant fold a load from the constant with the
  // offset applied as appropriate.
  Src = ConstantExpr::getBitCast(Src,
                                 Type::getInt8PtrTy(Src->getContext(), AS));
  Constant *OffsetCst =
    ConstantInt::get(Type::getInt64Ty(Src->getContext()), (unsigned)Offset);
  Src = ConstantExpr::getGetElementPtr(Type::getInt8Ty(Src->getContext()), Src,
                                       OffsetCst);
  Src = ConstantExpr::getBitCast(Src, PointerType::get(LoadTy, AS));
  if (ConstantFoldLoadFromConstPtr(Src, DL))
    return Offset;
  return -1;
}


/// This function is called when we have a
/// memdep query of a load that ends up being a clobbering store.  This means
/// that the store provides bits used by the load but we the pointers don't
/// mustalias.  Check this case to see if there is anything more we can do
/// before we give up.
static Value *GetStoreValueForLoad(Value *SrcVal, unsigned Offset,
                                   Type *LoadTy,
                                   Instruction *InsertPt, const DataLayout &DL){
  LLVMContext &Ctx = SrcVal->getType()->getContext();

  uint64_t StoreSize = (DL.getTypeSizeInBits(SrcVal->getType()) + 7) / 8;
  uint64_t LoadSize = (DL.getTypeSizeInBits(LoadTy) + 7) / 8;

  IRBuilder<> Builder(InsertPt);

  // Compute which bits of the stored value are being used by the load.  Convert
  // to an integer type to start with.
  if (SrcVal->getType()->getScalarType()->isPointerTy())
    SrcVal = Builder.CreatePtrToInt(SrcVal,
        DL.getIntPtrType(SrcVal->getType()));
  if (!SrcVal->getType()->isIntegerTy())
    SrcVal = Builder.CreateBitCast(SrcVal, IntegerType::get(Ctx, StoreSize*8));

  // Shift the bits to the least significant depending on endianness.
  unsigned ShiftAmt;
  if (DL.isLittleEndian())
    ShiftAmt = Offset*8;
  else
    ShiftAmt = (StoreSize-LoadSize-Offset)*8;

  if (ShiftAmt)
    SrcVal = Builder.CreateLShr(SrcVal, ShiftAmt);

  if (LoadSize != StoreSize)
    SrcVal = Builder.CreateTrunc(SrcVal, IntegerType::get(Ctx, LoadSize*8));

  return CoerceAvailableValueToLoadType(SrcVal, LoadTy, Builder, DL);
}

/// This function is called when we have a
/// memdep query of a load that ends up being a clobbering load.  This means
/// that the load *may* provide bits used by the load but we can't be sure
/// because the pointers don't mustalias.  Check this case to see if there is
/// anything more we can do before we give up.
static Value *GetLoadValueForLoad(LoadInst *SrcVal, unsigned Offset,
                                  Type *LoadTy, Instruction *InsertPt,
                                  GVN &gvn) {
  const DataLayout &DL = SrcVal->getModule()->getDataLayout();
  // If Offset+LoadTy exceeds the size of SrcVal, then we must be wanting to
  // widen SrcVal out to a larger load.
  unsigned SrcValSize = DL.getTypeStoreSize(SrcVal->getType());
  unsigned LoadSize = DL.getTypeStoreSize(LoadTy);
  if (Offset+LoadSize > SrcValSize) {
    assert(SrcVal->isSimple() && "Cannot widen volatile/atomic load!");
    assert(SrcVal->getType()->isIntegerTy() && "Can't widen non-integer load");
    // If we have a load/load clobber an DepLI can be widened to cover this
    // load, then we should widen it to the next power of 2 size big enough!
    unsigned NewLoadSize = Offset+LoadSize;
    if (!isPowerOf2_32(NewLoadSize))
      NewLoadSize = NextPowerOf2(NewLoadSize);

    Value *PtrVal = SrcVal->getPointerOperand();

    // Insert the new load after the old load.  This ensures that subsequent
    // memdep queries will find the new load.  We can't easily remove the old
    // load completely because it is already in the value numbering table.
    IRBuilder<> Builder(SrcVal->getParent(), ++BasicBlock::iterator(SrcVal));
    Type *DestPTy =
      IntegerType::get(LoadTy->getContext(), NewLoadSize*8);
    DestPTy = PointerType::get(DestPTy,
                               PtrVal->getType()->getPointerAddressSpace());
    Builder.SetCurrentDebugLocation(SrcVal->getDebugLoc());
    PtrVal = Builder.CreateBitCast(PtrVal, DestPTy);
    LoadInst *NewLoad = Builder.CreateLoad(PtrVal);
    NewLoad->takeName(SrcVal);
    NewLoad->setAlignment(SrcVal->getAlignment());

    DEBUG(dbgs() << "GVN WIDENED LOAD: " << *SrcVal << "\n");
    DEBUG(dbgs() << "TO: " << *NewLoad << "\n");

    // Replace uses of the original load with the wider load.  On a big endian
    // system, we need to shift down to get the relevant bits.
    Value *RV = NewLoad;
    if (DL.isBigEndian())
      RV = Builder.CreateLShr(RV,
                    NewLoadSize*8-SrcVal->getType()->getPrimitiveSizeInBits());
    RV = Builder.CreateTrunc(RV, SrcVal->getType());
    SrcVal->replaceAllUsesWith(RV);

    // We would like to use gvn.markInstructionForDeletion here, but we can't
    // because the load is already memoized into the leader map table that GVN
    // tracks.  It is potentially possible to remove the load from the table,
    // but then there all of the operations based on it would need to be
    // rehashed.  Just leave the dead load around.
    gvn.getMemDep().removeInstruction(SrcVal);
    SrcVal = NewLoad;
  }

  return GetStoreValueForLoad(SrcVal, Offset, LoadTy, InsertPt, DL);
}


/// This function is called when we have a
/// memdep query of a load that ends up being a clobbering mem intrinsic.
static Value *GetMemInstValueForLoad(MemIntrinsic *SrcInst, unsigned Offset,
                                     Type *LoadTy, Instruction *InsertPt,
                                     const DataLayout &DL){
  LLVMContext &Ctx = LoadTy->getContext();
  uint64_t LoadSize = DL.getTypeSizeInBits(LoadTy)/8;

  IRBuilder<> Builder(InsertPt);

  // We know that this method is only called when the mem transfer fully
  // provides the bits for the load.
  if (MemSetInst *MSI = dyn_cast<MemSetInst>(SrcInst)) {
    // memset(P, 'x', 1234) -> splat('x'), even if x is a variable, and
    // independently of what the offset is.
    Value *Val = MSI->getValue();
    if (LoadSize != 1)
      Val = Builder.CreateZExt(Val, IntegerType::get(Ctx, LoadSize*8));

    Value *OneElt = Val;

    // Splat the value out to the right number of bits.
    for (unsigned NumBytesSet = 1; NumBytesSet != LoadSize; ) {
      // If we can double the number of bytes set, do it.
      if (NumBytesSet*2 <= LoadSize) {
        Value *ShVal = Builder.CreateShl(Val, NumBytesSet*8);
        Val = Builder.CreateOr(Val, ShVal);
        NumBytesSet <<= 1;
        continue;
      }

      // Otherwise insert one byte at a time.
      Value *ShVal = Builder.CreateShl(Val, 1*8);
      Val = Builder.CreateOr(OneElt, ShVal);
      ++NumBytesSet;
    }

    return CoerceAvailableValueToLoadType(Val, LoadTy, Builder, DL);
  }

  // Otherwise, this is a memcpy/memmove from a constant global.
  MemTransferInst *MTI = cast<MemTransferInst>(SrcInst);
  Constant *Src = cast<Constant>(MTI->getSource());
  unsigned AS = Src->getType()->getPointerAddressSpace();

  // Otherwise, see if we can constant fold a load from the constant with the
  // offset applied as appropriate.
  Src = ConstantExpr::getBitCast(Src,
                                 Type::getInt8PtrTy(Src->getContext(), AS));
  Constant *OffsetCst =
    ConstantInt::get(Type::getInt64Ty(Src->getContext()), (unsigned)Offset);
  Src = ConstantExpr::getGetElementPtr(Type::getInt8Ty(Src->getContext()), Src,
                                       OffsetCst);
  Src = ConstantExpr::getBitCast(Src, PointerType::get(LoadTy, AS));
  return ConstantFoldLoadFromConstPtr(Src, DL);
}


/// Given a set of loads specified by ValuesPerBlock,
/// construct SSA form, allowing us to eliminate LI.  This returns the value
/// that should be used at LI's definition site.
static Value *ConstructSSAForLoadSet(LoadInst *LI,
                         SmallVectorImpl<AvailableValueInBlock> &ValuesPerBlock,
                                     GVN &gvn) {
  // Check for the fully redundant, dominating load case.  In this case, we can
  // just use the dominating value directly.
  if (ValuesPerBlock.size() == 1 &&
      gvn.getDominatorTree().properlyDominates(ValuesPerBlock[0].BB,
                                               LI->getParent())) {
    assert(!ValuesPerBlock[0].isUndefValue() && "Dead BB dominate this block");
    return ValuesPerBlock[0].MaterializeAdjustedValue(LI, gvn);
  }

  // Otherwise, we have to construct SSA form.
  SmallVector<PHINode*, 8> NewPHIs;
  SSAUpdater SSAUpdate(&NewPHIs);
  SSAUpdate.Initialize(LI->getType(), LI->getName());

  for (unsigned i = 0, e = ValuesPerBlock.size(); i != e; ++i) {
    const AvailableValueInBlock &AV = ValuesPerBlock[i];
    BasicBlock *BB = AV.BB;

    if (SSAUpdate.HasValueForBlock(BB))
      continue;

    SSAUpdate.AddAvailableValue(BB, AV.MaterializeAdjustedValue(LI, gvn));
  }

  // Perform PHI construction.
  Value *V = SSAUpdate.GetValueInMiddleOfBlock(LI->getParent());

  // If new PHI nodes were created, notify alias analysis.
  if (V->getType()->getScalarType()->isPointerTy()) {
    AliasAnalysis *AA = gvn.getAliasAnalysis();

    // Scan the new PHIs and inform alias analysis that we've added potentially
    // escaping uses to any values that are operands to these PHIs.
    for (unsigned i = 0, e = NewPHIs.size(); i != e; ++i) {
      PHINode *P = NewPHIs[i];
      for (unsigned ii = 0, ee = P->getNumIncomingValues(); ii != ee; ++ii) {
        unsigned jj = PHINode::getOperandNumForIncomingValue(ii);
        AA->addEscapingUse(P->getOperandUse(jj));
      }
    }
  }

  return V;
}

Value *AvailableValueInBlock::MaterializeAdjustedValue(LoadInst *LI,
                                                       GVN &gvn) const {
  Value *Res;
  Type *LoadTy = LI->getType();
  const DataLayout &DL = LI->getModule()->getDataLayout();
  if (isSimpleValue()) {
    Res = getSimpleValue();
    if (Res->getType() != LoadTy) {
      Res = GetStoreValueForLoad(Res, Offset, LoadTy, BB->getTerminator(), DL);

      DEBUG(dbgs() << "GVN COERCED NONLOCAL VAL:\nOffset: " << Offset << "  "
                   << *getSimpleValue() << '\n'
                   << *Res << '\n' << "\n\n\n");
    }
  } else if (isCoercedLoadValue()) {
    LoadInst *Load = getCoercedLoadValue();
    if (Load->getType() == LoadTy && Offset == 0) {
      Res = Load;
    } else {
      Res = GetLoadValueForLoad(Load, Offset, LoadTy, BB->getTerminator(),
                                gvn);
  
      DEBUG(dbgs() << "GVN COERCED NONLOCAL LOAD:\nOffset: " << Offset << "  "
                   << *getCoercedLoadValue() << '\n'
                   << *Res << '\n' << "\n\n\n");
    }
  } else if (isMemIntrinValue()) {
    Res = GetMemInstValueForLoad(getMemIntrinValue(), Offset, LoadTy,
                                 BB->getTerminator(), DL);
    DEBUG(dbgs() << "GVN COERCED NONLOCAL MEM INTRIN:\nOffset: " << Offset
                 << "  " << *getMemIntrinValue() << '\n'
                 << *Res << '\n' << "\n\n\n");
  } else {
    assert(isUndefValue() && "Should be UndefVal");
    DEBUG(dbgs() << "GVN COERCED NONLOCAL Undef:\n";);
    return UndefValue::get(LoadTy);
  }
  return Res;
}

static bool isLifetimeStart(const Instruction *Inst) {
  if (const IntrinsicInst* II = dyn_cast<IntrinsicInst>(Inst))
    return II->getIntrinsicID() == Intrinsic::lifetime_start;
  return false;
}

void GVN::AnalyzeLoadAvailability(LoadInst *LI, LoadDepVect &Deps, 
                                  AvailValInBlkVect &ValuesPerBlock,
                                  UnavailBlkVect &UnavailableBlocks) {

  // Filter out useless results (non-locals, etc).  Keep track of the blocks
  // where we have a value available in repl, also keep track of whether we see
  // dependencies that produce an unknown value for the load (such as a call
  // that could potentially clobber the load).
  unsigned NumDeps = Deps.size();
  const DataLayout &DL = LI->getModule()->getDataLayout();
  for (unsigned i = 0, e = NumDeps; i != e; ++i) {
    BasicBlock *DepBB = Deps[i].getBB();
    MemDepResult DepInfo = Deps[i].getResult();

    if (DeadBlocks.count(DepBB)) {
      // Dead dependent mem-op disguise as a load evaluating the same value
      // as the load in question.
      ValuesPerBlock.push_back(AvailableValueInBlock::getUndef(DepBB));
      continue;
    }

    if (!DepInfo.isDef() && !DepInfo.isClobber()) {
      UnavailableBlocks.push_back(DepBB);
      continue;
    }

    if (DepInfo.isClobber()) {
      // The address being loaded in this non-local block may not be the same as
      // the pointer operand of the load if PHI translation occurs.  Make sure
      // to consider the right address.
      Value *Address = Deps[i].getAddress();

      // If the dependence is to a store that writes to a superset of the bits
      // read by the load, we can extract the bits we need for the load from the
      // stored value.
      if (StoreInst *DepSI = dyn_cast<StoreInst>(DepInfo.getInst())) {
        if (Address) {
          int Offset =
              AnalyzeLoadFromClobberingStore(LI->getType(), Address, DepSI);
          if (Offset != -1) {
            ValuesPerBlock.push_back(AvailableValueInBlock::get(DepBB,
                                                       DepSI->getValueOperand(),
                                                                Offset));
            continue;
          }
        }
      }

      // Check to see if we have something like this:
      //    load i32* P
      //    load i8* (P+1)
      // if we have this, replace the later with an extraction from the former.
      if (LoadInst *DepLI = dyn_cast<LoadInst>(DepInfo.getInst())) {
        // If this is a clobber and L is the first instruction in its block, then
        // we have the first instruction in the entry block.
        if (DepLI != LI && Address) {
          int Offset =
              AnalyzeLoadFromClobberingLoad(LI->getType(), Address, DepLI, DL);

          if (Offset != -1) {
            ValuesPerBlock.push_back(AvailableValueInBlock::getLoad(DepBB,DepLI,
                                                                    Offset));
            continue;
          }
        }
      }

      // If the clobbering value is a memset/memcpy/memmove, see if we can
      // forward a value on from it.
      if (MemIntrinsic *DepMI = dyn_cast<MemIntrinsic>(DepInfo.getInst())) {
        if (Address) {
          int Offset = AnalyzeLoadFromClobberingMemInst(LI->getType(), Address,
                                                        DepMI, DL);
          if (Offset != -1) {
            ValuesPerBlock.push_back(AvailableValueInBlock::getMI(DepBB, DepMI,
                                                                  Offset));
            continue;
          }
        }
      }

      UnavailableBlocks.push_back(DepBB);
      continue;
    }

    // DepInfo.isDef() here

    Instruction *DepInst = DepInfo.getInst();

    // Loading the allocation -> undef.
    if (isa<AllocaInst>(DepInst) || isMallocLikeFn(DepInst, TLI) ||
        // Loading immediately after lifetime begin -> undef.
        isLifetimeStart(DepInst)) {
      ValuesPerBlock.push_back(AvailableValueInBlock::get(DepBB,
                                             UndefValue::get(LI->getType())));
      continue;
    }

    // Loading from calloc (which zero initializes memory) -> zero
    if (isCallocLikeFn(DepInst, TLI)) {
      ValuesPerBlock.push_back(AvailableValueInBlock::get(
          DepBB, Constant::getNullValue(LI->getType())));
      continue;
    }

    if (StoreInst *S = dyn_cast<StoreInst>(DepInst)) {
      // Reject loads and stores that are to the same address but are of
      // different types if we have to.
      if (S->getValueOperand()->getType() != LI->getType()) {
        // If the stored value is larger or equal to the loaded value, we can
        // reuse it.
        if (!CanCoerceMustAliasedValueToLoad(S->getValueOperand(),
                                             LI->getType(), DL)) {
          UnavailableBlocks.push_back(DepBB);
          continue;
        }
      }

      ValuesPerBlock.push_back(AvailableValueInBlock::get(DepBB,
                                                         S->getValueOperand()));
      continue;
    }

    if (LoadInst *LD = dyn_cast<LoadInst>(DepInst)) {
      // If the types mismatch and we can't handle it, reject reuse of the load.
      if (LD->getType() != LI->getType()) {
        // If the stored value is larger or equal to the loaded value, we can
        // reuse it.
        if (!CanCoerceMustAliasedValueToLoad(LD, LI->getType(), DL)) {
          UnavailableBlocks.push_back(DepBB);
          continue;
        }
      }
      ValuesPerBlock.push_back(AvailableValueInBlock::getLoad(DepBB, LD));
      continue;
    }

    UnavailableBlocks.push_back(DepBB);
  }
}

bool GVN::PerformLoadPRE(LoadInst *LI, AvailValInBlkVect &ValuesPerBlock, 
                         UnavailBlkVect &UnavailableBlocks) {
  // Okay, we have *some* definitions of the value.  This means that the value
  // is available in some of our (transitive) predecessors.  Lets think about
  // doing PRE of this load.  This will involve inserting a new load into the
  // predecessor when it's not available.  We could do this in general, but
  // prefer to not increase code size.  As such, we only do this when we know
  // that we only have to insert *one* load (which means we're basically moving
  // the load, not inserting a new one).

  SmallPtrSet<BasicBlock *, 4> Blockers;
  for (unsigned i = 0, e = UnavailableBlocks.size(); i != e; ++i)
    Blockers.insert(UnavailableBlocks[i]);

  // Let's find the first basic block with more than one predecessor.  Walk
  // backwards through predecessors if needed.
  BasicBlock *LoadBB = LI->getParent();
  BasicBlock *TmpBB = LoadBB;

  while (TmpBB->getSinglePredecessor()) {
    TmpBB = TmpBB->getSinglePredecessor();
    if (TmpBB == LoadBB) // Infinite (unreachable) loop.
      return false;
    if (Blockers.count(TmpBB))
      return false;

    // If any of these blocks has more than one successor (i.e. if the edge we
    // just traversed was critical), then there are other paths through this
    // block along which the load may not be anticipated.  Hoisting the load
    // above this block would be adding the load to execution paths along
    // which it was not previously executed.
    if (TmpBB->getTerminator()->getNumSuccessors() != 1)
      return false;
  }

  assert(TmpBB);
  LoadBB = TmpBB;

  // Check to see how many predecessors have the loaded value fully
  // available.
  MapVector<BasicBlock *, Value *> PredLoads;
  DenseMap<BasicBlock*, char> FullyAvailableBlocks;
  for (unsigned i = 0, e = ValuesPerBlock.size(); i != e; ++i)
    FullyAvailableBlocks[ValuesPerBlock[i].BB] = true;
  for (unsigned i = 0, e = UnavailableBlocks.size(); i != e; ++i)
    FullyAvailableBlocks[UnavailableBlocks[i]] = false;

  SmallVector<BasicBlock *, 4> CriticalEdgePred;
  for (pred_iterator PI = pred_begin(LoadBB), E = pred_end(LoadBB);
       PI != E; ++PI) {
    BasicBlock *Pred = *PI;
    if (IsValueFullyAvailableInBlock(Pred, FullyAvailableBlocks, 0)) {
      continue;
    }

    if (Pred->getTerminator()->getNumSuccessors() != 1) {
      if (isa<IndirectBrInst>(Pred->getTerminator())) {
        DEBUG(dbgs() << "COULD NOT PRE LOAD BECAUSE OF INDBR CRITICAL EDGE '"
              << Pred->getName() << "': " << *LI << '\n');
        return false;
      }

      if (LoadBB->isLandingPad()) {
        DEBUG(dbgs()
              << "COULD NOT PRE LOAD BECAUSE OF LANDING PAD CRITICAL EDGE '"
              << Pred->getName() << "': " << *LI << '\n');
        return false;
      }

      CriticalEdgePred.push_back(Pred);
    } else {
      // Only add the predecessors that will not be split for now.
      PredLoads[Pred] = nullptr;
    }
  }

  // Decide whether PRE is profitable for this load.
  unsigned NumUnavailablePreds = PredLoads.size() + CriticalEdgePred.size();
  assert(NumUnavailablePreds != 0 &&
         "Fully available value should already be eliminated!");

  // If this load is unavailable in multiple predecessors, reject it.
  // FIXME: If we could restructure the CFG, we could make a common pred with
  // all the preds that don't have an available LI and insert a new load into
  // that one block.
  if (NumUnavailablePreds != 1)
      return false;

  // Split critical edges, and update the unavailable predecessors accordingly.
  for (BasicBlock *OrigPred : CriticalEdgePred) {
    BasicBlock *NewPred = splitCriticalEdges(OrigPred, LoadBB);
    assert(!PredLoads.count(OrigPred) && "Split edges shouldn't be in map!");
    PredLoads[NewPred] = nullptr;
    DEBUG(dbgs() << "Split critical edge " << OrigPred->getName() << "->"
                 << LoadBB->getName() << '\n');
  }

  // Check if the load can safely be moved to all the unavailable predecessors.
  bool CanDoPRE = true;
  const DataLayout &DL = LI->getModule()->getDataLayout();
  SmallVector<Instruction*, 8> NewInsts;
  for (auto &PredLoad : PredLoads) {
    BasicBlock *UnavailablePred = PredLoad.first;

    // Do PHI translation to get its value in the predecessor if necessary.  The
    // returned pointer (if non-null) is guaranteed to dominate UnavailablePred.

    // If all preds have a single successor, then we know it is safe to insert
    // the load on the pred (?!?), so we can insert code to materialize the
    // pointer if it is not available.
    PHITransAddr Address(LI->getPointerOperand(), DL, AC);
    Value *LoadPtr = nullptr;
    LoadPtr = Address.PHITranslateWithInsertion(LoadBB, UnavailablePred,
                                                *DT, NewInsts);

    // If we couldn't find or insert a computation of this phi translated value,
    // we fail PRE.
    if (!LoadPtr) {
      DEBUG(dbgs() << "COULDN'T INSERT PHI TRANSLATED VALUE OF: "
            << *LI->getPointerOperand() << "\n");
      CanDoPRE = false;
      break;
    }

    PredLoad.second = LoadPtr;
  }

  if (!CanDoPRE) {
    while (!NewInsts.empty()) {
      Instruction *I = NewInsts.pop_back_val();
      if (MD) MD->removeInstruction(I);
      llvmberry::name_instructions(*(I->getParent()->getParent()));
      llvmberry::ValidationUnit::Begin("GVN_dead_code_elim2",
                                       I->getParent()->getParent());
      llvmberry::generateHintForGVNDCE(*I);
      I->eraseFromParent();
      llvmberry::ValidationUnit::End();
    }
    // HINT: Don't revert the edge-splitting as following transformation may
    // also need to split these critical edges.
    return !CriticalEdgePred.empty();
  }

  // Okay, we can eliminate this load by inserting a reload in the predecessor
  // and using PHI construction to get the value in the other predecessors, do
  // it.
  DEBUG(dbgs() << "GVN REMOVING PRE LOAD: " << *LI << '\n');
  DEBUG(if (!NewInsts.empty())
          dbgs() << "INSERTED " << NewInsts.size() << " INSTS: "
                 << *NewInsts.back() << '\n');

  // Assign value numbers to the new instructions.
  for (unsigned i = 0, e = NewInsts.size(); i != e; ++i) {
    // FIXME: We really _ought_ to insert these value numbers into their
    // parent's availability map.  However, in doing so, we risk getting into
    // ordering issues.  If a block hasn't been processed yet, we would be
    // marking a value as AVAIL-IN, which isn't what we intend.
    VN.lookup_or_add(NewInsts[i]);
  }

  for (const auto &PredLoad : PredLoads) {
    BasicBlock *UnavailablePred = PredLoad.first;
    Value *LoadPtr = PredLoad.second;

    Instruction *NewLoad = new LoadInst(LoadPtr, LI->getName()+".pre", false,
                                        LI->getAlignment(),
                                        UnavailablePred->getTerminator());

    // Transfer the old load's AA tags to the new load.
    AAMDNodes Tags;
    LI->getAAMetadata(Tags);
    if (Tags)
      NewLoad->setAAMetadata(Tags);

    // Transfer DebugLoc.
    NewLoad->setDebugLoc(LI->getDebugLoc());

    // Add the newly created load.
    ValuesPerBlock.push_back(AvailableValueInBlock::get(UnavailablePred,
                                                        NewLoad));
    MD->invalidateCachedPointerInfo(LoadPtr);
    DEBUG(dbgs() << "GVN INSERTED " << *NewLoad << '\n');
  }

  // Perform PHI construction.
  Value *V = ConstructSSAForLoadSet(LI, ValuesPerBlock, *this);
  LI->replaceAllUsesWith(V);
  if (isa<PHINode>(V))
    V->takeName(LI);
  if (Instruction *I = dyn_cast<Instruction>(V))
    I->setDebugLoc(LI->getDebugLoc());
  if (V->getType()->getScalarType()->isPointerTy())
    MD->invalidateCachedPointerInfo(V);
  markInstructionForDeletion(LI);
  ++NumPRELoad;
  return true;
}

/// Attempt to eliminate a load whose dependencies are
/// non-local by performing PHI construction.
bool GVN::processNonLocalLoad(LoadInst *LI) {
  // Step 1: Find the non-local dependencies of the load.
  LoadDepVect Deps;
  MD->getNonLocalPointerDependency(LI, Deps);

  // If we had to process more than one hundred blocks to find the
  // dependencies, this load isn't worth worrying about.  Optimizing
  // it will be too expensive.
  unsigned NumDeps = Deps.size();
  if (NumDeps > 100)
    return false;

  // If we had a phi translation failure, we'll have a single entry which is a
  // clobber in the current block.  Reject this early.
  if (NumDeps == 1 &&
      !Deps[0].getResult().isDef() && !Deps[0].getResult().isClobber()) {
    DEBUG(
      dbgs() << "GVN: non-local load ";
      LI->printAsOperand(dbgs());
      dbgs() << " has unknown dependencies\n";
    );
    return false;
  }

  // If this load follows a GEP, see if we can PRE the indices before analyzing.
  if (GetElementPtrInst *GEP = dyn_cast<GetElementPtrInst>(LI->getOperand(0))) {
    for (GetElementPtrInst::op_iterator OI = GEP->idx_begin(),
                                        OE = GEP->idx_end();
         OI != OE; ++OI)
      if (Instruction *I = dyn_cast<Instruction>(OI->get()))
        performScalarPRE(I);
  }

  // Step 2: Analyze the availability of the load
  AvailValInBlkVect ValuesPerBlock;
  UnavailBlkVect UnavailableBlocks;
  AnalyzeLoadAvailability(LI, Deps, ValuesPerBlock, UnavailableBlocks);

  // If we have no predecessors that produce a known value for this load, exit
  // early.
  if (ValuesPerBlock.empty())
    return false;

  // Step 3: Eliminate fully redundancy.
  //
  // If all of the instructions we depend on produce a known value for this
  // load, then it is fully redundant and we can use PHI insertion to compute
  // its value.  Insert PHIs and remove the fully redundant value now.
  if (UnavailableBlocks.empty()) {
    DEBUG(dbgs() << "GVN REMOVING NONLOCAL LOAD: " << *LI << '\n');

    // Perform PHI construction.
    Value *V = ConstructSSAForLoadSet(LI, ValuesPerBlock, *this);
    LI->replaceAllUsesWith(V);

    if (isa<PHINode>(V))
      V->takeName(LI);
    if (Instruction *I = dyn_cast<Instruction>(V))
      if (LI->getDebugLoc())
        I->setDebugLoc(LI->getDebugLoc());
    if (V->getType()->getScalarType()->isPointerTy())
      MD->invalidateCachedPointerInfo(V);
    markInstructionForDeletion(LI);
    ++NumGVNLoad;
    return true;
  }

  // Step 4: Eliminate partial redundancy.
  if (!EnablePRE || !EnableLoadPRE)
    return false;

  return PerformLoadPRE(LI, ValuesPerBlock, UnavailableBlocks);
}


static void patchReplacementInstruction(Instruction *I, Value *Repl) {
  // Patch the replacement so that it is not more restrictive than the value
  // being replaced.
  BinaryOperator *Op = dyn_cast<BinaryOperator>(I);
  BinaryOperator *ReplOp = dyn_cast<BinaryOperator>(Repl);
  if (Op && ReplOp)
    ReplOp->andIRFlags(Op);

  if (Instruction *ReplInst = dyn_cast<Instruction>(Repl)) {
    // llvmberry: patch for getelementptr inbounds
    // Mimics llvm trunk, r275532
    if (auto *SrcGEP = dyn_cast<GetElementPtrInst>(I))
      if (auto *DestGEP = dyn_cast<GetElementPtrInst>(ReplInst))
        DestGEP->setIsInBounds(SrcGEP->isInBounds() & DestGEP->isInBounds());

    // FIXME: If both the original and replacement value are part of the
    // same control-flow region (meaning that the execution of one
    // guarentees the executation of the other), then we can combine the
    // noalias scopes here and do better than the general conservative
    // answer used in combineMetadata().

    // In general, GVN unifies expressions over different control-flow
    // regions, and so we need a conservative combination of the noalias
    // scopes.
    static const unsigned KnownIDs[] = {
      LLVMContext::MD_tbaa,
      LLVMContext::MD_alias_scope,
      LLVMContext::MD_noalias,
      LLVMContext::MD_range,
      LLVMContext::MD_fpmath,
      LLVMContext::MD_invariant_load,
    };
    combineMetadata(ReplInst, I, KnownIDs);
  }
}

static void patchAndReplaceAllUsesWith(Instruction *I, Value *Repl) {
  patchReplacementInstruction(I, Repl);

  llvmberry::ValidationUnit::Begin("GVN_replace", I->getParent()->getParent());

  llvmberry::ValidationUnit::GetInstance()->intrude([&I, &Repl](
      llvmberry::ValidationUnit::Dictionary &data, llvmberry::CoreHint &hints) {
    llvmberry::PassDictionary &pdata = llvmberry::PassDictionary::GetInstance();
    if (!pdata.get<llvmberry::ArgForGVNReplace>()->isGVNReplace) {
      llvmberry::ValidationUnit::GetInstance()->setIsAborted();
      return;
    }
    pdata.get<llvmberry::ArgForGVNReplace>()->isGVNReplace = false;

    ValueTable &VN = *boost::any_cast<ValueTable*>(pdata.get<llvmberry::ArgForGVNReplace>()->VNptr);

    std::shared_ptr<llvmberry::TyPropagateObject> repl_inv
      = make_repl_inv(data, hints, VN, I, Repl, SRC);

    // TODO: change to assert
    if (!repl_inv)
      return;

    // Propagate repl_inv from I to each use, and replace will be done
    // automatically
    for (auto UI = I->use_begin(); UI != I->use_end(); ++UI) {
      if (!isa<Instruction>(UI->getUser())) {
        // let the validation fail when the user is not an instruction
        assert(false && "User is not an instruction");
      }

      Instruction *userI = dyn_cast<Instruction>(UI->getUser());
      std::string userI_id = llvmberry::getVariable(*userI);

      std::string prev_block_name = "";
      if (isa<PHINode>(userI)) {
        BasicBlock *bb_from = dyn_cast<PHINode>(userI)->getIncomingBlock(*UI);
        prev_block_name = llvmberry::getBasicBlockIndex(bb_from);
      }

      PROPAGATE(repl_inv, BOUNDS(INSTPOS(SRC, I), llvmberry::TyPosition::make(
                                                      llvmberry::Source, *userI,
                                                      prev_block_name)));
    }
  });

  I->replaceAllUsesWith(Repl);

  llvmberry::ValidationUnit::EndIfExists();
}

/// Attempt to eliminate a load, first by eliminating it
/// locally, and then attempting non-local elimination if that fails.
bool GVN::processLoad(LoadInst *L) {
  if (!MD)
    return false;

  if (!L->isSimple())
    return false;

  if (L->use_empty()) {
    markInstructionForDeletion(L);
    return true;
  }

  // ... to a pointer that has been loaded from before...
  MemDepResult Dep = MD->getDependency(L);
  const DataLayout &DL = L->getModule()->getDataLayout();

  // If we have a clobber and target data is around, see if this is a clobber
  // that we can fix up through code synthesis.
  if (Dep.isClobber()) {
    // Check to see if we have something like this:
    //   store i32 123, i32* %P
    //   %A = bitcast i32* %P to i8*
    //   %B = gep i8* %A, i32 1
    //   %C = load i8* %B
    //
    // We could do that by recognizing if the clobber instructions are obviously
    // a common base + constant offset, and if the previous store (or memset)
    // completely covers this load.  This sort of thing can happen in bitfield
    // access code.
    Value *AvailVal = nullptr;
    if (StoreInst *DepSI = dyn_cast<StoreInst>(Dep.getInst())) {
      int Offset = AnalyzeLoadFromClobberingStore(
          L->getType(), L->getPointerOperand(), DepSI);
      if (Offset != -1)
        AvailVal = GetStoreValueForLoad(DepSI->getValueOperand(), Offset,
                                        L->getType(), L, DL);
    }

    // Check to see if we have something like this:
    //    load i32* P
    //    load i8* (P+1)
    // if we have this, replace the later with an extraction from the former.
    if (LoadInst *DepLI = dyn_cast<LoadInst>(Dep.getInst())) {
      // If this is a clobber and L is the first instruction in its block, then
      // we have the first instruction in the entry block.
      if (DepLI == L)
        return false;

      int Offset = AnalyzeLoadFromClobberingLoad(
          L->getType(), L->getPointerOperand(), DepLI, DL);
      if (Offset != -1)
        AvailVal = GetLoadValueForLoad(DepLI, Offset, L->getType(), L, *this);
    }

    // If the clobbering value is a memset/memcpy/memmove, see if we can forward
    // a value on from it.
    if (MemIntrinsic *DepMI = dyn_cast<MemIntrinsic>(Dep.getInst())) {
      int Offset = AnalyzeLoadFromClobberingMemInst(
          L->getType(), L->getPointerOperand(), DepMI, DL);
      if (Offset != -1)
        AvailVal = GetMemInstValueForLoad(DepMI, Offset, L->getType(), L, DL);
    }

    if (AvailVal) {
      DEBUG(dbgs() << "GVN COERCED INST:\n" << *Dep.getInst() << '\n'
            << *AvailVal << '\n' << *L << "\n\n\n");

      // Replace the load!
      L->replaceAllUsesWith(AvailVal);
      if (AvailVal->getType()->getScalarType()->isPointerTy())
        MD->invalidateCachedPointerInfo(AvailVal);
      markInstructionForDeletion(L);
      ++NumGVNLoad;
      return true;
    }
  }

  // If the value isn't available, don't do anything!
  if (Dep.isClobber()) {
    DEBUG(
      // fast print dep, using operator<< on instruction is too slow.
      dbgs() << "GVN: load ";
      L->printAsOperand(dbgs());
      Instruction *I = Dep.getInst();
      dbgs() << " is clobbered by " << *I << '\n';
    );
    return false;
  }

  // If it is defined in another block, try harder.
  if (Dep.isNonLocal())
    return processNonLocalLoad(L);

  if (!Dep.isDef()) {
    DEBUG(
      // fast print dep, using operator<< on instruction is too slow.
      dbgs() << "GVN: load ";
      L->printAsOperand(dbgs());
      dbgs() << " has unknown dependence\n";
    );
    return false;
  }

  Instruction *DepInst = Dep.getInst();
  if (StoreInst *DepSI = dyn_cast<StoreInst>(DepInst)) {
    Value *StoredVal = DepSI->getValueOperand();

    // The store and load are to a must-aliased pointer, but they may not
    // actually have the same type.  See if we know how to reuse the stored
    // value (depending on its type).
    if (StoredVal->getType() != L->getType()) {
      IRBuilder<> Builder(L);
      StoredVal =
          CoerceAvailableValueToLoadType(StoredVal, L->getType(), Builder, DL);
      if (!StoredVal)
        return false;

      DEBUG(dbgs() << "GVN COERCED STORE:\n" << *DepSI << '\n' << *StoredVal
                   << '\n' << *L << "\n\n\n");
    }

    // Remove it!
    L->replaceAllUsesWith(StoredVal);
    if (StoredVal->getType()->getScalarType()->isPointerTy())
      MD->invalidateCachedPointerInfo(StoredVal);
    markInstructionForDeletion(L);
    ++NumGVNLoad;
    return true;
  }

  if (LoadInst *DepLI = dyn_cast<LoadInst>(DepInst)) {
    Value *AvailableVal = DepLI;

    // The loads are of a must-aliased pointer, but they may not actually have
    // the same type.  See if we know how to reuse the previously loaded value
    // (depending on its type).
    if (DepLI->getType() != L->getType()) {
      IRBuilder<> Builder(L);
      AvailableVal =
          CoerceAvailableValueToLoadType(DepLI, L->getType(), Builder, DL);
      if (!AvailableVal)
        return false;

      DEBUG(dbgs() << "GVN COERCED LOAD:\n" << *DepLI << "\n" << *AvailableVal
                   << "\n" << *L << "\n\n\n");
    }

    // Remove it!
    patchAndReplaceAllUsesWith(L, AvailableVal);
    if (DepLI->getType()->getScalarType()->isPointerTy())
      MD->invalidateCachedPointerInfo(DepLI);
    markInstructionForDeletion(L);
    ++NumGVNLoad;
    return true;
  }

  // If this load really doesn't depend on anything, then we must be loading an
  // undef value.  This can happen when loading for a fresh allocation with no
  // intervening stores, for example.
  if (isa<AllocaInst>(DepInst) || isMallocLikeFn(DepInst, TLI)) {
    L->replaceAllUsesWith(UndefValue::get(L->getType()));
    markInstructionForDeletion(L);
    ++NumGVNLoad;
    return true;
  }

  // If this load occurs either right after a lifetime begin,
  // then the loaded value is undefined.
  if (IntrinsicInst *II = dyn_cast<IntrinsicInst>(DepInst)) {
    if (II->getIntrinsicID() == Intrinsic::lifetime_start) {
      L->replaceAllUsesWith(UndefValue::get(L->getType()));
      markInstructionForDeletion(L);
      ++NumGVNLoad;
      return true;
    }
  }

  // If this load follows a calloc (which zero initializes memory),
  // then the loaded value is zero
  if (isCallocLikeFn(DepInst, TLI)) {
    L->replaceAllUsesWith(Constant::getNullValue(L->getType()));
    markInstructionForDeletion(L);
    ++NumGVNLoad;
    return true;
  }

  return false;
}

// In order to find a leader for a given value number at a
// specific basic block, we first obtain the list of all Values for that number,
// and then scan the list to find one whose block dominates the block in
// question.  This is fast because dominator tree queries consist of only
// a few comparisons of DFS numbers.
Value *GVN::findLeader(const BasicBlock *BB, uint32_t num) {
  LeaderTableEntry Vals = LeaderTable[num];
  if (!Vals.Val) return nullptr;

  Value *Val = nullptr;
  if (DT->dominates(Vals.BB, BB)) {
    Val = Vals.Val;

    // llvmberry::ValidationUnit::GetInstance()->intrude(
    //     [&Vals](llvmberry::Dictionary &data, llvmberry::CoreHint &hints)
    //     { data.get<llvmberry::ArgForGVNReplace>()->BB = Vals.BB; });
/*
    llvmberry::intrude([&Vals]() {
      llvmberry::PassDictionary &pdata = llvmberry::PassDictionary::GetInstance();
      pdata.get<llvmberry::ArgForGVNReplace>()->BB = Vals.BB;
    });
*/
    if (isa<Constant>(Val)) return Val;
  }

  LeaderTableEntry* Next = Vals.Next;
  while (Next) {
    if (DT->dominates(Next->BB, BB)) {
      if (isa<Constant>(Next->Val)) {
/*        
        llvmberry::intrude([&Next]() {
          llvmberry::PassDictionary &pdata = llvmberry::PassDictionary::GetInstance();
          pdata.get<llvmberry::ArgForGVNReplace>()->BB = Next->BB;
        });
*/        
        return Next->Val;
      }
      if (!Val) {
        Val = Next->Val;
/*
        llvmberry::intrude([&Next]() {
          llvmberry::PassDictionary &pdata = llvmberry::PassDictionary::GetInstance();
          pdata.get<llvmberry::ArgForGVNReplace>()->BB = Next->BB;
        });
*/        
      }
    }

    Next = Next->Next;
  }

  return Val;
}

/// There is an edge from 'Src' to 'Dst'.  Return
/// true if every path from the entry block to 'Dst' passes via this edge.  In
/// particular 'Dst' must not be reachable via another edge from 'Src'.
static bool isOnlyReachableViaThisEdge(const BasicBlockEdge &E,
                                       DominatorTree *DT) {
  // While in theory it is interesting to consider the case in which Dst has
  // more than one predecessor, because Dst might be part of a loop which is
  // only reachable from Src, in practice it is pointless since at the time
  // GVN runs all such loops have preheaders, which means that Dst will have
  // been changed to have only one predecessor, namely Src.
  const BasicBlock *Pred = E.getEnd()->getSinglePredecessor();
  const BasicBlock *Src = E.getStart();
  assert((!Pred || Pred == Src) && "No edge between these basic blocks!");
  (void)Src;
  return Pred != nullptr;
}

/// The given values are known to be equal in every block
/// dominated by 'Root'.  Exploit this, for example by replacing 'LHS' with
/// 'RHS' everywhere in the scope.  Returns whether a change was made.
bool GVN::propagateEquality(Value *LHS, Value *RHS,
                            const BasicBlockEdge &Root) {
  SmallVector<std::pair<Value*, Value*>, 4> Worklist;
  Worklist.push_back(std::make_pair(LHS, RHS));
  bool Changed = false;
  // For speed, compute a conservative fast approximation to
  // DT->dominates(Root, Root.getEnd());
  bool RootDominatesEnd = isOnlyReachableViaThisEdge(Root, DT);

  while (!Worklist.empty()) {
    std::pair<Value*, Value*> Item = Worklist.pop_back_val();
    LHS = Item.first; RHS = Item.second;

    if (LHS == RHS) continue;
    assert(LHS->getType() == RHS->getType() && "Equality but unequal types!");

    // Don't try to propagate equalities between constants.
    if (isa<Constant>(LHS) && isa<Constant>(RHS)) continue;

    // Prefer a constant on the right-hand side, or an Argument if no constants.
    if (isa<Constant>(LHS) || (isa<Argument>(LHS) && !isa<Constant>(RHS)))
      std::swap(LHS, RHS);
    assert((isa<Argument>(LHS) || isa<Instruction>(LHS)) && "Unexpected value!");

    // If there is no obvious reason to prefer the left-hand side over the
    // right-hand side, ensure the longest lived term is on the right-hand side,
    // so the shortest lived term will be replaced by the longest lived.
    // This tends to expose more simplifications.
    uint32_t LVN = VN.lookup_or_add(LHS);
    if ((isa<Argument>(LHS) && isa<Argument>(RHS)) ||
        (isa<Instruction>(LHS) && isa<Instruction>(RHS))) {
      // Move the 'oldest' value to the right-hand side, using the value number
      // as a proxy for age.
      uint32_t RVN = VN.lookup_or_add(RHS);
      if (LVN < RVN) {
        std::swap(LHS, RHS);
        LVN = RVN;
      }
    }

    // If value numbering later sees that an instruction in the scope is equal
    // to 'LHS' then ensure it will be turned into 'RHS'.  In order to preserve
    // the invariant that instructions only occur in the leader table for their
    // own value number (this is used by removeFromLeaderTable), do not do this
    // if RHS is an instruction (if an instruction in the scope is morphed into
    // LHS then it will be turned into RHS by the next GVN iteration anyway, so
    // using the leader table is about compiling faster, not optimizing better).
    // The leader table only tracks basic blocks, not edges. Only add to if we
    // have the simple case where the edge dominates the end.
    if (RootDominatesEnd && !isa<Instruction>(RHS))
      addToLeaderTable(LVN, RHS, Root.getEnd());

    // Replace all occurrences of 'LHS' with 'RHS' everywhere in the scope.  As
    // LHS always has at least one use that is not dominated by Root, this will
    // never do anything if LHS has only one use.
    if (!LHS->hasOneUse()) {
      unsigned NumReplacements = replaceDominatedUsesWith(LHS, RHS, *DT, Root);
      Changed |= NumReplacements > 0;
      NumGVNEqProp += NumReplacements;
    }

    // Now try to deduce additional equalities from this one. For example, if
    // the known equality was "(A != B)" == "false" then it follows that A and B
    // are equal in the scope. Only boolean equalities with an explicit true or
    // false RHS are currently supported.
    if (!RHS->getType()->isIntegerTy(1))
      // Not a boolean equality - bail out.
      continue;
    ConstantInt *CI = dyn_cast<ConstantInt>(RHS);
    if (!CI)
      // RHS neither 'true' nor 'false' - bail out.
      continue;
    // Whether RHS equals 'true'.  Otherwise it equals 'false'.
    bool isKnownTrue = CI->isAllOnesValue();
    bool isKnownFalse = !isKnownTrue;

    // If "A && B" is known true then both A and B are known true.  If "A || B"
    // is known false then both A and B are known false.
    Value *A, *B;
    if ((isKnownTrue && match(LHS, m_And(m_Value(A), m_Value(B)))) ||
        (isKnownFalse && match(LHS, m_Or(m_Value(A), m_Value(B))))) {
      Worklist.push_back(std::make_pair(A, RHS));
      Worklist.push_back(std::make_pair(B, RHS));
      continue;
    }

    // If we are propagating an equality like "(A == B)" == "true" then also
    // propagate the equality A == B.  When propagating a comparison such as
    // "(A >= B)" == "true", replace all instances of "A < B" with "false".
    if (CmpInst *Cmp = dyn_cast<CmpInst>(LHS)) {
      Value *Op0 = Cmp->getOperand(0), *Op1 = Cmp->getOperand(1);

      // If "A == B" is known true, or "A != B" is known false, then replace
      // A with B everywhere in the scope.
      if ((isKnownTrue && Cmp->getPredicate() == CmpInst::ICMP_EQ) ||
          (isKnownFalse && Cmp->getPredicate() == CmpInst::ICMP_NE))
        Worklist.push_back(std::make_pair(Op0, Op1));

      // Handle the floating point versions of equality comparisons too.
      if ((isKnownTrue && Cmp->getPredicate() == CmpInst::FCMP_OEQ) ||
          (isKnownFalse && Cmp->getPredicate() == CmpInst::FCMP_UNE)) {

        // Floating point -0.0 and 0.0 compare equal, so we can only
        // propagate values if we know that we have a constant and that
        // its value is non-zero.
        
        // FIXME: We should do this optimization if 'no signed zeros' is
        // applicable via an instruction-level fast-math-flag or some other
        // indicator that relaxed FP semantics are being used.

        if (isa<ConstantFP>(Op1) && !cast<ConstantFP>(Op1)->isZero())
          Worklist.push_back(std::make_pair(Op0, Op1));
      }
 
      // If "A >= B" is known true, replace "A < B" with false everywhere.
      CmpInst::Predicate NotPred = Cmp->getInversePredicate();
      Constant *NotVal = ConstantInt::get(Cmp->getType(), isKnownFalse);
      // Since we don't have the instruction "A < B" immediately to hand, work
      // out the value number that it would have and use that to find an
      // appropriate instruction (if any).
      uint32_t NextNum = VN.getNextUnusedValueNumber();
      uint32_t Num = VN.lookup_or_add_cmp(Cmp->getOpcode(), NotPred, Op0, Op1);
      // If the number we were assigned was brand new then there is no point in
      // looking for an instruction realizing it: there cannot be one!
      if (Num < NextNum) {
        Value *NotCmp = findLeader(Root.getEnd(), Num);
        if (NotCmp && isa<Instruction>(NotCmp)) {
          unsigned NumReplacements =
            replaceDominatedUsesWith(NotCmp, NotVal, *DT, Root);
          Changed |= NumReplacements > 0;
          NumGVNEqProp += NumReplacements;
        }
      }
      // Ensure that any instruction in scope that gets the "A < B" value number
      // is replaced with false.
      // The leader table only tracks basic blocks, not edges. Only add to if we
      // have the simple case where the edge dominates the end.
      if (RootDominatesEnd)
        addToLeaderTable(Num, NotVal, Root.getEnd());

      continue;
    }
  }

  return Changed;
}

/// When calculating availability, handle an instruction
/// by inserting it into the appropriate sets
bool GVN::processInstruction(Instruction *I) {
  // Ignore dbg info intrinsics.
  if (isa<DbgInfoIntrinsic>(I))
    return false;

  // If the instruction can be easily simplified then do so now in preference
  // to value numbering it.  Value numbering often exposes redundancies, for
  // example if it determines that %y is equal to %x then the instruction
  // "%z = and i32 %x, %y" becomes "%z = and i32 %x, %x" which we now simplify.
  const DataLayout &DL = I->getModule()->getDataLayout();
  if (Value *V = SimplifyInstruction(I, DL, TLI, DT, AC)) {
    I->replaceAllUsesWith(V);
    if (MD && V->getType()->getScalarType()->isPointerTy())
      MD->invalidateCachedPointerInfo(V);
    markInstructionForDeletion(I);
    ++NumGVNSimpl;
    return true;
  }

  if (LoadInst *LI = dyn_cast<LoadInst>(I)) {
    if (processLoad(LI))
      return true;

    unsigned Num = VN.lookup_or_add(LI);
    addToLeaderTable(Num, LI, LI->getParent());
    return false;
  }

  // For conditional branches, we can perform simple conditional propagation on
  // the condition value itself.
  if (BranchInst *BI = dyn_cast<BranchInst>(I)) {
    if (!BI->isConditional())
      return false;

    if (isa<Constant>(BI->getCondition()))
      return processFoldableCondBr(BI);

    Value *BranchCond = BI->getCondition();
    BasicBlock *TrueSucc = BI->getSuccessor(0);
    BasicBlock *FalseSucc = BI->getSuccessor(1);
    // Avoid multiple edges early.
    if (TrueSucc == FalseSucc)
      return false;

    BasicBlock *Parent = BI->getParent();
    bool Changed = false;

    Value *TrueVal = ConstantInt::getTrue(TrueSucc->getContext());
    BasicBlockEdge TrueE(Parent, TrueSucc);
    Changed |= propagateEquality(BranchCond, TrueVal, TrueE);

    Value *FalseVal = ConstantInt::getFalse(FalseSucc->getContext());
    BasicBlockEdge FalseE(Parent, FalseSucc);
    Changed |= propagateEquality(BranchCond, FalseVal, FalseE);

    return Changed;
  }

  // For switches, propagate the case values into the case destinations.
  if (SwitchInst *SI = dyn_cast<SwitchInst>(I)) {
    Value *SwitchCond = SI->getCondition();
    BasicBlock *Parent = SI->getParent();
    bool Changed = false;

    // Remember how many outgoing edges there are to every successor.
    SmallDenseMap<BasicBlock *, unsigned, 16> SwitchEdges;
    for (unsigned i = 0, n = SI->getNumSuccessors(); i != n; ++i)
      ++SwitchEdges[SI->getSuccessor(i)];

    for (SwitchInst::CaseIt i = SI->case_begin(), e = SI->case_end();
         i != e; ++i) {
      BasicBlock *Dst = i.getCaseSuccessor();
      // If there is only a single edge, propagate the case value into it.
      if (SwitchEdges.lookup(Dst) == 1) {
        BasicBlockEdge E(Parent, Dst);
        Changed |= propagateEquality(SwitchCond, i.getCaseValue(), E);
      }
    }
    return Changed;
  }

  // Instructions with void type don't return a value, so there's
  // no point in trying to find redundancies in them.
  if (I->getType()->isVoidTy()) return false;

  uint32_t NextNum = VN.getNextUnusedValueNumber();
  unsigned Num = VN.lookup_or_add(I);

  // Allocations are always uniquely numbered, so we can save time and memory
  // by fast failing them.
  if (isa<AllocaInst>(I) || isa<TerminatorInst>(I) || isa<PHINode>(I)) {
    addToLeaderTable(Num, I, I->getParent());
    return false;
  }

  // If the number we were assigned was a brand new VN, then we don't
  // need to do a lookup to see if the number already exists
  // somewhere in the domtree: it can't!
  if (Num >= NextNum) {
    addToLeaderTable(Num, I, I->getParent());
    return false;
  }

  // Perform fast-path value-number based elimination of values inherited from
  // dominators.
  Value *repl = findLeader(I->getParent(), Num);
  if (!repl) {
    // Failure, just remember this instance for future use.
    addToLeaderTable(Num, I, I->getParent());
    return false;
  }

  // Remove it!
/*
  llvmberry::intrude([this]() {
    llvmberry::PassDictionary &pdata = llvmberry::PassDictionary::GetInstance();
    pdata.get<llvmberry::ArgForGVNReplace>()->isGVNReplace = true;
    pdata.get<llvmberry::ArgForGVNReplace>()->VNptr = &VN;
  });
*/
  patchAndReplaceAllUsesWith(I, repl);

  if (MD && repl->getType()->getScalarType()->isPointerTy())
    MD->invalidateCachedPointerInfo(repl);
  markInstructionForDeletion(I);
  return true;
}

/// runOnFunction - This is the main transformation entry point for a function.
bool GVN::runOnFunction(Function& F) {
  if (skipOptnoneFunction(F))
    return false;

  llvmberry::ValidationUnit::StartPass(llvmberry::ValidationUnit::GVN);
/*  
  llvmberry::intrude([]() {
    llvmberry::PassDictionary &pdata = llvmberry::PassDictionary::GetInstance();
    pdata.create<llvmberry::ArgForGVNReplace>();
  });
*/
  if (!NoLoads)
    MD = &getAnalysis<MemoryDependenceAnalysis>();
  DT = &getAnalysis<DominatorTreeWrapperPass>().getDomTree();
  AC = &getAnalysis<AssumptionCacheTracker>().getAssumptionCache(F);
  TLI = &getAnalysis<TargetLibraryInfoWrapperPass>().getTLI();
  VN.setAliasAnalysis(&getAnalysis<AliasAnalysis>());
  VN.setMemDep(MD);
  VN.setDomTree(DT);

  bool Changed = false;
  bool ShouldContinue = true;

  // Merge unconditional branches, allowing PRE to catch more
  // optimization opportunities.
  for (Function::iterator FI = F.begin(), FE = F.end(); FI != FE; ) {
    BasicBlock *BB = FI++;

    bool removedBlock = MergeBlockIntoPredecessor(
        BB, DT, /* LoopInfo */ nullptr, VN.getAliasAnalysis(), MD);
    if (removedBlock) ++NumGVNBlocks;

    Changed |= removedBlock;
  }

  unsigned Iteration = 0;
  while (ShouldContinue) {
    DEBUG(dbgs() << "GVN iteration: " << Iteration << "\n");
    ShouldContinue = iterateOnFunction(F);
    Changed |= ShouldContinue;
    ++Iteration;
  }
<<<<<<< HEAD
/*
  llvmberry::intrude([]() {
    llvmberry::PassDictionary &pdata = llvmberry::PassDictionary::GetInstance();
    pdata.erase<llvmberry::ArgForGVNReplace>();
  });
*/
  llvmberry::ValidationUnit::EndPass();

  llvmberry::ValidationUnit::StartPass(llvmberry::ValidationUnit::PRE);
  
=======

>>>>>>> fcee9a88
  if (EnablePRE) {
    // Fabricate val-num for dead-code in order to suppress assertion in
    // performPRE().
    assignValNumForDeadCode();
    bool PREChanged = true;
    while (PREChanged) {
      PREChanged = performPRE(F);
      Changed |= PREChanged;
    }
  }

  // FIXME: Should perform GVN again after PRE does something.  PRE can move
  // computations into blocks where they become fully redundant.  Note that
  // we can't do this until PRE's critical edge splitting updates memdep.
  // Actually, when this happens, we should just fully integrate PRE into GVN.

  cleanupGlobalSets();
  // Do not cleanup DeadBlocks in cleanupGlobalSets() as it's called for each
  // iteration. 
  DeadBlocks.clear();

  llvmberry::intrude([]() {
    llvmberry::PassDictionary &pdata = llvmberry::PassDictionary::GetInstance();
    pdata.erase<llvmberry::ArgForGVNReplace>();
  });

  llvmberry::ValidationUnit::EndPass();

  return Changed;
}


bool GVN::processBlock(BasicBlock *BB) {
  // FIXME: Kill off InstrsToErase by doing erasing eagerly in a helper function
  // (and incrementing BI before processing an instruction).
  assert(InstrsToErase.empty() &&
         "We expect InstrsToErase to be empty across iterations");
  if (DeadBlocks.count(BB))
    return false;

  bool ChangedFunction = false;

  for (BasicBlock::iterator BI = BB->begin(), BE = BB->end();
       BI != BE;) {
    ChangedFunction |= processInstruction(BI);
    if (InstrsToErase.empty()) {
      ++BI;
      continue;
    }

    // If we need some instructions deleted, do it now.
    NumGVNInstr += InstrsToErase.size();

    // Avoid iterator invalidation.
    bool AtStart = BI == BB->begin();
    if (!AtStart)
      --BI;

    for (SmallVectorImpl<Instruction *>::iterator I = InstrsToErase.begin(),
         E = InstrsToErase.end(); I != E; ++I) {
      DEBUG(dbgs() << "GVN removed: " << **I << '\n');
      if (MD) MD->removeInstruction(*I);
      DEBUG(verifyRemoved(*I));
      llvmberry::name_instructions(*((*I)->getParent()->getParent()));
      llvmberry::ValidationUnit::Begin("GVN_dead_code_elim1",
                                       (*I)->getParent()->getParent());
      llvmberry::generateHintForGVNDCE(**I);
      (*I)->eraseFromParent();
      llvmberry::ValidationUnit::End();
    }
    InstrsToErase.clear();

    if (AtStart)
      BI = BB->begin();
    else
      ++BI;
  }

  return ChangedFunction;
}

// Instantiate an expression in a predecessor that lacked it.
bool GVN::performScalarPREInsertion(Instruction *Instr, BasicBlock *Pred,
                                    unsigned int ValNo) {
  // Because we are going top-down through the block, all value numbers
  // will be available in the predecessor by the time we need them.  Any
  // that weren't originally present will have been instantiated earlier
  // in this loop.
  bool success = true;
  for (unsigned i = 0, e = Instr->getNumOperands(); i != e; ++i) {
    Value *Op = Instr->getOperand(i);
    if (isa<Argument>(Op) || isa<Constant>(Op) || isa<GlobalValue>(Op))
      continue;

    if (Value *V = findLeader(Pred, VN.lookup(Op))) {
      Instr->setOperand(i, V);
    } else {
      success = false;
      break;
    }
  }

  // Fail out if we encounter an operand that is not available in
  // the PRE predecessor.  This is typically because of loads which
  // are not value numbered precisely.
  if (!success)
    return false;

  Instr->insertBefore(Pred->getTerminator());
  Instr->setName(Instr->getName() + ".pre");
  Instr->setDebugLoc(Instr->getDebugLoc());
  VN.add(Instr, ValNo);

  // Update the availability map to include the new instruction.
  addToLeaderTable(ValNo, Instr, Pred);
  return true;
}

bool GVN::performScalarPRE(Instruction *CurInst) {
  SmallVector<std::pair<Value*, BasicBlock*>, 8> predMap;

  if (isa<AllocaInst>(CurInst) || isa<TerminatorInst>(CurInst) ||
      isa<PHINode>(CurInst) || CurInst->getType()->isVoidTy() ||
      CurInst->mayReadFromMemory() || CurInst->mayHaveSideEffects() ||
      isa<DbgInfoIntrinsic>(CurInst))
    return false;

  // Don't do PRE on compares. The PHI would prevent CodeGenPrepare from
  // sinking the compare again, and it would force the code generator to
  // move the i1 from processor flags or predicate registers into a general
  // purpose register.
  if (isa<CmpInst>(CurInst))
    return false;

  // We don't currently value number ANY inline asm calls.
  if (CallInst *CallI = dyn_cast<CallInst>(CurInst))
    if (CallI->isInlineAsm())
      return false;

  uint32_t ValNo = VN.lookup(CurInst);

  // Look for the predecessors for PRE opportunities.  We're
  // only trying to solve the basic diamond case, where
  // a value is computed in the successor and one predecessor,
  // but not the other.  We also explicitly disallow cases
  // where the successor is its own predecessor, because they're
  // more complicated to get right.
  unsigned NumWith = 0;
  unsigned NumWithout = 0;
  BasicBlock *PREPred = nullptr;
  BasicBlock *CurrentBlock = CurInst->getParent();
  predMap.clear();

  for (pred_iterator PI = pred_begin(CurrentBlock), PE = pred_end(CurrentBlock);
       PI != PE; ++PI) {
    BasicBlock *P = *PI;
    // We're not interested in PRE where the block is its
    // own predecessor, or in blocks with predecessors
    // that are not reachable.
    if (P == CurrentBlock) {
      NumWithout = 2;
      break;
    } else if (!DT->isReachableFromEntry(P)) {
      NumWithout = 2;
      break;
    }

    Value *predV = findLeader(P, ValNo);
    if (!predV) {
      predMap.push_back(std::make_pair(static_cast<Value *>(nullptr), P));
      PREPred = P;
      ++NumWithout;
    } else if (predV == CurInst) {
      /* CurInst dominates this predecessor. */
      NumWithout = 2;
      break;
    } else {
      predMap.push_back(std::make_pair(predV, P));
      ++NumWith;
    }
  }

  // Don't do PRE when it might increase code size, i.e. when
  // we would need to insert instructions in more than one pred.
  if (NumWithout > 1 || NumWith == 0)
    return false;

  // We may have a case where all predecessors have the instruction,
  // and we just need to insert a phi node. Otherwise, perform
  // insertion.
  Instruction *PREInstr = nullptr;

  if (NumWithout != 0) {
    // Don't do PRE across indirect branch.
    if (isa<IndirectBrInst>(PREPred->getTerminator()))
      return false;

    // We can't do PRE safely on a critical edge, so instead we schedule
    // the edge to be split and perform the PRE the next time we iterate
    // on the function.
    unsigned SuccNum = GetSuccessorNumber(PREPred, CurrentBlock);
    if (isCriticalEdge(PREPred->getTerminator(), SuccNum)) {
      toSplit.push_back(std::make_pair(PREPred->getTerminator(), SuccNum));
      return false;
    }
    // We need to insert somewhere, so let's give it a shot
    PREInstr = CurInst->clone();
    if (!performScalarPREInsertion(PREInstr, PREPred, ValNo)) {
      // If we failed insertion, make sure we remove the instruction.
      DEBUG(verifyRemoved(PREInstr));
      delete PREInstr;
      return false;
    }
  }

  // Either we should have filled in the PRE instruction, or we should
  // not have needed insertions.
  assert (PREInstr != nullptr || NumWithout == 0);

  ++NumGVNPRE;

  // Create a PHI to make the value available in this block.
  PHINode *Phi =
      PHINode::Create(CurInst->getType(), predMap.size(),
                      CurInst->getName() + ".pre-phi", CurrentBlock->begin());
  for (unsigned i = 0, e = predMap.size(); i != e; ++i) {
    if (Value *V = predMap[i].first)
      Phi->addIncoming(V, predMap[i].second);
    else
      Phi->addIncoming(PREInstr, PREPred);
  }

  VN.add(Phi, ValNo);
  addToLeaderTable(ValNo, Phi, CurrentBlock);
  Phi->setDebugLoc(CurInst->getDebugLoc());

  // Validation hint generation for PRE
  llvmberry::ValidationUnit::Begin("GVN_PRE", CurInst->getParent()->getParent());

  llvmberry::ValidationUnit::GetInstance()->intrude([&CurInst, &CurrentBlock,
                                                     &predMap, &PREInstr, &Phi,
                                                     this](
      llvmberry::ValidationUnit::Dictionary &data, llvmberry::CoreHint &hints) {
    std::string CurInst_id = llvmberry::getVariable(*CurInst);
    std::string Phi_id = llvmberry::getVariable(*Phi);
    std::vector<Instruction *> op_CurInst;
    std::vector<std::vector<int>> notSameIdx(
        predMap.size(), std::vector<int>(0)); // predMap idx -> operand idx
    bool isSameForAll = true;
    for (Instruction::op_iterator OI = CurInst->op_begin(),
                                  OE = CurInst->op_end();
         OI != OE; ++OI) {
      op_CurInst.push_back(dyn_cast<Instruction>(OI));
    }
    for (unsigned i = 0, e = predMap.size(); i != e; ++i) {
      BasicBlock *PB = predMap[i].second;
      Value *V = nullptr;
      if (!(V = predMap[i].first))
        V = PREInstr;
      assert(isa<Instruction>(V) &&
             "Value not an instruction: not yet handled.");
      Instruction *VI = dyn_cast<Instruction>(V);
      std::vector<Instruction *> op_VI;
      for (Instruction::op_iterator OI = VI->op_begin(), OE = VI->op_end();
           OI != OE; ++OI)
        op_VI.push_back(dyn_cast<Instruction>(OI));

      bool isSame = true;
      if (op_CurInst.size() != op_VI.size())
        assert("Um.. what is this case??" && false);
      for (int j = 0; j < op_CurInst.size(); j++) {
        bool tmp = (op_CurInst[j] == op_VI[j]);
        if (!tmp)
          notSameIdx[i].push_back(j);
        isSame &= tmp;
      }
      hints.appendToDescription("VI: " + (*VI).getName().str());
      hints.appendToDescription("RHS of CurInst and VI is same: " +
                                std::to_string(isSame));
      isSameForAll &= isSame;
    }

    if (!isSameForAll) {
      llvmberry::ValidationUnit::GetInstance()->setOptimizationName(
          "GVN_PRE_hard");
      // if is same for all, it does not involve previous PRE and just works
      // it is treated below
      for (int i = 0; i < notSameIdx.size(); i++)
        for (int j = 0; j < notSameIdx[i].size(); j++)
          hints.appendToDescription("notSameIdx " + std::to_string(i) + ": " +
                                    std::to_string(j));

      std::vector<std::pair<PHINode *, int>> PrevPRE;
      for (Instruction &I : *CurrentBlock)
        if (PHINode *PI = dyn_cast<PHINode>(&I)) {
          int hit = 0;
          int idx = -1;
          for (unsigned i = 0, e = predMap.size(); i != e; ++i) {
            BasicBlock *PB = predMap[i].second;
            Value *V = nullptr;
            if (!(V = predMap[i].first))
              V = PREInstr;
            Instruction *VI = dyn_cast<Instruction>(V);

            for (int j = 0; j < VI->getNumOperands(); j++) {
              if (dyn_cast<Instruction>(VI->getOperand(j)) ==
                  PI->getIncomingValueForBlock(PB)) {
                hit++;
                // if matched, match to same idx
                if (idx == -1)
                  idx = j;
                else if (idx == j) {
                } else {
                  // this may occur because of 1+x <=> x+1
                  hints.appendToDescription("idx : " + std::to_string(idx) +
                                            " | j : " + std::to_string(j));
                  return;
                }
                hints.appendToDescription(
                    "PI: " + (*PI).getName().str() + " | VI: " +
                    (*VI).getName().str() + " | OI: " +
                    (*dyn_cast<Instruction>(VI->getOperand(j)))
                        .getName()
                        .str());
              }
            }
          }
          // if matched, all prev blocks match
          if (idx != -1) {
            if (hit == predMap.size()) {
              PrevPRE.push_back(std::make_pair(PI, idx));
            } else {
              hints.appendToDescription("hit : " + std::to_string(hit) +
                                        " | predMap.size() : " +
                                        std::to_string(predMap.size()));
              return;
            }
          }
        }

      for (unsigned i = 0, e = predMap.size(); i != e; ++i) {
        BasicBlock *PB = predMap[i].second;
        Value *V = nullptr;
        if (!(V = predMap[i].first))
          V = PREInstr;

        Instruction *VI = dyn_cast<Instruction>(V);
        std::string VI_id = llvmberry::getVariable(*VI);

        PROPAGATE(
            LESSDEF(RHS(VI_id, Physical, SRC), VAR(VI_id, Physical), SRC),
            BOUNDS(INSTPOS(SRC, VI), llvmberry::TyPosition::make_end_of_block(
                                         llvmberry::Source, *PB)));
        PROPAGATE(
            LESSDEF(VAR(VI_id, Physical), RHS(VI_id, Physical, SRC), SRC),
            BOUNDS(INSTPOS(SRC, VI), llvmberry::TyPosition::make_end_of_block(
                                         llvmberry::Source, *PB)));

        Instruction *VI_evolving = (*VI).clone();
        VI_evolving->insertBefore(CurrentBlock->getTerminator());

        for (auto k : PrevPRE) {
          PHINode *PrevPhi = k.first;
          std::string PrevPhi_id = llvmberry::getVariable(*PrevPhi);
          int idx = k.second;

          Instruction *VI_op = dyn_cast<Instruction>((*VI).getOperand(idx));
          std::string VI_op_id = llvmberry::getVariable(*VI_op);

          INFRULE(llvmberry::TyPosition::make(SRC, CurrentBlock->getName(),
                                              PB->getName()),
                  llvmberry::ConsTransitivity::make(VAR(PrevPhi_id, Physical),
                                                    VAR(VI_op_id, Previous),
                                                    VAR(VI_op_id, Physical)));

          INFRULE(llvmberry::TyPosition::make(SRC, (*CurrentBlock).getName(),
                                              (*PB).getName()),
                  llvmberry::ConsSubstituteRev::make(
                      REGISTER(VI_op_id, Physical), VAL(PrevPhi, Physical),
                      llvmberry::ConsInsn::make(*VI_evolving)));

          Instruction *VI_evolving_next = (*VI_evolving).clone();
          (*VI_evolving_next).setOperand(idx, PrevPhi);
          INFRULE(llvmberry::TyPosition::make(SRC, CurrentBlock->getName(),
                                              PB->getName()),
                  llvmberry::ConsTransitivity::make(INSN(*VI_evolving_next),
                                                    INSN(*VI_evolving),
                                                    VAR(VI_id, Physical)));

          (*VI_evolving).eraseFromParent();
          VI_evolving = VI_evolving_next;
          VI_evolving->insertBefore(CurrentBlock->getTerminator());
        }

        INFRULE(llvmberry::TyPosition::make(SRC, CurrentBlock->getName(),
                                            PB->getName()),
                llvmberry::ConsTransitivity::make(VAR(VI_id, Physical),
                                                  VAR(VI_id, Previous),
                                                  VAR(Phi_id, Physical)));

        INFRULE(llvmberry::TyPosition::make(SRC, CurrentBlock->getName(),
                                            PB->getName()),
                llvmberry::ConsTransitivity::make(INSN(*VI_evolving),
                                                  VAR(VI_id, Physical),
                                                  VAR(Phi_id, Physical)));

        PROPAGATE(LESSDEF(INSN(*VI_evolving), VAR(Phi_id, Physical), SRC),
                  BOUNDS(llvmberry::TyPosition::make_start_of_block(
                             llvmberry::Source,
                             llvmberry::getBasicBlockIndex(CurrentBlock)),
                         INSTPOS(SRC, CurInst)));

        INFRULE(INSTPOS(SRC, CurInst),
                llvmberry::ConsTransitivity::make(VAR(CurInst_id, Physical),
                                                  INSN(*VI_evolving),
                                                  VAR(Phi_id, Physical)));

        (*VI_evolving).eraseFromParent();
      }

      for (auto UI = CurInst->use_begin(); UI != CurInst->use_end(); ++UI) {
        if (!isa<Instruction>(UI->getUser())) {
          // let the validation fail when the user is not an instruction
          assert(false && "User is not an instruction");
        }

        Instruction *userI = dyn_cast<Instruction>(UI->getUser());
        std::string userI_id = llvmberry::getVariable(*userI);

        std::string prev_block_name = "";
        if (isa<PHINode>(userI)) {
          BasicBlock *bb_from = dyn_cast<PHINode>(userI)->getIncomingBlock(*UI);
          prev_block_name = llvmberry::getBasicBlockIndex(bb_from);
        }

        PROPAGATE(
            LESSDEF(VAR(CurInst_id, Physical), VAR(Phi_id, Physical), SRC),
            BOUNDS(INSTPOS(SRC, CurInst),
                   llvmberry::TyPosition::make(llvmberry::Source, *userI,
                                               prev_block_name)));
      }

      return;
    }

    // For each pred block, propagate the chain of involved values until the end
    // of the pred block

    for (unsigned i = 0, e = predMap.size(); i != e; ++i) {
      BasicBlock *PB = predMap[i].second;
      Value *V = nullptr;
      if (!(V = predMap[i].first))
        V = PREInstr;

      hints.setDescription(
          (hints.getDescription() + "\nV is: " + (*V).getName()).str());
      hints.appendToDescription("CurInst is: " + ((*CurInst).getName()).str());
      dbgs() << "my test :" << *V << "\n";
      propagateInstrUntilBlockEnd_rec(hints, V, PB);

      assert (isa<Instruction>(V) && "Value not an instruction: not yet handled.");
      Instruction *VI = dyn_cast<Instruction>(V);

      std::string VI_id = llvmberry::getVariable(*VI);

      // Transitivity [ Var(VI) >= Var(VI)p >= Var(Phi) ]
      // Currently, assume Rhs(VI) = Rhs(CurInst)
      // TODO: difference btw BB->getName() and llvmberry::getBasicBlockIndex?
      INFRULE(llvmberry::TyPosition::make(SRC, CurrentBlock->getName(),
                                          PB->getName()),
              llvmberry::ConsTransitivity::make(VAR(VI_id, Physical),
                                                VAR(VI_id, Previous),
                                                VAR(Phi_id, Physical)));

      // Transitivity [ Rhs(VI) >= Var(VI) >= Var(Phi) ]
      // Currently, assume Rhs(VI) = Rhs(CurInst)
      // TODO: difference btw BB->getName() and llvmberry::getBasicBlockIndex?
      INFRULE(llvmberry::TyPosition::make(SRC, CurrentBlock->getName(),
                                          PB->getName()),
              llvmberry::ConsTransitivity::make(RHS(VI_id, Physical, SRC),
                                                VAR(VI_id, Physical),
                                                VAR(Phi_id, Physical)));

      // Propagate [ Rhs(VI) >= Var(Phi) ] until CurInst
      PROPAGATE(LESSDEF(RHS(VI_id, Physical, SRC), VAR(Phi_id, Physical), SRC),
                BOUNDS(llvmberry::TyPosition::make_start_of_block(
                           llvmberry::Source,
                           llvmberry::getBasicBlockIndex(CurrentBlock)),
                       INSTPOS(SRC, CurInst)));

      // Transitivity [ Var(CurInst) >= Rhs(VI) >= Var(Phi) ]
      INFRULE(INSTPOS(SRC, CurInst),
              llvmberry::ConsTransitivity::make(VAR(CurInst_id, Physical),
                                                RHS(VI_id, Physical, SRC),
                                                VAR(Phi_id, Physical)));
      

      // TODO: for all uses of CurInst
      // replace curInst -> phi
      for (auto UI = CurInst->use_begin(); UI != CurInst->use_end(); ++UI) {
        if (!isa<Instruction>(UI->getUser())) {
          // let the validation fail when the user is not an instruction
          assert(false && "User is not an instruction");
        }

        Instruction *userI = dyn_cast<Instruction>(UI->getUser());
        std::string userI_id = llvmberry::getVariable(*userI);

        std::string prev_block_name = "";
        if (isa<PHINode>(userI)) {
          BasicBlock *bb_from = dyn_cast<PHINode>(userI)->getIncomingBlock(*UI);
          prev_block_name = llvmberry::getBasicBlockIndex(bb_from);
        }

        PROPAGATE(LESSDEF(VAR(CurInst_id, Physical), VAR(Phi_id, Physical), SRC),
                  BOUNDS(INSTPOS(SRC, CurInst),
                         llvmberry::TyPosition::make(llvmberry::Source, *userI,
                                                     prev_block_name)));
      }
    }

  });
  CurInst->replaceAllUsesWith(Phi);

  llvmberry::ValidationUnit::End();
  
  if (Phi->getType()->getScalarType()->isPointerTy()) {
    // Because we have added a PHI-use of the pointer value, it has now
    // "escaped" from alias analysis' perspective.  We need to inform
    // AA of this.
    for (unsigned ii = 0, ee = Phi->getNumIncomingValues(); ii != ee; ++ii) {
      unsigned jj = PHINode::getOperandNumForIncomingValue(ii);
      VN.getAliasAnalysis()->addEscapingUse(Phi->getOperandUse(jj));
    }

    if (MD)
      MD->invalidateCachedPointerInfo(Phi);
  }
  VN.erase(CurInst);
  removeFromLeaderTable(ValNo, CurInst, CurrentBlock);

  DEBUG(dbgs() << "GVN PRE removed: " << *CurInst << '\n');
  if (MD)
    MD->removeInstruction(CurInst);
  DEBUG(verifyRemoved(CurInst));
  llvmberry::name_instructions(*(CurInst->getParent()->getParent()));
  llvmberry::ValidationUnit::Begin("GVN_dead_code_elim3",
                                   CurInst->getParent()->getParent());
  llvmberry::generateHintForGVNDCE(*CurInst);
  CurInst->eraseFromParent();
  llvmberry::ValidationUnit::End();
  ++NumGVNInstr;
  
  return true;
}

/// Perform a purely local form of PRE that looks for diamond
/// control flow patterns and attempts to perform simple PRE at the join point.
bool GVN::performPRE(Function &F) {
  bool Changed = false;
  for (BasicBlock *CurrentBlock : depth_first(&F.getEntryBlock())) {
    // Nothing to PRE in the entry block.
    if (CurrentBlock == &F.getEntryBlock())
      continue;

    // Don't perform PRE on a landing pad.
    if (CurrentBlock->isLandingPad())
      continue;

    for (BasicBlock::iterator BI = CurrentBlock->begin(),
                              BE = CurrentBlock->end();
         BI != BE;) {
      Instruction *CurInst = BI++;
      Changed = performScalarPRE(CurInst);
    }
  }

  if (splitCriticalEdges())
    Changed = true;

  return Changed;
}

/// Split the critical edge connecting the given two blocks, and return
/// the block inserted to the critical edge.
BasicBlock *GVN::splitCriticalEdges(BasicBlock *Pred, BasicBlock *Succ) {
  BasicBlock *BB = SplitCriticalEdge(
      Pred, Succ, CriticalEdgeSplittingOptions(getAliasAnalysis(), DT));
  if (MD)
    MD->invalidateCachedPredecessors();
  return BB;
}

/// Split critical edges found during the previous
/// iteration that may enable further optimization.
bool GVN::splitCriticalEdges() {
  if (toSplit.empty())
    return false;
  do {
    std::pair<TerminatorInst*, unsigned> Edge = toSplit.pop_back_val();
    SplitCriticalEdge(Edge.first, Edge.second,
                      CriticalEdgeSplittingOptions(getAliasAnalysis(), DT));
  } while (!toSplit.empty());
  if (MD) MD->invalidateCachedPredecessors();
  return true;
}

/// Executes one iteration of GVN
bool GVN::iterateOnFunction(Function &F) {
  cleanupGlobalSets();

  // Top-down walk of the dominator tree
  bool Changed = false;
  // Save the blocks this function have before transformation begins. GVN may
  // split critical edge, and hence may invalidate the RPO/DT iterator.
  //
  std::vector<BasicBlock *> BBVect;
  BBVect.reserve(256);
  // Needed for value numbering with phi construction to work.
  ReversePostOrderTraversal<Function *> RPOT(&F);
  for (ReversePostOrderTraversal<Function *>::rpo_iterator RI = RPOT.begin(),
                                                           RE = RPOT.end();
       RI != RE; ++RI)
    BBVect.push_back(*RI);

  for (std::vector<BasicBlock *>::iterator I = BBVect.begin(), E = BBVect.end();
       I != E; I++)
    Changed |= processBlock(*I);

  return Changed;
}

void GVN::cleanupGlobalSets() {
  VN.clear();
  LeaderTable.clear();
  TableAllocator.Reset();
}

/// Verify that the specified instruction does not occur in our
/// internal data structures.
void GVN::verifyRemoved(const Instruction *Inst) const {
  VN.verifyRemoved(Inst);

  // Walk through the value number scope to make sure the instruction isn't
  // ferreted away in it.
  for (DenseMap<uint32_t, LeaderTableEntry>::const_iterator
       I = LeaderTable.begin(), E = LeaderTable.end(); I != E; ++I) {
    const LeaderTableEntry *Node = &I->second;
    assert(Node->Val != Inst && "Inst still in value numbering scope!");

    while (Node->Next) {
      Node = Node->Next;
      assert(Node->Val != Inst && "Inst still in value numbering scope!");
    }
  }
}

/// BB is declared dead, which implied other blocks become dead as well. This
/// function is to add all these blocks to "DeadBlocks". For the dead blocks'
/// live successors, update their phi nodes by replacing the operands
/// corresponding to dead blocks with UndefVal.
void GVN::addDeadBlock(BasicBlock *BB) {
  SmallVector<BasicBlock *, 4> NewDead;
  SmallSetVector<BasicBlock *, 4> DF;

  NewDead.push_back(BB);
  while (!NewDead.empty()) {
    BasicBlock *D = NewDead.pop_back_val();
    if (DeadBlocks.count(D))
      continue;

    // All blocks dominated by D are dead.
    SmallVector<BasicBlock *, 8> Dom;
    DT->getDescendants(D, Dom);
    DeadBlocks.insert(Dom.begin(), Dom.end());
    
    // Figure out the dominance-frontier(D).
    for (SmallVectorImpl<BasicBlock *>::iterator I = Dom.begin(),
           E = Dom.end(); I != E; I++) {
      BasicBlock *B = *I;
      for (succ_iterator SI = succ_begin(B), SE = succ_end(B); SI != SE; SI++) {
        BasicBlock *S = *SI;
        if (DeadBlocks.count(S))
          continue;

        bool AllPredDead = true;
        for (pred_iterator PI = pred_begin(S), PE = pred_end(S); PI != PE; PI++)
          if (!DeadBlocks.count(*PI)) {
            AllPredDead = false;
            break;
          }

        if (!AllPredDead) {
          // S could be proved dead later on. That is why we don't update phi
          // operands at this moment.
          DF.insert(S);
        } else {
          // While S is not dominated by D, it is dead by now. This could take
          // place if S already have a dead predecessor before D is declared
          // dead.
          NewDead.push_back(S);
        }
      }
    }
  }

  // For the dead blocks' live successors, update their phi nodes by replacing
  // the operands corresponding to dead blocks with UndefVal.
  for(SmallSetVector<BasicBlock *, 4>::iterator I = DF.begin(), E = DF.end();
        I != E; I++) {
    BasicBlock *B = *I;
    if (DeadBlocks.count(B))
      continue;

    SmallVector<BasicBlock *, 4> Preds(pred_begin(B), pred_end(B));
    for (SmallVectorImpl<BasicBlock *>::iterator PI = Preds.begin(),
           PE = Preds.end(); PI != PE; PI++) {
      BasicBlock *P = *PI;

      if (!DeadBlocks.count(P))
        continue;

      if (isCriticalEdge(P->getTerminator(), GetSuccessorNumber(P, B))) {
        if (BasicBlock *S = splitCriticalEdges(P, B))
          DeadBlocks.insert(P = S);
      }

      for (BasicBlock::iterator II = B->begin(); isa<PHINode>(II); ++II) {
        PHINode &Phi = cast<PHINode>(*II);
        Phi.setIncomingValue(Phi.getBasicBlockIndex(P),
                             UndefValue::get(Phi.getType()));
      }
    }
  }
}

// If the given branch is recognized as a foldable branch (i.e. conditional
// branch with constant condition), it will perform following analyses and
// transformation.
//  1) If the dead out-coming edge is a critical-edge, split it. Let 
//     R be the target of the dead out-coming edge.
//  1) Identify the set of dead blocks implied by the branch's dead outcoming
//     edge. The result of this step will be {X| X is dominated by R}
//  2) Identify those blocks which haves at least one dead prodecessor. The
//     result of this step will be dominance-frontier(R).
//  3) Update the PHIs in DF(R) by replacing the operands corresponding to 
//     dead blocks with "UndefVal" in an hope these PHIs will optimized away.
//
// Return true iff *NEW* dead code are found.
bool GVN::processFoldableCondBr(BranchInst *BI) {
  if (!BI || BI->isUnconditional())
    return false;

  // If a branch has two identical successors, we cannot declare either dead.
  if (BI->getSuccessor(0) == BI->getSuccessor(1))
    return false;

  ConstantInt *Cond = dyn_cast<ConstantInt>(BI->getCondition());
  if (!Cond)
    return false;

  BasicBlock *DeadRoot = Cond->getZExtValue() ? 
                         BI->getSuccessor(1) : BI->getSuccessor(0);
  if (DeadBlocks.count(DeadRoot))
    return false;

  if (!DeadRoot->getSinglePredecessor())
    DeadRoot = splitCriticalEdges(BI->getParent(), DeadRoot);

  addDeadBlock(DeadRoot);
  return true;
}

// performPRE() will trigger assert if it comes across an instruction without
// associated val-num. As it normally has far more live instructions than dead
// instructions, it makes more sense just to "fabricate" a val-number for the
// dead code than checking if instruction involved is dead or not.
void GVN::assignValNumForDeadCode() {
  for (SetVector<BasicBlock *>::iterator I = DeadBlocks.begin(),
        E = DeadBlocks.end(); I != E; I++) {
    BasicBlock *BB = *I;
    for (BasicBlock::iterator II = BB->begin(), EE = BB->end();
          II != EE; II++) {
      Instruction *Inst = &*II;
      unsigned ValNum = VN.lookup_or_add(Inst);
      addToLeaderTable(ValNum, Inst, BB);
    }
  }
}<|MERGE_RESOLUTION|>--- conflicted
+++ resolved
@@ -2777,20 +2777,7 @@
     Changed |= ShouldContinue;
     ++Iteration;
   }
-<<<<<<< HEAD
-/*
-  llvmberry::intrude([]() {
-    llvmberry::PassDictionary &pdata = llvmberry::PassDictionary::GetInstance();
-    pdata.erase<llvmberry::ArgForGVNReplace>();
-  });
-*/
-  llvmberry::ValidationUnit::EndPass();
-
-  llvmberry::ValidationUnit::StartPass(llvmberry::ValidationUnit::PRE);
-  
-=======
-
->>>>>>> fcee9a88
+
   if (EnablePRE) {
     // Fabricate val-num for dead-code in order to suppress assertion in
     // performPRE().
