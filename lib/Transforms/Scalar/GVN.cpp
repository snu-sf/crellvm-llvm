//===- GVN.cpp - Eliminate redundant values and loads ---------------------===//
//
//                     The LLVM Compiler Infrastructure
//
// This file is distributed under the University of Illinois Open Source
// License. See LICENSE.TXT for details.
//
//===----------------------------------------------------------------------===//
//
// This pass performs global value numbering to eliminate fully redundant
// instructions.  It also performs simple dead load elimination.
//
// Note that this pass does the value numbering itself; it does not use the
// ValueNumbering analysis passes.
//
//===----------------------------------------------------------------------===//

#include "llvm/Transforms/Scalar.h"
#include "llvm/ADT/DenseMap.h"
#include "llvm/ADT/DepthFirstIterator.h"
#include "llvm/ADT/Hashing.h"
#include "llvm/ADT/MapVector.h"
#include "llvm/ADT/PostOrderIterator.h"
#include "llvm/ADT/SetVector.h"
#include "llvm/ADT/SmallPtrSet.h"
#include "llvm/ADT/Statistic.h"
#include "llvm/Analysis/AliasAnalysis.h"
#include "llvm/Analysis/AssumptionCache.h"
#include "llvm/Analysis/CFG.h"
#include "llvm/Analysis/ConstantFolding.h"
#include "llvm/Analysis/InstructionSimplify.h"
#include "llvm/Analysis/Loads.h"
#include "llvm/Analysis/MemoryBuiltins.h"
#include "llvm/Analysis/MemoryDependenceAnalysis.h"
#include "llvm/Analysis/PHITransAddr.h"
#include "llvm/Analysis/TargetLibraryInfo.h"
#include "llvm/Analysis/ValueTracking.h"
#include "llvm/IR/DataLayout.h"
#include "llvm/IR/Dominators.h"
#include "llvm/IR/GlobalVariable.h"
#include "llvm/IR/IRBuilder.h"
#include "llvm/IR/IntrinsicInst.h"
#include "llvm/IR/LLVMContext.h"
#include "llvm/IR/Metadata.h"
#include "llvm/IR/PatternMatch.h"
#include "llvm/Support/Allocator.h"
#include "llvm/Support/CommandLine.h"
#include "llvm/Support/Debug.h"
#include "llvm/Support/raw_ostream.h"
#include "llvm/Transforms/Utils/BasicBlockUtils.h"
#include "llvm/Transforms/Utils/Local.h"
#include "llvm/Transforms/Utils/SSAUpdater.h"

#include "llvm/LLVMBerry/ValidationUnit.h"
#include "llvm/LLVMBerry/Infrules.h"
#include "llvm/LLVMBerry/Hintgen.h"

#include <vector>
using namespace llvm;
using namespace PatternMatch;

#define DEBUG_TYPE "gvn"

STATISTIC(NumGVNInstr,  "Number of instructions deleted");
STATISTIC(NumGVNLoad,   "Number of loads deleted");
STATISTIC(NumGVNPRE,    "Number of instructions PRE'd");
STATISTIC(NumGVNBlocks, "Number of blocks merged");
STATISTIC(NumGVNSimpl,  "Number of instructions simplified");
STATISTIC(NumGVNEqProp, "Number of equalities propagated");
STATISTIC(NumPRELoad,   "Number of loads PRE'd");

static cl::opt<bool> EnablePRE("enable-pre",
                               cl::init(true), cl::Hidden);
static cl::opt<bool> EnableLoadPRE("enable-load-pre", cl::init(true));

// Maximum allowed recursion depth.
static cl::opt<uint32_t>
MaxRecurseDepth("max-recurse-depth", cl::Hidden, cl::init(1000), cl::ZeroOrMore,
                cl::desc("Max recurse depth (default = 1000)"));

//===----------------------------------------------------------------------===//
//                         ValueTable Class
//===----------------------------------------------------------------------===//

/// This class holds the mapping between values and value numbers.  It is used
/// as an efficient mechanism to determine the expression-wise equivalence of
/// two values.
namespace {
  struct Expression {
    uint32_t opcode;
    Type *type;
    SmallVector<uint32_t, 4> varargs;

    Expression(uint32_t o = ~2U) : opcode(o) { }

    bool operator==(const Expression &other) const {
      if (opcode != other.opcode)
        return false;
      if (opcode == ~0U || opcode == ~1U)
        return true;
      if (type != other.type)
        return false;
      if (varargs != other.varargs)
        return false;
      return true;
    }

    friend hash_code hash_value(const Expression &Value) {
      return hash_combine(Value.opcode, Value.type,
                          hash_combine_range(Value.varargs.begin(),
                                             Value.varargs.end()));
    }
  };

  class ValueTable {
    DenseMap<Value*, uint32_t> valueNumbering;
    DenseMap<Expression, uint32_t> expressionNumbering;
    AliasAnalysis *AA;
    MemoryDependenceAnalysis *MD;
    DominatorTree *DT;

    uint32_t nextValueNumber;

    Expression create_expression(Instruction* I);
    Expression create_cmp_expression(unsigned Opcode,
                                     CmpInst::Predicate Predicate,
                                     Value *LHS, Value *RHS);
    Expression create_extractvalue_expression(ExtractValueInst* EI);
    uint32_t lookup_or_add_call(CallInst* C);
  public:
    ValueTable() : nextValueNumber(1) { }
    uint32_t lookup_or_add(Value *V);
    uint32_t lookup(Value *V) const;
    uint32_t lookup_or_add_cmp(unsigned Opcode, CmpInst::Predicate Pred,
                               Value *LHS, Value *RHS);
    void add(Value *V, uint32_t num);
    void clear();
    void erase(Value *v);
    void setAliasAnalysis(AliasAnalysis* A) { AA = A; }
    AliasAnalysis *getAliasAnalysis() const { return AA; }
    void setMemDep(MemoryDependenceAnalysis* M) { MD = M; }
    void setDomTree(DominatorTree* D) { DT = D; }
    uint32_t getNextUnusedValueNumber() { return nextValueNumber; }
    void verifyRemoved(const Value *) const;
  };
}

namespace llvm {
template <> struct DenseMapInfo<Expression> {
  static inline Expression getEmptyKey() {
    return ~0U;
  }

  static inline Expression getTombstoneKey() {
    return ~1U;
  }

  static unsigned getHashValue(const Expression e) {
    using llvm::hash_value;
    return static_cast<unsigned>(hash_value(e));
  }
  static bool isEqual(const Expression &LHS, const Expression &RHS) {
    return LHS == RHS;
  }
};

}

//===----------------------------------------------------------------------===//
//                     ValueTable Internal Functions
//===----------------------------------------------------------------------===//

Expression ValueTable::create_expression(Instruction *I) {
  Expression e;
  e.type = I->getType();
  e.opcode = I->getOpcode();
  for (Instruction::op_iterator OI = I->op_begin(), OE = I->op_end();
       OI != OE; ++OI)
    e.varargs.push_back(lookup_or_add(*OI));
  if (I->isCommutative()) {
    // Ensure that commutative instructions that only differ by a permutation
    // of their operands get the same value number by sorting the operand value
    // numbers.  Since all commutative instructions have two operands it is more
    // efficient to sort by hand rather than using, say, std::sort.
    assert(I->getNumOperands() == 2 && "Unsupported commutative instruction!");
    if (e.varargs[0] > e.varargs[1])
      std::swap(e.varargs[0], e.varargs[1]);
  }

  if (CmpInst *C = dyn_cast<CmpInst>(I)) {
    // Sort the operand value numbers so x<y and y>x get the same value number.
    CmpInst::Predicate Predicate = C->getPredicate();
    if (e.varargs[0] > e.varargs[1]) {
      std::swap(e.varargs[0], e.varargs[1]);
      Predicate = CmpInst::getSwappedPredicate(Predicate);
    }
    e.opcode = (C->getOpcode() << 8) | Predicate;
  } else if (InsertValueInst *E = dyn_cast<InsertValueInst>(I)) {
    for (InsertValueInst::idx_iterator II = E->idx_begin(), IE = E->idx_end();
         II != IE; ++II)
      e.varargs.push_back(*II);
  }

  return e;
}

Expression ValueTable::create_cmp_expression(unsigned Opcode,
                                             CmpInst::Predicate Predicate,
                                             Value *LHS, Value *RHS) {
  assert((Opcode == Instruction::ICmp || Opcode == Instruction::FCmp) &&
         "Not a comparison!");
  Expression e;
  e.type = CmpInst::makeCmpResultType(LHS->getType());
  e.varargs.push_back(lookup_or_add(LHS));
  e.varargs.push_back(lookup_or_add(RHS));

  // Sort the operand value numbers so x<y and y>x get the same value number.
  if (e.varargs[0] > e.varargs[1]) {
    std::swap(e.varargs[0], e.varargs[1]);
    Predicate = CmpInst::getSwappedPredicate(Predicate);
  }
  e.opcode = (Opcode << 8) | Predicate;
  return e;
}

Expression ValueTable::create_extractvalue_expression(ExtractValueInst *EI) {
  assert(EI && "Not an ExtractValueInst?");
  Expression e;
  e.type = EI->getType();
  e.opcode = 0;

  IntrinsicInst *I = dyn_cast<IntrinsicInst>(EI->getAggregateOperand());
  if (I != nullptr && EI->getNumIndices() == 1 && *EI->idx_begin() == 0 ) {
    // EI might be an extract from one of our recognised intrinsics. If it
    // is we'll synthesize a semantically equivalent expression instead on
    // an extract value expression.
    switch (I->getIntrinsicID()) {
      case Intrinsic::sadd_with_overflow:
      case Intrinsic::uadd_with_overflow:
        e.opcode = Instruction::Add;
        break;
      case Intrinsic::ssub_with_overflow:
      case Intrinsic::usub_with_overflow:
        e.opcode = Instruction::Sub;
        break;
      case Intrinsic::smul_with_overflow:
      case Intrinsic::umul_with_overflow:
        e.opcode = Instruction::Mul;
        break;
      default:
        break;
    }

    if (e.opcode != 0) {
      // Intrinsic recognized. Grab its args to finish building the expression.
      assert(I->getNumArgOperands() == 2 &&
             "Expect two args for recognised intrinsics.");
      e.varargs.push_back(lookup_or_add(I->getArgOperand(0)));
      e.varargs.push_back(lookup_or_add(I->getArgOperand(1)));
      return e;
    }
  }

  // Not a recognised intrinsic. Fall back to producing an extract value
  // expression.
  e.opcode = EI->getOpcode();
  for (Instruction::op_iterator OI = EI->op_begin(), OE = EI->op_end();
       OI != OE; ++OI)
    e.varargs.push_back(lookup_or_add(*OI));

  for (ExtractValueInst::idx_iterator II = EI->idx_begin(), IE = EI->idx_end();
         II != IE; ++II)
    e.varargs.push_back(*II);

  return e;
}

//===----------------------------------------------------------------------===//
//                     ValueTable External Functions
//===----------------------------------------------------------------------===//

/// add - Insert a value into the table with a specified value number.
void ValueTable::add(Value *V, uint32_t num) {
  valueNumbering.insert(std::make_pair(V, num));
}

uint32_t ValueTable::lookup_or_add_call(CallInst *C) {
  if (AA->doesNotAccessMemory(C)) {
    Expression exp = create_expression(C);
    uint32_t &e = expressionNumbering[exp];
    if (!e) e = nextValueNumber++;
    valueNumbering[C] = e;
    return e;
  } else if (AA->onlyReadsMemory(C)) {
    Expression exp = create_expression(C);
    uint32_t &e = expressionNumbering[exp];
    if (!e) {
      e = nextValueNumber++;
      valueNumbering[C] = e;
      return e;
    }
    if (!MD) {
      e = nextValueNumber++;
      valueNumbering[C] = e;
      return e;
    }

    MemDepResult local_dep = MD->getDependency(C);

    if (!local_dep.isDef() && !local_dep.isNonLocal()) {
      valueNumbering[C] =  nextValueNumber;
      return nextValueNumber++;
    }

    if (local_dep.isDef()) {
      CallInst* local_cdep = cast<CallInst>(local_dep.getInst());

      if (local_cdep->getNumArgOperands() != C->getNumArgOperands()) {
        valueNumbering[C] = nextValueNumber;
        return nextValueNumber++;
      }

      for (unsigned i = 0, e = C->getNumArgOperands(); i < e; ++i) {
        uint32_t c_vn = lookup_or_add(C->getArgOperand(i));
        uint32_t cd_vn = lookup_or_add(local_cdep->getArgOperand(i));
        if (c_vn != cd_vn) {
          valueNumbering[C] = nextValueNumber;
          return nextValueNumber++;
        }
      }

      uint32_t v = lookup_or_add(local_cdep);
      valueNumbering[C] = v;
      return v;
    }

    // Non-local case.
    const MemoryDependenceAnalysis::NonLocalDepInfo &deps =
      MD->getNonLocalCallDependency(CallSite(C));
    // FIXME: Move the checking logic to MemDep!
    CallInst* cdep = nullptr;

    // Check to see if we have a single dominating call instruction that is
    // identical to C.
    for (unsigned i = 0, e = deps.size(); i != e; ++i) {
      const NonLocalDepEntry *I = &deps[i];
      if (I->getResult().isNonLocal())
        continue;

      // We don't handle non-definitions.  If we already have a call, reject
      // instruction dependencies.
      if (!I->getResult().isDef() || cdep != nullptr) {
        cdep = nullptr;
        break;
      }

      CallInst *NonLocalDepCall = dyn_cast<CallInst>(I->getResult().getInst());
      // FIXME: All duplicated with non-local case.
      if (NonLocalDepCall && DT->properlyDominates(I->getBB(), C->getParent())){
        cdep = NonLocalDepCall;
        continue;
      }

      cdep = nullptr;
      break;
    }

    if (!cdep) {
      valueNumbering[C] = nextValueNumber;
      return nextValueNumber++;
    }

    if (cdep->getNumArgOperands() != C->getNumArgOperands()) {
      valueNumbering[C] = nextValueNumber;
      return nextValueNumber++;
    }
    for (unsigned i = 0, e = C->getNumArgOperands(); i < e; ++i) {
      uint32_t c_vn = lookup_or_add(C->getArgOperand(i));
      uint32_t cd_vn = lookup_or_add(cdep->getArgOperand(i));
      if (c_vn != cd_vn) {
        valueNumbering[C] = nextValueNumber;
        return nextValueNumber++;
      }
    }

    uint32_t v = lookup_or_add(cdep);
    valueNumbering[C] = v;
    return v;

  } else {
    valueNumbering[C] = nextValueNumber;
    return nextValueNumber++;
  }
}

/// lookup_or_add - Returns the value number for the specified value, assigning
/// it a new number if it did not have one before.
uint32_t ValueTable::lookup_or_add(Value *V) {
  DenseMap<Value*, uint32_t>::iterator VI = valueNumbering.find(V);
  if (VI != valueNumbering.end())
    return VI->second;

  if (!isa<Instruction>(V)) {
    valueNumbering[V] = nextValueNumber;
    return nextValueNumber++;
  }

  Instruction* I = cast<Instruction>(V);
  Expression exp;
  switch (I->getOpcode()) {
    case Instruction::Call:
      return lookup_or_add_call(cast<CallInst>(I));
    case Instruction::Add:
    case Instruction::FAdd:
    case Instruction::Sub:
    case Instruction::FSub:
    case Instruction::Mul:
    case Instruction::FMul:
    case Instruction::UDiv:
    case Instruction::SDiv:
    case Instruction::FDiv:
    case Instruction::URem:
    case Instruction::SRem:
    case Instruction::FRem:
    case Instruction::Shl:
    case Instruction::LShr:
    case Instruction::AShr:
    case Instruction::And:
    case Instruction::Or:
    case Instruction::Xor:
    case Instruction::ICmp:
    case Instruction::FCmp:
    case Instruction::Trunc:
    case Instruction::ZExt:
    case Instruction::SExt:
    case Instruction::FPToUI:
    case Instruction::FPToSI:
    case Instruction::UIToFP:
    case Instruction::SIToFP:
    case Instruction::FPTrunc:
    case Instruction::FPExt:
    case Instruction::PtrToInt:
    case Instruction::IntToPtr:
    case Instruction::BitCast:
    case Instruction::Select:
    case Instruction::ExtractElement:
    case Instruction::InsertElement:
    case Instruction::ShuffleVector:
    case Instruction::InsertValue:
    case Instruction::GetElementPtr:
      exp = create_expression(I);
      break;
    case Instruction::ExtractValue:
      exp = create_extractvalue_expression(cast<ExtractValueInst>(I));
      break;
    default:
      valueNumbering[V] = nextValueNumber;
      return nextValueNumber++;
  }

  uint32_t& e = expressionNumbering[exp];
  if (!e) e = nextValueNumber++;
  valueNumbering[V] = e;
  return e;
}

/// Returns the value number of the specified value. Fails if
/// the value has not yet been numbered.
uint32_t ValueTable::lookup(Value *V) const {
  DenseMap<Value*, uint32_t>::const_iterator VI = valueNumbering.find(V);
  assert(VI != valueNumbering.end() && "Value not numbered?");
  return VI->second;
}

/// Returns the value number of the given comparison,
/// assigning it a new number if it did not have one before.  Useful when
/// we deduced the result of a comparison, but don't immediately have an
/// instruction realizing that comparison to hand.
uint32_t ValueTable::lookup_or_add_cmp(unsigned Opcode,
                                       CmpInst::Predicate Predicate,
                                       Value *LHS, Value *RHS) {
  Expression exp = create_cmp_expression(Opcode, Predicate, LHS, RHS);
  uint32_t& e = expressionNumbering[exp];
  if (!e) e = nextValueNumber++;
  return e;
}

/// Remove all entries from the ValueTable.
void ValueTable::clear() {
  valueNumbering.clear();
  expressionNumbering.clear();
  nextValueNumber = 1;
}

/// Remove a value from the value numbering.
void ValueTable::erase(Value *V) {
  valueNumbering.erase(V);
}

/// verifyRemoved - Verify that the value is removed from all internal data
/// structures.
void ValueTable::verifyRemoved(const Value *V) const {
  for (DenseMap<Value*, uint32_t>::const_iterator
         I = valueNumbering.begin(), E = valueNumbering.end(); I != E; ++I) {
    assert(I->first != V && "Inst still occurs in value numbering map!");
  }
}

//===----------------------------------------------------------------------===//
//                                GVN Pass
//===----------------------------------------------------------------------===//

namespace {
  class GVN;
  struct AvailableValueInBlock {
    /// BB - The basic block in question.
    BasicBlock *BB;
    enum ValType {
      SimpleVal,  // A simple offsetted value that is accessed.
      LoadVal,    // A value produced by a load.
      MemIntrin,  // A memory intrinsic which is loaded from.
      UndefVal    // A UndefValue representing a value from dead block (which
                  // is not yet physically removed from the CFG). 
    };
  
    /// V - The value that is live out of the block.
    PointerIntPair<Value *, 2, ValType> Val;
  
    /// Offset - The byte offset in Val that is interesting for the load query.
    unsigned Offset;
  
    static AvailableValueInBlock get(BasicBlock *BB, Value *V,
                                     unsigned Offset = 0) {
      AvailableValueInBlock Res;
      Res.BB = BB;
      Res.Val.setPointer(V);
      Res.Val.setInt(SimpleVal);
      Res.Offset = Offset;
      return Res;
    }
  
    static AvailableValueInBlock getMI(BasicBlock *BB, MemIntrinsic *MI,
                                       unsigned Offset = 0) {
      AvailableValueInBlock Res;
      Res.BB = BB;
      Res.Val.setPointer(MI);
      Res.Val.setInt(MemIntrin);
      Res.Offset = Offset;
      return Res;
    }
  
    static AvailableValueInBlock getLoad(BasicBlock *BB, LoadInst *LI,
                                         unsigned Offset = 0) {
      AvailableValueInBlock Res;
      Res.BB = BB;
      Res.Val.setPointer(LI);
      Res.Val.setInt(LoadVal);
      Res.Offset = Offset;
      return Res;
    }

    static AvailableValueInBlock getUndef(BasicBlock *BB) {
      AvailableValueInBlock Res;
      Res.BB = BB;
      Res.Val.setPointer(nullptr);
      Res.Val.setInt(UndefVal);
      Res.Offset = 0;
      return Res;
    }

    bool isSimpleValue() const { return Val.getInt() == SimpleVal; }
    bool isCoercedLoadValue() const { return Val.getInt() == LoadVal; }
    bool isMemIntrinValue() const { return Val.getInt() == MemIntrin; }
    bool isUndefValue() const { return Val.getInt() == UndefVal; }
  
    Value *getSimpleValue() const {
      assert(isSimpleValue() && "Wrong accessor");
      return Val.getPointer();
    }
  
    LoadInst *getCoercedLoadValue() const {
      assert(isCoercedLoadValue() && "Wrong accessor");
      return cast<LoadInst>(Val.getPointer());
    }
  
    MemIntrinsic *getMemIntrinValue() const {
      assert(isMemIntrinValue() && "Wrong accessor");
      return cast<MemIntrinsic>(Val.getPointer());
    }
  
    /// Emit code into this block to adjust the value defined here to the
    /// specified type. This handles various coercion cases.
    Value *MaterializeAdjustedValue(LoadInst *LI, GVN &gvn) const;
  };

  class GVN : public FunctionPass {
    bool NoLoads;
    MemoryDependenceAnalysis *MD;
    DominatorTree *DT;
    const TargetLibraryInfo *TLI;
    AssumptionCache *AC;
    SetVector<BasicBlock *> DeadBlocks;

    ValueTable VN;

    /// A mapping from value numbers to lists of Value*'s that
    /// have that value number.  Use findLeader to query it.
    struct LeaderTableEntry {
      Value *Val;
      const BasicBlock *BB;
      LeaderTableEntry *Next;
    };
    DenseMap<uint32_t, LeaderTableEntry> LeaderTable;
    BumpPtrAllocator TableAllocator;

    SmallVector<Instruction*, 8> InstrsToErase;

    typedef SmallVector<NonLocalDepResult, 64> LoadDepVect;
    typedef SmallVector<AvailableValueInBlock, 64> AvailValInBlkVect;
    typedef SmallVector<BasicBlock*, 64> UnavailBlkVect;

  public:
    static char ID; // Pass identification, replacement for typeid
    explicit GVN(bool noloads = false)
        : FunctionPass(ID), NoLoads(noloads), MD(nullptr) {
      initializeGVNPass(*PassRegistry::getPassRegistry());
    }

    bool runOnFunction(Function &F) override;

    /// This removes the specified instruction from
    /// our various maps and marks it for deletion.
    void markInstructionForDeletion(Instruction *I) {
      VN.erase(I);
      InstrsToErase.push_back(I);
    }

    DominatorTree &getDominatorTree() const { return *DT; }
    AliasAnalysis *getAliasAnalysis() const { return VN.getAliasAnalysis(); }
    MemoryDependenceAnalysis &getMemDep() const { return *MD; }
  private:
    /// Push a new Value to the LeaderTable onto the list for its value number.
    void addToLeaderTable(uint32_t N, Value *V, const BasicBlock *BB) {
      LeaderTableEntry &Curr = LeaderTable[N];
      if (!Curr.Val) {
        Curr.Val = V;
        Curr.BB = BB;
        return;
      }

      LeaderTableEntry *Node = TableAllocator.Allocate<LeaderTableEntry>();
      Node->Val = V;
      Node->BB = BB;
      Node->Next = Curr.Next;
      Curr.Next = Node;
    }

    /// Scan the list of values corresponding to a given
    /// value number, and remove the given instruction if encountered.
    void removeFromLeaderTable(uint32_t N, Instruction *I, BasicBlock *BB) {
      LeaderTableEntry* Prev = nullptr;
      LeaderTableEntry* Curr = &LeaderTable[N];

      while (Curr && (Curr->Val != I || Curr->BB != BB)) {
        Prev = Curr;
        Curr = Curr->Next;
      }

      if (!Curr)
        return;

      if (Prev) {
        Prev->Next = Curr->Next;
      } else {
        if (!Curr->Next) {
          Curr->Val = nullptr;
          Curr->BB = nullptr;
        } else {
          LeaderTableEntry* Next = Curr->Next;
          Curr->Val = Next->Val;
          Curr->BB = Next->BB;
          Curr->Next = Next->Next;
        }
      }
    }

    // List of critical edges to be split between iterations.
    SmallVector<std::pair<TerminatorInst*, unsigned>, 4> toSplit;

    // This transformation requires dominator postdominator info
    void getAnalysisUsage(AnalysisUsage &AU) const override {
      AU.addRequired<AssumptionCacheTracker>();
      AU.addRequired<DominatorTreeWrapperPass>();
      AU.addRequired<TargetLibraryInfoWrapperPass>();
      if (!NoLoads)
        AU.addRequired<MemoryDependenceAnalysis>();
      AU.addRequired<AliasAnalysis>();

      AU.addPreserved<DominatorTreeWrapperPass>();
      AU.addPreserved<AliasAnalysis>();
    }


    // Helper fuctions of redundant load elimination 
    bool processLoad(LoadInst *L);
    bool processNonLocalLoad(LoadInst *L);
    void AnalyzeLoadAvailability(LoadInst *LI, LoadDepVect &Deps, 
                                 AvailValInBlkVect &ValuesPerBlock,
                                 UnavailBlkVect &UnavailableBlocks);
    bool PerformLoadPRE(LoadInst *LI, AvailValInBlkVect &ValuesPerBlock, 
                        UnavailBlkVect &UnavailableBlocks);

    // Other helper routines
    bool processInstruction(Instruction *I);
    bool processBlock(BasicBlock *BB);
    void dump(DenseMap<uint32_t, Value*> &d);
    bool iterateOnFunction(Function &F);
    bool performPRE(Function &F);
    bool performScalarPRE(Instruction *I);
    bool performScalarPREInsertion(Instruction *Instr, BasicBlock *Pred,
                                   unsigned int ValNo);
    Value *findLeader(const BasicBlock *BB, uint32_t num);
    void cleanupGlobalSets();
    void verifyRemoved(const Instruction *I) const;
    bool splitCriticalEdges();
    BasicBlock *splitCriticalEdges(BasicBlock *Pred, BasicBlock *Succ);
    bool propagateEquality(Value *LHS, Value *RHS, const BasicBlockEdge &Root);
    bool processFoldableCondBr(BranchInst *BI);
    void addDeadBlock(BasicBlock *BB);
    void assignValNumForDeadCode();
  };

  char GVN::ID = 0;
}

namespace {
class PREAnalysisResult {
public:
  std::vector<std::vector<int>> notSameIdx; // predMap idx -> operand idx
  bool isSameForAll;
  bool PrevPRENotEnough;
  std::vector<std::pair<PHINode *, int>> PrevPRE;

  PREAnalysisResult(Instruction *CurInst, Instruction *PREInstr,
                    SmallVector<std::pair<Value *, BasicBlock *>, 8> predMap) {
    PrevPRENotEnough = false;
    std::vector<Value *> op_CurInst;
    notSameIdx.resize(predMap.size());
    isSameForAll = true;
    for (Instruction::op_iterator OI = CurInst->op_begin(),
                                  OE = CurInst->op_end();
         OI != OE; ++OI) {
      op_CurInst.push_back(OI->get());
    }

    for (unsigned i = 0, e = predMap.size(); i != e; ++i) {
      BasicBlock *PB = predMap[i].second;
      Value *V = nullptr;
      if (!(V = predMap[i].first))
        V = PREInstr;
      if (Instruction *VI = dyn_cast<Instruction>(V)) {
        std::vector<Value *> op_VI;
        for (Instruction::op_iterator OI = VI->op_begin(), OE = VI->op_end();
             OI != OE; ++OI)
          op_VI.push_back(OI->get());

        bool isSame = true;
        if (op_CurInst.size() != op_VI.size()) {
          dbgs() << "CurInst :" << *CurInst << "\n";
          dbgs() << "VI :" << *VI << "\n";
          assert(isa<PHINode>(VI));
        }
        for (int j = 0; j < op_CurInst.size(); j++) {
          bool tmp = (op_CurInst[j] == op_VI[j]);
          if (!tmp)
            notSameIdx[i].push_back(j);
          isSame &= tmp;
        }
        // hints.appendToDescription("VI: " + (*VI).getName().str());
        // hints.appendToDescription("RHS of CurInst and VI is same: " +
        //                           std::to_string(isSame));
        isSameForAll &= isSame;
      } else
        isSameForAll = false;
      // TODO care notSameIdx??
    }

    BasicBlock *CurrentBlock = CurInst->getParent();
    for (Instruction &I : *CurrentBlock)
      if (PHINode *PI = dyn_cast<PHINode>(&I)) {
        int hit = 0;
        int idx = -1;
        for (unsigned i = 0, e = predMap.size(); i != e; ++i) {
          BasicBlock *PB = predMap[i].second;
          Value *V = nullptr;
          if (!(V = predMap[i].first))
            V = PREInstr;
          dbgs() << "V is : " << *V << "\n";

          // it may be constant int... ?!
          if (Instruction *VI = dyn_cast<Instruction>(V)) {
            if (isa<PHINode>(VI)) {
              hit++;
              continue;
            }

            // It finds the first j that matches
            // VI may have same operand, such as VI = a + a, so there can be
            // many
            // j
            // Anyhow, propagating only once && substituting only once may
            // sufficient
            for (int j = 0; j < VI->getNumOperands(); j++) {
              if (dyn_cast<Instruction>(VI->getOperand(j)) ==
                  PI->getIncomingValueForBlock(PB)) {
                hit++;
                // if matched, match to same idx
                if (idx == -1)
                  idx = j;
                else if (idx == j) {
                } else {
                  // this may occur because of 1+x <=> x+1
                  // hints.appendToDescription("idx : " + std::to_string(idx) +
                  //                           " | j : " + std::to_string(j));
                  assert(false);
                }
                // hints.appendToDescription(
                //     "PI: " + (*PI).getName().str() + " | VI: " +
                //     (*VI).getName().str() + " | OI: " +
                //     (*dyn_cast<Instruction>(VI->getOperand(j)))
                //         .getName()
                //         .str());
              }
            }
          }
        }
        // if matched, all prev blocks match
        if (idx != -1) {
          if (hit == predMap.size()) {
            PrevPRE.push_back(std::make_pair(PI, idx));
          } else {
            // hints.appendToDescription("hit : " + std::to_string(hit) +
            //                           " | predMap.size() : " +
            //                           std::to_string(predMap.size()));
            PrevPRENotEnough = true;
          }
        }
      }
  }
};
}

// The public interface to this file...
FunctionPass *llvm::createGVNPass(bool NoLoads) {
  return new GVN(NoLoads);
}

INITIALIZE_PASS_BEGIN(GVN, "gvn", "Global Value Numbering", false, false)
INITIALIZE_PASS_DEPENDENCY(AssumptionCacheTracker)
INITIALIZE_PASS_DEPENDENCY(MemoryDependenceAnalysis)
INITIALIZE_PASS_DEPENDENCY(DominatorTreeWrapperPass)
INITIALIZE_PASS_DEPENDENCY(TargetLibraryInfoWrapperPass)
INITIALIZE_AG_DEPENDENCY(AliasAnalysis)
INITIALIZE_PASS_END(GVN, "gvn", "Global Value Numbering", false, false)

#if !defined(NDEBUG) || defined(LLVM_ENABLE_DUMP)
void GVN::dump(DenseMap<uint32_t, Value*>& d) {
  errs() << "{\n";
  for (DenseMap<uint32_t, Value*>::iterator I = d.begin(),
       E = d.end(); I != E; ++I) {
      errs() << I->first << "\n";
      I->second->dump();
  }
  errs() << "}\n";
}
#endif

// Start LLVMBerry hint generation code
// Create hint invariant [ L >= R ] in scope
// TODO: use GVN's expression instead of HintGen.cpp
// and remove copied code in HintGen.cpp
std::shared_ptr<llvmberry::TyPropagateObject>
make_repl_inv(llvmberry::ValidationUnit::Dictionary &data,
              llvmberry::CoreHint &hints, ValueTable &VN, Instruction *I,
              Value *repl, llvmberry::TyScope scope) {
  std::string I_id = llvmberry::getVariable(*I);
  std::shared_ptr<llvmberry::TyPropagateObject> repl_inv;
  std::shared_ptr<llvmberry::TyExpr> leader_expr;

  // make symbolic expression of I
  SmallVector<uint32_t, 4> op_I;
  bool I_swapped = false;

  for (Instruction::op_iterator OI = I->op_begin(), OE = I->op_end(); OI != OE;
       ++OI)
    op_I.push_back(VN.lookup(*OI));

  llvmberry::Expression expr_I =
      llvmberry::create_expression(I, I_swapped, op_I);

  if (llvm::isa<llvm::Instruction>(repl)) {
    Instruction *leaderI = dyn_cast<Instruction>(repl);
    std::string leaderI_id = llvmberry::getVariable(*leaderI);

    // insert hint for the simple case
    // x = e1 (= op a1 b1 ..)
    // y = e2 (= op a2 b2 ..)
    // z = f(y) -> z = f(x)

    if (I->getOpcode() == leaderI->getOpcode()) {
      // make symbolic expression of leaderI
      SmallVector<uint32_t, 4> op_leaderI;
      bool leaderI_swapped = false;

      for (Instruction::op_iterator OI = leaderI->op_begin(),
                                    OE = leaderI->op_end();
           OI != OE; ++OI)
        op_leaderI.push_back(VN.lookup(*OI));

      llvmberry::Expression expr_leaderI =
          llvmberry::create_expression(leaderI, leaderI_swapped, op_leaderI);

      if (expr_I == expr_leaderI) {
        // propagate [ e1 >= x ] in src until [ y = e2 ]
        PROPAGATE(LESSDEF(RHS(leaderI_id, Physical, SRC),
                          VAR(leaderI_id, Physical), SRC),
                  BOUNDS(INSTPOS(SRC, leaderI), INSTPOS(SRC, I)));

        // if e1 != e2 due to commutativity,
        // apply commutative infrule to get [ y >= e1 ]
        if (I_swapped != leaderI_swapped)
          applyCommutativity(I, dyn_cast<BinaryOperator>(I), SRC);

        // transitivity: [ y >= e1 /\ e1 >= x] => [ y >= x] in src
        INFRULE(INSTPOS(SRC, I),
                llvmberry::ConsTransitivity::make(
                    VAR(I_id, Physical), RHS(leaderI_id, Physical, SRC),
                    VAR(leaderI_id, Physical)));

        // make replacing lessdef relation
        repl_inv = LESSDEF(VAR(I_id, Physical), VAR(leaderI_id, Physical), SRC);
      }
    }
  }

  if (!repl_inv) {
    // branch case

    // c = e_c
    // br c b1 b2
    //
    // bx: (cond == X)
    // y = e_y
    // z = f(y)

    // case 1:
    // y = e_c (modulo comm.)
    //  => z = f(y) -> z = f(X)

    // case 2:
    // e_c == icmp P a b
    // e_y == icmp ~P a b
    //  => z = f(y) -> z = f(~X)

    // const BasicBlock *leaderBB = data.get<llvmberry::ArgForGVNReplace>()->BB;
    const BasicBlock *leaderBB = llvmberry::PassDictionary::GetInstance()
                                     .get<llvmberry::ArgForGVNReplace>()
                                     ->BB;

    const BasicBlock *leaderBB_pred = leaderBB->getSinglePredecessor();
    assert(leaderBB_pred &&
           "Expect it to be introduced from propagateEquality, and it checks "
           "RootDominatesEnd, meaning it has single predecessor");
    TerminatorInst *TI =
        const_cast<TerminatorInst *>(leaderBB_pred->getTerminator());

    if (BranchInst *BI = llvm::dyn_cast<llvm::BranchInst>(TI)) {
      Instruction *condI = llvm::dyn_cast<Instruction>(BI->getCondition());

      // if condition is constant, fail the validation
      // TODO: change to assert
      if (!condI)
        return NULL;

      std::string condI_id = llvmberry::getVariable(*condI);
      int cond_value;

      std::shared_ptr<llvmberry::TyExpr> true_expr =
          std::make_shared<llvmberry::ConsConst>(1, 1);
      std::shared_ptr<llvmberry::TyExpr> false_expr =
          std::make_shared<llvmberry::ConsConst>(0, 1);

      std::shared_ptr<llvmberry::TyExpr> cond_expr = true_expr;
      std::shared_ptr<llvmberry::TyExpr> cond_neg_expr = false_expr;

      std::shared_ptr<llvmberry::TyPropagateObject> pre_repl_inv;
      bool do_swap = false;

      // Find out branch condition of current path
      if (BI->getSuccessor(0) == leaderBB)
        cond_value = 1;
      else if (BI->getSuccessor(1) == leaderBB) {
        cond_value = 0;
        cond_expr.swap(cond_neg_expr);
      } else
        assert("Leader_bb is not a successor of leader_bb_pred");

      // propagate [ e_c >= c ] and [ c >= e_c] in src until the end of
      // leaderBB_pred

      PROPAGATE(
          LESSDEF(RHS(condI_id, Physical, SRC), VAR(condI_id, Physical), SRC),
          BOUNDS(INSTPOS(SRC, condI), llvmberry::TyPosition::make_end_of_block(
                                          llvmberry::Source, *leaderBB_pred)));

      PROPAGATE(
          LESSDEF(VAR(condI_id, Physical), RHS(condI_id, Physical, SRC), SRC),
          BOUNDS(INSTPOS(SRC, condI), llvmberry::TyPosition::make_end_of_block(
                                          llvmberry::Source, *leaderBB_pred)));

      // transitivity [ e_c >= c /\ c >= X ] => [ e_c >= X ] in src at PHI of
      // leaderBB
      INFRULE(llvmberry::TyPosition::make(
                  llvmberry::Source, llvmberry::getBasicBlockIndex(leaderBB),
                  llvmberry::getBasicBlockIndex(leaderBB_pred)),
              llvmberry::ConsTransitivity::make(RHS(condI_id, Physical, SRC),
                                                VAR(condI_id, Physical),
                                                cond_expr));

      // start comparing symbolic expressions in order to determine the case
      SmallVector<uint32_t, 4> op_condI;
      bool condI_swapped = false;

      for (Instruction::op_iterator OI = condI->op_begin(),
                                    OE = condI->op_end();
           OI != OE; ++OI)
        op_condI.push_back(VN.lookup(*OI));

      llvmberry::Expression expr_condI =
          llvmberry::create_expression(condI, condI_swapped, op_condI);

      if ((expr_I == expr_condI) && dyn_cast<ConstantInt>(repl)) {
        // case 1
        // TODO: I, condI comm
        leader_expr = cond_expr;

        pre_repl_inv = LESSDEF(RHS(condI_id, Physical, SRC), leader_expr, SRC);
        do_swap = (I_swapped != condI_swapped);

      } else if (llvmberry::is_inverse_expression(expr_I, expr_condI) &&
                 dyn_cast<ConstantInt>(repl)) {
        ICmpInst *condCI = dyn_cast<ICmpInst>(condI);
        assert(condCI && "Branch condition not ICmpInst");

        INFRULE(llvmberry::TyPosition::make(
                    llvmberry::Source, llvmberry::getBasicBlockIndex(leaderBB),
                    llvmberry::getBasicBlockIndex(leaderBB_pred)),
                llvmberry::ConsIcmpInverse::make(*condCI, cond_value));

        leader_expr = cond_neg_expr;

        pre_repl_inv = LESSDEF(RHS(I_id, Physical, SRC), leader_expr, SRC);
        // TODO: maybe we need swap here
      } else if (ICmpInst *condCI = dyn_cast<ICmpInst>(condI)) {
        Value *CI_op0 = condCI->getOperand(0), *CI_op1 = condCI->getOperand(1);

        Value *equiv_op = NULL;

        if (repl == CI_op0)
          equiv_op = CI_op1;
        else if (repl == CI_op1)
          equiv_op = CI_op0;

        if (!equiv_op)
          assert(false && "repl doesn't match with either operand");
        else {
          if (Instruction *equiv_opI = dyn_cast<Instruction>(equiv_op)) {
            std::string equiv_opI_id = llvmberry::getVariable(*equiv_opI);
            // expression for equiv_opI
            SmallVector<uint32_t, 4> op_equiv_opI;
            bool equiv_opI_swapped = false;

            for (Instruction::op_iterator OI = equiv_opI->op_begin(),
                                          OE = equiv_opI->op_end();
                 OI != OE; ++OI)
              op_equiv_opI.push_back(VN.lookup(*OI));

            llvmberry::Expression expr_equiv_opI = llvmberry::create_expression(
                equiv_opI, equiv_opI_swapped, op_equiv_opI);

            if (!(expr_equiv_opI == expr_I))
              assert(false && "same numbering, different expression");
            else {
              std::shared_ptr<llvmberry::TyInfrule> icmp_infrule;
              if (cond_value == 1)
                icmp_infrule = llvmberry::ConsIcmpEqSame::make(*condCI);
              else
                icmp_infrule = llvmberry::ConsIcmpNeqSame::make(*condCI);

              leader_expr = llvmberry::TyExpr::make(*repl);

              INFRULE(llvmberry::TyPosition::make(
                          llvmberry::Source,
                          llvmberry::getBasicBlockIndex(leaderBB),
                          llvmberry::getBasicBlockIndex(leaderBB_pred)),
                      llvmberry::ConsTransitivity::make(
                          cond_expr, VAR(condI_id, Physical),
                          RHS(condI_id, Physical, SRC)));

              INFRULE(llvmberry::TyPosition::make(
                          llvmberry::Source,
                          llvmberry::getBasicBlockIndex(leaderBB),
                          llvmberry::getBasicBlockIndex(leaderBB_pred)),
                      icmp_infrule);

              PROPAGATE(
                  LESSDEF(RHS(equiv_opI_id, Physical, SRC),
                          VAR(equiv_opI_id, Physical), SRC),
                  BOUNDS(INSTPOS(SRC, equiv_opI),
                         llvmberry::TyPosition::make(
                             llvmberry::Source,
                             llvmberry::getBasicBlockIndex(leaderBB),
                             llvmberry::getBasicBlockIndex(leaderBB_pred))));

              INFRULE(llvmberry::TyPosition::make(
                          llvmberry::Source,
                          llvmberry::getBasicBlockIndex(leaderBB),
                          llvmberry::getBasicBlockIndex(leaderBB_pred)),
                      llvmberry::ConsTransitivity::make(
                          RHS(equiv_opI_id, Physical, SRC),
                          VAR(equiv_opI_id, Physical), leader_expr));

              pre_repl_inv =
                  LESSDEF(RHS(equiv_opI_id, Physical, SRC), leader_expr, SRC);
              do_swap = (I_swapped != equiv_opI_swapped);
            }
          } else
            assert(false && "In icmp-eq case, leader should be an instruction");
        }
      } else {
        assert(false && "GVN case not yet covered");
      }

      if (!leader_expr)
        assert(false && "No leader expression");

      PROPAGATE(pre_repl_inv,
                BOUNDS(llvmberry::TyPosition::make_start_of_block(
                           llvmberry::Source,
                           llvmberry::getBasicBlockIndex(leaderBB)),
                       INSTPOS(SRC, I)));

      if (do_swap)
        applyCommutativity(I, dyn_cast<BinaryOperator>(I), SRC);

      INFRULE(INSTPOS(SRC, I),
              llvmberry::ConsTransitivity::make(
                  VAR(I_id, Physical), RHS(I_id, Physical, SRC), leader_expr));

      repl_inv = LESSDEF(VAR(I_id, Physical), leader_expr, SRC);

    } else if (llvm::dyn_cast<llvm::SwitchInst>(TI)) {
      assert("Should not occur, as it is not formalized in vellvm yet.");
    } else
      assert(false && "Should not occur");
  }

  return repl_inv;
}

bool propagateInstrUntilBlockEnd(llvmberry::CoreHint &hints, Instruction *Inst,
                                 BasicBlock *PB) {
  std::string Inst_id = llvmberry::getVariable(*Inst);
  if (isa<PHINode>(Inst)) {
    hints.appendToDescription("[A]Problem : " + ((*Inst).getName()).str());
    return false;
  }
  PROPAGATE(LESSDEF(RHS(Inst_id, Physical, SRC), VAR(Inst_id, Physical), SRC),
            BOUNDS(INSTPOS(SRC, Inst), llvmberry::TyPosition::make_end_of_block(
                                           llvmberry::Source, *PB)));
  PROPAGATE(LESSDEF(VAR(Inst_id, Physical), RHS(Inst_id, Physical, SRC), SRC),
            BOUNDS(INSTPOS(SRC, Inst), llvmberry::TyPosition::make_end_of_block(
                                           llvmberry::Source, *PB)));
  return true;
}
// End LLVMBerry

/// Return true if we can prove that the value
/// we're analyzing is fully available in the specified block.  As we go, keep
/// track of which blocks we know are fully alive in FullyAvailableBlocks.  This
/// map is actually a tri-state map with the following values:
///   0) we know the block *is not* fully available.
///   1) we know the block *is* fully available.
///   2) we do not know whether the block is fully available or not, but we are
///      currently speculating that it will be.
///   3) we are speculating for this block and have used that to speculate for
///      other blocks.
static bool IsValueFullyAvailableInBlock(BasicBlock *BB,
                            DenseMap<BasicBlock*, char> &FullyAvailableBlocks,
                            uint32_t RecurseDepth) {
  if (RecurseDepth > MaxRecurseDepth)
    return false;

  // Optimistically assume that the block is fully available and check to see
  // if we already know about this block in one lookup.
  std::pair<DenseMap<BasicBlock*, char>::iterator, char> IV =
    FullyAvailableBlocks.insert(std::make_pair(BB, 2));

  // If the entry already existed for this block, return the precomputed value.
  if (!IV.second) {
    // If this is a speculative "available" value, mark it as being used for
    // speculation of other blocks.
    if (IV.first->second == 2)
      IV.first->second = 3;
    return IV.first->second != 0;
  }

  // Otherwise, see if it is fully available in all predecessors.
  pred_iterator PI = pred_begin(BB), PE = pred_end(BB);

  // If this block has no predecessors, it isn't live-in here.
  if (PI == PE)
    goto SpeculationFailure;

  for (; PI != PE; ++PI)
    // If the value isn't fully available in one of our predecessors, then it
    // isn't fully available in this block either.  Undo our previous
    // optimistic assumption and bail out.
    if (!IsValueFullyAvailableInBlock(*PI, FullyAvailableBlocks,RecurseDepth+1))
      goto SpeculationFailure;

  return true;

// If we get here, we found out that this is not, after
// all, a fully-available block.  We have a problem if we speculated on this and
// used the speculation to mark other blocks as available.
SpeculationFailure:
  char &BBVal = FullyAvailableBlocks[BB];

  // If we didn't speculate on this, just return with it set to false.
  if (BBVal == 2) {
    BBVal = 0;
    return false;
  }

  // If we did speculate on this value, we could have blocks set to 1 that are
  // incorrect.  Walk the (transitive) successors of this block and mark them as
  // 0 if set to one.
  SmallVector<BasicBlock*, 32> BBWorklist;
  BBWorklist.push_back(BB);

  do {
    BasicBlock *Entry = BBWorklist.pop_back_val();
    // Note that this sets blocks to 0 (unavailable) if they happen to not
    // already be in FullyAvailableBlocks.  This is safe.
    char &EntryVal = FullyAvailableBlocks[Entry];
    if (EntryVal == 0) continue;  // Already unavailable.

    // Mark as unavailable.
    EntryVal = 0;

    BBWorklist.append(succ_begin(Entry), succ_end(Entry));
  } while (!BBWorklist.empty());

  return false;
}


/// Return true if CoerceAvailableValueToLoadType will succeed.
static bool CanCoerceMustAliasedValueToLoad(Value *StoredVal,
                                            Type *LoadTy,
                                            const DataLayout &DL) {
  // If the loaded or stored value is an first class array or struct, don't try
  // to transform them.  We need to be able to bitcast to integer.
  if (LoadTy->isStructTy() || LoadTy->isArrayTy() ||
      StoredVal->getType()->isStructTy() ||
      StoredVal->getType()->isArrayTy())
    return false;

  // The store has to be at least as big as the load.
  if (DL.getTypeSizeInBits(StoredVal->getType()) <
        DL.getTypeSizeInBits(LoadTy))
    return false;

  return true;
}

/// If we saw a store of a value to memory, and
/// then a load from a must-aliased pointer of a different type, try to coerce
/// the stored value.  LoadedTy is the type of the load we want to replace.
/// IRB is IRBuilder used to insert new instructions.
///
/// If we can't do it, return null.
static Value *CoerceAvailableValueToLoadType(Value *StoredVal, Type *LoadedTy,
                                             IRBuilder<> &IRB,
                                             const DataLayout &DL) {
  if (!CanCoerceMustAliasedValueToLoad(StoredVal, LoadedTy, DL))
    return nullptr;

  // If this is already the right type, just return it.
  Type *StoredValTy = StoredVal->getType();

  uint64_t StoreSize = DL.getTypeSizeInBits(StoredValTy);
  uint64_t LoadSize = DL.getTypeSizeInBits(LoadedTy);

  // If the store and reload are the same size, we can always reuse it.
  if (StoreSize == LoadSize) {
    // Pointer to Pointer -> use bitcast.
    if (StoredValTy->getScalarType()->isPointerTy() &&
        LoadedTy->getScalarType()->isPointerTy())
      return IRB.CreateBitCast(StoredVal, LoadedTy);

    // Convert source pointers to integers, which can be bitcast.
    if (StoredValTy->getScalarType()->isPointerTy()) {
      StoredValTy = DL.getIntPtrType(StoredValTy);
      StoredVal = IRB.CreatePtrToInt(StoredVal, StoredValTy);
    }

    Type *TypeToCastTo = LoadedTy;
    if (TypeToCastTo->getScalarType()->isPointerTy())
      TypeToCastTo = DL.getIntPtrType(TypeToCastTo);

    if (StoredValTy != TypeToCastTo)
      StoredVal = IRB.CreateBitCast(StoredVal, TypeToCastTo);

    // Cast to pointer if the load needs a pointer type.
    if (LoadedTy->getScalarType()->isPointerTy())
      StoredVal = IRB.CreateIntToPtr(StoredVal, LoadedTy);

    return StoredVal;
  }

  // If the loaded value is smaller than the available value, then we can
  // extract out a piece from it.  If the available value is too small, then we
  // can't do anything.
  assert(StoreSize >= LoadSize && "CanCoerceMustAliasedValueToLoad fail");

  // Convert source pointers to integers, which can be manipulated.
  if (StoredValTy->getScalarType()->isPointerTy()) {
    StoredValTy = DL.getIntPtrType(StoredValTy);
    StoredVal = IRB.CreatePtrToInt(StoredVal, StoredValTy);
  }

  // Convert vectors and fp to integer, which can be manipulated.
  if (!StoredValTy->isIntegerTy()) {
    StoredValTy = IntegerType::get(StoredValTy->getContext(), StoreSize);
    StoredVal = IRB.CreateBitCast(StoredVal, StoredValTy);
  }

  // If this is a big-endian system, we need to shift the value down to the low
  // bits so that a truncate will work.
  if (DL.isBigEndian()) {
    StoredVal = IRB.CreateLShr(StoredVal, StoreSize - LoadSize, "tmp");
  }

  // Truncate the integer to the right size now.
  Type *NewIntTy = IntegerType::get(StoredValTy->getContext(), LoadSize);
  StoredVal  = IRB.CreateTrunc(StoredVal, NewIntTy, "trunc");

  if (LoadedTy == NewIntTy)
    return StoredVal;

  // If the result is a pointer, inttoptr.
  if (LoadedTy->getScalarType()->isPointerTy())
    return IRB.CreateIntToPtr(StoredVal, LoadedTy, "inttoptr");

  // Otherwise, bitcast.
  return IRB.CreateBitCast(StoredVal, LoadedTy, "bitcast");
}

/// This function is called when we have a
/// memdep query of a load that ends up being a clobbering memory write (store,
/// memset, memcpy, memmove).  This means that the write *may* provide bits used
/// by the load but we can't be sure because the pointers don't mustalias.
///
/// Check this case to see if there is anything more we can do before we give
/// up.  This returns -1 if we have to give up, or a byte number in the stored
/// value of the piece that feeds the load.
static int AnalyzeLoadFromClobberingWrite(Type *LoadTy, Value *LoadPtr,
                                          Value *WritePtr,
                                          uint64_t WriteSizeInBits,
                                          const DataLayout &DL) {
  // If the loaded or stored value is a first class array or struct, don't try
  // to transform them.  We need to be able to bitcast to integer.
  if (LoadTy->isStructTy() || LoadTy->isArrayTy())
    return -1;

  int64_t StoreOffset = 0, LoadOffset = 0;
  Value *StoreBase =
      GetPointerBaseWithConstantOffset(WritePtr, StoreOffset, DL);
  Value *LoadBase = GetPointerBaseWithConstantOffset(LoadPtr, LoadOffset, DL);
  if (StoreBase != LoadBase)
    return -1;

  // If the load and store are to the exact same address, they should have been
  // a must alias.  AA must have gotten confused.
  // FIXME: Study to see if/when this happens.  One case is forwarding a memset
  // to a load from the base of the memset.
#if 0
  if (LoadOffset == StoreOffset) {
    dbgs() << "STORE/LOAD DEP WITH COMMON POINTER MISSED:\n"
    << "Base       = " << *StoreBase << "\n"
    << "Store Ptr  = " << *WritePtr << "\n"
    << "Store Offs = " << StoreOffset << "\n"
    << "Load Ptr   = " << *LoadPtr << "\n";
    abort();
  }
#endif

  // If the load and store don't overlap at all, the store doesn't provide
  // anything to the load.  In this case, they really don't alias at all, AA
  // must have gotten confused.
  uint64_t LoadSize = DL.getTypeSizeInBits(LoadTy);

  if ((WriteSizeInBits & 7) | (LoadSize & 7))
    return -1;
  uint64_t StoreSize = WriteSizeInBits >> 3;  // Convert to bytes.
  LoadSize >>= 3;


  bool isAAFailure = false;
  if (StoreOffset < LoadOffset)
    isAAFailure = StoreOffset+int64_t(StoreSize) <= LoadOffset;
  else
    isAAFailure = LoadOffset+int64_t(LoadSize) <= StoreOffset;

  if (isAAFailure) {
#if 0
    dbgs() << "STORE LOAD DEP WITH COMMON BASE:\n"
    << "Base       = " << *StoreBase << "\n"
    << "Store Ptr  = " << *WritePtr << "\n"
    << "Store Offs = " << StoreOffset << "\n"
    << "Load Ptr   = " << *LoadPtr << "\n";
    abort();
#endif
    return -1;
  }

  // If the Load isn't completely contained within the stored bits, we don't
  // have all the bits to feed it.  We could do something crazy in the future
  // (issue a smaller load then merge the bits in) but this seems unlikely to be
  // valuable.
  if (StoreOffset > LoadOffset ||
      StoreOffset+StoreSize < LoadOffset+LoadSize)
    return -1;

  // Okay, we can do this transformation.  Return the number of bytes into the
  // store that the load is.
  return LoadOffset-StoreOffset;
}

/// This function is called when we have a
/// memdep query of a load that ends up being a clobbering store.
static int AnalyzeLoadFromClobberingStore(Type *LoadTy, Value *LoadPtr,
                                          StoreInst *DepSI) {
  // Cannot handle reading from store of first-class aggregate yet.
  if (DepSI->getValueOperand()->getType()->isStructTy() ||
      DepSI->getValueOperand()->getType()->isArrayTy())
    return -1;

  const DataLayout &DL = DepSI->getModule()->getDataLayout();
  Value *StorePtr = DepSI->getPointerOperand();
  uint64_t StoreSize =DL.getTypeSizeInBits(DepSI->getValueOperand()->getType());
  return AnalyzeLoadFromClobberingWrite(LoadTy, LoadPtr,
                                        StorePtr, StoreSize, DL);
}

/// This function is called when we have a
/// memdep query of a load that ends up being clobbered by another load.  See if
/// the other load can feed into the second load.
static int AnalyzeLoadFromClobberingLoad(Type *LoadTy, Value *LoadPtr,
                                         LoadInst *DepLI, const DataLayout &DL){
  // Cannot handle reading from store of first-class aggregate yet.
  if (DepLI->getType()->isStructTy() || DepLI->getType()->isArrayTy())
    return -1;

  Value *DepPtr = DepLI->getPointerOperand();
  uint64_t DepSize = DL.getTypeSizeInBits(DepLI->getType());
  int R = AnalyzeLoadFromClobberingWrite(LoadTy, LoadPtr, DepPtr, DepSize, DL);
  if (R != -1) return R;

  // If we have a load/load clobber an DepLI can be widened to cover this load,
  // then we should widen it!
  int64_t LoadOffs = 0;
  const Value *LoadBase =
      GetPointerBaseWithConstantOffset(LoadPtr, LoadOffs, DL);
  unsigned LoadSize = DL.getTypeStoreSize(LoadTy);

  unsigned Size = MemoryDependenceAnalysis::getLoadLoadClobberFullWidthSize(
      LoadBase, LoadOffs, LoadSize, DepLI);
  if (Size == 0) return -1;

  return AnalyzeLoadFromClobberingWrite(LoadTy, LoadPtr, DepPtr, Size*8, DL);
}



static int AnalyzeLoadFromClobberingMemInst(Type *LoadTy, Value *LoadPtr,
                                            MemIntrinsic *MI,
                                            const DataLayout &DL) {
  // If the mem operation is a non-constant size, we can't handle it.
  ConstantInt *SizeCst = dyn_cast<ConstantInt>(MI->getLength());
  if (!SizeCst) return -1;
  uint64_t MemSizeInBits = SizeCst->getZExtValue()*8;

  // If this is memset, we just need to see if the offset is valid in the size
  // of the memset..
  if (MI->getIntrinsicID() == Intrinsic::memset)
    return AnalyzeLoadFromClobberingWrite(LoadTy, LoadPtr, MI->getDest(),
                                          MemSizeInBits, DL);

  // If we have a memcpy/memmove, the only case we can handle is if this is a
  // copy from constant memory.  In that case, we can read directly from the
  // constant memory.
  MemTransferInst *MTI = cast<MemTransferInst>(MI);

  Constant *Src = dyn_cast<Constant>(MTI->getSource());
  if (!Src) return -1;

  GlobalVariable *GV = dyn_cast<GlobalVariable>(GetUnderlyingObject(Src, DL));
  if (!GV || !GV->isConstant()) return -1;

  // See if the access is within the bounds of the transfer.
  int Offset = AnalyzeLoadFromClobberingWrite(LoadTy, LoadPtr,
                                              MI->getDest(), MemSizeInBits, DL);
  if (Offset == -1)
    return Offset;

  unsigned AS = Src->getType()->getPointerAddressSpace();
  // Otherwise, see if we can constant fold a load from the constant with the
  // offset applied as appropriate.
  Src = ConstantExpr::getBitCast(Src,
                                 Type::getInt8PtrTy(Src->getContext(), AS));
  Constant *OffsetCst =
    ConstantInt::get(Type::getInt64Ty(Src->getContext()), (unsigned)Offset);
  Src = ConstantExpr::getGetElementPtr(Type::getInt8Ty(Src->getContext()), Src,
                                       OffsetCst);
  Src = ConstantExpr::getBitCast(Src, PointerType::get(LoadTy, AS));
  if (ConstantFoldLoadFromConstPtr(Src, DL))
    return Offset;
  return -1;
}


/// This function is called when we have a
/// memdep query of a load that ends up being a clobbering store.  This means
/// that the store provides bits used by the load but we the pointers don't
/// mustalias.  Check this case to see if there is anything more we can do
/// before we give up.
static Value *GetStoreValueForLoad(Value *SrcVal, unsigned Offset,
                                   Type *LoadTy,
                                   Instruction *InsertPt, const DataLayout &DL){
  LLVMContext &Ctx = SrcVal->getType()->getContext();

  uint64_t StoreSize = (DL.getTypeSizeInBits(SrcVal->getType()) + 7) / 8;
  uint64_t LoadSize = (DL.getTypeSizeInBits(LoadTy) + 7) / 8;

  IRBuilder<> Builder(InsertPt);

  // Compute which bits of the stored value are being used by the load.  Convert
  // to an integer type to start with.
  if (SrcVal->getType()->getScalarType()->isPointerTy())
    SrcVal = Builder.CreatePtrToInt(SrcVal,
        DL.getIntPtrType(SrcVal->getType()));
  if (!SrcVal->getType()->isIntegerTy())
    SrcVal = Builder.CreateBitCast(SrcVal, IntegerType::get(Ctx, StoreSize*8));

  // Shift the bits to the least significant depending on endianness.
  unsigned ShiftAmt;
  if (DL.isLittleEndian())
    ShiftAmt = Offset*8;
  else
    ShiftAmt = (StoreSize-LoadSize-Offset)*8;

  if (ShiftAmt)
    SrcVal = Builder.CreateLShr(SrcVal, ShiftAmt);

  if (LoadSize != StoreSize)
    SrcVal = Builder.CreateTrunc(SrcVal, IntegerType::get(Ctx, LoadSize*8));

  return CoerceAvailableValueToLoadType(SrcVal, LoadTy, Builder, DL);
}

/// This function is called when we have a
/// memdep query of a load that ends up being a clobbering load.  This means
/// that the load *may* provide bits used by the load but we can't be sure
/// because the pointers don't mustalias.  Check this case to see if there is
/// anything more we can do before we give up.
static Value *GetLoadValueForLoad(LoadInst *SrcVal, unsigned Offset,
                                  Type *LoadTy, Instruction *InsertPt,
                                  GVN &gvn) {
  const DataLayout &DL = SrcVal->getModule()->getDataLayout();
  // If Offset+LoadTy exceeds the size of SrcVal, then we must be wanting to
  // widen SrcVal out to a larger load.
  unsigned SrcValSize = DL.getTypeStoreSize(SrcVal->getType());
  unsigned LoadSize = DL.getTypeStoreSize(LoadTy);
  if (Offset+LoadSize > SrcValSize) {
    assert(SrcVal->isSimple() && "Cannot widen volatile/atomic load!");
    assert(SrcVal->getType()->isIntegerTy() && "Can't widen non-integer load");
    // If we have a load/load clobber an DepLI can be widened to cover this
    // load, then we should widen it to the next power of 2 size big enough!
    unsigned NewLoadSize = Offset+LoadSize;
    if (!isPowerOf2_32(NewLoadSize))
      NewLoadSize = NextPowerOf2(NewLoadSize);

    Value *PtrVal = SrcVal->getPointerOperand();

    // Insert the new load after the old load.  This ensures that subsequent
    // memdep queries will find the new load.  We can't easily remove the old
    // load completely because it is already in the value numbering table.
    IRBuilder<> Builder(SrcVal->getParent(), ++BasicBlock::iterator(SrcVal));
    Type *DestPTy =
      IntegerType::get(LoadTy->getContext(), NewLoadSize*8);
    DestPTy = PointerType::get(DestPTy,
                               PtrVal->getType()->getPointerAddressSpace());
    Builder.SetCurrentDebugLocation(SrcVal->getDebugLoc());
    PtrVal = Builder.CreateBitCast(PtrVal, DestPTy);
    LoadInst *NewLoad = Builder.CreateLoad(PtrVal);
    NewLoad->takeName(SrcVal);
    NewLoad->setAlignment(SrcVal->getAlignment());

    DEBUG(dbgs() << "GVN WIDENED LOAD: " << *SrcVal << "\n");
    DEBUG(dbgs() << "TO: " << *NewLoad << "\n");

    // Replace uses of the original load with the wider load.  On a big endian
    // system, we need to shift down to get the relevant bits.
    Value *RV = NewLoad;
    if (DL.isBigEndian())
      RV = Builder.CreateLShr(RV,
                    NewLoadSize*8-SrcVal->getType()->getPrimitiveSizeInBits());
    RV = Builder.CreateTrunc(RV, SrcVal->getType());
    SrcVal->replaceAllUsesWith(RV);

    // We would like to use gvn.markInstructionForDeletion here, but we can't
    // because the load is already memoized into the leader map table that GVN
    // tracks.  It is potentially possible to remove the load from the table,
    // but then there all of the operations based on it would need to be
    // rehashed.  Just leave the dead load around.
    gvn.getMemDep().removeInstruction(SrcVal);
    SrcVal = NewLoad;
  }

  return GetStoreValueForLoad(SrcVal, Offset, LoadTy, InsertPt, DL);
}


/// This function is called when we have a
/// memdep query of a load that ends up being a clobbering mem intrinsic.
static Value *GetMemInstValueForLoad(MemIntrinsic *SrcInst, unsigned Offset,
                                     Type *LoadTy, Instruction *InsertPt,
                                     const DataLayout &DL){
  LLVMContext &Ctx = LoadTy->getContext();
  uint64_t LoadSize = DL.getTypeSizeInBits(LoadTy)/8;

  IRBuilder<> Builder(InsertPt);

  // We know that this method is only called when the mem transfer fully
  // provides the bits for the load.
  if (MemSetInst *MSI = dyn_cast<MemSetInst>(SrcInst)) {
    // memset(P, 'x', 1234) -> splat('x'), even if x is a variable, and
    // independently of what the offset is.
    Value *Val = MSI->getValue();
    if (LoadSize != 1)
      Val = Builder.CreateZExt(Val, IntegerType::get(Ctx, LoadSize*8));

    Value *OneElt = Val;

    // Splat the value out to the right number of bits.
    for (unsigned NumBytesSet = 1; NumBytesSet != LoadSize; ) {
      // If we can double the number of bytes set, do it.
      if (NumBytesSet*2 <= LoadSize) {
        Value *ShVal = Builder.CreateShl(Val, NumBytesSet*8);
        Val = Builder.CreateOr(Val, ShVal);
        NumBytesSet <<= 1;
        continue;
      }

      // Otherwise insert one byte at a time.
      Value *ShVal = Builder.CreateShl(Val, 1*8);
      Val = Builder.CreateOr(OneElt, ShVal);
      ++NumBytesSet;
    }

    return CoerceAvailableValueToLoadType(Val, LoadTy, Builder, DL);
  }

  // Otherwise, this is a memcpy/memmove from a constant global.
  MemTransferInst *MTI = cast<MemTransferInst>(SrcInst);
  Constant *Src = cast<Constant>(MTI->getSource());
  unsigned AS = Src->getType()->getPointerAddressSpace();

  // Otherwise, see if we can constant fold a load from the constant with the
  // offset applied as appropriate.
  Src = ConstantExpr::getBitCast(Src,
                                 Type::getInt8PtrTy(Src->getContext(), AS));
  Constant *OffsetCst =
    ConstantInt::get(Type::getInt64Ty(Src->getContext()), (unsigned)Offset);
  Src = ConstantExpr::getGetElementPtr(Type::getInt8Ty(Src->getContext()), Src,
                                       OffsetCst);
  Src = ConstantExpr::getBitCast(Src, PointerType::get(LoadTy, AS));
  return ConstantFoldLoadFromConstPtr(Src, DL);
}


/// Given a set of loads specified by ValuesPerBlock,
/// construct SSA form, allowing us to eliminate LI.  This returns the value
/// that should be used at LI's definition site.
static Value *ConstructSSAForLoadSet(LoadInst *LI,
                         SmallVectorImpl<AvailableValueInBlock> &ValuesPerBlock,
                                     GVN &gvn) {
  // Check for the fully redundant, dominating load case.  In this case, we can
  // just use the dominating value directly.
  if (ValuesPerBlock.size() == 1 &&
      gvn.getDominatorTree().properlyDominates(ValuesPerBlock[0].BB,
                                               LI->getParent())) {
    assert(!ValuesPerBlock[0].isUndefValue() && "Dead BB dominate this block");
    return ValuesPerBlock[0].MaterializeAdjustedValue(LI, gvn);
  }

  // Otherwise, we have to construct SSA form.
  SmallVector<PHINode*, 8> NewPHIs;
  SSAUpdater SSAUpdate(&NewPHIs);
  SSAUpdate.Initialize(LI->getType(), LI->getName());

  for (unsigned i = 0, e = ValuesPerBlock.size(); i != e; ++i) {
    const AvailableValueInBlock &AV = ValuesPerBlock[i];
    BasicBlock *BB = AV.BB;

    if (SSAUpdate.HasValueForBlock(BB))
      continue;

    SSAUpdate.AddAvailableValue(BB, AV.MaterializeAdjustedValue(LI, gvn));
  }

  // Perform PHI construction.
  Value *V = SSAUpdate.GetValueInMiddleOfBlock(LI->getParent());

  // If new PHI nodes were created, notify alias analysis.
  if (V->getType()->getScalarType()->isPointerTy()) {
    AliasAnalysis *AA = gvn.getAliasAnalysis();

    // Scan the new PHIs and inform alias analysis that we've added potentially
    // escaping uses to any values that are operands to these PHIs.
    for (unsigned i = 0, e = NewPHIs.size(); i != e; ++i) {
      PHINode *P = NewPHIs[i];
      for (unsigned ii = 0, ee = P->getNumIncomingValues(); ii != ee; ++ii) {
        unsigned jj = PHINode::getOperandNumForIncomingValue(ii);
        AA->addEscapingUse(P->getOperandUse(jj));
      }
    }
  }

  return V;
}

Value *AvailableValueInBlock::MaterializeAdjustedValue(LoadInst *LI,
                                                       GVN &gvn) const {
  Value *Res;
  Type *LoadTy = LI->getType();
  const DataLayout &DL = LI->getModule()->getDataLayout();
  if (isSimpleValue()) {
    Res = getSimpleValue();
    if (Res->getType() != LoadTy) {
      Res = GetStoreValueForLoad(Res, Offset, LoadTy, BB->getTerminator(), DL);

      DEBUG(dbgs() << "GVN COERCED NONLOCAL VAL:\nOffset: " << Offset << "  "
                   << *getSimpleValue() << '\n'
                   << *Res << '\n' << "\n\n\n");
    }
  } else if (isCoercedLoadValue()) {
    LoadInst *Load = getCoercedLoadValue();
    if (Load->getType() == LoadTy && Offset == 0) {
      Res = Load;
    } else {
      Res = GetLoadValueForLoad(Load, Offset, LoadTy, BB->getTerminator(),
                                gvn);
  
      DEBUG(dbgs() << "GVN COERCED NONLOCAL LOAD:\nOffset: " << Offset << "  "
                   << *getCoercedLoadValue() << '\n'
                   << *Res << '\n' << "\n\n\n");
    }
  } else if (isMemIntrinValue()) {
    Res = GetMemInstValueForLoad(getMemIntrinValue(), Offset, LoadTy,
                                 BB->getTerminator(), DL);
    DEBUG(dbgs() << "GVN COERCED NONLOCAL MEM INTRIN:\nOffset: " << Offset
                 << "  " << *getMemIntrinValue() << '\n'
                 << *Res << '\n' << "\n\n\n");
  } else {
    assert(isUndefValue() && "Should be UndefVal");
    DEBUG(dbgs() << "GVN COERCED NONLOCAL Undef:\n";);
    return UndefValue::get(LoadTy);
  }
  return Res;
}

static bool isLifetimeStart(const Instruction *Inst) {
  if (const IntrinsicInst* II = dyn_cast<IntrinsicInst>(Inst))
    return II->getIntrinsicID() == Intrinsic::lifetime_start;
  return false;
}

void GVN::AnalyzeLoadAvailability(LoadInst *LI, LoadDepVect &Deps, 
                                  AvailValInBlkVect &ValuesPerBlock,
                                  UnavailBlkVect &UnavailableBlocks) {

  // Filter out useless results (non-locals, etc).  Keep track of the blocks
  // where we have a value available in repl, also keep track of whether we see
  // dependencies that produce an unknown value for the load (such as a call
  // that could potentially clobber the load).
  unsigned NumDeps = Deps.size();
  const DataLayout &DL = LI->getModule()->getDataLayout();
  for (unsigned i = 0, e = NumDeps; i != e; ++i) {
    BasicBlock *DepBB = Deps[i].getBB();
    MemDepResult DepInfo = Deps[i].getResult();

    if (DeadBlocks.count(DepBB)) {
      // Dead dependent mem-op disguise as a load evaluating the same value
      // as the load in question.
      ValuesPerBlock.push_back(AvailableValueInBlock::getUndef(DepBB));
      continue;
    }

    if (!DepInfo.isDef() && !DepInfo.isClobber()) {
      UnavailableBlocks.push_back(DepBB);
      continue;
    }

    if (DepInfo.isClobber()) {
      // The address being loaded in this non-local block may not be the same as
      // the pointer operand of the load if PHI translation occurs.  Make sure
      // to consider the right address.
      Value *Address = Deps[i].getAddress();

      // If the dependence is to a store that writes to a superset of the bits
      // read by the load, we can extract the bits we need for the load from the
      // stored value.
      if (StoreInst *DepSI = dyn_cast<StoreInst>(DepInfo.getInst())) {
        if (Address) {
          int Offset =
              AnalyzeLoadFromClobberingStore(LI->getType(), Address, DepSI);
          if (Offset != -1) {
            ValuesPerBlock.push_back(AvailableValueInBlock::get(DepBB,
                                                       DepSI->getValueOperand(),
                                                                Offset));
            continue;
          }
        }
      }

      // Check to see if we have something like this:
      //    load i32* P
      //    load i8* (P+1)
      // if we have this, replace the later with an extraction from the former.
      if (LoadInst *DepLI = dyn_cast<LoadInst>(DepInfo.getInst())) {
        // If this is a clobber and L is the first instruction in its block, then
        // we have the first instruction in the entry block.
        if (DepLI != LI && Address) {
          int Offset =
              AnalyzeLoadFromClobberingLoad(LI->getType(), Address, DepLI, DL);

          if (Offset != -1) {
            ValuesPerBlock.push_back(AvailableValueInBlock::getLoad(DepBB,DepLI,
                                                                    Offset));
            continue;
          }
        }
      }

      // If the clobbering value is a memset/memcpy/memmove, see if we can
      // forward a value on from it.
      if (MemIntrinsic *DepMI = dyn_cast<MemIntrinsic>(DepInfo.getInst())) {
        if (Address) {
          int Offset = AnalyzeLoadFromClobberingMemInst(LI->getType(), Address,
                                                        DepMI, DL);
          if (Offset != -1) {
            ValuesPerBlock.push_back(AvailableValueInBlock::getMI(DepBB, DepMI,
                                                                  Offset));
            continue;
          }
        }
      }

      UnavailableBlocks.push_back(DepBB);
      continue;
    }

    // DepInfo.isDef() here

    Instruction *DepInst = DepInfo.getInst();

    // Loading the allocation -> undef.
    if (isa<AllocaInst>(DepInst) || isMallocLikeFn(DepInst, TLI) ||
        // Loading immediately after lifetime begin -> undef.
        isLifetimeStart(DepInst)) {
      ValuesPerBlock.push_back(AvailableValueInBlock::get(DepBB,
                                             UndefValue::get(LI->getType())));
      continue;
    }

    // Loading from calloc (which zero initializes memory) -> zero
    if (isCallocLikeFn(DepInst, TLI)) {
      ValuesPerBlock.push_back(AvailableValueInBlock::get(
          DepBB, Constant::getNullValue(LI->getType())));
      continue;
    }

    if (StoreInst *S = dyn_cast<StoreInst>(DepInst)) {
      // Reject loads and stores that are to the same address but are of
      // different types if we have to.
      if (S->getValueOperand()->getType() != LI->getType()) {
        // If the stored value is larger or equal to the loaded value, we can
        // reuse it.
        if (!CanCoerceMustAliasedValueToLoad(S->getValueOperand(),
                                             LI->getType(), DL)) {
          UnavailableBlocks.push_back(DepBB);
          continue;
        }
      }

      ValuesPerBlock.push_back(AvailableValueInBlock::get(DepBB,
                                                         S->getValueOperand()));
      continue;
    }

    if (LoadInst *LD = dyn_cast<LoadInst>(DepInst)) {
      // If the types mismatch and we can't handle it, reject reuse of the load.
      if (LD->getType() != LI->getType()) {
        // If the stored value is larger or equal to the loaded value, we can
        // reuse it.
        if (!CanCoerceMustAliasedValueToLoad(LD, LI->getType(), DL)) {
          UnavailableBlocks.push_back(DepBB);
          continue;
        }
      }
      ValuesPerBlock.push_back(AvailableValueInBlock::getLoad(DepBB, LD));
      continue;
    }

    UnavailableBlocks.push_back(DepBB);
  }
}

bool GVN::PerformLoadPRE(LoadInst *LI, AvailValInBlkVect &ValuesPerBlock, 
                         UnavailBlkVect &UnavailableBlocks) {
  // Okay, we have *some* definitions of the value.  This means that the value
  // is available in some of our (transitive) predecessors.  Lets think about
  // doing PRE of this load.  This will involve inserting a new load into the
  // predecessor when it's not available.  We could do this in general, but
  // prefer to not increase code size.  As such, we only do this when we know
  // that we only have to insert *one* load (which means we're basically moving
  // the load, not inserting a new one).

  SmallPtrSet<BasicBlock *, 4> Blockers;
  for (unsigned i = 0, e = UnavailableBlocks.size(); i != e; ++i)
    Blockers.insert(UnavailableBlocks[i]);

  // Let's find the first basic block with more than one predecessor.  Walk
  // backwards through predecessors if needed.
  BasicBlock *LoadBB = LI->getParent();
  BasicBlock *TmpBB = LoadBB;

  while (TmpBB->getSinglePredecessor()) {
    TmpBB = TmpBB->getSinglePredecessor();
    if (TmpBB == LoadBB) // Infinite (unreachable) loop.
      return false;
    if (Blockers.count(TmpBB))
      return false;

    // If any of these blocks has more than one successor (i.e. if the edge we
    // just traversed was critical), then there are other paths through this
    // block along which the load may not be anticipated.  Hoisting the load
    // above this block would be adding the load to execution paths along
    // which it was not previously executed.
    if (TmpBB->getTerminator()->getNumSuccessors() != 1)
      return false;
  }

  assert(TmpBB);
  LoadBB = TmpBB;

  // Check to see how many predecessors have the loaded value fully
  // available.
  MapVector<BasicBlock *, Value *> PredLoads;
  DenseMap<BasicBlock*, char> FullyAvailableBlocks;
  for (unsigned i = 0, e = ValuesPerBlock.size(); i != e; ++i)
    FullyAvailableBlocks[ValuesPerBlock[i].BB] = true;
  for (unsigned i = 0, e = UnavailableBlocks.size(); i != e; ++i)
    FullyAvailableBlocks[UnavailableBlocks[i]] = false;

  SmallVector<BasicBlock *, 4> CriticalEdgePred;
  for (pred_iterator PI = pred_begin(LoadBB), E = pred_end(LoadBB);
       PI != E; ++PI) {
    BasicBlock *Pred = *PI;
    if (IsValueFullyAvailableInBlock(Pred, FullyAvailableBlocks, 0)) {
      continue;
    }

    if (Pred->getTerminator()->getNumSuccessors() != 1) {
      if (isa<IndirectBrInst>(Pred->getTerminator())) {
        DEBUG(dbgs() << "COULD NOT PRE LOAD BECAUSE OF INDBR CRITICAL EDGE '"
              << Pred->getName() << "': " << *LI << '\n');
        return false;
      }

      if (LoadBB->isLandingPad()) {
        DEBUG(dbgs()
              << "COULD NOT PRE LOAD BECAUSE OF LANDING PAD CRITICAL EDGE '"
              << Pred->getName() << "': " << *LI << '\n');
        return false;
      }

      CriticalEdgePred.push_back(Pred);
    } else {
      // Only add the predecessors that will not be split for now.
      PredLoads[Pred] = nullptr;
    }
  }

  // Decide whether PRE is profitable for this load.
  unsigned NumUnavailablePreds = PredLoads.size() + CriticalEdgePred.size();
  assert(NumUnavailablePreds != 0 &&
         "Fully available value should already be eliminated!");

  // If this load is unavailable in multiple predecessors, reject it.
  // FIXME: If we could restructure the CFG, we could make a common pred with
  // all the preds that don't have an available LI and insert a new load into
  // that one block.
  if (NumUnavailablePreds != 1)
      return false;

  // Split critical edges, and update the unavailable predecessors accordingly.
  for (BasicBlock *OrigPred : CriticalEdgePred) {
    BasicBlock *NewPred = splitCriticalEdges(OrigPred, LoadBB);
    assert(!PredLoads.count(OrigPred) && "Split edges shouldn't be in map!");
    PredLoads[NewPred] = nullptr;
    DEBUG(dbgs() << "Split critical edge " << OrigPred->getName() << "->"
                 << LoadBB->getName() << '\n');
  }

  // Check if the load can safely be moved to all the unavailable predecessors.
  bool CanDoPRE = true;
  const DataLayout &DL = LI->getModule()->getDataLayout();
  SmallVector<Instruction*, 8> NewInsts;
  for (auto &PredLoad : PredLoads) {
    BasicBlock *UnavailablePred = PredLoad.first;

    // Do PHI translation to get its value in the predecessor if necessary.  The
    // returned pointer (if non-null) is guaranteed to dominate UnavailablePred.

    // If all preds have a single successor, then we know it is safe to insert
    // the load on the pred (?!?), so we can insert code to materialize the
    // pointer if it is not available.
    PHITransAddr Address(LI->getPointerOperand(), DL, AC);
    Value *LoadPtr = nullptr;
    LoadPtr = Address.PHITranslateWithInsertion(LoadBB, UnavailablePred,
                                                *DT, NewInsts);

    // If we couldn't find or insert a computation of this phi translated value,
    // we fail PRE.
    if (!LoadPtr) {
      DEBUG(dbgs() << "COULDN'T INSERT PHI TRANSLATED VALUE OF: "
            << *LI->getPointerOperand() << "\n");
      CanDoPRE = false;
      break;
    }

    PredLoad.second = LoadPtr;
  }

  if (!CanDoPRE) {
    while (!NewInsts.empty()) {
      Instruction *I = NewInsts.pop_back_val();
      if (MD) MD->removeInstruction(I);
      llvmberry::name_instructions(*(I->getParent()->getParent()));
      llvmberry::ValidationUnit::Begin("GVN_dead_code_elim2",
                                       I->getParent()->getParent());
      llvmberry::generateHintForGVNDCE(*I);
      I->eraseFromParent();
      llvmberry::ValidationUnit::End();
    }
    // HINT: Don't revert the edge-splitting as following transformation may
    // also need to split these critical edges.
    return !CriticalEdgePred.empty();
  }

  // Okay, we can eliminate this load by inserting a reload in the predecessor
  // and using PHI construction to get the value in the other predecessors, do
  // it.
  DEBUG(dbgs() << "GVN REMOVING PRE LOAD: " << *LI << '\n');
  DEBUG(if (!NewInsts.empty())
          dbgs() << "INSERTED " << NewInsts.size() << " INSTS: "
                 << *NewInsts.back() << '\n');

  // Assign value numbers to the new instructions.
  for (unsigned i = 0, e = NewInsts.size(); i != e; ++i) {
    // FIXME: We really _ought_ to insert these value numbers into their
    // parent's availability map.  However, in doing so, we risk getting into
    // ordering issues.  If a block hasn't been processed yet, we would be
    // marking a value as AVAIL-IN, which isn't what we intend.
    VN.lookup_or_add(NewInsts[i]);
  }

  for (const auto &PredLoad : PredLoads) {
    BasicBlock *UnavailablePred = PredLoad.first;
    Value *LoadPtr = PredLoad.second;

    Instruction *NewLoad = new LoadInst(LoadPtr, LI->getName()+".pre", false,
                                        LI->getAlignment(),
                                        UnavailablePred->getTerminator());

    // Transfer the old load's AA tags to the new load.
    AAMDNodes Tags;
    LI->getAAMetadata(Tags);
    if (Tags)
      NewLoad->setAAMetadata(Tags);

    // Transfer DebugLoc.
    NewLoad->setDebugLoc(LI->getDebugLoc());

    // Add the newly created load.
    ValuesPerBlock.push_back(AvailableValueInBlock::get(UnavailablePred,
                                                        NewLoad));
    MD->invalidateCachedPointerInfo(LoadPtr);
    DEBUG(dbgs() << "GVN INSERTED " << *NewLoad << '\n');
  }

  // Perform PHI construction.
  Value *V = ConstructSSAForLoadSet(LI, ValuesPerBlock, *this);
  LI->replaceAllUsesWith(V);
  if (isa<PHINode>(V))
    V->takeName(LI);
  if (Instruction *I = dyn_cast<Instruction>(V))
    I->setDebugLoc(LI->getDebugLoc());
  if (V->getType()->getScalarType()->isPointerTy())
    MD->invalidateCachedPointerInfo(V);
  markInstructionForDeletion(LI);
  ++NumPRELoad;
  return true;
}

/// Attempt to eliminate a load whose dependencies are
/// non-local by performing PHI construction.
bool GVN::processNonLocalLoad(LoadInst *LI) {
  // Step 1: Find the non-local dependencies of the load.
  LoadDepVect Deps;
  MD->getNonLocalPointerDependency(LI, Deps);

  // If we had to process more than one hundred blocks to find the
  // dependencies, this load isn't worth worrying about.  Optimizing
  // it will be too expensive.
  unsigned NumDeps = Deps.size();
  if (NumDeps > 100)
    return false;

  // If we had a phi translation failure, we'll have a single entry which is a
  // clobber in the current block.  Reject this early.
  if (NumDeps == 1 &&
      !Deps[0].getResult().isDef() && !Deps[0].getResult().isClobber()) {
    DEBUG(
      dbgs() << "GVN: non-local load ";
      LI->printAsOperand(dbgs());
      dbgs() << " has unknown dependencies\n";
    );
    return false;
  }

  // If this load follows a GEP, see if we can PRE the indices before analyzing.
  if (GetElementPtrInst *GEP = dyn_cast<GetElementPtrInst>(LI->getOperand(0))) {
    for (GetElementPtrInst::op_iterator OI = GEP->idx_begin(),
                                        OE = GEP->idx_end();
         OI != OE; ++OI)
      if (Instruction *I = dyn_cast<Instruction>(OI->get()))
        performScalarPRE(I);
  }

  // Step 2: Analyze the availability of the load
  AvailValInBlkVect ValuesPerBlock;
  UnavailBlkVect UnavailableBlocks;
  AnalyzeLoadAvailability(LI, Deps, ValuesPerBlock, UnavailableBlocks);

  // If we have no predecessors that produce a known value for this load, exit
  // early.
  if (ValuesPerBlock.empty())
    return false;

  // Step 3: Eliminate fully redundancy.
  //
  // If all of the instructions we depend on produce a known value for this
  // load, then it is fully redundant and we can use PHI insertion to compute
  // its value.  Insert PHIs and remove the fully redundant value now.
  if (UnavailableBlocks.empty()) {
    DEBUG(dbgs() << "GVN REMOVING NONLOCAL LOAD: " << *LI << '\n');

    // Perform PHI construction.
    Value *V = ConstructSSAForLoadSet(LI, ValuesPerBlock, *this);
    LI->replaceAllUsesWith(V);

    if (isa<PHINode>(V))
      V->takeName(LI);
    if (Instruction *I = dyn_cast<Instruction>(V))
      if (LI->getDebugLoc())
        I->setDebugLoc(LI->getDebugLoc());
    if (V->getType()->getScalarType()->isPointerTy())
      MD->invalidateCachedPointerInfo(V);
    markInstructionForDeletion(LI);
    ++NumGVNLoad;
    return true;
  }

  // Step 4: Eliminate partial redundancy.
  if (!EnablePRE || !EnableLoadPRE)
    return false;

  return PerformLoadPRE(LI, ValuesPerBlock, UnavailableBlocks);
}


static void patchReplacementInstruction(Instruction *I, Value *Repl) {
  // Patch the replacement so that it is not more restrictive than the value
  // being replaced.
  BinaryOperator *Op = dyn_cast<BinaryOperator>(I);
  BinaryOperator *ReplOp = dyn_cast<BinaryOperator>(Repl);
  if (Op && ReplOp)
    ReplOp->andIRFlags(Op);

  if (Instruction *ReplInst = dyn_cast<Instruction>(Repl)) {
    // llvmberry: patch for getelementptr inbounds
    // Mimics llvm trunk, r275532
    if (auto *SrcGEP = dyn_cast<GetElementPtrInst>(I))
      if (auto *DestGEP = dyn_cast<GetElementPtrInst>(ReplInst))
        DestGEP->setIsInBounds(SrcGEP->isInBounds() & DestGEP->isInBounds());

    // FIXME: If both the original and replacement value are part of the
    // same control-flow region (meaning that the execution of one
    // guarentees the executation of the other), then we can combine the
    // noalias scopes here and do better than the general conservative
    // answer used in combineMetadata().

    // In general, GVN unifies expressions over different control-flow
    // regions, and so we need a conservative combination of the noalias
    // scopes.
    static const unsigned KnownIDs[] = {
      LLVMContext::MD_tbaa,
      LLVMContext::MD_alias_scope,
      LLVMContext::MD_noalias,
      LLVMContext::MD_range,
      LLVMContext::MD_fpmath,
      LLVMContext::MD_invariant_load,
    };
    combineMetadata(ReplInst, I, KnownIDs);
  }
}

static void patchAndReplaceAllUsesWith(Instruction *I, Value *Repl) {
  patchReplacementInstruction(I, Repl);

  llvmberry::ValidationUnit::Begin("GVN_replace", I->getParent()->getParent());

  llvmberry::ValidationUnit::GetInstance()->intrude([&I, &Repl](
      llvmberry::ValidationUnit::Dictionary &data, llvmberry::CoreHint &hints) {
    llvmberry::PassDictionary &pdata = llvmberry::PassDictionary::GetInstance();
    if (!pdata.get<llvmberry::ArgForGVNReplace>()->isGVNReplace) {
      llvmberry::ValidationUnit::GetInstance()->setIsAborted();
      return;
    }
    pdata.get<llvmberry::ArgForGVNReplace>()->isGVNReplace = false;

    ValueTable &VN = *boost::any_cast<ValueTable*>(pdata.get<llvmberry::ArgForGVNReplace>()->VNptr);

    std::shared_ptr<llvmberry::TyPropagateObject> repl_inv
      = make_repl_inv(data, hints, VN, I, Repl, SRC);

    // TODO: change to assert
    if (!repl_inv)
      return;

    // Propagate repl_inv from I to each use, and replace will be done
    // automatically
    for (auto UI = I->use_begin(); UI != I->use_end(); ++UI) {
      if (!isa<Instruction>(UI->getUser())) {
        // let the validation fail when the user is not an instruction
        assert(false && "User is not an instruction");
      }

      Instruction *userI = dyn_cast<Instruction>(UI->getUser());
      std::string userI_id = llvmberry::getVariable(*userI);

      std::string prev_block_name = "";
      if (isa<PHINode>(userI)) {
        BasicBlock *bb_from = dyn_cast<PHINode>(userI)->getIncomingBlock(*UI);
        prev_block_name = llvmberry::getBasicBlockIndex(bb_from);
      }

      PROPAGATE(repl_inv, BOUNDS(INSTPOS(SRC, I), llvmberry::TyPosition::make(
                                                      llvmberry::Source, *userI,
                                                      prev_block_name)));
    }
  });

  I->replaceAllUsesWith(Repl);

  llvmberry::ValidationUnit::EndIfExists();
}

/// Attempt to eliminate a load, first by eliminating it
/// locally, and then attempting non-local elimination if that fails.
bool GVN::processLoad(LoadInst *L) {
  if (!MD)
    return false;

  if (!L->isSimple())
    return false;

  if (L->use_empty()) {
    markInstructionForDeletion(L);
    return true;
  }

  // ... to a pointer that has been loaded from before...
  MemDepResult Dep = MD->getDependency(L);
  const DataLayout &DL = L->getModule()->getDataLayout();

  // If we have a clobber and target data is around, see if this is a clobber
  // that we can fix up through code synthesis.
  if (Dep.isClobber()) {
    // Check to see if we have something like this:
    //   store i32 123, i32* %P
    //   %A = bitcast i32* %P to i8*
    //   %B = gep i8* %A, i32 1
    //   %C = load i8* %B
    //
    // We could do that by recognizing if the clobber instructions are obviously
    // a common base + constant offset, and if the previous store (or memset)
    // completely covers this load.  This sort of thing can happen in bitfield
    // access code.
    Value *AvailVal = nullptr;
    if (StoreInst *DepSI = dyn_cast<StoreInst>(Dep.getInst())) {
      int Offset = AnalyzeLoadFromClobberingStore(
          L->getType(), L->getPointerOperand(), DepSI);
      if (Offset != -1)
        AvailVal = GetStoreValueForLoad(DepSI->getValueOperand(), Offset,
                                        L->getType(), L, DL);
    }

    // Check to see if we have something like this:
    //    load i32* P
    //    load i8* (P+1)
    // if we have this, replace the later with an extraction from the former.
    if (LoadInst *DepLI = dyn_cast<LoadInst>(Dep.getInst())) {
      // If this is a clobber and L is the first instruction in its block, then
      // we have the first instruction in the entry block.
      if (DepLI == L)
        return false;

      int Offset = AnalyzeLoadFromClobberingLoad(
          L->getType(), L->getPointerOperand(), DepLI, DL);
      if (Offset != -1)
        AvailVal = GetLoadValueForLoad(DepLI, Offset, L->getType(), L, *this);
    }

    // If the clobbering value is a memset/memcpy/memmove, see if we can forward
    // a value on from it.
    if (MemIntrinsic *DepMI = dyn_cast<MemIntrinsic>(Dep.getInst())) {
      int Offset = AnalyzeLoadFromClobberingMemInst(
          L->getType(), L->getPointerOperand(), DepMI, DL);
      if (Offset != -1)
        AvailVal = GetMemInstValueForLoad(DepMI, Offset, L->getType(), L, DL);
    }

    if (AvailVal) {
      DEBUG(dbgs() << "GVN COERCED INST:\n" << *Dep.getInst() << '\n'
            << *AvailVal << '\n' << *L << "\n\n\n");

      // Replace the load!
      L->replaceAllUsesWith(AvailVal);
      if (AvailVal->getType()->getScalarType()->isPointerTy())
        MD->invalidateCachedPointerInfo(AvailVal);
      markInstructionForDeletion(L);
      ++NumGVNLoad;
      return true;
    }
  }

  // If the value isn't available, don't do anything!
  if (Dep.isClobber()) {
    DEBUG(
      // fast print dep, using operator<< on instruction is too slow.
      dbgs() << "GVN: load ";
      L->printAsOperand(dbgs());
      Instruction *I = Dep.getInst();
      dbgs() << " is clobbered by " << *I << '\n';
    );
    return false;
  }

  // If it is defined in another block, try harder.
  if (Dep.isNonLocal())
    return processNonLocalLoad(L);

  if (!Dep.isDef()) {
    DEBUG(
      // fast print dep, using operator<< on instruction is too slow.
      dbgs() << "GVN: load ";
      L->printAsOperand(dbgs());
      dbgs() << " has unknown dependence\n";
    );
    return false;
  }

  Instruction *DepInst = Dep.getInst();
  if (StoreInst *DepSI = dyn_cast<StoreInst>(DepInst)) {
    Value *StoredVal = DepSI->getValueOperand();

    // The store and load are to a must-aliased pointer, but they may not
    // actually have the same type.  See if we know how to reuse the stored
    // value (depending on its type).
    if (StoredVal->getType() != L->getType()) {
      IRBuilder<> Builder(L);
      StoredVal =
          CoerceAvailableValueToLoadType(StoredVal, L->getType(), Builder, DL);
      if (!StoredVal)
        return false;

      DEBUG(dbgs() << "GVN COERCED STORE:\n" << *DepSI << '\n' << *StoredVal
                   << '\n' << *L << "\n\n\n");
    }

    // Remove it!
    L->replaceAllUsesWith(StoredVal);
    if (StoredVal->getType()->getScalarType()->isPointerTy())
      MD->invalidateCachedPointerInfo(StoredVal);
    markInstructionForDeletion(L);
    ++NumGVNLoad;
    return true;
  }

  if (LoadInst *DepLI = dyn_cast<LoadInst>(DepInst)) {
    Value *AvailableVal = DepLI;

    // The loads are of a must-aliased pointer, but they may not actually have
    // the same type.  See if we know how to reuse the previously loaded value
    // (depending on its type).
    if (DepLI->getType() != L->getType()) {
      IRBuilder<> Builder(L);
      AvailableVal =
          CoerceAvailableValueToLoadType(DepLI, L->getType(), Builder, DL);
      if (!AvailableVal)
        return false;

      DEBUG(dbgs() << "GVN COERCED LOAD:\n" << *DepLI << "\n" << *AvailableVal
                   << "\n" << *L << "\n\n\n");
    }

    // Remove it!
    patchAndReplaceAllUsesWith(L, AvailableVal);
    if (DepLI->getType()->getScalarType()->isPointerTy())
      MD->invalidateCachedPointerInfo(DepLI);
    markInstructionForDeletion(L);
    ++NumGVNLoad;
    return true;
  }

  // If this load really doesn't depend on anything, then we must be loading an
  // undef value.  This can happen when loading for a fresh allocation with no
  // intervening stores, for example.
  if (isa<AllocaInst>(DepInst) || isMallocLikeFn(DepInst, TLI)) {
    L->replaceAllUsesWith(UndefValue::get(L->getType()));
    markInstructionForDeletion(L);
    ++NumGVNLoad;
    return true;
  }

  // If this load occurs either right after a lifetime begin,
  // then the loaded value is undefined.
  if (IntrinsicInst *II = dyn_cast<IntrinsicInst>(DepInst)) {
    if (II->getIntrinsicID() == Intrinsic::lifetime_start) {
      L->replaceAllUsesWith(UndefValue::get(L->getType()));
      markInstructionForDeletion(L);
      ++NumGVNLoad;
      return true;
    }
  }

  // If this load follows a calloc (which zero initializes memory),
  // then the loaded value is zero
  if (isCallocLikeFn(DepInst, TLI)) {
    L->replaceAllUsesWith(Constant::getNullValue(L->getType()));
    markInstructionForDeletion(L);
    ++NumGVNLoad;
    return true;
  }

  return false;
}

// In order to find a leader for a given value number at a
// specific basic block, we first obtain the list of all Values for that number,
// and then scan the list to find one whose block dominates the block in
// question.  This is fast because dominator tree queries consist of only
// a few comparisons of DFS numbers.
Value *GVN::findLeader(const BasicBlock *BB, uint32_t num) {
  LeaderTableEntry Vals = LeaderTable[num];
  if (!Vals.Val) return nullptr;

  Value *Val = nullptr;
  if (DT->dominates(Vals.BB, BB)) {
    Val = Vals.Val;

    // llvmberry::ValidationUnit::GetInstance()->intrude(
    //     [&Vals](llvmberry::Dictionary &data, llvmberry::CoreHint &hints)
    //     { data.get<llvmberry::ArgForGVNReplace>()->BB = Vals.BB; });

    llvmberry::intrude([&Vals]() {
      llvmberry::PassDictionary &pdata = llvmberry::PassDictionary::GetInstance();
      pdata.get<llvmberry::ArgForGVNReplace>()->BB = Vals.BB;
    });

    if (isa<Constant>(Val)) return Val;
  }

  LeaderTableEntry* Next = Vals.Next;
  while (Next) {
    if (DT->dominates(Next->BB, BB)) {
      if (isa<Constant>(Next->Val)) {
        llvmberry::intrude([&Next]() {
          llvmberry::PassDictionary &pdata = llvmberry::PassDictionary::GetInstance();
          pdata.get<llvmberry::ArgForGVNReplace>()->BB = Next->BB;
        });
        return Next->Val;
      }
      if (!Val) {
        Val = Next->Val;

        llvmberry::intrude([&Next]() {
          llvmberry::PassDictionary &pdata = llvmberry::PassDictionary::GetInstance();
          pdata.get<llvmberry::ArgForGVNReplace>()->BB = Next->BB;
        });
      }
    }

    Next = Next->Next;
  }

  return Val;
}

/// There is an edge from 'Src' to 'Dst'.  Return
/// true if every path from the entry block to 'Dst' passes via this edge.  In
/// particular 'Dst' must not be reachable via another edge from 'Src'.
static bool isOnlyReachableViaThisEdge(const BasicBlockEdge &E,
                                       DominatorTree *DT) {
  // While in theory it is interesting to consider the case in which Dst has
  // more than one predecessor, because Dst might be part of a loop which is
  // only reachable from Src, in practice it is pointless since at the time
  // GVN runs all such loops have preheaders, which means that Dst will have
  // been changed to have only one predecessor, namely Src.
  const BasicBlock *Pred = E.getEnd()->getSinglePredecessor();
  const BasicBlock *Src = E.getStart();
  assert((!Pred || Pred == Src) && "No edge between these basic blocks!");
  (void)Src;
  return Pred != nullptr;
}

/// The given values are known to be equal in every block
/// dominated by 'Root'.  Exploit this, for example by replacing 'LHS' with
/// 'RHS' everywhere in the scope.  Returns whether a change was made.
bool GVN::propagateEquality(Value *LHS, Value *RHS,
                            const BasicBlockEdge &Root) {
  SmallVector<std::pair<Value*, Value*>, 4> Worklist;
  Worklist.push_back(std::make_pair(LHS, RHS));
  bool Changed = false;
  // For speed, compute a conservative fast approximation to
  // DT->dominates(Root, Root.getEnd());
  bool RootDominatesEnd = isOnlyReachableViaThisEdge(Root, DT);

  while (!Worklist.empty()) {
    std::pair<Value*, Value*> Item = Worklist.pop_back_val();
    LHS = Item.first; RHS = Item.second;

    if (LHS == RHS) continue;
    assert(LHS->getType() == RHS->getType() && "Equality but unequal types!");

    // Don't try to propagate equalities between constants.
    if (isa<Constant>(LHS) && isa<Constant>(RHS)) continue;

    // Prefer a constant on the right-hand side, or an Argument if no constants.
    if (isa<Constant>(LHS) || (isa<Argument>(LHS) && !isa<Constant>(RHS)))
      std::swap(LHS, RHS);
    assert((isa<Argument>(LHS) || isa<Instruction>(LHS)) && "Unexpected value!");

    // If there is no obvious reason to prefer the left-hand side over the
    // right-hand side, ensure the longest lived term is on the right-hand side,
    // so the shortest lived term will be replaced by the longest lived.
    // This tends to expose more simplifications.
    uint32_t LVN = VN.lookup_or_add(LHS);
    if ((isa<Argument>(LHS) && isa<Argument>(RHS)) ||
        (isa<Instruction>(LHS) && isa<Instruction>(RHS))) {
      // Move the 'oldest' value to the right-hand side, using the value number
      // as a proxy for age.
      uint32_t RVN = VN.lookup_or_add(RHS);
      if (LVN < RVN) {
        std::swap(LHS, RHS);
        LVN = RVN;
      }
    }

    // If value numbering later sees that an instruction in the scope is equal
    // to 'LHS' then ensure it will be turned into 'RHS'.  In order to preserve
    // the invariant that instructions only occur in the leader table for their
    // own value number (this is used by removeFromLeaderTable), do not do this
    // if RHS is an instruction (if an instruction in the scope is morphed into
    // LHS then it will be turned into RHS by the next GVN iteration anyway, so
    // using the leader table is about compiling faster, not optimizing better).
    // The leader table only tracks basic blocks, not edges. Only add to if we
    // have the simple case where the edge dominates the end.
    if (RootDominatesEnd && !isa<Instruction>(RHS))
      addToLeaderTable(LVN, RHS, Root.getEnd());

    // Replace all occurrences of 'LHS' with 'RHS' everywhere in the scope.  As
    // LHS always has at least one use that is not dominated by Root, this will
    // never do anything if LHS has only one use.
    if (!LHS->hasOneUse()) {
      unsigned NumReplacements = replaceDominatedUsesWith(LHS, RHS, *DT, Root);
      Changed |= NumReplacements > 0;
      NumGVNEqProp += NumReplacements;
    }

    // Now try to deduce additional equalities from this one. For example, if
    // the known equality was "(A != B)" == "false" then it follows that A and B
    // are equal in the scope. Only boolean equalities with an explicit true or
    // false RHS are currently supported.
    if (!RHS->getType()->isIntegerTy(1))
      // Not a boolean equality - bail out.
      continue;
    ConstantInt *CI = dyn_cast<ConstantInt>(RHS);
    if (!CI)
      // RHS neither 'true' nor 'false' - bail out.
      continue;
    // Whether RHS equals 'true'.  Otherwise it equals 'false'.
    bool isKnownTrue = CI->isAllOnesValue();
    bool isKnownFalse = !isKnownTrue;

    // If "A && B" is known true then both A and B are known true.  If "A || B"
    // is known false then both A and B are known false.
    Value *A, *B;
    if ((isKnownTrue && match(LHS, m_And(m_Value(A), m_Value(B)))) ||
        (isKnownFalse && match(LHS, m_Or(m_Value(A), m_Value(B))))) {
      Worklist.push_back(std::make_pair(A, RHS));
      Worklist.push_back(std::make_pair(B, RHS));
      continue;
    }

    // If we are propagating an equality like "(A == B)" == "true" then also
    // propagate the equality A == B.  When propagating a comparison such as
    // "(A >= B)" == "true", replace all instances of "A < B" with "false".
    if (CmpInst *Cmp = dyn_cast<CmpInst>(LHS)) {
      Value *Op0 = Cmp->getOperand(0), *Op1 = Cmp->getOperand(1);

      // If "A == B" is known true, or "A != B" is known false, then replace
      // A with B everywhere in the scope.
      if ((isKnownTrue && Cmp->getPredicate() == CmpInst::ICMP_EQ) ||
          (isKnownFalse && Cmp->getPredicate() == CmpInst::ICMP_NE))
        Worklist.push_back(std::make_pair(Op0, Op1));

      // Handle the floating point versions of equality comparisons too.
      if ((isKnownTrue && Cmp->getPredicate() == CmpInst::FCMP_OEQ) ||
          (isKnownFalse && Cmp->getPredicate() == CmpInst::FCMP_UNE)) {

        // Floating point -0.0 and 0.0 compare equal, so we can only
        // propagate values if we know that we have a constant and that
        // its value is non-zero.
        
        // FIXME: We should do this optimization if 'no signed zeros' is
        // applicable via an instruction-level fast-math-flag or some other
        // indicator that relaxed FP semantics are being used.

        if (isa<ConstantFP>(Op1) && !cast<ConstantFP>(Op1)->isZero())
          Worklist.push_back(std::make_pair(Op0, Op1));
      }
 
      // If "A >= B" is known true, replace "A < B" with false everywhere.
      CmpInst::Predicate NotPred = Cmp->getInversePredicate();
      Constant *NotVal = ConstantInt::get(Cmp->getType(), isKnownFalse);
      // Since we don't have the instruction "A < B" immediately to hand, work
      // out the value number that it would have and use that to find an
      // appropriate instruction (if any).
      uint32_t NextNum = VN.getNextUnusedValueNumber();
      uint32_t Num = VN.lookup_or_add_cmp(Cmp->getOpcode(), NotPred, Op0, Op1);
      // If the number we were assigned was brand new then there is no point in
      // looking for an instruction realizing it: there cannot be one!
      if (Num < NextNum) {
        Value *NotCmp = findLeader(Root.getEnd(), Num);
        if (NotCmp && isa<Instruction>(NotCmp)) {
          unsigned NumReplacements =
            replaceDominatedUsesWith(NotCmp, NotVal, *DT, Root);
          Changed |= NumReplacements > 0;
          NumGVNEqProp += NumReplacements;
        }
      }
      // Ensure that any instruction in scope that gets the "A < B" value number
      // is replaced with false.
      // The leader table only tracks basic blocks, not edges. Only add to if we
      // have the simple case where the edge dominates the end.
      if (RootDominatesEnd)
        addToLeaderTable(Num, NotVal, Root.getEnd());

      continue;
    }
  }

  return Changed;
}

/// When calculating availability, handle an instruction
/// by inserting it into the appropriate sets
bool GVN::processInstruction(Instruction *I) {
  // Ignore dbg info intrinsics.
  if (isa<DbgInfoIntrinsic>(I))
    return false;

  // If the instruction can be easily simplified then do so now in preference
  // to value numbering it.  Value numbering often exposes redundancies, for
  // example if it determines that %y is equal to %x then the instruction
  // "%z = and i32 %x, %y" becomes "%z = and i32 %x, %x" which we now simplify.
  const DataLayout &DL = I->getModule()->getDataLayout();
  if (Value *V = SimplifyInstruction(I, DL, TLI, DT, AC)) {
    I->replaceAllUsesWith(V);
    if (MD && V->getType()->getScalarType()->isPointerTy())
      MD->invalidateCachedPointerInfo(V);
    markInstructionForDeletion(I);
    ++NumGVNSimpl;
    return true;
  }

  if (LoadInst *LI = dyn_cast<LoadInst>(I)) {
    if (processLoad(LI))
      return true;

    unsigned Num = VN.lookup_or_add(LI);
    addToLeaderTable(Num, LI, LI->getParent());
    return false;
  }

  // For conditional branches, we can perform simple conditional propagation on
  // the condition value itself.
  if (BranchInst *BI = dyn_cast<BranchInst>(I)) {
    if (!BI->isConditional())
      return false;

    if (isa<Constant>(BI->getCondition()))
      return processFoldableCondBr(BI);

    Value *BranchCond = BI->getCondition();
    BasicBlock *TrueSucc = BI->getSuccessor(0);
    BasicBlock *FalseSucc = BI->getSuccessor(1);
    // Avoid multiple edges early.
    if (TrueSucc == FalseSucc)
      return false;

    BasicBlock *Parent = BI->getParent();
    bool Changed = false;

    Value *TrueVal = ConstantInt::getTrue(TrueSucc->getContext());
    BasicBlockEdge TrueE(Parent, TrueSucc);
    Changed |= propagateEquality(BranchCond, TrueVal, TrueE);

    Value *FalseVal = ConstantInt::getFalse(FalseSucc->getContext());
    BasicBlockEdge FalseE(Parent, FalseSucc);
    Changed |= propagateEquality(BranchCond, FalseVal, FalseE);

    return Changed;
  }

  // For switches, propagate the case values into the case destinations.
  if (SwitchInst *SI = dyn_cast<SwitchInst>(I)) {
    Value *SwitchCond = SI->getCondition();
    BasicBlock *Parent = SI->getParent();
    bool Changed = false;

    // Remember how many outgoing edges there are to every successor.
    SmallDenseMap<BasicBlock *, unsigned, 16> SwitchEdges;
    for (unsigned i = 0, n = SI->getNumSuccessors(); i != n; ++i)
      ++SwitchEdges[SI->getSuccessor(i)];

    for (SwitchInst::CaseIt i = SI->case_begin(), e = SI->case_end();
         i != e; ++i) {
      BasicBlock *Dst = i.getCaseSuccessor();
      // If there is only a single edge, propagate the case value into it.
      if (SwitchEdges.lookup(Dst) == 1) {
        BasicBlockEdge E(Parent, Dst);
        Changed |= propagateEquality(SwitchCond, i.getCaseValue(), E);
      }
    }
    return Changed;
  }

  // Instructions with void type don't return a value, so there's
  // no point in trying to find redundancies in them.
  if (I->getType()->isVoidTy()) return false;

  uint32_t NextNum = VN.getNextUnusedValueNumber();
  unsigned Num = VN.lookup_or_add(I);

  // Allocations are always uniquely numbered, so we can save time and memory
  // by fast failing them.
  if (isa<AllocaInst>(I) || isa<TerminatorInst>(I) || isa<PHINode>(I)) {
    addToLeaderTable(Num, I, I->getParent());
    return false;
  }

  // If the number we were assigned was a brand new VN, then we don't
  // need to do a lookup to see if the number already exists
  // somewhere in the domtree: it can't!
  if (Num >= NextNum) {
    addToLeaderTable(Num, I, I->getParent());
    return false;
  }

  // Perform fast-path value-number based elimination of values inherited from
  // dominators.
  Value *repl = findLeader(I->getParent(), Num);
  if (!repl) {
    // Failure, just remember this instance for future use.
    addToLeaderTable(Num, I, I->getParent());
    return false;
  }

  // Remove it!

  llvmberry::intrude([this]() {
    llvmberry::PassDictionary &pdata = llvmberry::PassDictionary::GetInstance();
    pdata.get<llvmberry::ArgForGVNReplace>()->isGVNReplace = true;
    pdata.get<llvmberry::ArgForGVNReplace>()->VNptr = &VN;
  });

  patchAndReplaceAllUsesWith(I, repl);

  if (MD && repl->getType()->getScalarType()->isPointerTy())
    MD->invalidateCachedPointerInfo(repl);
  markInstructionForDeletion(I);
  return true;
}

/// runOnFunction - This is the main transformation entry point for a function.
bool GVN::runOnFunction(Function& F) {
  if (skipOptnoneFunction(F))
    return false;

  llvmberry::ValidationUnit::StartPass(llvmberry::ValidationUnit::GVN);
  llvmberry::intrude([]() {
    llvmberry::PassDictionary &pdata = llvmberry::PassDictionary::GetInstance();
    pdata.create<llvmberry::ArgForGVNReplace>();
  });

  if (!NoLoads)
    MD = &getAnalysis<MemoryDependenceAnalysis>();
  DT = &getAnalysis<DominatorTreeWrapperPass>().getDomTree();
  AC = &getAnalysis<AssumptionCacheTracker>().getAssumptionCache(F);
  TLI = &getAnalysis<TargetLibraryInfoWrapperPass>().getTLI();
  VN.setAliasAnalysis(&getAnalysis<AliasAnalysis>());
  VN.setMemDep(MD);
  VN.setDomTree(DT);

  bool Changed = false;
  bool ShouldContinue = true;

  // Merge unconditional branches, allowing PRE to catch more
  // optimization opportunities.
  for (Function::iterator FI = F.begin(), FE = F.end(); FI != FE; ) {
    BasicBlock *BB = FI++;

    bool removedBlock = MergeBlockIntoPredecessor(
        BB, DT, /* LoopInfo */ nullptr, VN.getAliasAnalysis(), MD);
    if (removedBlock) ++NumGVNBlocks;

    Changed |= removedBlock;
  }

  unsigned Iteration = 0;
  while (ShouldContinue) {
    DEBUG(dbgs() << "GVN iteration: " << Iteration << "\n");
    ShouldContinue = iterateOnFunction(F);
    Changed |= ShouldContinue;
    ++Iteration;
  }

<<<<<<< HEAD
  llvmberry::intrude([]() {
    llvmberry::PassDictionary &pdata = llvmberry::PassDictionary::GetInstance();
    pdata.erase<llvmberry::ArgForGVNReplace>();
  });

  llvmberry::ValidationUnit::EndPass();

  llvmberry::ValidationUnit::StartPass(llvmberry::ValidationUnit::PRE);

  llvmberry::intrude([]() {
    llvmberry::PassDictionary &pdata = llvmberry::PassDictionary::GetInstance();
    pdata.create<llvmberry::ArgForGVNReplace>();
  });

=======
>>>>>>> 5b3fcdc5
  if (EnablePRE) {
    // Fabricate val-num for dead-code in order to suppress assertion in
    // performPRE().
    assignValNumForDeadCode();
    bool PREChanged = true;
    while (PREChanged) {
      PREChanged = performPRE(F);
      Changed |= PREChanged;
    }
  }

  // FIXME: Should perform GVN again after PRE does something.  PRE can move
  // computations into blocks where they become fully redundant.  Note that
  // we can't do this until PRE's critical edge splitting updates memdep.
  // Actually, when this happens, we should just fully integrate PRE into GVN.

  cleanupGlobalSets();
  // Do not cleanup DeadBlocks in cleanupGlobalSets() as it's called for each
  // iteration. 
  DeadBlocks.clear();

  llvmberry::intrude([]() {
    llvmberry::PassDictionary &pdata = llvmberry::PassDictionary::GetInstance();
    pdata.erase<llvmberry::ArgForGVNReplace>();
  });

  llvmberry::ValidationUnit::EndPass();

  return Changed;
}


bool GVN::processBlock(BasicBlock *BB) {
  // FIXME: Kill off InstrsToErase by doing erasing eagerly in a helper function
  // (and incrementing BI before processing an instruction).
  assert(InstrsToErase.empty() &&
         "We expect InstrsToErase to be empty across iterations");
  if (DeadBlocks.count(BB))
    return false;

  bool ChangedFunction = false;

  for (BasicBlock::iterator BI = BB->begin(), BE = BB->end();
       BI != BE;) {
    ChangedFunction |= processInstruction(BI);
    if (InstrsToErase.empty()) {
      ++BI;
      continue;
    }

    // If we need some instructions deleted, do it now.
    NumGVNInstr += InstrsToErase.size();

    // Avoid iterator invalidation.
    bool AtStart = BI == BB->begin();
    if (!AtStart)
      --BI;

    for (SmallVectorImpl<Instruction *>::iterator I = InstrsToErase.begin(),
         E = InstrsToErase.end(); I != E; ++I) {
      DEBUG(dbgs() << "GVN removed: " << **I << '\n');
      if (MD) MD->removeInstruction(*I);
      DEBUG(verifyRemoved(*I));
      llvmberry::name_instructions(*((*I)->getParent()->getParent()));
      llvmberry::ValidationUnit::Begin("GVN_dead_code_elim1",
                                       (*I)->getParent()->getParent());
      llvmberry::generateHintForGVNDCE(**I);
      (*I)->eraseFromParent();
      llvmberry::ValidationUnit::End();
    }
    InstrsToErase.clear();

    if (AtStart)
      BI = BB->begin();
    else
      ++BI;
  }

  return ChangedFunction;
}

// Instantiate an expression in a predecessor that lacked it.
bool GVN::performScalarPREInsertion(Instruction *Instr, BasicBlock *Pred,
                                    unsigned int ValNo) {
  // Because we are going top-down through the block, all value numbers
  // will be available in the predecessor by the time we need them.  Any
  // that weren't originally present will have been instantiated earlier
  // in this loop.
  bool success = true;
  for (unsigned i = 0, e = Instr->getNumOperands(); i != e; ++i) {
    Value *Op = Instr->getOperand(i);
    if (isa<Argument>(Op) || isa<Constant>(Op) || isa<GlobalValue>(Op))
      continue;

    if (Value *V = findLeader(Pred, VN.lookup(Op))) {
      Instr->setOperand(i, V);
    } else {
      success = false;
      break;
    }
  }

  // Fail out if we encounter an operand that is not available in
  // the PRE predecessor.  This is typically because of loads which
  // are not value numbered precisely.
  if (!success)
    return false;

  Instr->insertBefore(Pred->getTerminator());
  Instr->setName(Instr->getName() + ".pre");
  Instr->setDebugLoc(Instr->getDebugLoc());
  VN.add(Instr, ValNo);

  // Update the availability map to include the new instruction.
  addToLeaderTable(ValNo, Instr, Pred);
  return true;
}

bool GVN::performScalarPRE(Instruction *CurInst) {
  SmallVector<std::pair<Value*, BasicBlock*>, 8> predMap;

  if (isa<AllocaInst>(CurInst) || isa<TerminatorInst>(CurInst) ||
      isa<PHINode>(CurInst) || CurInst->getType()->isVoidTy() ||
      CurInst->mayReadFromMemory() || CurInst->mayHaveSideEffects() ||
      isa<DbgInfoIntrinsic>(CurInst))
    return false;

  // Don't do PRE on compares. The PHI would prevent CodeGenPrepare from
  // sinking the compare again, and it would force the code generator to
  // move the i1 from processor flags or predicate registers into a general
  // purpose register.
  if (isa<CmpInst>(CurInst))
    return false;

  // We don't currently value number ANY inline asm calls.
  if (CallInst *CallI = dyn_cast<CallInst>(CurInst))
    if (CallI->isInlineAsm())
      return false;

  uint32_t ValNo = VN.lookup(CurInst);

  // Look for the predecessors for PRE opportunities.  We're
  // only trying to solve the basic diamond case, where
  // a value is computed in the successor and one predecessor,
  // but not the other.  We also explicitly disallow cases
  // where the successor is its own predecessor, because they're
  // more complicated to get right.
  unsigned NumWith = 0;
  unsigned NumWithout = 0;
  BasicBlock *PREPred = nullptr;
  BasicBlock *CurrentBlock = CurInst->getParent();
  predMap.clear();

  for (pred_iterator PI = pred_begin(CurrentBlock), PE = pred_end(CurrentBlock);
       PI != PE; ++PI) {
    BasicBlock *P = *PI;
    // We're not interested in PRE where the block is its
    // own predecessor, or in blocks with predecessors
    // that are not reachable.
    if (P == CurrentBlock) {
      NumWithout = 2;
      break;
    } else if (!DT->isReachableFromEntry(P)) {
      NumWithout = 2;
      break;
    }

    Value *predV = findLeader(P, ValNo);
    if (!predV) {
      predMap.push_back(std::make_pair(static_cast<Value *>(nullptr), P));
      PREPred = P;
      ++NumWithout;
    } else if (predV == CurInst) {
      /* CurInst dominates this predecessor. */
      NumWithout = 2;
      break;
    } else {
      predMap.push_back(std::make_pair(predV, P));
      ++NumWith;
    }
  }

  // Don't do PRE when it might increase code size, i.e. when
  // we would need to insert instructions in more than one pred.
  if (NumWithout > 1 || NumWith == 0)
    return false;

  // We may have a case where all predecessors have the instruction,
  // and we just need to insert a phi node. Otherwise, perform
  // insertion.
  Instruction *PREInstr = nullptr;

  if (NumWithout != 0) {
    // Don't do PRE across indirect branch.
    if (isa<IndirectBrInst>(PREPred->getTerminator()))
      return false;

    // We can't do PRE safely on a critical edge, so instead we schedule
    // the edge to be split and perform the PRE the next time we iterate
    // on the function.
    unsigned SuccNum = GetSuccessorNumber(PREPred, CurrentBlock);
    if (isCriticalEdge(PREPred->getTerminator(), SuccNum)) {
      toSplit.push_back(std::make_pair(PREPred->getTerminator(), SuccNum));
      return false;
    }
    // We need to insert somewhere, so let's give it a shot
    PREInstr = CurInst->clone();
    if (!performScalarPREInsertion(PREInstr, PREPred, ValNo)) {
      // If we failed insertion, make sure we remove the instruction.
      DEBUG(verifyRemoved(PREInstr));
      delete PREInstr;
      return false;
    }
  }

  // Either we should have filled in the PRE instruction, or we should
  // not have needed insertions.
  assert (PREInstr != nullptr || NumWithout == 0);

  ++NumGVNPRE;

  // Create a PHI to make the value available in this block.
  PHINode *Phi =
      PHINode::Create(CurInst->getType(), predMap.size(),
                      CurInst->getName() + ".pre-phi", CurrentBlock->begin());
  for (unsigned i = 0, e = predMap.size(); i != e; ++i) {
    if (Value *V = predMap[i].first)
      Phi->addIncoming(V, predMap[i].second);
    else
      Phi->addIncoming(PREInstr, PREPred);
  }

  VN.add(Phi, ValNo);
  addToLeaderTable(ValNo, Phi, CurrentBlock);
  Phi->setDebugLoc(CurInst->getDebugLoc());

  // Validation hint generation for PRE
  llvmberry::intrude([&CurInst, &CurrentBlock, &Phi, &predMap, &PREInstr]() {
    PREAnalysisResult *PREAR =
        new PREAnalysisResult(CurInst, PREInstr, predMap);
    llvmberry::name_instructions(*(CurInst->getParent()->getParent()));
    std::string CurInst_id = llvmberry::getVariable(*CurInst);
    std::string Phi_id = llvmberry::getVariable(*Phi);

    if (PREAR->isSameForAll) {
      llvmberry::ValidationUnit::Begin("GVN_PRE",
                                       CurInst->getParent()->getParent());
      llvmberry::ValidationUnit::GetInstance()->intrude([&CurInst,
                                                         &CurrentBlock,
                                                         &predMap, &PREInstr,
                                                         &Phi, &CurInst_id,
                                                         &Phi_id](
          llvmberry::ValidationUnit::Dictionary &data,
          llvmberry::CoreHint &hints) {

        // For each pred block, propagate the chain of involved values until the
        // end
        // of the pred block

        for (unsigned i = 0, e = predMap.size(); i != e; ++i) {
          BasicBlock *PB = predMap[i].second;
          Value *V = nullptr;
          if (!(V = predMap[i].first))
            V = PREInstr;

          hints.setDescription(
              (hints.getDescription() + "\nV is: " + (*V).getName()).str());
          hints.appendToDescription("CurInst is: " +
                                    ((*CurInst).getName()).str());
          dbgs() << "my test :" << *V << "\n";

          assert(isa<Instruction>(V) &&
                 "Value not an instruction: not yet handled.");
          Instruction *VI = dyn_cast<Instruction>(V);
          if (!propagateInstrUntilBlockEnd(hints, VI, PB)) {
            hints.appendToDescription("propagateInstrUntilBlockEnd");
            hints.setReturnCodeToFail();
            return;
          }

          std::string VI_id = llvmberry::getVariable(*VI);
          hints.appendToDescription("VI_id is: " + VI_id);
          hints.appendToDescription("VI's getName is: " +
                                    ((*VI).getName()).str());

          // Transitivity [ Var(VI) >= Var(VI)p >= Var(Phi) ]
          // Currently, assume Rhs(VI) = Rhs(CurInst)
          // TODO: difference btw BB->getName() and
          // llvmberry::getBasicBlockIndex?
          INFRULE(llvmberry::TyPosition::make(SRC, CurrentBlock->getName(),
                                              PB->getName()),
                  llvmberry::ConsTransitivity::make(VAR(VI_id, Physical),
                                                    VAR(VI_id, Previous),
                                                    VAR(Phi_id, Physical)));

          // Transitivity [ Rhs(VI) >= Var(VI) >= Var(Phi) ]
          // Currently, assume Rhs(VI) = Rhs(CurInst)
          // TODO: difference btw BB->getName() and
          // llvmberry::getBasicBlockIndex?
          INFRULE(llvmberry::TyPosition::make(SRC, CurrentBlock->getName(),
                                              PB->getName()),
                  llvmberry::ConsTransitivity::make(RHS(VI_id, Physical, SRC),
                                                    VAR(VI_id, Physical),
                                                    VAR(Phi_id, Physical)));

          // Propagate [ Rhs(VI) >= Var(Phi) ] until CurInst
          PROPAGATE(
              LESSDEF(RHS(VI_id, Physical, SRC), VAR(Phi_id, Physical), SRC),
              BOUNDS(llvmberry::TyPosition::make_start_of_block(
                         llvmberry::Source,
                         llvmberry::getBasicBlockIndex(CurrentBlock)),
                     INSTPOS(SRC, CurInst)));

          // Transitivity [ Var(CurInst) >= Rhs(VI) >= Var(Phi) ]
          INFRULE(INSTPOS(SRC, CurInst),
                  llvmberry::ConsTransitivity::make(VAR(CurInst_id, Physical),
                                                    RHS(VI_id, Physical, SRC),
                                                    VAR(Phi_id, Physical)));
        }

        // TODO: for all uses of CurInst
        // replace curInst -> phi
        for (auto UI = CurInst->use_begin(); UI != CurInst->use_end(); ++UI) {
          if (Instruction *userI = dyn_cast<Instruction>(UI->getUser())) {
            std::string userI_id = llvmberry::getVariable(*userI);

            std::string prev_block_name = "";
            if (isa<PHINode>(userI)) {
              BasicBlock *bb_from =
                  dyn_cast<PHINode>(userI)->getIncomingBlock(*UI);
              prev_block_name = llvmberry::getBasicBlockIndex(bb_from);
            }

            hints.appendToDescription("userI: " + ((*userI).getName()).str());
            hints.appendToDescription("userI_id: " + userI_id);
            hints.appendToDescription(
                "userI's parent's index: " +
                llvmberry::getBasicBlockIndex(userI->getParent()));
            hints.appendToDescription("userI hasName: " +
                                      std::to_string(userI->hasName()));

            PROPAGATE(
                LESSDEF(VAR(CurInst_id, Physical), VAR(Phi_id, Physical), SRC),
                BOUNDS(INSTPOS(SRC, CurInst),
                       llvmberry::TyPosition::make(llvmberry::Source, *userI,
                                                   prev_block_name)));
          } else {
            hints.appendToDescription("userNotInstruction");
            hints.setReturnCodeToFail();
            return;
          }
        }

      });
    } else {
      llvmberry::ValidationUnit::Begin("GVN_PRE_hard",
                                       CurInst->getParent()->getParent());
      llvmberry::ValidationUnit::GetInstance()->intrude([&CurInst,
                                                         &CurrentBlock,
                                                         &predMap, &PREInstr,
                                                         &Phi, &CurInst_id,
                                                         &Phi_id, &PREAR](
          llvmberry::ValidationUnit::Dictionary &data,
          llvmberry::CoreHint &hints) {
        dbgs() << "CurInst : " << *CurInst << "\n";
        dbgs() << "Phi : " << *Phi << "\n";
        // if is same for all, it does not involve previous PRE and just works
        // it is treated below
        for (int i = 0; i < PREAR->notSameIdx.size(); i++)
          for (int j = 0; j < PREAR->notSameIdx[i].size(); j++)
            hints.appendToDescription("notSameIdx " + std::to_string(i) + ": " +
                                      std::to_string(j));

        if (PREAR->PrevPRENotEnough) {
          hints.appendToDescription("PrevPRENotEnough");
          hints.setReturnCodeToFail();
          return;
        }
        std::vector<std::pair<PHINode *, int>> PrevPRE = PREAR->PrevPRE;

        for (unsigned i = 0, e = predMap.size(); i != e; ++i) {
          BasicBlock *PB = predMap[i].second;
          Value *V = nullptr;
          if (!(V = predMap[i].first))
            V = PREInstr;

          if (!isa<Instruction>(V)) {
            // constant int occurs... How can constant int get value number???
            hints.appendToDescription("V not instruction");
            hints.setReturnCodeToFail();
            return;
          }

          Instruction *VI = dyn_cast<Instruction>(V);
          if (isa<PHINode>(V)) {
            hints.appendToDescription(
                "Phi must be introduced from previous PRE");
            hints.setReturnCodeToAdmitted();
            return;
          }
          std::string VI_id = llvmberry::getVariable(*VI);

          PROPAGATE(
              LESSDEF(RHS(VI_id, Physical, SRC), VAR(VI_id, Physical), SRC),
              BOUNDS(INSTPOS(SRC, VI), llvmberry::TyPosition::make_end_of_block(
                                           llvmberry::Source, *PB)));
          PROPAGATE(
              LESSDEF(VAR(VI_id, Physical), RHS(VI_id, Physical, SRC), SRC),
              BOUNDS(INSTPOS(SRC, VI), llvmberry::TyPosition::make_end_of_block(
                                           llvmberry::Source, *PB)));

          // if it is not isSameForAll, and PrevPRE is empty, what does this
          // mean..?
          if (PrevPRE.size()) {
            Instruction *VI_evolving = (*VI).clone();
            VI_evolving->insertBefore(CurrentBlock->getTerminator());
            for (auto k : PrevPRE) {
              dbgs() << "VI_evolving : " << *VI_evolving << "\n";
              PHINode *PrevPhi = k.first;
              dbgs() << "PrevPphi " << *PrevPhi << "\n";
              std::string PrevPhi_id = llvmberry::getVariable(*PrevPhi);
              int idx = k.second;

              Instruction *VI_op = dyn_cast<Instruction>((*VI).getOperand(idx));
              std::string VI_op_id = llvmberry::getVariable(*VI_op);

              INFRULE(llvmberry::TyPosition::make(SRC, CurrentBlock->getName(),
                                                  PB->getName()),
                      llvmberry::ConsTransitivity::make(
                          VAR(PrevPhi_id, Physical), VAR(VI_op_id, Previous),
                          VAR(VI_op_id, Physical)));

              dbgs() << "VI_op : " << *VI_op << "\n";
              dbgs() << "VI_evolving : " << *VI_evolving << "\n";
              INFRULE(llvmberry::TyPosition::make(
                          SRC, (*CurrentBlock).getName(), (*PB).getName()),
                      llvmberry::ConsSubstituteRev::make(
                          REGISTER(VI_op_id, Physical), VAL(PrevPhi, Physical),
                          llvmberry::ConsInsn::make(*VI_evolving)));

              Instruction *VI_evolving_next = (*VI_evolving).clone();
              (*VI_evolving_next).setOperand(idx, PrevPhi);
              INFRULE(llvmberry::TyPosition::make(SRC, CurrentBlock->getName(),
                                                  PB->getName()),
                      llvmberry::ConsTransitivity::make(INSN(*VI_evolving_next),
                                                        INSN(*VI_evolving),
                                                        VAR(VI_id, Physical)));

              (*VI_evolving).eraseFromParent();
              VI_evolving = VI_evolving_next;
              VI_evolving->insertBefore(CurrentBlock->getTerminator());
            }

            INFRULE(llvmberry::TyPosition::make(SRC, CurrentBlock->getName(),
                                                PB->getName()),
                    llvmberry::ConsTransitivity::make(VAR(VI_id, Physical),
                                                      VAR(VI_id, Previous),
                                                      VAR(Phi_id, Physical)));

            dbgs() << "VI_evolving_end : " << *VI_evolving << "\n";
            dbgs() << "VI : " << *VI << "\n";
            INFRULE(llvmberry::TyPosition::make(SRC, CurrentBlock->getName(),
                                                PB->getName()),
                    llvmberry::ConsTransitivity::make(INSN(*VI_evolving),
                                                      VAR(VI_id, Physical),
                                                      VAR(Phi_id, Physical)));

            PROPAGATE(LESSDEF(INSN(*VI_evolving), VAR(Phi_id, Physical), SRC),
                      BOUNDS(llvmberry::TyPosition::make_start_of_block(
                                 llvmberry::Source,
                                 llvmberry::getBasicBlockIndex(CurrentBlock)),
                             INSTPOS(SRC, CurInst)));

            INFRULE(INSTPOS(SRC, CurInst),
                    llvmberry::ConsTransitivity::make(VAR(CurInst_id, Physical),
                                                      INSN(*VI_evolving),
                                                      VAR(Phi_id, Physical)));

            (*VI_evolving).eraseFromParent();
          }
        }

        for (auto UI = CurInst->use_begin(); UI != CurInst->use_end(); ++UI) {
          if (!isa<Instruction>(UI->getUser())) {
            // let the validation fail when the user is not an instruction
            assert(false && "User is not an instruction");
          }

          Instruction *userI = dyn_cast<Instruction>(UI->getUser());
          std::string userI_id = llvmberry::getVariable(*userI);

          std::string prev_block_name = "";
          if (isa<PHINode>(userI)) {
            BasicBlock *bb_from =
                dyn_cast<PHINode>(userI)->getIncomingBlock(*UI);
            prev_block_name = llvmberry::getBasicBlockIndex(bb_from);
          }

          PROPAGATE(
              LESSDEF(VAR(CurInst_id, Physical), VAR(Phi_id, Physical), SRC),
              BOUNDS(INSTPOS(SRC, CurInst),
                     llvmberry::TyPosition::make(llvmberry::Source, *userI,
                                                 prev_block_name)));
        }

        return;
      });
    }

  });

  CurInst->replaceAllUsesWith(Phi);

  llvmberry::ValidationUnit::End();

  if (Phi->getType()->getScalarType()->isPointerTy()) {
    // Because we have added a PHI-use of the pointer value, it has now
    // "escaped" from alias analysis' perspective.  We need to inform
    // AA of this.
    for (unsigned ii = 0, ee = Phi->getNumIncomingValues(); ii != ee; ++ii) {
      unsigned jj = PHINode::getOperandNumForIncomingValue(ii);
      VN.getAliasAnalysis()->addEscapingUse(Phi->getOperandUse(jj));
    }

    if (MD)
      MD->invalidateCachedPointerInfo(Phi);
  }
  VN.erase(CurInst);
  removeFromLeaderTable(ValNo, CurInst, CurrentBlock);

  DEBUG(dbgs() << "GVN PRE removed: " << *CurInst << '\n');
  if (MD)
    MD->removeInstruction(CurInst);
  DEBUG(verifyRemoved(CurInst));
  llvmberry::name_instructions(*(CurInst->getParent()->getParent()));
  llvmberry::ValidationUnit::Begin("GVN_dead_code_elim3",
                                   CurInst->getParent()->getParent());
  llvmberry::generateHintForGVNDCE(*CurInst);
  CurInst->eraseFromParent();
  llvmberry::ValidationUnit::End();
  ++NumGVNInstr;
  
  return true;
}

/// Perform a purely local form of PRE that looks for diamond
/// control flow patterns and attempts to perform simple PRE at the join point.
bool GVN::performPRE(Function &F) {
  bool Changed = false;
  for (BasicBlock *CurrentBlock : depth_first(&F.getEntryBlock())) {
    // Nothing to PRE in the entry block.
    if (CurrentBlock == &F.getEntryBlock())
      continue;

    // Don't perform PRE on a landing pad.
    if (CurrentBlock->isLandingPad())
      continue;

    for (BasicBlock::iterator BI = CurrentBlock->begin(),
                              BE = CurrentBlock->end();
         BI != BE;) {
      Instruction *CurInst = BI++;
      Changed = performScalarPRE(CurInst);
    }
  }

  if (splitCriticalEdges())
    Changed = true;

  return Changed;
}

/// Split the critical edge connecting the given two blocks, and return
/// the block inserted to the critical edge.
BasicBlock *GVN::splitCriticalEdges(BasicBlock *Pred, BasicBlock *Succ) {
  BasicBlock *BB = SplitCriticalEdge(
      Pred, Succ, CriticalEdgeSplittingOptions(getAliasAnalysis(), DT));
  if (MD)
    MD->invalidateCachedPredecessors();
  return BB;
}

/// Split critical edges found during the previous
/// iteration that may enable further optimization.
bool GVN::splitCriticalEdges() {
  if (toSplit.empty())
    return false;
  do {
    std::pair<TerminatorInst*, unsigned> Edge = toSplit.pop_back_val();
    SplitCriticalEdge(Edge.first, Edge.second,
                      CriticalEdgeSplittingOptions(getAliasAnalysis(), DT));
  } while (!toSplit.empty());
  if (MD) MD->invalidateCachedPredecessors();
  return true;
}

/// Executes one iteration of GVN
bool GVN::iterateOnFunction(Function &F) {
  cleanupGlobalSets();

  // Top-down walk of the dominator tree
  bool Changed = false;
  // Save the blocks this function have before transformation begins. GVN may
  // split critical edge, and hence may invalidate the RPO/DT iterator.
  //
  std::vector<BasicBlock *> BBVect;
  BBVect.reserve(256);
  // Needed for value numbering with phi construction to work.
  ReversePostOrderTraversal<Function *> RPOT(&F);
  for (ReversePostOrderTraversal<Function *>::rpo_iterator RI = RPOT.begin(),
                                                           RE = RPOT.end();
       RI != RE; ++RI)
    BBVect.push_back(*RI);

  for (std::vector<BasicBlock *>::iterator I = BBVect.begin(), E = BBVect.end();
       I != E; I++)
    Changed |= processBlock(*I);

  return Changed;
}

void GVN::cleanupGlobalSets() {
  VN.clear();
  LeaderTable.clear();
  TableAllocator.Reset();
}

/// Verify that the specified instruction does not occur in our
/// internal data structures.
void GVN::verifyRemoved(const Instruction *Inst) const {
  VN.verifyRemoved(Inst);

  // Walk through the value number scope to make sure the instruction isn't
  // ferreted away in it.
  for (DenseMap<uint32_t, LeaderTableEntry>::const_iterator
       I = LeaderTable.begin(), E = LeaderTable.end(); I != E; ++I) {
    const LeaderTableEntry *Node = &I->second;
    assert(Node->Val != Inst && "Inst still in value numbering scope!");

    while (Node->Next) {
      Node = Node->Next;
      assert(Node->Val != Inst && "Inst still in value numbering scope!");
    }
  }
}

/// BB is declared dead, which implied other blocks become dead as well. This
/// function is to add all these blocks to "DeadBlocks". For the dead blocks'
/// live successors, update their phi nodes by replacing the operands
/// corresponding to dead blocks with UndefVal.
void GVN::addDeadBlock(BasicBlock *BB) {
  SmallVector<BasicBlock *, 4> NewDead;
  SmallSetVector<BasicBlock *, 4> DF;

  NewDead.push_back(BB);
  while (!NewDead.empty()) {
    BasicBlock *D = NewDead.pop_back_val();
    if (DeadBlocks.count(D))
      continue;

    // All blocks dominated by D are dead.
    SmallVector<BasicBlock *, 8> Dom;
    DT->getDescendants(D, Dom);
    DeadBlocks.insert(Dom.begin(), Dom.end());
    
    // Figure out the dominance-frontier(D).
    for (SmallVectorImpl<BasicBlock *>::iterator I = Dom.begin(),
           E = Dom.end(); I != E; I++) {
      BasicBlock *B = *I;
      for (succ_iterator SI = succ_begin(B), SE = succ_end(B); SI != SE; SI++) {
        BasicBlock *S = *SI;
        if (DeadBlocks.count(S))
          continue;

        bool AllPredDead = true;
        for (pred_iterator PI = pred_begin(S), PE = pred_end(S); PI != PE; PI++)
          if (!DeadBlocks.count(*PI)) {
            AllPredDead = false;
            break;
          }

        if (!AllPredDead) {
          // S could be proved dead later on. That is why we don't update phi
          // operands at this moment.
          DF.insert(S);
        } else {
          // While S is not dominated by D, it is dead by now. This could take
          // place if S already have a dead predecessor before D is declared
          // dead.
          NewDead.push_back(S);
        }
      }
    }
  }

  // For the dead blocks' live successors, update their phi nodes by replacing
  // the operands corresponding to dead blocks with UndefVal.
  for(SmallSetVector<BasicBlock *, 4>::iterator I = DF.begin(), E = DF.end();
        I != E; I++) {
    BasicBlock *B = *I;
    if (DeadBlocks.count(B))
      continue;

    SmallVector<BasicBlock *, 4> Preds(pred_begin(B), pred_end(B));
    for (SmallVectorImpl<BasicBlock *>::iterator PI = Preds.begin(),
           PE = Preds.end(); PI != PE; PI++) {
      BasicBlock *P = *PI;

      if (!DeadBlocks.count(P))
        continue;

      if (isCriticalEdge(P->getTerminator(), GetSuccessorNumber(P, B))) {
        if (BasicBlock *S = splitCriticalEdges(P, B))
          DeadBlocks.insert(P = S);
      }

      for (BasicBlock::iterator II = B->begin(); isa<PHINode>(II); ++II) {
        PHINode &Phi = cast<PHINode>(*II);
        Phi.setIncomingValue(Phi.getBasicBlockIndex(P),
                             UndefValue::get(Phi.getType()));
      }
    }
  }
}

// If the given branch is recognized as a foldable branch (i.e. conditional
// branch with constant condition), it will perform following analyses and
// transformation.
//  1) If the dead out-coming edge is a critical-edge, split it. Let 
//     R be the target of the dead out-coming edge.
//  1) Identify the set of dead blocks implied by the branch's dead outcoming
//     edge. The result of this step will be {X| X is dominated by R}
//  2) Identify those blocks which haves at least one dead prodecessor. The
//     result of this step will be dominance-frontier(R).
//  3) Update the PHIs in DF(R) by replacing the operands corresponding to 
//     dead blocks with "UndefVal" in an hope these PHIs will optimized away.
//
// Return true iff *NEW* dead code are found.
bool GVN::processFoldableCondBr(BranchInst *BI) {
  if (!BI || BI->isUnconditional())
    return false;

  // If a branch has two identical successors, we cannot declare either dead.
  if (BI->getSuccessor(0) == BI->getSuccessor(1))
    return false;

  ConstantInt *Cond = dyn_cast<ConstantInt>(BI->getCondition());
  if (!Cond)
    return false;

  BasicBlock *DeadRoot = Cond->getZExtValue() ? 
                         BI->getSuccessor(1) : BI->getSuccessor(0);
  if (DeadBlocks.count(DeadRoot))
    return false;

  if (!DeadRoot->getSinglePredecessor())
    DeadRoot = splitCriticalEdges(BI->getParent(), DeadRoot);

  addDeadBlock(DeadRoot);
  return true;
}

// performPRE() will trigger assert if it comes across an instruction without
// associated val-num. As it normally has far more live instructions than dead
// instructions, it makes more sense just to "fabricate" a val-number for the
// dead code than checking if instruction involved is dead or not.
void GVN::assignValNumForDeadCode() {
  for (SetVector<BasicBlock *>::iterator I = DeadBlocks.begin(),
        E = DeadBlocks.end(); I != E; I++) {
    BasicBlock *BB = *I;
    for (BasicBlock::iterator II = BB->begin(), EE = BB->end();
          II != EE; II++) {
      Instruction *Inst = &*II;
      unsigned ValNum = VN.lookup_or_add(Inst);
      addToLeaderTable(ValNum, Inst, BB);
    }
  }
}<|MERGE_RESOLUTION|>--- conflicted
+++ resolved
@@ -2884,23 +2884,6 @@
     ++Iteration;
   }
 
-<<<<<<< HEAD
-  llvmberry::intrude([]() {
-    llvmberry::PassDictionary &pdata = llvmberry::PassDictionary::GetInstance();
-    pdata.erase<llvmberry::ArgForGVNReplace>();
-  });
-
-  llvmberry::ValidationUnit::EndPass();
-
-  llvmberry::ValidationUnit::StartPass(llvmberry::ValidationUnit::PRE);
-
-  llvmberry::intrude([]() {
-    llvmberry::PassDictionary &pdata = llvmberry::PassDictionary::GetInstance();
-    pdata.create<llvmberry::ArgForGVNReplace>();
-  });
-
-=======
->>>>>>> 5b3fcdc5
   if (EnablePRE) {
     // Fabricate val-num for dead-code in order to suppress assertion in
     // performPRE().
