//===- PromoteMemoryToRegister.cpp - Convert allocas to registers ---------===//
//
//                     The LLVM Compiler Infrastructure
//
// This file is distributed under the University of Illinois Open Source
// License. See LICENSE.TXT for details.
//
//===----------------------------------------------------------------------===//
//
// This file promotes memory references to be register references.  It promotes
// alloca instructions which only have loads and stores as uses.  An alloca is
// transformed by using iterated dominator frontiers to place PHI nodes, then
// traversing the function in depth-first order to rewrite loads and stores as
// appropriate.
//
//===----------------------------------------------------------------------===//

#include "llvm/Transforms/Utils/PromoteMemToReg.h"
#include "llvm/ADT/ArrayRef.h"
#include "llvm/ADT/DenseMap.h"
#include "llvm/ADT/STLExtras.h"
#include "llvm/ADT/SmallPtrSet.h"
#include "llvm/ADT/SmallVector.h"
#include "llvm/ADT/Statistic.h"
#include "llvm/Analysis/AliasSetTracker.h"
#include "llvm/Analysis/InstructionSimplify.h"
#include "llvm/Analysis/IteratedDominanceFrontier.h"
#include "llvm/Analysis/ValueTracking.h"
#include "llvm/IR/CFG.h"
#include "llvm/IR/Constants.h"
#include "llvm/IR/DIBuilder.h"
#include "llvm/IR/DebugInfo.h"
#include "llvm/IR/DerivedTypes.h"
#include "llvm/IR/Dominators.h"
#include "llvm/IR/Function.h"
#include "llvm/IR/Instructions.h"
#include "llvm/IR/IntrinsicInst.h"
#include "llvm/IR/Metadata.h"
#include "llvm/IR/Module.h"
#include "llvm/Transforms/Utils/Local.h"
#include <algorithm>
#include "llvm/LLVMBerry/ValidationUnit.h"
#include "llvm/LLVMBerry/Infrules.h"
#include "llvm/LLVMBerry/Hintgen.h"
#include "llvm/LLVMBerry/Dictionary.h"
#include "llvm/Support/Debug.h"
using namespace llvm;

#define DEBUG_TYPE "mem2reg"

STATISTIC(NumLocalPromoted, "Number of alloca's promoted within one block");
STATISTIC(NumSingleStore,   "Number of alloca's promoted with a single store");
STATISTIC(NumDeadAlloca,    "Number of dead alloca's removed");
STATISTIC(NumPHIInsert,     "Number of PHI nodes inserted");

bool llvm::isAllocaPromotable(const AllocaInst *AI) {
  // FIXME: If the memory unit is of pointer or integer type, we can permit
  // assignments to subsections of the memory unit.
  unsigned AS = AI->getType()->getAddressSpace();

  // Only allow direct and non-volatile loads and stores...
  for (const User *U : AI->users()) {
    if (const LoadInst *LI = dyn_cast<LoadInst>(U)) {
      // Note that atomic loads can be transformed; atomic semantics do
      // not have any meaning for a local alloca.
      if (LI->isVolatile())
        return false;
    } else if (const StoreInst *SI = dyn_cast<StoreInst>(U)) {
      if (SI->getOperand(0) == AI)
        return false; // Don't allow a store OF the AI, only INTO the AI.
      // Note that atomic stores can be transformed; atomic semantics do
      // not have any meaning for a local alloca.
      if (SI->isVolatile())
        return false;
    } else if (const IntrinsicInst *II = dyn_cast<IntrinsicInst>(U)) {
      if (II->getIntrinsicID() != Intrinsic::lifetime_start &&
          II->getIntrinsicID() != Intrinsic::lifetime_end)
        return false;
    } else if (const BitCastInst *BCI = dyn_cast<BitCastInst>(U)) {
      if (BCI->getType() != Type::getInt8PtrTy(U->getContext(), AS)) {
        return false; }
      if (!onlyUsedByLifetimeMarkers(BCI)) {
        return false;}
    } else if (const GetElementPtrInst *GEPI = dyn_cast<GetElementPtrInst>(U)) {
      if (GEPI->getType() != Type::getInt8PtrTy(U->getContext(), AS))
        return false;
      if (!GEPI->hasAllZeroIndices())
        return false;
      if (!onlyUsedByLifetimeMarkers(GEPI))
        return false;
    } else {
      return false;
    }
  }

  return true;
}

namespace {

struct AllocaInfo {
  SmallVector<BasicBlock *, 32> DefiningBlocks;
  SmallVector<BasicBlock *, 32> UsingBlocks;

  StoreInst *OnlyStore;
  BasicBlock *OnlyBlock;
  bool OnlyUsedInOneBlock;

  Value *AllocaPointerVal;
  DbgDeclareInst *DbgDeclare;

  void clear() {
    DefiningBlocks.clear();
    UsingBlocks.clear();
    OnlyStore = nullptr;
    OnlyBlock = nullptr;
    OnlyUsedInOneBlock = true;
    AllocaPointerVal = nullptr;
    DbgDeclare = nullptr;
  }

  /// Scan the uses of the specified alloca, filling in the AllocaInfo used
  /// by the rest of the pass to reason about the uses of this alloca.
  void AnalyzeAlloca(AllocaInst *AI) {
    clear();

    // As we scan the uses of the alloca instruction, keep track of stores,
    // and decide whether all of the loads and stores to the alloca are within
    // the same basic block.
    for (auto UI = AI->user_begin(), E = AI->user_end(); UI != E;) {
      Instruction *User = cast<Instruction>(*UI++);

      if (StoreInst *SI = dyn_cast<StoreInst>(User)) {
        // Remember the basic blocks which define new values for the alloca
        DefiningBlocks.push_back(SI->getParent());
        AllocaPointerVal = SI->getOperand(0);
        OnlyStore = SI;
      } else {
        LoadInst *LI = cast<LoadInst>(User);
        // Otherwise it must be a load instruction, keep track of variable
        // reads.
        UsingBlocks.push_back(LI->getParent());
        AllocaPointerVal = LI;
      }

      if (OnlyUsedInOneBlock) {
        if (!OnlyBlock)
          OnlyBlock = User->getParent();
        else if (OnlyBlock != User->getParent())
          OnlyUsedInOneBlock = false;
      }
    }

    DbgDeclare = FindAllocaDbgDeclare(AI);
  }
};

// Data package used by RenamePass()
class RenamePassData {
public:
  typedef std::vector<Value *> ValVector;

  RenamePassData() : BB(nullptr), Pred(nullptr), Values() {}
  RenamePassData(BasicBlock *B, BasicBlock *P, const ValVector &V)
      : BB(B), Pred(P), Values(V) {}
  BasicBlock *BB;
  BasicBlock *Pred;
  ValVector Values;

  void swap(RenamePassData &RHS) {
    std::swap(BB, RHS.BB);
    std::swap(Pred, RHS.Pred);
    Values.swap(RHS.Values);
  }
};

/// \brief This assigns and keeps a per-bb relative ordering of load/store
/// instructions in the block that directly load or store an alloca.
///
/// This functionality is important because it avoids scanning large basic
/// blocks multiple times when promoting many allocas in the same block.
class LargeBlockInfo {
  /// \brief For each instruction that we track, keep the index of the
  /// instruction.
  ///
  /// The index starts out as the number of the instruction from the start of
  /// the block.
  DenseMap<const Instruction *, unsigned> InstNumbers;

public:

  /// This code only looks at accesses to allocas.
  static bool isInterestingInstruction(const Instruction *I) {
    return (isa<LoadInst>(I) && isa<AllocaInst>(I->getOperand(0))) ||
           (isa<StoreInst>(I) && isa<AllocaInst>(I->getOperand(1)));
  }

  /// Get or calculate the index of the specified instruction.
  unsigned getInstructionIndex(const Instruction *I) {
    assert(isInterestingInstruction(I) &&
           "Not a load/store to/from an alloca?");

    // If we already have this instruction number, return it.
    DenseMap<const Instruction *, unsigned>::iterator It = InstNumbers.find(I);
    if (It != InstNumbers.end())
      return It->second;

    // Scan the whole block to get the instruction.  This accumulates
    // information for every interesting instruction in the block, in order to
    // avoid gratuitus rescans.
    const BasicBlock *BB = I->getParent();
    unsigned InstNo = 0;
    for (BasicBlock::const_iterator BBI = BB->begin(), E = BB->end(); BBI != E;
         ++BBI)
      if (isInterestingInstruction(BBI))
        InstNumbers[BBI] = InstNo++;
    It = InstNumbers.find(I);

    assert(It != InstNumbers.end() && "Didn't insert instruction?");
    return It->second;
  }

  void deleteValue(const Instruction *I) { InstNumbers.erase(I); }

  void clear() { InstNumbers.clear(); }
};

struct PromoteMem2Reg {
  /// The alloca instructions being promoted.
  std::vector<AllocaInst *> Allocas;
  DominatorTree &DT;
  DIBuilder DIB;

  /// An AliasSetTracker object to update.  If null, don't update it.
  AliasSetTracker *AST;

  /// A cache of @llvm.assume intrinsics used by SimplifyInstruction.
  AssumptionCache *AC;

  /// Reverse mapping of Allocas.
  DenseMap<AllocaInst *, unsigned> AllocaLookup;

  /// \brief The PhiNodes we're adding.
  ///
  /// That map is used to simplify some Phi nodes as we iterate over it, so
  /// it should have deterministic iterators.  We could use a MapVector, but
  /// since we already maintain a map from BasicBlock* to a stable numbering
  /// (BBNumbers), the DenseMap is more efficient (also supports removal).
  DenseMap<std::pair<unsigned, unsigned>, PHINode *> NewPhiNodes;

  /// For each PHI node, keep track of which entry in Allocas it corresponds
  /// to.
  DenseMap<PHINode *, unsigned> PhiToAllocaMap;

  /// If we are updating an AliasSetTracker, then for each alloca that is of
  /// pointer type, we keep track of what to copyValue to the inserted PHI
  /// nodes here.
  std::vector<Value *> PointerAllocaValues;

  /// For each alloca, we keep track of the dbg.declare intrinsic that
  /// describes it, if any, so that we can convert it to a dbg.value
  /// intrinsic if the alloca gets promoted.
  SmallVector<DbgDeclareInst *, 8> AllocaDbgDeclares;

  /// The set of basic blocks the renamer has already visited.
  ///
  SmallPtrSet<BasicBlock *, 16> Visited;

  /// Contains a stable numbering of basic blocks to avoid non-determinstic
  /// behavior.
  DenseMap<BasicBlock *, unsigned> BBNumbers;

  /// Lazily compute the number of predecessors a block has.
  DenseMap<const BasicBlock *, unsigned> BBNumPreds;

public:
  PromoteMem2Reg(ArrayRef<AllocaInst *> Allocas, DominatorTree &DT,
                 AliasSetTracker *AST, AssumptionCache *AC)
      : Allocas(Allocas.begin(), Allocas.end()), DT(DT),
        DIB(*DT.getRoot()->getParent()->getParent(), /*AllowUnresolved*/ false),
        AST(AST), AC(AC) {}

  void run();

private:
  void RemoveFromAllocasList(unsigned &AllocaIdx) {
    Allocas[AllocaIdx] = Allocas.back();
    Allocas.pop_back();
    --AllocaIdx;
  }

  unsigned getNumPreds(const BasicBlock *BB) {
    unsigned &NP = BBNumPreds[BB];
    if (NP == 0)
      NP = std::distance(pred_begin(BB), pred_end(BB)) + 1;
    return NP - 1;
  }

  void ComputeLiveInBlocks(AllocaInst *AI, AllocaInfo &Info,
                           const SmallPtrSetImpl<BasicBlock *> &DefBlocks,
                           SmallPtrSetImpl<BasicBlock *> &LiveInBlocks);
  void RenamePass(BasicBlock *BB, BasicBlock *Pred,
                  RenamePassData::ValVector &IncVals,
                  std::vector<RenamePassData> &Worklist);
  bool QueuePhiNode(BasicBlock *BB, unsigned AllocaIdx, unsigned &Version);
};

} // end of anonymous namespace

static void removeLifetimeIntrinsicUsers(AllocaInst *AI) {
  // Knowing that this alloca is promotable, we know that it's safe to kill all
  // instructions except for load and store.

  for (auto UI = AI->user_begin(), UE = AI->user_end(); UI != UE;) {
    Instruction *I = cast<Instruction>(*UI);
    ++UI;
    if (isa<LoadInst>(I) || isa<StoreInst>(I))
      continue;

    if (!I->getType()->isVoidTy()) {
      // The only users of this bitcast/GEP instruction are lifetime intrinsics.
      // Follow the use/def chain to erase them now instead of leaving it for
      // dead code elimination later.
      for (auto UUI = I->user_begin(), UUE = I->user_end(); UUI != UUE;) {
        Instruction *Inst = cast<Instruction>(*UUI);
        ++UUI;
        
        llvmberry::ValidationUnit::GetInstance()->intrude
                ([&Inst]
                  (llvmberry::Dictionary &data, 
                   llvmberry::CoreHint &hints) {
          auto &instrIndex = *(data.get<llvmberry::ArgForMem2Reg>()->instrIndex);
          std::string RInst = llvmberry::getVariable(*Inst);

          if (RInst != "") {
            // propagate maydiff
            llvmberry::propagateMaydiffGlobal(RInst, llvmberry::Physical);
            llvmberry::propagateMaydiffGlobal(RInst, llvmberry::Previous);
          }

          // add nop
          hints.addNopPosition
            (llvmberry::TyPosition::make
              (llvmberry::Target, *Inst, instrIndex[Inst]-1, ""));
        });

        Inst->eraseFromParent();
      }
    }

    llvmberry::ValidationUnit::GetInstance()->intrude
            ([&I]
              (llvmberry::Dictionary &data, 
               llvmberry::CoreHint &hints) {
      auto &instrIndex = *(data.get<llvmberry::ArgForMem2Reg>()->instrIndex);
      std::string RI = llvmberry::getVariable(*I);

      if (RI != "") {
        // propagate maydiff
        llvmberry::propagateMaydiffGlobal(RI, llvmberry::Physical);
        llvmberry::propagateMaydiffGlobal(RI, llvmberry::Previous);
      }

      // add nop
      hints.addNopPosition
        (llvmberry::TyPosition::make
          (llvmberry::Target, *I, instrIndex[I]-1, ""));
    });

    I->eraseFromParent();
  }
}

/// \brief Rewrite as many loads as possible given a single store.
///
/// When there is only a single store, we can use the domtree to trivially
/// replace all of the dominated loads with the stored value. Do so, and return
/// true if this has successfully promoted the alloca entirely. If this returns
/// false there were some loads which were not dominated by the single store
/// and thus must be phi-ed with undef. We fall back to the standard alloca
/// promotion algorithm in that case.
static bool rewriteSingleStoreAlloca(AllocaInst *AI, AllocaInfo &Info,
                                     LargeBlockInfo &LBI,
                                     DominatorTree &DT,
                                     AliasSetTracker *AST) {
  StoreInst *OnlyStore = Info.OnlyStore;
  bool StoringGlobalVal = !isa<Instruction>(OnlyStore->getOperand(0));
  BasicBlock *StoreBB = OnlyStore->getParent();
  int StoreIndex = -1;

  // Clear out UsingBlocks.  We will reconstruct it here if needed.
  Info.UsingBlocks.clear();
  for (auto UI = AI->user_begin(), E = AI->user_end(); UI != E;) {
    Instruction *UserInst = cast<Instruction>(*UI++);
    if (!isa<LoadInst>(UserInst)) {
      assert(UserInst == OnlyStore && "Should only have load/stores");
      continue;
    }
    LoadInst *LI = cast<LoadInst>(UserInst);

    // Okay, if we have a load from the alloca, we want to replace it with the
    // only value stored to the alloca.  We can do this if the value is
    // dominated by the store.  If not, we use the rest of the mem2reg machinery
    // to insert the phi nodes as needed.
    if (!StoringGlobalVal) { // Non-instructions are always dominated.
      if (LI->getParent() == StoreBB) {
        // If we have a use that is in the same block as the store, compare the
        // indices of the two instructions to see which one came first.  If the
        // load came before the store, we can't handle it.
        if (StoreIndex == -1)
          StoreIndex = LBI.getInstructionIndex(OnlyStore);

          // Can't handle this load, bail out.
          Info.UsingBlocks.push_back(StoreBB);
          continue;
      } else if (LI->getParent() != StoreBB &&
                 !DT.dominates(StoreBB, LI->getParent())) {
        // If the load and store are in different blocks, use BB dominance to
        // check their relationships.  If the store doesn't dom the use, bail
        // out.
        Info.UsingBlocks.push_back(LI->getParent());
        continue;
      }
    }

<<<<<<< HEAD
    std::cout<< "Function : " << std::string(LI->getParent()->getParent()->getName()) << " SingleStore: "<<std::string(AI->getName())<<std::endl;
=======
    std::cout<<"SingleStore: "<<std::string(AI->getName())<<std::endl;
>>>>>>> 496e501c
    // Otherwise, we *can* safely rewrite this load.
    Value *ReplVal = OnlyStore->getOperand(0);

    llvmberry::ValidationUnit::GetInstance()->intrude
            ([&AI, &OnlyStore, &LI, &ReplVal, &DT, &StoringGlobalVal]
              (llvmberry::Dictionary &data, llvmberry::CoreHint &hints) {
      //        <src>          |     <tgt>
      // %x = alloca i32       | nop
      // store i32 1, %x       | nop
      // %a = load i32 %x      | nop
      // %b = load i32 %x      | nop
      // %c = add i32 %a, %b   | %c = add i32 1, 1
      // ret i32 %c            | ret i32 %c

      // prepare variables
      auto &instrIndex = *(data.get<llvmberry::ArgForMem2Reg>()->instrIndex);
      auto &termIndex = *(data.get<llvmberry::ArgForMem2Reg>()->termIndex);
<<<<<<< HEAD
      auto &usePile = *(data.get<llvmberry::ArgForMem2Reg>()->usePile);
=======
>>>>>>> 496e501c
      auto &mem2regCmd = *(data.get<llvmberry::ArgForMem2Reg>()->mem2regCmd);
      auto &isReachable = *(data.get<llvmberry::ArgForMem2Reg>()->isReachable);
      std::string Ralloca = llvmberry::getVariable(*AI);
      std::string Rstore = llvmberry::getVariable(*(OnlyStore->getOperand(1)));
      std::string Rload = llvmberry::getVariable(*LI);
      Value* UndefVal = UndefValue::get(LI->getType());
      
      // do this if stored object(OnlyStore->getOperand(0)) is
      // not an instruction
      if (StoringGlobalVal) {
        // propagate stored value from alloca to load
        PROPAGATE(
            LESSDEF(INSN(std::shared_ptr<llvmberry::TyInstruction>(
                      new llvmberry::ConsLoadInst(llvmberry::TyLoadInst::makeAlignOne(AI)))),
                    VAR(Ralloca, Ghost),
                    SRC),
        BOUNDS(llvmberry::TyPosition::make(SRC, *AI, instrIndex[AI], ""),
               llvmberry::TyPosition::make(SRC, *LI, instrIndex[LI], "")));

        std::shared_ptr<llvmberry::TyPropagateLessdef> lessdefstore =
          llvmberry::TyPropagateLessdef::make
            (VAR(Ralloca, Ghost),
             EXPR(UndefVal, Physical),
             TGT);

        mem2regCmd[Ralloca].lessdef.push_back(lessdefstore);

        PROPAGATE(
            std::shared_ptr<llvmberry::TyPropagateObject>
              (new llvmberry::ConsLessdef(lessdefstore)),
            BOUNDS(llvmberry::TyPosition::make(SRC, *AI, instrIndex[AI], ""),
                   llvmberry::TyPosition::make(SRC, *LI, instrIndex[LI], "")));

        INFRULE(llvmberry::TyPosition::make(SRC, *AI, instrIndex[AI], ""),
                llvmberry::ConsIntroGhost::make(EXPR(OnlyStore->getOperand(0), Physical),
                                                REGISTER(Rstore, Ghost)));

        std::shared_ptr<llvmberry::TyLessthanUndef> lessthanundef
          (new llvmberry::TyLessthanUndef
            (llvmberry::TyValueType::make(*LI->getType()),
             std::shared_ptr<llvmberry::TyValue>
              (new llvmberry::ConsId
                (llvmberry::TyRegister::make(Rload, llvmberry::Ghost)))));

        mem2regCmd[Rload].lessUndef.push_back(lessthanundef);

        INFRULE(llvmberry::TyPosition::make(SRC, *AI, instrIndex[AI], ""),
                std::shared_ptr<llvmberry::TyInfrule>
                  (new llvmberry::ConsLessthanUndef(lessthanundef)));

        INFRULE(llvmberry::TyPosition::make(SRC, *AI, instrIndex[AI], ""),
                llvmberry::ConsTransitivity::make(EXPR(UndefVal, Physical),
                                                  EXPR(OnlyStore->getOperand(0), Physical),
                                                  VAR(Ralloca, Ghost)));

        INFRULE(llvmberry::TyPosition::make(SRC, *AI, instrIndex[AI], ""),
                llvmberry::ConsTransitivity::make(INSN(std::shared_ptr<llvmberry::TyInstruction>(
                                                    new llvmberry::ConsLoadInst(llvmberry::TyLoadInst::makeAlignOne(AI)))),
                                                  EXPR(UndefVal, Physical),
                                                  VAR(Ralloca, Ghost)));

        INFRULE(llvmberry::TyPosition::make(SRC, *OnlyStore, instrIndex[OnlyStore], ""),
                llvmberry::ConsIntroGhost::make(EXPR(OnlyStore->getOperand(0), Physical),
                                                REGISTER(Rstore, Ghost)));

        INFRULE(llvmberry::TyPosition::make(SRC, *OnlyStore, instrIndex[OnlyStore], ""),
                llvmberry::ConsTransitivity::make(INSN(std::shared_ptr<llvmberry::TyInstruction>(
                                                    new llvmberry::ConsLoadInst(llvmberry::TyLoadInst::makeAlignOne(OnlyStore)))),
                                                  EXPR(OnlyStore->getOperand(0), Physical),
                                                  VAR(Rstore, Ghost)));
      }

      // - store and loads are in the same block
      //   and store exists before loads
      // - store and loads are not in the same block
      //   and store block dominates load block
      if ((LI->getParent() == OnlyStore->getParent() && 
           instrIndex[OnlyStore] < instrIndex[LI]) ||
          (LI->getParent() != OnlyStore->getParent() &&
           //(DT.dominates(OnlyStore->getParent(), LI->getParent()) ||
            //isPotentiallyReachable(OnlyStore->getParent(), LI->getParent())))) {
           (std::find(isReachable[OnlyStore->getParent()].begin(),
                      isReachable[OnlyStore->getParent()].end(),
                      LI->getParent()) != isReachable[OnlyStore->getParent()].end()))) {

        // Step1: propagate store instruction
        //        <src>          |     <tgt>
        // %x = alloca i32       | nop
        // store i32 1, %x       | nop
        // %a = load i32 %x      | %a = load i32 1
        // %b = load i32 %x      | %b = load i32 1
        // %c = add i32 %a, %b   | %c = add i32 %a, %b
        // ret i32 %c            | ret i32 %c
        llvmberry::generateHintForMem2RegPropagateStore
          (NULL, OnlyStore, LI, instrIndex[LI]);
      }

      // remove duplicated targets
      std::vector<Instruction*> availInst;
      availInst.clear();

      for (auto UI = LI->use_begin(), E = LI->use_end(); UI != E;) {
        Use &U = *(UI++);
<<<<<<< HEAD
        Instruction* use = dyn_cast<Instruction>(U.getUser());
        BasicBlock* useBB = use->getParent();
        bool flag = false;
        bool findReachable = false;

        for (auto UI2 = availInst.begin(),
                   E2 = availInst.end(); UI2 != E2;) {
          Instruction* checkI = *UI2;
          BasicBlock* checkBB = checkI->getParent();
          std::vector<BasicBlock*>::iterator it =
            std::find(isReachable[useBB].begin(),
                      isReachable[useBB].end(),
                      checkBB);

          if (useBB == checkBB) {
            if (instrIndex[use] > instrIndex[checkI]) {
              int pos = std::distance(availInst.begin(), UI2);

              availInst.erase(availInst.begin()+pos);
              flag = true;
              break;
            }
          }

          if (!DT.dominates(useBB, checkBB)) {
            flag = true;

            if (DT.dominates(checkBB, useBB)) {
              int pos = std::distance(availInst.begin(), UI2);

              availInst.erase(availInst.begin()+pos);
            }
          } else {
            findReachable = true;
          }

          UI2++;
        }

        if (!findReachable || flag)
          availInst.push_back(use);
      }

      // add hints per every use of LI
      //for (auto UI = LI->use_begin(), E = LI->use_end(); UI != E;) {
      //for (auto UI = availInst.begin(), E = availInst.end(); UI != E;) {
      for (auto UI = usePile[LI].begin(), E = usePile[LI].end(); UI != E;) {
        auto t = *(UI++);
        int useIndex =
          llvmberry::getIndexofMem2Reg(std::get<2>(t), std::get<1>(t),
                                       termIndex[llvmberry::getBasicBlockIndex(std::get<0>(t))]);

        //Instruction* use = *(UI++);
        Instruction* use = std::get<2>(t);
        BasicBlock* useBB = std::get<0>(t);

        // set index of use
        //int useIndex = 
        //      llvmberry::getIndexofMem2Reg
        //        (use, instrIndex[use],
        //         termIndex[llvmberry::getBasicBlockIndex(use->getParent())]);
        //dbgs()<< "lets see what is LI for this use " << *LI << "   " << "\n";
        //dbgs()<< "lets check useIndex  " << *use << " instrIndex is   " << useIndex << "\n";

=======
        Instruction *use = dyn_cast<Instruction>(U.getUser());

        // set index of use
        int useIndex = 
              llvmberry::getIndexofMem2Reg
                (use, instrIndex[use],
                 termIndex[llvmberry::getBasicBlockIndex(use->getParent())]);
        dbgs()<< "lets see what is LI for this use " << *LI << "   " << "\n";
        dbgs()<< "lets check useIndex  " << *use << " instrIndex is   " << instrIndex[use] << "\n"; 
>>>>>>> 496e501c
        // - store and loads are in the same block
        //   and store exists before loads
        // - store and loads are not in the same block
        //   and store block dominates load block
        if ((LI->getParent() == OnlyStore->getParent() && 
             instrIndex[OnlyStore] < instrIndex[LI]) ||
            (LI->getParent() != OnlyStore->getParent() &&
             //(DT.dominates(OnlyStore->getParent(), LI->getParent()) ||
              //isPotentiallyReachable(OnlyStore->getParent(), LI->getParent())))) {
             (std::find(isReachable[OnlyStore->getParent()].begin(),
                        isReachable[OnlyStore->getParent()].end(),
                        LI->getParent()) != isReachable[OnlyStore->getParent()].end()))) {
          // Step2: propagate load instruction
          //        <src>          |     <tgt>
          // %a = load i32 1       | nop
          // %b = load i32 1       | nop
          // %c = add i32 %a, %b   | %c = add i32 1, 1
          // ret i32 %c            | ret i32 %c
          llvmberry::generateHintForMem2RegPropagateLoad
<<<<<<< HEAD
            //(OnlyStore, NULL, LI, use->getParent(), useIndex, use);
            (OnlyStore, NULL, LI, useBB, useIndex, use);
=======
            (OnlyStore, NULL, LI, use, useIndex);
>>>>>>> 496e501c
        } else {
          // propagate undef from load to use
          PROPAGATE(LESSDEF(VAR(Rload, Physical),
                            VAR(Rload, Ghost),
                            SRC),
                    BOUNDS(llvmberry::TyPosition::make(SRC, *LI, instrIndex[LI], ""),
<<<<<<< HEAD
                           //llvmberry::TyPosition::make(SRC, *use, useIndex, "")));
                           llvmberry::TyPosition::make(SRC, *useBB, useIndex)));
=======
                           llvmberry::TyPosition::make(SRC, *use, useIndex, "")));
>>>>>>> 496e501c

          std::shared_ptr<llvmberry::TyPropagateLessdef> lessdef =
            llvmberry::TyPropagateLessdef::make
              (VAR(Rload, Ghost),
               EXPR(UndefVal, Physical),
               TGT);

          PROPAGATE(
              std::shared_ptr<llvmberry::TyPropagateObject>
                (new llvmberry::ConsLessdef(lessdef)),
              BOUNDS(llvmberry::TyPosition::make(SRC, *LI, instrIndex[LI], ""),
<<<<<<< HEAD
                     //llvmberry::TyPosition::make(SRC, *use, useIndex, "")));
                     llvmberry::TyPosition::make(SRC, *useBB, useIndex)));
=======
                     llvmberry::TyPosition::make(SRC, *use, useIndex, "")));
>>>>>>> 496e501c

          mem2regCmd[Rload].lessdef.push_back(lessdef);

          INFRULE(llvmberry::TyPosition::make(SRC, *LI, instrIndex[LI], ""),
                  llvmberry::ConsIntroGhost::make(VAR(Ralloca, Ghost),
                                                  REGISTER(Rload, Ghost)));

          INFRULE(llvmberry::TyPosition::make(SRC, *LI, instrIndex[LI], ""),
                  llvmberry::ConsTransitivity::make(INSN(std::shared_ptr<llvmberry::TyInstruction>(
                                                      new llvmberry::ConsLoadInst(llvmberry::TyLoadInst::makeAlignOne(AI)))),
                                                    VAR(Ralloca, Ghost),
                                                    VAR(Rload, Ghost)));

          INFRULE(llvmberry::TyPosition::make(SRC, *LI, instrIndex[LI], ""),
                  llvmberry::ConsTransitivity::make(VAR(Rload, Physical),
                                                    INSN(std::shared_ptr<llvmberry::TyInstruction>(
                                                      new llvmberry::ConsLoadInst(llvmberry::TyLoadInst::makeAlignOne(AI)))),
                                                    VAR(Rload, Ghost)));

          std::shared_ptr<llvmberry::TyTransitivityTgt> transTgt
            (new llvmberry::TyTransitivityTgt(VAR(Rload, Ghost),
                                              VAR(Ralloca, Ghost),
                                              EXPR(OnlyStore->getOperand(0), Physical)));

          INFRULE(llvmberry::TyPosition::make(SRC, *LI, instrIndex[LI], ""),
                  std::shared_ptr<llvmberry::TyInfrule>
                    (new llvmberry::ConsTransitivityTgt(transTgt)));

          mem2regCmd[Rload].transTgt.push_back(transTgt);
        }
      }

      // propagate maydiff
      llvmberry::propagateMaydiffGlobal(Rload, llvmberry::Physical);
      llvmberry::propagateMaydiffGlobal(Rload, llvmberry::Previous);

      // add nop
      hints.addNopPosition
        (llvmberry::TyPosition::make
          (llvmberry::Target, *LI, instrIndex[LI]-1, ""));
    });

    // If the replacement value is the load, this must occur in unreachable
    // code.
    if (ReplVal == LI)
      ReplVal = UndefValue::get(LI->getType());

    llvmberry::ValidationUnit::GetInstance()->intrude
            ([&AI, &LI, &ReplVal]
              (llvmberry::Dictionary &data, llvmberry::CoreHint &hints) {
      llvmberry::generateHintForMem2RegReplaceHint(ReplVal, LI);
      llvmberry::generateHintForMem2RegReplaceHint(ReplVal, AI);
    });

    LI->replaceAllUsesWith(ReplVal);

    if (AST && LI->getType()->isPointerTy())
      AST->deleteValue(LI);
    LI->eraseFromParent();
    LBI.deleteValue(LI);
  }

  // Finally, after the scan, check to see if the store is all that is left.
  if (!Info.UsingBlocks.empty())
    return false; // If not, we'll have to fall back for the remainder.

  // Record debuginfo for the store and remove the declaration's
  // debuginfo.
  if (DbgDeclareInst *DDI = Info.DbgDeclare) {
    DIBuilder DIB(*AI->getParent()->getParent()->getParent(),
                  /*AllowUnresolved*/ false);
    ConvertDebugDeclareToDebugValue(DDI, Info.OnlyStore, DIB);
    DDI->eraseFromParent();
    LBI.deleteValue(DDI);
  }

  // add alloca and store into maydiff
  llvmberry::ValidationUnit::GetInstance()->intrude
         ([&AI, &OnlyStore]
            (llvmberry::Dictionary &data, 
             llvmberry::CoreHint &hints) {
    auto &allocas = *(data.get<llvmberry::ArgForMem2Reg>()->allocas);
    auto &instrIndex = *(data.get<llvmberry::ArgForMem2Reg>()->instrIndex);
    std::string Ralloca = llvmberry::getVariable(*AI);

    // propagate maydiff
    llvmberry::propagateMaydiffGlobal(Ralloca, llvmberry::Physical);
    llvmberry::propagateMaydiffGlobal(Ralloca, llvmberry::Previous);

    // add nop
    hints.addNopPosition
      (llvmberry::TyPosition::make
        (llvmberry::Target, *AI, instrIndex[AI]-1, ""));

    hints.addNopPosition
      (llvmberry::TyPosition::make
        (llvmberry::Target, *OnlyStore, instrIndex[OnlyStore]-1, ""));

    // remove dead alloca from dictionary
    std::vector<AllocaInst*>::iterator position = std::find(allocas.begin(), allocas.end(), AI);
    if (position != allocas.end()) 
      allocas.erase(position);
  });

  // Remove the (now dead) store and alloca.
  Info.OnlyStore->eraseFromParent();
  LBI.deleteValue(Info.OnlyStore);

  if (AST)
    AST->deleteValue(AI);
  AI->eraseFromParent();
  LBI.deleteValue(AI);
  return true;
}

/// Many allocas are only used within a single basic block.  If this is the
/// case, avoid traversing the CFG and inserting a lot of potentially useless
/// PHI nodes by just performing a single linear pass over the basic block
/// using the Alloca.
///
/// If we cannot promote this alloca (because it is read before it is written),
/// return true.  This is necessary in cases where, due to control flow, the
/// alloca is potentially undefined on some control flow paths.  e.g. code like
/// this is potentially correct:
///
///   for (...) { if (c) { A = undef; undef = B; } }
///
/// ... so long as A is not used before undef is set.
static void promoteSingleBlockAlloca(AllocaInst *AI, const AllocaInfo &Info,
//static bool promoteSingleBlockAlloca(AllocaInst *AI, const AllocaInfo &Info,
                                     LargeBlockInfo &LBI,
                                     AliasSetTracker *AST) {
  // The trickiest case to handle is when we have large blocks. Because of this,
  // this code is optimized assuming that large blocks happen.  This does not
  // significantly pessimize the small block case.  This uses LargeBlockInfo to
  // make it efficient to get the index of various operations in the block.

  // Walk the use-def list of the alloca, getting the locations of all stores.
  typedef SmallVector<std::pair<unsigned, StoreInst *>, 64> StoresByIndexTy;
  StoresByIndexTy StoresByIndex;

  for (User *U : AI->users())
    if (StoreInst *SI = dyn_cast<StoreInst>(U)) {
      StoresByIndex.push_back(std::make_pair(LBI.getInstructionIndex(SI), SI));
<<<<<<< HEAD
=======
/*
      llvmberry::ValidationUnit::GetInstance()->intrude
         ([&AI, &SI]
           (llvmberry::Dictionary &data, llvmberry::CoreHint &hints) {
        //        <src>           |     <tgt>
        // %x = alloca i32        | nop
        // store i32 1, %x        | nop
        // %a = load i32 %x       | nop
        // call void @bar(i32 %a) | call void @bar(i32 1)
        // store i32 2, %x        | nop
        // %b = load i32 %x       | nop
        // call void @bar(i32 %b) | call void @bar(i32 2)
        // store i32 3, %x        | nop
        // %c = load i32 %x       | nop
        // ret i32 %c             | ret i32 3

        // prepare variables
        auto &instrIndex = *(data.get<llvmberry::ArgForMem2Reg>()->instrIndex);
        auto &termIndex = *(data.get<llvmberry::ArgForMem2Reg>()->termIndex);
        std::string Ralloca = llvmberry::getVariable(*AI);
        std::string Rstore = llvmberry::getVariable(*(SI->getOperand(1)));

        // find next store, and final use of alloca
        llvm::Instruction* next;
        llvm::Instruction* use = SI; 

        bool checkNext = false;
        for (auto UI = AI->user_begin(), E = AI->user_end(); UI != E;) {
          Instruction *tmpInst = cast<Instruction>(*UI++);

          if (isa<StoreInst>(tmpInst) && 
              (instrIndex[tmpInst]>instrIndex[SI] ||      // for initial next
               (instrIndex[tmpInst]>instrIndex[SI] && 
                instrIndex[next]>instrIndex[tmpInst]))) {
            checkNext = true;
            next = tmpInst;
          } else if (instrIndex[use] < instrIndex[tmpInst])
            use = tmpInst;
        }
        if (!checkNext) next = use;

        // set index of next store
        int nextIndex = 
              llvmberry::getIndexofMem2Reg
                (next, instrIndex[next],
                 termIndex[llvmberry::getBasicBlockIndex(next->getParent())]);

        // skip if there is no use of SI
        if ((instrIndex[SI] != instrIndex[use]) ||
            (SI->getParent() != use->getParent())) {
          // Step1: propagate store instruction
          //        <src>           |     <tgt>
          // %x = alloca i32        | nop
          // store i32 1, %x        | nop
          // %a = load i32 %x       | %a = load i32 1
          // call void @bar(i32 %a) | call void @bar(i32 %a)
          // store i32 2, %x        | nop
          // %b = load i32 %x       | %b = load i32 2
          // call void @bar(i32 %b) | call void @bar(i32 %b)
          // store i32 3, %x        | nop
          // %c = load i32 %x       | %c = load i32 3
          // ret i32 %c             | ret i32 %c
          llvmberry::generateHintForMem2RegPropagateStore
            (NULL, SI, next, nextIndex);
        }
      });
*/      
>>>>>>> 496e501c
    }

  // Sort the stores by their index, making it efficient to do a lookup with a
  // binary search.
  std::sort(StoresByIndex.begin(), StoresByIndex.end(), less_first());

  // Walk all of the loads from this alloca, replacing them with the nearest
  // store above them, if any.
  for (auto UI = AI->user_begin(), E = AI->user_end(); UI != E;) {
    LoadInst *LI = dyn_cast<LoadInst>(*UI++);
    if (!LI)
      continue;

    unsigned LoadIdx = LBI.getInstructionIndex(LI);

        std::cout<< "Function : " << std::string(LI->getParent()->getParent()->getName()) << " SingleBlock: "<<std::string(AI->getName())<<std::endl;
    // Find the nearest store that has a lower index than this load.
    StoresByIndexTy::iterator I =
        std::lower_bound(StoresByIndex.begin(), StoresByIndex.end(),
                         std::make_pair(LoadIdx,
                                        static_cast<StoreInst *>(nullptr)),
                         less_first());

    if (I == StoresByIndex.begin()) {
<<<<<<< HEAD
      //if (StoresByIndex.empty())
      llvmberry::ValidationUnit::GetInstance()->intrude
              ([&AI, &LI, &StoresByIndex]
                (llvmberry::Dictionary &data, llvmberry::CoreHint &hints) {
        Value* UndefVal = UndefValue::get(LI->getType());
        // prepare variables
        auto &instrIndex = *(data.get<llvmberry::ArgForMem2Reg>()->instrIndex);
        auto &termIndex = *(data.get<llvmberry::ArgForMem2Reg>()->termIndex);
        auto &usePile = *(data.get<llvmberry::ArgForMem2Reg>()->usePile);
        auto &mem2regCmd = *(data.get<llvmberry::ArgForMem2Reg>()->mem2regCmd);
        std::string Ralloca = llvmberry::getVariable(*AI);
        std::string Rload = llvmberry::getVariable(*LI);
    std::cout<< "Function : " << std::string(LI->getParent()->getParent()->getName()) << " SingleBlock UNDEF: "<<std::string(AI->getName())<<  std::endl;

        // propagate undef from alloca to load
        std::shared_ptr<llvmberry::TyPropagateObject> lessdef_src =
          LESSDEF(INSN(std::shared_ptr<llvmberry::TyInstruction>(
                    new llvmberry::ConsLoadInst(llvmberry::TyLoadInst::makeAlignOne(AI)))),
                  VAR(Ralloca, Ghost),
                  SRC);

        std::shared_ptr<llvmberry::TyPropagateObject> lessdef_tgt =
          LESSDEF(VAR(Ralloca, Ghost),
                  EXPR(UndefVal, Physical),
                  TGT);

        std::vector<std::pair<llvm::BasicBlock*, llvm::BasicBlock*>> worklist;
        llvmberry::generateHintForMem2RegPropagatePerBlock(lessdef_src, lessdef_tgt, AI, LI, worklist, LI->getParent());
=======
      llvmberry::ValidationUnit::GetInstance()->intrude
              ([&AI, &LI]
                (llvmberry::Dictionary &data, llvmberry::CoreHint &hints) {
        Value* UndefVal = UndefValue::get(LI->getType());

        // prepare variables
        auto &instrIndex = *(data.get<llvmberry::ArgForMem2Reg>()->instrIndex);
        auto &termIndex = *(data.get<llvmberry::ArgForMem2Reg>()->termIndex);
        auto &mem2regCmd = *(data.get<llvmberry::ArgForMem2Reg>()->mem2regCmd);
        std::string Ralloca = llvmberry::getVariable(*AI);
        std::string Rload = llvmberry::getVariable(*LI);

        // propagate undef from alloca to load
        PROPAGATE(
            LESSDEF(INSN(std::shared_ptr<llvmberry::TyInstruction>(
                      new llvmberry::ConsLoadInst(llvmberry::TyLoadInst::makeAlignOne(AI)))),
                    VAR(Ralloca, Ghost),
                    SRC),
        BOUNDS(llvmberry::TyPosition::make(SRC, *AI, instrIndex[AI], ""),
               llvmberry::TyPosition::make(SRC, *LI, instrIndex[LI], "")));

        PROPAGATE(
            LESSDEF(VAR(Ralloca, Ghost),
                    EXPR(UndefVal, Physical),
                    TGT),
        BOUNDS(llvmberry::TyPosition::make(SRC, *AI, instrIndex[AI], ""),
               llvmberry::TyPosition::make(SRC, *LI, instrIndex[LI], "")));
>>>>>>> 496e501c

        INFRULE(llvmberry::TyPosition::make(SRC, *AI, instrIndex[AI], ""),
                llvmberry::ConsIntroGhost::make(EXPR(UndefVal, Physical),
                                                REGISTER(Ralloca, Ghost)));

        INFRULE(llvmberry::TyPosition::make(SRC, *AI, instrIndex[AI], ""),
                llvmberry::ConsTransitivity::make(INSN(std::shared_ptr<llvmberry::TyInstruction>(
                                                    new llvmberry::ConsLoadInst(llvmberry::TyLoadInst::makeAlignOne(AI)))),
                                                  EXPR(UndefVal, Physical),
                                                  VAR(Ralloca, Ghost)));

        // add hints per use of load
<<<<<<< HEAD
        //for (auto UI = LI->use_begin(), E = LI->use_end(); UI != E;) {
        for (auto UI = usePile[LI].begin(), E = usePile[LI].end(); UI != E;) {
          auto t = *(UI++);
          BasicBlock* useBB = std::get<0>(t);
          int useIndex =
            llvmberry::getIndexofMem2Reg(std::get<2>(t), std::get<1>(t),
                                         termIndex[llvmberry::getBasicBlockIndex(std::get<0>(t))]);

          //Use &U = *(UI++);
          //Instruction *use = dyn_cast<Instruction>(U.getUser());

          // set index of use
          //int useIndex = 
          //      llvmberry::getIndexofMem2Reg
          //        (use, instrIndex[use],
          //         termIndex[llvmberry::getBasicBlockIndex(use->getParent())]);

          // now working : should we check if use is PHI?(161018)
=======
        for (auto UI = LI->use_begin(), E = LI->use_end(); UI != E;) {
          Use &U = *(UI++);
          Instruction *use = dyn_cast<Instruction>(U.getUser());

          // set index of use
          int useIndex = 
                llvmberry::getIndexofMem2Reg
                  (use, instrIndex[use],
                   termIndex[llvmberry::getBasicBlockIndex(use->getParent())]);
>>>>>>> 496e501c

          // propagate undef from load to use
          PROPAGATE(LESSDEF(VAR(Rload, Physical),
                            VAR(Rload, Ghost),
                            SRC),
                    BOUNDS(llvmberry::TyPosition::make(SRC, *LI, instrIndex[LI], ""),
<<<<<<< HEAD
                           //llvmberry::TyPosition::make(SRC, *use, useIndex, "")));
                           llvmberry::TyPosition::make(SRC, *useBB, useIndex)));
=======
                           llvmberry::TyPosition::make(SRC, *use, useIndex, "")));
>>>>>>> 496e501c

          std::shared_ptr<llvmberry::TyPropagateLessdef> lessdef =
            llvmberry::TyPropagateLessdef::make
              (VAR(Rload, Ghost),
               EXPR(UndefVal, Physical),
               TGT);

          PROPAGATE(
              std::shared_ptr<llvmberry::TyPropagateObject>
                (new llvmberry::ConsLessdef(lessdef)),
              BOUNDS(llvmberry::TyPosition::make(SRC, *LI, instrIndex[LI], ""),
<<<<<<< HEAD
                     //llvmberry::TyPosition::make(SRC, *use, useIndex, "")));
                     llvmberry::TyPosition::make(SRC, *useBB, useIndex)));
=======
                     llvmberry::TyPosition::make(SRC, *use, useIndex, "")));
>>>>>>> 496e501c

          mem2regCmd[Rload].lessdef.push_back(lessdef);

          INFRULE(llvmberry::TyPosition::make(SRC, *LI, instrIndex[LI], ""),
                  llvmberry::ConsIntroGhost::make(VAR(Ralloca, Ghost),
                                                  REGISTER(Rload, Ghost)));

          INFRULE(llvmberry::TyPosition::make(SRC, *LI, instrIndex[LI], ""),
                  llvmberry::ConsTransitivity::make(INSN(std::shared_ptr<llvmberry::TyInstruction>(
                                                      new llvmberry::ConsLoadInst(llvmberry::TyLoadInst::makeAlignOne(AI)))),
                                                    VAR(Ralloca, Ghost),
                                                    VAR(Rload, Ghost)));

          INFRULE(llvmberry::TyPosition::make(SRC, *LI, instrIndex[LI], ""),
                  llvmberry::ConsTransitivity::make(VAR(Rload, Physical),
                                                    INSN(std::shared_ptr<llvmberry::TyInstruction>(
                                                      new llvmberry::ConsLoadInst(llvmberry::TyLoadInst::makeAlignOne(AI)))),
                                                    VAR(Rload, Ghost)));

          INFRULE(llvmberry::TyPosition::make(SRC, *LI, instrIndex[LI], ""),
                  llvmberry::ConsTransitivityTgt::make(VAR(Rload, Ghost),
                                                       VAR(Ralloca, Ghost),
                                                       EXPR(UndefVal, Physical)));

          std::shared_ptr<llvmberry::TyLessthanUndefTgt> lessthanundef_tgt
            (new llvmberry::TyLessthanUndefTgt
              (llvmberry::TyValueType::make(*LI->getType()),
               std::shared_ptr<llvmberry::TyValue>
                (new llvmberry::ConsId
                  (llvmberry::TyRegister::make(Rload, llvmberry::Ghost)))));

          INFRULE(llvmberry::TyPosition::make(SRC, *LI, instrIndex[LI], ""),
                  std::shared_ptr<llvmberry::TyInfrule>
                    (new llvmberry::ConsLessthanUndefTgt(lessthanundef_tgt)));
          
          //mem2regCmd[Rload].lessUndeftgt.push_back(lessthanundef_tgt);

          std::shared_ptr<llvmberry::TyTransitivityTgt> transTgt
            (new llvmberry::TyTransitivityTgt(VAR(Rload, Ghost),
                                              EXPR(UndefVal, Physical),
                                              VAR(Rload, Physical)));

          INFRULE(llvmberry::TyPosition::make(SRC, *LI, instrIndex[LI], ""),
                  std::shared_ptr<llvmberry::TyInfrule>
                    (new llvmberry::ConsTransitivityTgt(transTgt)));

          mem2regCmd[Rload].transTgt.push_back(transTgt);
        }
<<<<<<< HEAD
        //if (StoresByIndex.empty()) {
=======

>>>>>>> 496e501c
        // propagate maydiff
        llvmberry::propagateMaydiffGlobal(Rload, llvmberry::Physical);
        llvmberry::propagateMaydiffGlobal(Rload, llvmberry::Previous);

        hints.addNopPosition
          (llvmberry::TyPosition::make
            (llvmberry::Target, *LI, instrIndex[LI]-1, ""));
<<<<<<< HEAD
        //}
        llvmberry::generateHintForMem2RegReplaceHint(UndefVal, LI);
      });

      //if (StoresByIndex.empty())
      // If there is no store before this load, the load takes the undef value.
      LI->replaceAllUsesWith(UndefValue::get(LI->getType()));
      //else
      //  return false;
=======

        llvmberry::generateHintForMem2RegReplaceHint(UndefVal, LI);
      });

      // If there is no store before this load, the load takes the undef value.
      LI->replaceAllUsesWith(UndefValue::get(LI->getType()));
>>>>>>> 496e501c
    }
    else {
      llvmberry::ValidationUnit::GetInstance()->intrude
         ([&AI, &LI, &I]
           (llvmberry::Dictionary &data, llvmberry::CoreHint &hints) {
        // prepare variables
        StoreInst* SI = std::prev(I)->second;
        auto &instrIndex = *(data.get<llvmberry::ArgForMem2Reg>()->instrIndex);
        auto &termIndex = *(data.get<llvmberry::ArgForMem2Reg>()->termIndex);
        auto &usePile = *(data.get<llvmberry::ArgForMem2Reg>()->usePile);
        std::string Rstore = llvmberry::getVariable(*(SI->getOperand(1)));
        std::string Rload = llvmberry::getVariable(*LI);
    std::cout<< "Function : " << std::string(LI->getParent()->getParent()->getName()) << " SingleBlock NORMAL: "<<std::string(AI->getName())<<std::endl;

        // Step1: propagate store instruction
        //        <src>           |     <tgt>
        // %x = alloca i32        | nop
        // store i32 1, %x        | nop
        // %a = load i32 %x       | %a = load i32 1
        // call void @bar(i32 %a) | call void @bar(i32 %a)
        // store i32 2, %x        | nop
        // %b = load i32 %x       | %b = load i32 2
        // call void @bar(i32 %b) | call void @bar(i32 %b)
        // store i32 3, %x        | nop
        // %c = load i32 %x       | %c = load i32 3
        // ret i32 %c             | ret i32 %c
        llvmberry::generateHintForMem2RegPropagateStore
          (NULL, SI, LI, instrIndex[LI]);

<<<<<<< HEAD
        // add hints per use of load
        for (auto UI = usePile[LI].begin(), E = usePile[LI].end(); UI != E;) {
          auto t = *(UI++);
          int useIndex =
            llvmberry::getIndexofMem2Reg(std::get<2>(t), std::get<1>(t),
                                         termIndex[llvmberry::getBasicBlockIndex(std::get<0>(t))]);

          llvmberry::generateHintForMem2RegPropagateLoad(SI, NULL, LI, std::get<0>(t), 
                                                         useIndex, std::get<2>(t));
        }
/*        
=======
        // Step1: propagate store instruction
        //        <src>           |     <tgt>
        // %x = alloca i32        | nop
        // store i32 1, %x        | nop
        // %a = load i32 %x       | %a = load i32 1
        // call void @bar(i32 %a) | call void @bar(i32 %a)
        // store i32 2, %x        | nop
        // %b = load i32 %x       | %b = load i32 2
        // call void @bar(i32 %b) | call void @bar(i32 %b)
        // store i32 3, %x        | nop
        // %c = load i32 %x       | %c = load i32 3
        // ret i32 %c             | ret i32 %c
        llvmberry::generateHintForMem2RegPropagateStore
          (NULL, SI, LI, instrIndex[LI]);

        // add hints per use of load
>>>>>>> 496e501c
        for (auto UI = LI->use_begin(), E = LI->use_end(); UI != E;) {
          Use &U = *(UI++);
          Instruction *use = dyn_cast<Instruction>(U.getUser());

          // set index of use
          int useIndex = 
                llvmberry::getIndexofMem2Reg
                  (use, instrIndex[use],
                   termIndex[llvmberry::getBasicBlockIndex(use->getParent())]);

          // Step2: propagate load instruction
          //        <src>           |     <tgt>
          // %a = load i32 1        | nop
          // call void @bar(i32 %a) | call void @bar(i32 1)
          // %b = load i32 2        | nop
          // call void @bar(i32 %b) | call void @bar(i32 2)
          // %c = load i32 3        | nop
          // ret i32 %c             | ret i32 3
          llvmberry::generateHintForMem2RegPropagateLoad
<<<<<<< HEAD
          //  (SI, NULL, LI, use, useIndex);
            (SI, NULL, LI, use->getParent(), useIndex, use);
=======
            (SI, NULL, LI, use, useIndex);
>>>>>>> 496e501c
        }
*/

        // propagate maydiff
        llvmberry::propagateMaydiffGlobal(Rload, llvmberry::Physical);
        llvmberry::propagateMaydiffGlobal(Rload, llvmberry::Previous);

        hints.addNopPosition
          (llvmberry::TyPosition::make
            (llvmberry::Target, *LI, instrIndex[LI]-1, ""));

        Value* ReplVal = std::prev(I)->second->getOperand(0);
        llvmberry::generateHintForMem2RegReplaceHint(ReplVal, LI);
      });

      // Otherwise, there was a store before this load, the load takes its value.
      LI->replaceAllUsesWith(std::prev(I)->second->getOperand(0));
    }

    if (AST && LI->getType()->isPointerTy())
      AST->deleteValue(LI);
    LI->eraseFromParent();
    LBI.deleteValue(LI);
  }

  // Remove the (now dead) stores and alloca.
  while (!AI->use_empty()) {
    StoreInst *SI = cast<StoreInst>(AI->user_back());
    // Record debuginfo for the store before removing it.
    if (DbgDeclareInst *DDI = Info.DbgDeclare) {
      DIBuilder DIB(*AI->getParent()->getParent()->getParent(),
                    /*AllowUnresolved*/ false);
      ConvertDebugDeclareToDebugValue(DDI, SI, DIB);
    }

    llvmberry::ValidationUnit::GetInstance()->intrude
           ([&SI]
              (llvmberry::Dictionary &data,
               llvmberry::CoreHint &hints) {
      auto &instrIndex = *(data.get<llvmberry::ArgForMem2Reg>()->instrIndex);

      hints.addNopPosition
        (llvmberry::TyPosition::make
          (llvmberry::Target, *SI, instrIndex[SI]-1, ""));
    });

    SI->eraseFromParent();
    LBI.deleteValue(SI);
  }

  llvmberry::ValidationUnit::GetInstance()->intrude
         ([&AI]
            (llvmberry::Dictionary &data,
             llvmberry::CoreHint &hints) {
    auto &allocas = *(data.get<llvmberry::ArgForMem2Reg>()->allocas);
    auto &instrIndex = *(data.get<llvmberry::ArgForMem2Reg>()->instrIndex);
    std::string Ralloca = llvmberry::getVariable(*AI);

    // propagate maydiff
    llvmberry::propagateMaydiffGlobal(Ralloca, llvmberry::Physical);
    llvmberry::propagateMaydiffGlobal(Ralloca, llvmberry::Previous);

    hints.addNopPosition
      (llvmberry::TyPosition::make
        (llvmberry::Target, *AI, instrIndex[AI]-1, ""));

    std::vector<AllocaInst*>::iterator position = std::find(allocas.begin(), allocas.end(), AI);
    if (position != allocas.end()) {
      allocas.erase(position);
    }
  });

  if (AST)
    AST->deleteValue(AI);
  AI->eraseFromParent();
  LBI.deleteValue(AI);

  // The alloca's debuginfo can be removed as well.
  if (DbgDeclareInst *DDI = Info.DbgDeclare) {
    DDI->eraseFromParent();
    LBI.deleteValue(DDI);
  }

  ++NumLocalPromoted;
  //return true;
}

void PromoteMem2Reg::run() {
  Function &F = *DT.getRoot()->getParent();

  if (AST)
    PointerAllocaValues.resize(Allocas.size());
  AllocaDbgDeclares.resize(Allocas.size());

  AllocaInfo Info;
  LargeBlockInfo LBI;
  IDFCalculator IDF(DT);

  llvmberry::ValidationUnit::StartPass(llvmberry::ValidationUnit::MEM2REG);
  
  llvmberry::name_instructions(F);
  llvmberry::ValidationUnit::Begin("mem2reg", &F);
  llvmberry::ValidationUnit::GetInstance()->intrude
          ([]
            (llvmberry::Dictionary &data, llvmberry::CoreHint &hints) {
      data.create<llvmberry::ArgForMem2Reg>();
  });

  std::vector<AllocaInst *> &allocs = Allocas;
  llvmberry::ValidationUnit::GetInstance()->intrude
<<<<<<< HEAD
          ([&allocs, &F, this]
=======
          ([&allocs, &F]
>>>>>>> 496e501c
            (llvmberry::Dictionary &data, llvmberry::CoreHint &hints) {
    auto &allocas = *(data.get<llvmberry::ArgForMem2Reg>()->allocas);
    auto &instrIndex = *(data.get<llvmberry::ArgForMem2Reg>()->instrIndex);
    auto &termIndex = *(data.get<llvmberry::ArgForMem2Reg>()->termIndex);
<<<<<<< HEAD
    auto &usePile = *(data.get<llvmberry::ArgForMem2Reg>()->usePile);
=======
>>>>>>> 496e501c
    auto &storeItem = *(data.get<llvmberry::ArgForMem2Reg>()->storeItem);
    auto &strVec = *(data.get<llvmberry::ArgForMem2Reg>()->strVec);
    auto &isReachable = *(data.get<llvmberry::ArgForMem2Reg>()->isReachable);

    for (auto BS = F.begin(), BE = F.end(); BS != BE;) {
      BasicBlock *BB = BS++;

      std::string blockName = llvmberry::getBasicBlockIndex(BB);
      termIndex[blockName] = llvmberry::getTerminatorIndex(BB->getTerminator());

      strVec.clear();
      isReachable[BB].push_back(BB);
      llvmberry::makeReachableBlockMap(BB, BB); 
    }

    // initialize dictionary datum
    // memorize indices of alloca, store, load, and terminator instructions
    for (unsigned tmpNum = 0; tmpNum != allocs.size(); ++tmpNum) {
      AllocaInst *AItmp = allocs[tmpNum];
      std::string bname = llvmberry::getBasicBlockIndex(AItmp->getParent());
      
      allocas.push_back(AItmp);
      instrIndex[AItmp] = llvmberry::getCommandIndex(*AItmp);

      // initialize information of each alloca's store and alloca
      for (auto UI = AItmp->user_begin(), E = AItmp->user_end(); UI != E;) {
        Instruction *tmpInst = cast<Instruction>(*UI++);
        bname = llvmberry::getBasicBlockIndex(tmpInst->getParent());
<<<<<<< HEAD
=======

>>>>>>> 496e501c
        instrIndex[tmpInst] = llvmberry::getCommandIndex(*tmpInst);

        // save information of instruction's use
        for (auto UI2 = tmpInst->use_begin(), E2 = tmpInst->use_end(); UI2 != E2;) {
          Use &U = *(UI2++);

<<<<<<< HEAD
          if (Instruction* tmpUseinst = dyn_cast<Instruction>(U.getUser())) {
            instrIndex[tmpUseinst] = llvmberry::getCommandIndex(*tmpUseinst);

            BasicBlock* useBB = tmpUseinst->getParent();
            bool flag = false;
            bool findReachable = false;

            for (auto UI3 = usePile[tmpInst].begin(),
                       E3 = usePile[tmpInst].end(); UI3 != E3;) {
              auto t = *UI3;
              Instruction* checkI = std::get<2>(t);
              BasicBlock* checkBB = std::get<0>(t);
              
              if (useBB == checkBB) {
                if ((!llvm::isa<llvm::PHINode>(tmpUseinst) &&
                     (instrIndex[tmpUseinst] > std::get<1>(t))) ||
                    llvm::isa<llvm::PHINode>(std::get<2>(t))) {
                  int pos = std::distance(usePile[tmpInst].begin(), UI3);

                  usePile[tmpInst].erase(usePile[tmpInst].begin()+pos);
                  flag = true;
                  break;
                }
              }

              if (!DT.dominates(useBB, checkBB)) {
                flag = true;

                if (DT.dominates(checkBB, useBB)) {
                  int pos = std::distance(usePile[tmpInst].begin(), UI3);

                  usePile[tmpInst].erase(usePile[tmpInst].begin()+pos);
                }
              } else {
                findReachable = true;
              }
              UI3++;
            }

            if (!findReachable || flag)
              usePile[tmpInst].push_back(std::make_tuple(tmpUseinst->getParent(),
                                                         instrIndex[tmpUseinst],
                                                         tmpUseinst));
          }
=======
          if (Instruction* tmpUseinst = dyn_cast<Instruction>(U.getUser()))
            instrIndex[tmpUseinst] = llvmberry::getCommandIndex(*tmpUseinst);
        }

        // ignore if user of alloca is not load or store
        if (!(isa<LoadInst>(tmpInst) || isa<StoreInst>(tmpInst)))
          continue;

        if (isa<StoreInst>(tmpInst)) {
          StoreInst* SI = dyn_cast<StoreInst>(tmpInst);

          storeItem[SI].value = std::move(llvmberry::TyValue::make(*(SI->getOperand(0))));
          storeItem[SI].expr = std::move(llvmberry::TyExpr::make(*(SI->getOperand(0)),
                                                                   llvmberry::Physical));
          if (isa<GlobalValue>(SI->getOperand(0)))
            storeItem[SI].op0 = "%";
          else
            storeItem[SI].op0 = "%" + std::string(SI->getOperand(0)->getName());
>>>>>>> 496e501c
        }

        // ignore if user of alloca is not load or store
        if (!(isa<LoadInst>(tmpInst) || isa<StoreInst>(tmpInst)))
          continue;

        if (isa<StoreInst>(tmpInst)) {
          StoreInst* SI = dyn_cast<StoreInst>(tmpInst);

          storeItem[SI].value = std::move(llvmberry::TyValue::make(*(SI->getOperand(0))));
          storeItem[SI].expr = std::move(llvmberry::TyExpr::make(*(SI->getOperand(0)),
                                                                   llvmberry::Physical));
          if (isa<GlobalValue>(SI->getOperand(0)))
            storeItem[SI].op0 = "%";
          else
            storeItem[SI].op0 = "%" + std::string(SI->getOperand(0)->getName());
        }
      }
    }
  }); 

  for (unsigned AllocaNum = 0; AllocaNum != Allocas.size(); ++AllocaNum) {
    AllocaInst *AI = Allocas[AllocaNum];

    assert(isAllocaPromotable(AI) && "Cannot promote non-promotable alloca!");
    assert(AI->getParent()->getParent() == &F &&
           "All allocas should be in the same function, which is same as DF!");

    llvmberry::ValidationUnit::GetInstance()->intrude
            ([&F, &AI]
              (llvmberry::Dictionary &data, 
               llvmberry::CoreHint &hints) {
      auto &instrIndex = *(data.get<llvmberry::ArgForMem2Reg>()->instrIndex);
      auto &termIndex = *(data.get<llvmberry::ArgForMem2Reg>()->termIndex);
      BasicBlock* AIB = AI->getParent();
      std::string Ralloca = llvmberry::getVariable(*AI);
      std::string AIBname = llvmberry::getBasicBlockIndex(AIB);

      if (!llvmberry::hasBitcastOrGEP(AI)) {
        std::cout<< "im not bitcast or gep!!!: " << std::string(F.getName()) + ", " + std::string(AI->getName()) << std::endl;
        PROPAGATE(UNIQUE(Ralloca,
                         SRC),
                  BOUNDS(llvmberry::TyPosition::make
                          (SRC, *AI, instrIndex[AI], ""),
                         llvmberry::TyPosition::make_end_of_block
                          (SRC, *AIB, termIndex[AIBname])));

        PROPAGATE(PRIVATE(REGISTER(Ralloca, Physical),
                          SRC),
                  BOUNDS(llvmberry::TyPosition::make
                          (SRC, *AI, instrIndex[AI], ""),
                         llvmberry::TyPosition::make_end_of_block
                          (SRC, *AIB, termIndex[AIBname])));

        for (auto BS = F.begin(), BE = F.end(); BS != BE;) {
          BasicBlock *BB = BS++;

          if (BB == AIB)
            continue;

          std::string bName = llvmberry::getBasicBlockIndex(BB);

          PROPAGATE(UNIQUE(Ralloca,
                           SRC),
                    BOUNDS(llvmberry::TyPosition::make_start_of_block
                            (SRC, bName),
                           llvmberry::TyPosition::make_end_of_block
                            (SRC, *BB, termIndex[bName])));

          PROPAGATE(PRIVATE(REGISTER(Ralloca, Physical),
                            SRC),
                    BOUNDS(llvmberry::TyPosition::make_start_of_block
                            (SRC, bName),
                           llvmberry::TyPosition::make_end_of_block
                            (SRC, *BB, termIndex[bName])));
        }
      }
    });

    removeLifetimeIntrinsicUsers(AI);

    if (AI->use_empty()) {
      // hints when alloca has no use
      llvmberry::ValidationUnit::GetInstance()->intrude
              ([&AI]
                (llvmberry::Dictionary &data, 
                 llvmberry::CoreHint &hints) {
        auto &allocas = *(data.get<llvmberry::ArgForMem2Reg>()->allocas);
        auto &instrIndex = *(data.get<llvmberry::ArgForMem2Reg>()->instrIndex);
        std::string Ralloca = llvmberry::getVariable(*AI);

        // propagate maydiff
        llvmberry::propagateMaydiffGlobal(Ralloca, llvmberry::Physical);
        llvmberry::propagateMaydiffGlobal(Ralloca, llvmberry::Previous);

        hints.addNopPosition
          (llvmberry::TyPosition::make
            (llvmberry::Target, *AI, instrIndex[AI]-1, ""));

        std::vector<AllocaInst*>::iterator position 
              = std::find(allocas.begin(), allocas.end(), AI);
        if (position != allocas.end()) {
          allocas.erase(position);
        }
      });

      // If there are no uses of the alloca, just delete it now.
      if (AST)
        AST->deleteValue(AI);
      AI->eraseFromParent();

      // Remove the alloca from the Allocas list, since it has been processed
      RemoveFromAllocasList(AllocaNum);
      ++NumDeadAlloca;
      continue;
    }

    // Calculate the set of read and write-locations for each alloca.  This is
    // analogous to finding the 'uses' and 'definitions' of each variable.
    Info.AnalyzeAlloca(AI);

    // If there is only a single store to this value, replace any loads of
    // it that are directly dominated by the definition with the value stored.
    if (Info.DefiningBlocks.size() == 1) {
      if (rewriteSingleStoreAlloca(AI, Info, LBI, DT, AST)) {
        std::cout<<"singlestore success"<<std::endl;
        // The alloca has been processed, move on.
        RemoveFromAllocasList(AllocaNum);
        ++NumSingleStore;
        continue;
      }
    }

    // If the alloca is only read and written in one basic block, just perform a
    // linear sweep over the block to eliminate it.
    if (Info.OnlyUsedInOneBlock) {
      promoteSingleBlockAlloca(AI, Info, LBI, AST);
<<<<<<< HEAD
    //if (Info.OnlyUsedInOneBlock &&
    //    promoteSingleBlockAlloca(AI, Info, LBI, AST)) {
=======
>>>>>>> 496e501c
        std::cout<<"singleblock success"<<std::endl;

      // The alloca has been processed, move on.
      RemoveFromAllocasList(AllocaNum);
      continue;
    }

    // If we haven't computed a numbering for the BB's in the function, do so
    // now.
    if (BBNumbers.empty()) {
      unsigned ID = 0;
      for (auto &BB : F)
        BBNumbers[&BB] = ID++;
    }

    // If we have an AST to keep updated, remember some pointer value that is
    // stored into the alloca.
    if (AST)
      PointerAllocaValues[AllocaNum] = Info.AllocaPointerVal;

    // Remember the dbg.declare intrinsic describing this alloca, if any.
    if (Info.DbgDeclare)
      AllocaDbgDeclares[AllocaNum] = Info.DbgDeclare;

    // Keep the reverse mapping of the 'Allocas' array for the rename pass.
    AllocaLookup[Allocas[AllocaNum]] = AllocaNum;

    // At this point, we're committed to promoting the alloca using IDF's, and
    // the standard SSA construction algorithm.  Determine which blocks need PHI
    // nodes and see if we can optimize out some work by avoiding insertion of
    // dead phi nodes.
    SmallPtrSet<BasicBlock *, 32> DefBlocks;
    DefBlocks.insert(Info.DefiningBlocks.begin(), Info.DefiningBlocks.end());

    // Determine which blocks the value is live in.  These are blocks which lead
    // to uses.
    SmallPtrSet<BasicBlock *, 32> LiveInBlocks;
    ComputeLiveInBlocks(AI, Info, DefBlocks, LiveInBlocks);

    // At this point, we're committed to promoting the alloca using IDF's, and
    // the standard SSA construction algorithm.  Determine which blocks need phi
    // nodes and see if we can optimize out some work by avoiding insertion of
    // dead phi nodes.
    IDF.setLiveInBlocks(LiveInBlocks);
    IDF.setDefiningBlocks(DefBlocks);
    SmallVector<BasicBlock *, 32> PHIBlocks;
    IDF.calculate(PHIBlocks);
    if (PHIBlocks.size() > 1)
      std::sort(PHIBlocks.begin(), PHIBlocks.end(),
                [this](BasicBlock *A, BasicBlock *B) {
                  return BBNumbers.lookup(A) < BBNumbers.lookup(B);
                });

    unsigned CurrentVersion = 0;
    for (unsigned i = 0, e = PHIBlocks.size(); i != e; ++i)
      QueuePhiNode(PHIBlocks[i], AllocaNum, CurrentVersion);
  
    llvmberry::ValidationUnit::GetInstance()->intrude
            ([&F, &AI, this, &AllocaNum]
                     (llvmberry::Dictionary &data,
                      llvmberry::CoreHint &hints) {
      auto &reachedEdgeTag = *(data.get<llvmberry::ArgForMem2Reg>()->reachedEdgeTag);
      BasicBlock *start = F.begin();
      std::vector<std::pair<BasicBlock*, BasicBlock*>> VistedBlock;

<<<<<<< HEAD
      llvmberry::generateHintForMem2RegPHIdelete(start, VistedBlock, AI, false);
=======
      llvmberry::generateHintForMem2RegPHIdelete(start, VistedBlock, AI);
>>>>>>> 496e501c
      reachedEdgeTag.clear();
    });
  }

  if (Allocas.empty()) {
    llvmberry::ValidationUnit::End();

    llvmberry::ValidationUnit::EndPass();

    return; // All of the allocas must have been trivial!
  }

  LBI.clear();

  // Set the incoming values for the basic block to be null values for all of
  // the alloca's.  We do this in case there is a load of a value that has not
  // been stored yet.  In this case, it will get this null value.
  //
  RenamePassData::ValVector Values(Allocas.size());
  for (unsigned i = 0, e = Allocas.size(); i != e; ++i)
    Values[i] = UndefValue::get(Allocas[i]->getAllocatedType());
  
  // Walks all basic blocks in the function performing the SSA rename algorithm
  // and inserting the phi nodes we marked as necessary
  //
  std::vector<RenamePassData> RenamePassWorkList;
  RenamePassWorkList.emplace_back(F.begin(), nullptr, std::move(Values));
  do {
    std::cout << "----------check iteration-----------" << std::endl;
    RenamePassData RPD;
    RPD.swap(RenamePassWorkList.back());
    RenamePassWorkList.pop_back();
    // RenamePass may add new worklist entries.
    RenamePass(RPD.BB, RPD.Pred, RPD.Values, RenamePassWorkList);
  } while (!RenamePassWorkList.empty());

  // The renamer uses the Visited set to avoid infinite loops.  Clear it now.
  Visited.clear();

  // Remove the allocas themselves from the function.
  for (unsigned i = 0, e = Allocas.size(); i != e; ++i) {
    Instruction *A = Allocas[i];

    llvmberry::ValidationUnit::GetInstance()->intrude
           ([&A]
              (llvmberry::Dictionary &data,
               llvmberry::CoreHint &hints) {
      auto &allocas = *(data.get<llvmberry::ArgForMem2Reg>()->allocas);
      auto &instrIndex = *(data.get<llvmberry::ArgForMem2Reg>()->instrIndex);
      std::string Ralloca = llvmberry::getVariable(*A);

      data.get<llvmberry::ArgForMem2Reg>()->replaceTransTgtPrev();

      // propagate maydiff
      llvmberry::propagateMaydiffGlobal(Ralloca, llvmberry::Physical);
      llvmberry::propagateMaydiffGlobal(Ralloca, llvmberry::Previous);

      hints.addNopPosition
        (llvmberry::TyPosition::make
          (llvmberry::Target, *A, instrIndex[A]-1, ""));

      std::vector<AllocaInst*>::iterator position = std::find(allocas.begin(), allocas.end(), A);
      if (position != allocas.end()) {
        allocas.erase(position);
      }
    });

    // If there are any uses of the alloca instructions left, they must be in
    // unreachable basic blocks that were not processed by walking the dominator
    // tree. Just delete the users now.
    if (!A->use_empty())
      A->replaceAllUsesWith(UndefValue::get(A->getType()));
    if (AST)
      AST->deleteValue(A);
    A->eraseFromParent();
  }

  const DataLayout &DL = F.getParent()->getDataLayout();

  // Remove alloca's dbg.declare instrinsics from the function.
  for (unsigned i = 0, e = AllocaDbgDeclares.size(); i != e; ++i)
    if (DbgDeclareInst *DDI = AllocaDbgDeclares[i])
      DDI->eraseFromParent();

  // Loop over all of the PHI nodes and see if there are any that we can get
  // rid of because they merge all of the same incoming values.  This can
  // happen due to undef values coming into the PHI nodes.  This process is
  // iterative, because eliminating one PHI node can cause others to be removed.
  bool EliminatedAPHI = true;
  while (EliminatedAPHI) {
    EliminatedAPHI = false;

    // Iterating over NewPhiNodes is deterministic, so it is safe to try to
    // simplify and RAUW them as we go.  If it was not, we could add uses to
    // the values we replace with in a non-deterministic order, thus creating
    // non-deterministic def->use chains.
    for (DenseMap<std::pair<unsigned, unsigned>, PHINode *>::iterator
             I = NewPhiNodes.begin(),
             E = NewPhiNodes.end();
         I != E;) {
      PHINode *PN = I->second;
      // If this PHI node merges one value and/or undefs, get the value.
      if (Value *V = SimplifyInstruction(PN, DL, nullptr, &DT, AC)) {
        if (AST && PN->getType()->isPointerTy())
          AST->deleteValue(PN);
        
        llvmberry::ValidationUnit::GetInstance()->intrude
                        ([&PN, &V]
                                 (llvmberry::Dictionary &data, llvmberry::CoreHint &hints) {
          llvmberry::generateHintForMem2RegReplaceHint(V, PN);
<<<<<<< HEAD
          dbgs() << "phi delete change phi : " << *PN << "  value : " << *V << "\n";
=======
>>>>>>> 496e501c
        });

        PN->replaceAllUsesWith(V);
        PN->eraseFromParent();
        NewPhiNodes.erase(I++);
        EliminatedAPHI = true;
        continue;
      }
      ++I;
    }
  }

  // At this point, the renamer has added entries to PHI nodes for all reachable
  // code.  Unfortunately, there may be unreachable blocks which the renamer
  // hasn't traversed.  If this is the case, the PHI nodes may not
  // have incoming values for all predecessors.  Loop over all PHI nodes we have
  // created, inserting undef values if they are missing any incoming values.
  //
  for (DenseMap<std::pair<unsigned, unsigned>, PHINode *>::iterator
           I = NewPhiNodes.begin(),
           E = NewPhiNodes.end();
       I != E; ++I) {
    // We want to do this once per basic block.  As such, only process a block
    // when we find the PHI that is the first entry in the block.
    PHINode *SomePHI = I->second;
    BasicBlock *BB = SomePHI->getParent();
    if (&BB->front() != SomePHI)
      continue;

    // Only do work here if there the PHI nodes are missing incoming values.  We
    // know that all PHI nodes that were inserted in a block will have the same
    // number of incoming values, so we can just check any of them.
    if (SomePHI->getNumIncomingValues() == getNumPreds(BB))
      continue;

    // Get the preds for BB.
    SmallVector<BasicBlock *, 16> Preds(pred_begin(BB), pred_end(BB));

    // Ok, now we know that all of the PHI nodes are missing entries for some
    // basic blocks.  Start by sorting the incoming predecessors for efficient
    // access.
    std::sort(Preds.begin(), Preds.end());

    // Now we loop through all BB's which have entries in SomePHI and remove
    // them from the Preds list.
    for (unsigned i = 0, e = SomePHI->getNumIncomingValues(); i != e; ++i) {
      // Do a log(n) search of the Preds list for the entry we want.
      SmallVectorImpl<BasicBlock *>::iterator EntIt = std::lower_bound(
          Preds.begin(), Preds.end(), SomePHI->getIncomingBlock(i));
      assert(EntIt != Preds.end() && *EntIt == SomePHI->getIncomingBlock(i) &&
             "PHI node has entry for a block which is not a predecessor!");

      // Remove the entry
      Preds.erase(EntIt);
    }

    // At this point, the blocks left in the preds list must have dummy
    // entries inserted into every PHI nodes for the block.  Update all the phi
    // nodes in this block that we are inserting (there could be phis before
    // mem2reg runs).
    unsigned NumBadPreds = SomePHI->getNumIncomingValues();
    BasicBlock::iterator BBI = BB->begin();
    while ((SomePHI = dyn_cast<PHINode>(BBI++)) &&
           SomePHI->getNumIncomingValues() == NumBadPreds) {
      Value *UndefVal = UndefValue::get(SomePHI->getType());
      for (unsigned pred = 0, e = Preds.size(); pred != e; ++pred) {
        SomePHI->addIncoming(UndefVal, Preds[pred]);

        llvmberry::ValidationUnit::GetInstance()->intrude
               ([&Preds, &pred]
                        (llvmberry::Dictionary &data, llvmberry::CoreHint &hints) {
          PROPAGATE(LESSDEF(llvmberry::false_encoding.first,
                            llvmberry::false_encoding.second, SRC),
                    BOUNDS(llvmberry::TyPosition::make_start_of_block(
                           SRC, llvmberry::getBasicBlockIndex(Preds[pred])),
                           llvmberry::TyPosition::make_end_of_block(SRC, *Preds[pred])));

          std::vector<BasicBlock *> DeadBlockList;
          BasicBlock *Pre = Preds[pred] ;

          // find predecssor of pred and insert in worklist if it has one
          for (auto BI = pred_begin(Pre), BE = pred_end(Pre); BI != BE; BI++) {
            DeadBlockList.push_back((*BI));
          }

          while(!DeadBlockList.empty()) {
            BasicBlock * L;
            L = *DeadBlockList.rbegin();
            DeadBlockList.pop_back();

            // propagate false start to end of K.
            PROPAGATE(LESSDEF(llvmberry::false_encoding.first,
                              llvmberry::false_encoding.second, SRC),
                      BOUNDS(llvmberry::TyPosition::make_start_of_block(
                                    SRC, llvmberry::getBasicBlockIndex(L)),
                             llvmberry::TyPosition::make_end_of_block(SRC, *L)));

            // find predessor of K and insert in worklist if it has one
            for (auto BI = pred_begin(L), BE = pred_end(L); BI != BE; BI++) {
              DeadBlockList.push_back((*BI));
            }
          }
        }); 
      }
    }
  }

  NewPhiNodes.clear();
  llvmberry::ValidationUnit::End();
  llvmberry::ValidationUnit::EndPass();
}

/// \brief Determine which blocks the value is live in.
///
/// These are blocks which lead to uses.  Knowing this allows us to avoid
/// inserting PHI nodes into blocks which don't lead to uses (thus, the
/// inserted phi nodes would be dead).
void PromoteMem2Reg::ComputeLiveInBlocks(
    AllocaInst *AI, AllocaInfo &Info,
    const SmallPtrSetImpl<BasicBlock *> &DefBlocks,
    SmallPtrSetImpl<BasicBlock *> &LiveInBlocks) {

  // To determine liveness, we must iterate through the predecessors of blocks
  // where the def is live.  Blocks are added to the worklist if we need to
  // check their predecessors.  Start with all the using blocks.
  SmallVector<BasicBlock *, 64> LiveInBlockWorklist(Info.UsingBlocks.begin(),
                                                    Info.UsingBlocks.end());

  // If any of the using blocks is also a definition block, check to see if the
  // definition occurs before or after the use.  If it happens before the use,
  // the value isn't really live-in.
  for (unsigned i = 0, e = LiveInBlockWorklist.size(); i != e; ++i) {
    BasicBlock *BB = LiveInBlockWorklist[i];
    if (!DefBlocks.count(BB))
      continue;

    // Okay, this is a block that both uses and defines the value.  If the first
    // reference to the alloca is a def (store), then we know it isn't live-in.
    for (BasicBlock::iterator I = BB->begin();; ++I) {
      if (StoreInst *SI = dyn_cast<StoreInst>(I)) {
        if (SI->getOperand(1) != AI)
          continue;

        // We found a store to the alloca before a load.  The alloca is not
        // actually live-in here.
        LiveInBlockWorklist[i] = LiveInBlockWorklist.back();
        LiveInBlockWorklist.pop_back();
        --i, --e;
        break;
      }

      if (LoadInst *LI = dyn_cast<LoadInst>(I)) {
        if (LI->getOperand(0) != AI)
          continue;

        // Okay, we found a load before a store to the alloca.  It is actually
        // live into this block.
        break;
      }
    }
  }

  // Now that we have a set of blocks where the phi is live-in, recursively add
  // their predecessors until we find the full region the value is live.
  while (!LiveInBlockWorklist.empty()) {
    BasicBlock *BB = LiveInBlockWorklist.pop_back_val();

    // The block really is live in here, insert it into the set.  If already in
    // the set, then it has already been processed.
    if (!LiveInBlocks.insert(BB).second)
      continue;

    // Since the value is live into BB, it is either defined in a predecessor or
    // live into it to.  Add the preds to the worklist unless they are a
    // defining block.
    for (pred_iterator PI = pred_begin(BB), E = pred_end(BB); PI != E; ++PI) {
      BasicBlock *P = *PI;

      // The value is not live into a predecessor if it defines the value.
      if (DefBlocks.count(P))
        continue;

      // Otherwise it is, add to the worklist.
      LiveInBlockWorklist.push_back(P);
    }
  }
}

/// \brief Queue a phi-node to be added to a basic-block for a specific Alloca.
///
/// Returns true if there wasn't already a phi-node for that variable
bool PromoteMem2Reg::QueuePhiNode(BasicBlock *BB, unsigned AllocaNo,
                                  unsigned &Version) {
  // Look up the basic-block in question.
  PHINode *&PN = NewPhiNodes[std::make_pair(BBNumbers[BB], AllocaNo)];

  // If the BB already has a phi node added for the i'th alloca then we're done!
  if (PN)
    return false;

  // Create a PhiNode using the dereferenced type... and add the phi-node to the
  // BasicBlock.
  PN = PHINode::Create(Allocas[AllocaNo]->getAllocatedType(), getNumPreds(BB),
                       Allocas[AllocaNo]->getName() + "." + Twine(Version++),
                       BB->begin());
  PhiToAllocaMap[PN] = AllocaNo;

  if (AST && PN->getType()->isPointerTy())
    AST->copyValue(PointerAllocaValues[AllocaNo], PN);

  return true;
}

/// \brief Recursively traverse the CFG of the function, renaming loads and
/// stores to the allocas which we are promoting.
///
/// IncomingVals indicates what value each Alloca contains on exit from the
/// predecessor block Pred.
void PromoteMem2Reg::RenamePass(BasicBlock *BB, BasicBlock *Pred,
                                RenamePassData::ValVector &IncomingVals,
                                std::vector<RenamePassData> &Worklist) {
NextIteration:
  // If we are inserting any phi nodes into this BB, they will already be in the
  // block.
  if (PHINode *APN = dyn_cast<PHINode>(BB->begin())) {
    // If we have PHI nodes to update, compute the number of edges from Pred to
    // BB.
    if (PhiToAllocaMap.count(APN)) {
      // We want to be able to distinguish between PHI nodes being inserted by
      // this invocation of mem2reg from those phi nodes that already existed in
      // the IR before mem2reg was run.  We determine that APN is being inserted
      // because it is missing incoming edges.  All other PHI nodes being
      // inserted by this pass of mem2reg will have the same number of incoming
      // operands so far.  Remember this count.
      unsigned NewPHINumOperands = APN->getNumOperands();

      unsigned NumEdges = std::count(succ_begin(Pred), succ_end(Pred), BB);
      assert(NumEdges && "Must be at least one edge from Pred to BB!");

      // Add entries for all the phis.
      BasicBlock::iterator PNI = BB->begin();
      do {
        unsigned AllocaNo = PhiToAllocaMap[APN];
      
        // Add N incoming values to the PHI node.
        for (unsigned i = 0; i != NumEdges; ++i)
          APN->addIncoming(IncomingVals[AllocaNo], Pred);

        llvmberry::ValidationUnit::GetInstance()->intrude
                ([&APN, &Pred, &AllocaNo, &IncomingVals, this]
                   (llvmberry::Dictionary &data, llvmberry::CoreHint &hints) {
          std::string Rphi = llvmberry::getVariable(*APN);
          std::string prev = llvmberry::getBasicBlockIndex(Pred);
          auto &allocas = *(data.get<llvmberry::ArgForMem2Reg>()->allocas);
          auto &instrIndex = *(data.get<llvmberry::ArgForMem2Reg>()->instrIndex);
          auto &termIndex =  *(data.get<llvmberry::ArgForMem2Reg>()->termIndex);
<<<<<<< HEAD
          auto &usePile = *(data.get<llvmberry::ArgForMem2Reg>()->usePile);
          auto &isReachable = *(data.get<llvmberry::ArgForMem2Reg>()->isReachable);
          auto &mem2regCmd = *(data.get<llvmberry::ArgForMem2Reg>()->mem2regCmd);
=======
          auto &mem2regCmd = *(data.get<llvmberry::ArgForMem2Reg>()->mem2regCmd);
          auto &isReachable = *(data.get<llvmberry::ArgForMem2Reg>()->isReachable);
>>>>>>> 496e501c
          auto &blockPairVec = *(data.get<llvmberry::ArgForMem2Reg>()->blockPairVec);
          Value* UndefVal = UndefValue::get(APN->getType());

          if (IncomingVals[AllocaNo] == UndefVal) {
            // alloca's use search
            // among them load which is dominated by bb.
            // then propagate phi to load
            AllocaInst* AI = NULL;

            for (auto i = allocas.begin(); i != allocas.end(); ++i) {
              AllocaInst* AItmp = *i;
              if(AItmp->getName() == APN->getName().substr(0, APN->getName().rfind(".")))
                AI = AItmp;
            }

            if (AI != NULL) {
<<<<<<< HEAD
              llvm::dbgs() << "PHI undef AI " << AI->getName() << "\n";
=======
>>>>>>> 496e501c
              for (auto UI = AI->user_begin(), E = AI->user_end(); UI != E;) {
                Instruction *User = cast<Instruction>(*UI++);

                if (LoadInst *LI = dyn_cast<LoadInst>(User)) {
<<<<<<< HEAD
                  if (APN->getParent() == LI ->getParent() ||
                      (std::find(isReachable[APN->getParent()].begin(),
                                 isReachable[APN->getParent()].end(),
                                 LI->getParent()) != isReachable[APN->getParent()].end())) {
                    llvm::dbgs() << "Is it in ? AI " << AI->getName() << " APN is " << *APN << " LI is " << *LI << "\n";
                    PHINode *check = NULL;
                    StoreInst *ST = NULL;
                    blockPairVec.clear();
                    Instruction *tmp = properPHI(LI->getParent(), llvmberry::getVariable(*AI), APN, true, true, data);

                    if (tmp != NULL) {
                      llvm::dbgs() << "PHI undef tmp " << *tmp << "\n";
                      check = dyn_cast<PHINode>(tmp);
                      ST = dyn_cast<StoreInst>(tmp);
                    }

                    if (ST != NULL) {
                      if ((ST->getParent() == LI->getParent()) && (instrIndex[ST] > instrIndex[LI])) {
                        blockPairVec.clear();
                        Instruction *tmpI = properPHI(LI->getParent(), llvmberry::getVariable(*AI), APN, true, false, data); //to check there is phi in same block as LI 
                        PHINode *checkPHI = NULL;

                        if (tmpI != NULL) {
                          llvm::dbgs() << "PHI undef tmp ST2 " << *tmpI << "\n";
                          checkPHI = dyn_cast<PHINode>(tmpI);
                        }

                        if (checkPHI != NULL) {
          dbgs() << "From APN to LI ST below LI : " << *LI << "  ST: " << *ST << "  APN block : "<< APN->getParent()->getName() << "\n";
                          std::string Rphi = llvmberry::getVariable(*checkPHI);

                          PROPAGATE(
                            LESSDEF(INSN(std::shared_ptr<llvmberry::TyInstruction>(
                                          new llvmberry::ConsLoadInst(llvmberry::TyLoadInst::makeAlignOne(AI)))),
                                    VAR(llvmberry::getVariable(*AI), Ghost),
                                    SRC),
                            BOUNDS(llvmberry::TyPosition::make_start_of_block(SRC, llvmberry::getBasicBlockIndex(checkPHI->getParent())),
                                  llvmberry::TyPosition::make(SRC, *LI, instrIndex[LI], "")));

                          std::shared_ptr<llvmberry::TyPropagateLessdef> lessdef = llvmberry::TyPropagateLessdef::make
                                                                                      (VAR(llvmberry::getVariable(*AI), Ghost),
                                                                                       VAR(Rphi, Physical), TGT);

                          PROPAGATE(std::shared_ptr<llvmberry::TyPropagateObject>(new llvmberry::ConsLessdef(lessdef)),
                            BOUNDS(llvmberry::TyPosition::make_start_of_block(SRC, llvmberry::getBasicBlockIndex(checkPHI->getParent())),
                                   llvmberry::TyPosition::make(SRC, *LI, instrIndex[LI], "")));

                          mem2regCmd[Rphi].lessdef.push_back(lessdef); 
                        }
                      }
                    }

                    if (check == APN) {
dbgs() << "From APN to LI nothing between LI: " << *LI << "  phi is : " << *tmp << "  APN block: " << APN->getParent()->getName() << "\n";
                      PROPAGATE(
                          LESSDEF(INSN(std::shared_ptr<llvmberry::TyInstruction>(
                                new llvmberry::ConsLoadInst(llvmberry::TyLoadInst::makeAlignOne(AI)))),
                            VAR(llvmberry::getVariable(*AI), Ghost),
                            SRC),
                          BOUNDS(llvmberry::TyPosition::make_start_of_block(SRC, llvmberry::getBasicBlockIndex(APN->getParent())),
                             llvmberry::TyPosition::make(SRC, *LI, instrIndex[LI], "")));

                      std::shared_ptr<llvmberry::TyPropagateLessdef> lessdef = llvmberry::TyPropagateLessdef::make
                        (VAR(llvmberry::getVariable(*AI), Ghost),
                        VAR(Rphi, Physical), TGT);

                      PROPAGATE(std::shared_ptr<llvmberry::TyPropagateObject>(new llvmberry::ConsLessdef(lessdef)),
                          BOUNDS(llvmberry::TyPosition::make_start_of_block(SRC, llvmberry::getBasicBlockIndex(APN->getParent())),
                            llvmberry::TyPosition::make(SRC, *LI, instrIndex[LI], "")));
                      mem2regCmd[Rphi].lessdef.push_back(lessdef);
                    } else if (check != NULL) {
                      std::string Rphi = llvmberry::getVariable(*check);

                      PROPAGATE(
                              LESSDEF(INSN(std::shared_ptr<llvmberry::TyInstruction>(
                                              new llvmberry::ConsLoadInst(llvmberry::TyLoadInst::makeAlignOne(AI)))),
                                      VAR(llvmberry::getVariable(*AI), Ghost),
                                      SRC),
                              BOUNDS(llvmberry::TyPosition::make_start_of_block(SRC, llvmberry::getBasicBlockIndex(
                                             check->getParent())),
                                     llvmberry::TyPosition::make(SRC, *LI, instrIndex[LI], "")));

                      std::shared_ptr<llvmberry::TyPropagateLessdef> lessdef = llvmberry::TyPropagateLessdef::make
                              (VAR(llvmberry::getVariable(*AI), Ghost),
                               VAR(Rphi, Physical), TGT);

                      PROPAGATE(std::shared_ptr<llvmberry::TyPropagateObject>(new llvmberry::ConsLessdef(lessdef)),
                                BOUNDS(llvmberry::TyPosition::make_start_of_block(SRC, llvmberry::getBasicBlockIndex(
                                               check->getParent())),
                                       llvmberry::TyPosition::make(SRC, *LI, instrIndex[LI], "")));
                      mem2regCmd[Rphi].lessdef.push_back(lessdef);
                    }
                  }

                  for (auto UI2 = usePile[LI].begin(), E2 = usePile[LI].end(); UI2 != E2;) {
                    auto t = *(UI2++);

                    int useIndex =
                      llvmberry::getIndexofMem2Reg(std::get<2>(t), std::get<1>(t),
                                                   termIndex[llvmberry::getBasicBlockIndex(std::get<0>(t))]);

                    llvmberry::generateHintForMem2RegPropagateLoad(AI, APN, LI, std::get<0>(t), 
                                                                   useIndex, std::get<2>(t));
                  }
                }/*this is for LI*/ 
              } 
            }
          }
=======
                  blockPairVec.clear();
                  PHINode *check = NULL;
                  Instruction *tmp = properPHI(LI->getParent(),
                                               llvmberry::getVariable(*AI),
                                               APN, true, false, data);

                  if (tmp != NULL)
                    check = dyn_cast<PHINode>(tmp);

                  if (APN->getParent() == LI->getParent() ||
                      (DT.dominates(APN->getParent(), LI->getParent()) &&
                       (check == APN || check == NULL))) {
                    PROPAGATE(
                            LESSDEF(INSN(std::shared_ptr<llvmberry::TyInstruction>(
                                    new llvmberry::ConsLoadInst(llvmberry::TyLoadInst::makeAlignOne(AI)))),
                                    VAR(llvmberry::getVariable(*AI), Ghost),
                                    SRC),
                            BOUNDS(llvmberry::TyPosition::make_start_of_block(SRC, llvmberry::getBasicBlockIndex(APN->getParent())),
                                   llvmberry::TyPosition::make(SRC, *LI, instrIndex[LI], "")));

                    std::shared_ptr<llvmberry::TyPropagateLessdef> lessdef = llvmberry::TyPropagateLessdef::make
                          (VAR(llvmberry::getVariable(*AI), Ghost),
                           VAR(Rphi, Physical), TGT);

                    PROPAGATE(std::shared_ptr<llvmberry::TyPropagateObject>(new llvmberry::ConsLessdef(lessdef)),
                            BOUNDS(llvmberry::TyPosition::make_start_of_block(SRC, llvmberry::getBasicBlockIndex(APN->getParent())),
                                   llvmberry::TyPosition::make(SRC, *LI, instrIndex[LI], "")));

                    mem2regCmd[Rphi].lessdef.push_back(lessdef);
                  }

                  // add hints per every use of LI
                  for (auto UI2 = LI->use_begin(), E2 = LI->use_end(); UI2 != E2;) {
                    llvm::Use &U = *(UI2++);
                    llvm::Instruction *use =
                           llvm::dyn_cast<llvm::Instruction>(U.getUser());

                    // set index of use
                    int useIndex = llvmberry::getIndexofMem2Reg(
                           use, instrIndex[use],
                           termIndex[llvmberry::getBasicBlockIndex(use->getParent())]);

                    if ((LI->getParent() == use->getParent() &&
                         instrIndex[LI] < instrIndex[use]) ||
                        //(isPotentiallyReachable(LI->getParent(), use->getParent()))) {
                        (std::find(isReachable[LI->getParent()].begin(),
                                   isReachable[LI->getParent()].end(),
                                   use->getParent()) != isReachable[LI->getParent()].end())) {
                      llvmberry::generateHintForMem2RegPropagateLoad(AI, APN, LI, use, useIndex);
                    }
                  }
                }
              }
            }
          }

>>>>>>> 496e501c
          // propagate maydiff
          llvmberry::propagateMaydiffGlobal(Rphi, llvmberry::Physical);
          llvmberry::propagateMaydiffGlobal(Rphi, llvmberry::Previous);
        });

        // The currently active variable for this block is now the PHI.
        IncomingVals[AllocaNo] = APN;

        // Get the next phi node.
        ++PNI;
        APN = dyn_cast<PHINode>(PNI);
        if (!APN)
          break;

        // Verify that it is missing entries.  If not, it is not being inserted
        // by this mem2reg invocation so we want to ignore it.
      } while (APN->getNumOperands() == NewPHINumOperands);
    }
  }

  // Don't revisit blocks.
  if (!Visited.insert(BB).second)
    return;

std::cout << "checkBB: " << llvmberry::getBasicBlockIndex(BB)<<std::endl;
  for (BasicBlock::iterator II = BB->begin(); !isa<TerminatorInst>(II);) {
    Instruction *I = II++; // get the instruction, increment iterator

    if (LoadInst *LI = dyn_cast<LoadInst>(I)) {
std::cout << "originload: " << llvmberry::getBasicBlockIndex(BB) <<" "<<llvmberry::getVariable(*LI)<<std::endl;
      AllocaInst *Src = dyn_cast<AllocaInst>(LI->getPointerOperand());
      if (!Src)
        continue;

      DenseMap<AllocaInst *, unsigned>::iterator AI = AllocaLookup.find(Src);
      if (AI == AllocaLookup.end())
        continue;

      Value *V = IncomingVals[AI->second];

      llvmberry::ValidationUnit::GetInstance()->intrude
             ([&LI, &V]
                (llvmberry::Dictionary &data,
                 llvmberry::CoreHint &hints) {               
        auto &instrIndex = *(data.get<llvmberry::ArgForMem2Reg>()->instrIndex);

        hints.addNopPosition
          (llvmberry::TyPosition::make
            (llvmberry::Target, *LI, instrIndex[LI]-1, ""));

        // propagate maydiff
        llvmberry::propagateMaydiffGlobal(llvmberry::getVariable(*LI), llvmberry::Physical);
        llvmberry::propagateMaydiffGlobal(llvmberry::getVariable(*LI), llvmberry::Previous);

      dbgs() << "replace Hint " << V->getName() << " LI is " << *LI << "\n" ;

        llvmberry::generateHintForMem2RegReplaceHint(V, LI);
      });

      // Anything using the load now uses the current value.
      LI->replaceAllUsesWith(V);
      if (AST && LI->getType()->isPointerTy())
        AST->deleteValue(LI);
      BB->getInstList().erase(LI);
    } else if (StoreInst *SI = dyn_cast<StoreInst>(I)) {
      // Delete this instruction and mark the name as the current holder of the
      // value
      AllocaInst *Dest = dyn_cast<AllocaInst>(SI->getPointerOperand());
      if (!Dest)
        continue;

      DenseMap<AllocaInst *, unsigned>::iterator ai = AllocaLookup.find(Dest);
      if (ai == AllocaLookup.end())
        continue;

      DenseMap<PHINode *, unsigned> &PAM = PhiToAllocaMap;
      DenseMap<AllocaInst *, unsigned> &AL = AllocaLookup;
      llvmberry::ValidationUnit::GetInstance()->intrude
              ([&BB, &Pred, &Dest, &SI, &II, &PAM, &AL]
                (llvmberry::Dictionary &data, llvmberry::CoreHint &hints) {
        std::vector<std::pair<llvm::BasicBlock*, llvm::BasicBlock*> > succs;
        llvmberry::generateHintForMem2RegPHI
          (BB, Pred, Dest, SI, II, PAM, AL, succs, true);
      });

      // what value were we writing?
      IncomingVals[ai->second] = SI->getOperand(0);
      // Record debuginfo for the store before removing it.
      if (DbgDeclareInst *DDI = AllocaDbgDeclares[ai->second])
        ConvertDebugDeclareToDebugValue(DDI, SI, DIB);

      llvmberry::ValidationUnit::GetInstance()->intrude
             ([&SI]
                (llvmberry::Dictionary &data,
                 llvmberry::CoreHint &hints) {
        auto &instrIndex = *(data.get<llvmberry::ArgForMem2Reg>()->instrIndex);
        std::string Rstore = llvmberry::getVariable(*SI->getOperand(1));

        hints.addNopPosition
          (llvmberry::TyPosition::make
            (llvmberry::Target, *SI, instrIndex[SI]-1, ""));
      });

      BB->getInstList().erase(SI);
    }
  }

  // 'Recurse' to our successors.
  succ_iterator I = succ_begin(BB), E = succ_end(BB);
  if (I == E)
    return;

  // Keep track of the successors so we don't visit the same successor twice
  SmallPtrSet<BasicBlock *, 8> VisitedSuccs;

  // Handle the first successor without using the worklist.
  VisitedSuccs.insert(*I);
  Pred = BB;
  BB = *I;
  ++I;

  std::cout << "block change : " << llvmberry::getBasicBlockIndex(Pred) << "->" << llvmberry::getBasicBlockIndex(BB)<<std::endl;
  for (; I != E; ++I)
    if (VisitedSuccs.insert(*I).second)
      Worklist.emplace_back(*I, Pred, IncomingVals);

  goto NextIteration;
}

void llvm::PromoteMemToReg(ArrayRef<AllocaInst *> Allocas, DominatorTree &DT,
                           AliasSetTracker *AST, AssumptionCache *AC) {
  // If there is nothing to do, bail out...
  if (Allocas.empty())
    return;

  PromoteMem2Reg(Allocas, DT, AST, AC).run();
}<|MERGE_RESOLUTION|>--- conflicted
+++ resolved
@@ -423,11 +423,7 @@
       }
     }
 
-<<<<<<< HEAD
     std::cout<< "Function : " << std::string(LI->getParent()->getParent()->getName()) << " SingleStore: "<<std::string(AI->getName())<<std::endl;
-=======
-    std::cout<<"SingleStore: "<<std::string(AI->getName())<<std::endl;
->>>>>>> 496e501c
     // Otherwise, we *can* safely rewrite this load.
     Value *ReplVal = OnlyStore->getOperand(0);
 
@@ -445,10 +441,7 @@
       // prepare variables
       auto &instrIndex = *(data.get<llvmberry::ArgForMem2Reg>()->instrIndex);
       auto &termIndex = *(data.get<llvmberry::ArgForMem2Reg>()->termIndex);
-<<<<<<< HEAD
       auto &usePile = *(data.get<llvmberry::ArgForMem2Reg>()->usePile);
-=======
->>>>>>> 496e501c
       auto &mem2regCmd = *(data.get<llvmberry::ArgForMem2Reg>()->mem2regCmd);
       auto &isReachable = *(data.get<llvmberry::ArgForMem2Reg>()->isReachable);
       std::string Ralloca = llvmberry::getVariable(*AI);
@@ -552,7 +545,6 @@
 
       for (auto UI = LI->use_begin(), E = LI->use_end(); UI != E;) {
         Use &U = *(UI++);
-<<<<<<< HEAD
         Instruction* use = dyn_cast<Instruction>(U.getUser());
         BasicBlock* useBB = use->getParent();
         bool flag = false;
@@ -617,17 +609,6 @@
         //dbgs()<< "lets see what is LI for this use " << *LI << "   " << "\n";
         //dbgs()<< "lets check useIndex  " << *use << " instrIndex is   " << useIndex << "\n";
 
-=======
-        Instruction *use = dyn_cast<Instruction>(U.getUser());
-
-        // set index of use
-        int useIndex = 
-              llvmberry::getIndexofMem2Reg
-                (use, instrIndex[use],
-                 termIndex[llvmberry::getBasicBlockIndex(use->getParent())]);
-        dbgs()<< "lets see what is LI for this use " << *LI << "   " << "\n";
-        dbgs()<< "lets check useIndex  " << *use << " instrIndex is   " << instrIndex[use] << "\n"; 
->>>>>>> 496e501c
         // - store and loads are in the same block
         //   and store exists before loads
         // - store and loads are not in the same block
@@ -647,24 +628,16 @@
           // %c = add i32 %a, %b   | %c = add i32 1, 1
           // ret i32 %c            | ret i32 %c
           llvmberry::generateHintForMem2RegPropagateLoad
-<<<<<<< HEAD
             //(OnlyStore, NULL, LI, use->getParent(), useIndex, use);
             (OnlyStore, NULL, LI, useBB, useIndex, use);
-=======
-            (OnlyStore, NULL, LI, use, useIndex);
->>>>>>> 496e501c
         } else {
           // propagate undef from load to use
           PROPAGATE(LESSDEF(VAR(Rload, Physical),
                             VAR(Rload, Ghost),
                             SRC),
                     BOUNDS(llvmberry::TyPosition::make(SRC, *LI, instrIndex[LI], ""),
-<<<<<<< HEAD
                            //llvmberry::TyPosition::make(SRC, *use, useIndex, "")));
                            llvmberry::TyPosition::make(SRC, *useBB, useIndex)));
-=======
-                           llvmberry::TyPosition::make(SRC, *use, useIndex, "")));
->>>>>>> 496e501c
 
           std::shared_ptr<llvmberry::TyPropagateLessdef> lessdef =
             llvmberry::TyPropagateLessdef::make
@@ -676,12 +649,8 @@
               std::shared_ptr<llvmberry::TyPropagateObject>
                 (new llvmberry::ConsLessdef(lessdef)),
               BOUNDS(llvmberry::TyPosition::make(SRC, *LI, instrIndex[LI], ""),
-<<<<<<< HEAD
                      //llvmberry::TyPosition::make(SRC, *use, useIndex, "")));
                      llvmberry::TyPosition::make(SRC, *useBB, useIndex)));
-=======
-                     llvmberry::TyPosition::make(SRC, *use, useIndex, "")));
->>>>>>> 496e501c
 
           mem2regCmd[Rload].lessdef.push_back(lessdef);
 
@@ -826,76 +795,6 @@
   for (User *U : AI->users())
     if (StoreInst *SI = dyn_cast<StoreInst>(U)) {
       StoresByIndex.push_back(std::make_pair(LBI.getInstructionIndex(SI), SI));
-<<<<<<< HEAD
-=======
-/*
-      llvmberry::ValidationUnit::GetInstance()->intrude
-         ([&AI, &SI]
-           (llvmberry::Dictionary &data, llvmberry::CoreHint &hints) {
-        //        <src>           |     <tgt>
-        // %x = alloca i32        | nop
-        // store i32 1, %x        | nop
-        // %a = load i32 %x       | nop
-        // call void @bar(i32 %a) | call void @bar(i32 1)
-        // store i32 2, %x        | nop
-        // %b = load i32 %x       | nop
-        // call void @bar(i32 %b) | call void @bar(i32 2)
-        // store i32 3, %x        | nop
-        // %c = load i32 %x       | nop
-        // ret i32 %c             | ret i32 3
-
-        // prepare variables
-        auto &instrIndex = *(data.get<llvmberry::ArgForMem2Reg>()->instrIndex);
-        auto &termIndex = *(data.get<llvmberry::ArgForMem2Reg>()->termIndex);
-        std::string Ralloca = llvmberry::getVariable(*AI);
-        std::string Rstore = llvmberry::getVariable(*(SI->getOperand(1)));
-
-        // find next store, and final use of alloca
-        llvm::Instruction* next;
-        llvm::Instruction* use = SI; 
-
-        bool checkNext = false;
-        for (auto UI = AI->user_begin(), E = AI->user_end(); UI != E;) {
-          Instruction *tmpInst = cast<Instruction>(*UI++);
-
-          if (isa<StoreInst>(tmpInst) && 
-              (instrIndex[tmpInst]>instrIndex[SI] ||      // for initial next
-               (instrIndex[tmpInst]>instrIndex[SI] && 
-                instrIndex[next]>instrIndex[tmpInst]))) {
-            checkNext = true;
-            next = tmpInst;
-          } else if (instrIndex[use] < instrIndex[tmpInst])
-            use = tmpInst;
-        }
-        if (!checkNext) next = use;
-
-        // set index of next store
-        int nextIndex = 
-              llvmberry::getIndexofMem2Reg
-                (next, instrIndex[next],
-                 termIndex[llvmberry::getBasicBlockIndex(next->getParent())]);
-
-        // skip if there is no use of SI
-        if ((instrIndex[SI] != instrIndex[use]) ||
-            (SI->getParent() != use->getParent())) {
-          // Step1: propagate store instruction
-          //        <src>           |     <tgt>
-          // %x = alloca i32        | nop
-          // store i32 1, %x        | nop
-          // %a = load i32 %x       | %a = load i32 1
-          // call void @bar(i32 %a) | call void @bar(i32 %a)
-          // store i32 2, %x        | nop
-          // %b = load i32 %x       | %b = load i32 2
-          // call void @bar(i32 %b) | call void @bar(i32 %b)
-          // store i32 3, %x        | nop
-          // %c = load i32 %x       | %c = load i32 3
-          // ret i32 %c             | ret i32 %c
-          llvmberry::generateHintForMem2RegPropagateStore
-            (NULL, SI, next, nextIndex);
-        }
-      });
-*/      
->>>>>>> 496e501c
     }
 
   // Sort the stores by their index, making it efficient to do a lookup with a
@@ -920,7 +819,6 @@
                          less_first());
 
     if (I == StoresByIndex.begin()) {
-<<<<<<< HEAD
       //if (StoresByIndex.empty())
       llvmberry::ValidationUnit::GetInstance()->intrude
               ([&AI, &LI, &StoresByIndex]
@@ -949,35 +847,6 @@
 
         std::vector<std::pair<llvm::BasicBlock*, llvm::BasicBlock*>> worklist;
         llvmberry::generateHintForMem2RegPropagatePerBlock(lessdef_src, lessdef_tgt, AI, LI, worklist, LI->getParent());
-=======
-      llvmberry::ValidationUnit::GetInstance()->intrude
-              ([&AI, &LI]
-                (llvmberry::Dictionary &data, llvmberry::CoreHint &hints) {
-        Value* UndefVal = UndefValue::get(LI->getType());
-
-        // prepare variables
-        auto &instrIndex = *(data.get<llvmberry::ArgForMem2Reg>()->instrIndex);
-        auto &termIndex = *(data.get<llvmberry::ArgForMem2Reg>()->termIndex);
-        auto &mem2regCmd = *(data.get<llvmberry::ArgForMem2Reg>()->mem2regCmd);
-        std::string Ralloca = llvmberry::getVariable(*AI);
-        std::string Rload = llvmberry::getVariable(*LI);
-
-        // propagate undef from alloca to load
-        PROPAGATE(
-            LESSDEF(INSN(std::shared_ptr<llvmberry::TyInstruction>(
-                      new llvmberry::ConsLoadInst(llvmberry::TyLoadInst::makeAlignOne(AI)))),
-                    VAR(Ralloca, Ghost),
-                    SRC),
-        BOUNDS(llvmberry::TyPosition::make(SRC, *AI, instrIndex[AI], ""),
-               llvmberry::TyPosition::make(SRC, *LI, instrIndex[LI], "")));
-
-        PROPAGATE(
-            LESSDEF(VAR(Ralloca, Ghost),
-                    EXPR(UndefVal, Physical),
-                    TGT),
-        BOUNDS(llvmberry::TyPosition::make(SRC, *AI, instrIndex[AI], ""),
-               llvmberry::TyPosition::make(SRC, *LI, instrIndex[LI], "")));
->>>>>>> 496e501c
 
         INFRULE(llvmberry::TyPosition::make(SRC, *AI, instrIndex[AI], ""),
                 llvmberry::ConsIntroGhost::make(EXPR(UndefVal, Physical),
@@ -990,7 +859,6 @@
                                                   VAR(Ralloca, Ghost)));
 
         // add hints per use of load
-<<<<<<< HEAD
         //for (auto UI = LI->use_begin(), E = LI->use_end(); UI != E;) {
         for (auto UI = usePile[LI].begin(), E = usePile[LI].end(); UI != E;) {
           auto t = *(UI++);
@@ -1009,29 +877,14 @@
           //         termIndex[llvmberry::getBasicBlockIndex(use->getParent())]);
 
           // now working : should we check if use is PHI?(161018)
-=======
-        for (auto UI = LI->use_begin(), E = LI->use_end(); UI != E;) {
-          Use &U = *(UI++);
-          Instruction *use = dyn_cast<Instruction>(U.getUser());
-
-          // set index of use
-          int useIndex = 
-                llvmberry::getIndexofMem2Reg
-                  (use, instrIndex[use],
-                   termIndex[llvmberry::getBasicBlockIndex(use->getParent())]);
->>>>>>> 496e501c
 
           // propagate undef from load to use
           PROPAGATE(LESSDEF(VAR(Rload, Physical),
                             VAR(Rload, Ghost),
                             SRC),
                     BOUNDS(llvmberry::TyPosition::make(SRC, *LI, instrIndex[LI], ""),
-<<<<<<< HEAD
                            //llvmberry::TyPosition::make(SRC, *use, useIndex, "")));
                            llvmberry::TyPosition::make(SRC, *useBB, useIndex)));
-=======
-                           llvmberry::TyPosition::make(SRC, *use, useIndex, "")));
->>>>>>> 496e501c
 
           std::shared_ptr<llvmberry::TyPropagateLessdef> lessdef =
             llvmberry::TyPropagateLessdef::make
@@ -1043,12 +896,8 @@
               std::shared_ptr<llvmberry::TyPropagateObject>
                 (new llvmberry::ConsLessdef(lessdef)),
               BOUNDS(llvmberry::TyPosition::make(SRC, *LI, instrIndex[LI], ""),
-<<<<<<< HEAD
                      //llvmberry::TyPosition::make(SRC, *use, useIndex, "")));
                      llvmberry::TyPosition::make(SRC, *useBB, useIndex)));
-=======
-                     llvmberry::TyPosition::make(SRC, *use, useIndex, "")));
->>>>>>> 496e501c
 
           mem2regCmd[Rload].lessdef.push_back(lessdef);
 
@@ -1097,11 +946,7 @@
 
           mem2regCmd[Rload].transTgt.push_back(transTgt);
         }
-<<<<<<< HEAD
         //if (StoresByIndex.empty()) {
-=======
-
->>>>>>> 496e501c
         // propagate maydiff
         llvmberry::propagateMaydiffGlobal(Rload, llvmberry::Physical);
         llvmberry::propagateMaydiffGlobal(Rload, llvmberry::Previous);
@@ -1109,7 +954,6 @@
         hints.addNopPosition
           (llvmberry::TyPosition::make
             (llvmberry::Target, *LI, instrIndex[LI]-1, ""));
-<<<<<<< HEAD
         //}
         llvmberry::generateHintForMem2RegReplaceHint(UndefVal, LI);
       });
@@ -1119,14 +963,6 @@
       LI->replaceAllUsesWith(UndefValue::get(LI->getType()));
       //else
       //  return false;
-=======
-
-        llvmberry::generateHintForMem2RegReplaceHint(UndefVal, LI);
-      });
-
-      // If there is no store before this load, the load takes the undef value.
-      LI->replaceAllUsesWith(UndefValue::get(LI->getType()));
->>>>>>> 496e501c
     }
     else {
       llvmberry::ValidationUnit::GetInstance()->intrude
@@ -1156,7 +992,6 @@
         llvmberry::generateHintForMem2RegPropagateStore
           (NULL, SI, LI, instrIndex[LI]);
 
-<<<<<<< HEAD
         // add hints per use of load
         for (auto UI = usePile[LI].begin(), E = usePile[LI].end(); UI != E;) {
           auto t = *(UI++);
@@ -1168,24 +1003,6 @@
                                                          useIndex, std::get<2>(t));
         }
 /*        
-=======
-        // Step1: propagate store instruction
-        //        <src>           |     <tgt>
-        // %x = alloca i32        | nop
-        // store i32 1, %x        | nop
-        // %a = load i32 %x       | %a = load i32 1
-        // call void @bar(i32 %a) | call void @bar(i32 %a)
-        // store i32 2, %x        | nop
-        // %b = load i32 %x       | %b = load i32 2
-        // call void @bar(i32 %b) | call void @bar(i32 %b)
-        // store i32 3, %x        | nop
-        // %c = load i32 %x       | %c = load i32 3
-        // ret i32 %c             | ret i32 %c
-        llvmberry::generateHintForMem2RegPropagateStore
-          (NULL, SI, LI, instrIndex[LI]);
-
-        // add hints per use of load
->>>>>>> 496e501c
         for (auto UI = LI->use_begin(), E = LI->use_end(); UI != E;) {
           Use &U = *(UI++);
           Instruction *use = dyn_cast<Instruction>(U.getUser());
@@ -1205,12 +1022,8 @@
           // %c = load i32 3        | nop
           // ret i32 %c             | ret i32 3
           llvmberry::generateHintForMem2RegPropagateLoad
-<<<<<<< HEAD
           //  (SI, NULL, LI, use, useIndex);
             (SI, NULL, LI, use->getParent(), useIndex, use);
-=======
-            (SI, NULL, LI, use, useIndex);
->>>>>>> 496e501c
         }
 */
 
@@ -1321,19 +1134,12 @@
 
   std::vector<AllocaInst *> &allocs = Allocas;
   llvmberry::ValidationUnit::GetInstance()->intrude
-<<<<<<< HEAD
           ([&allocs, &F, this]
-=======
-          ([&allocs, &F]
->>>>>>> 496e501c
             (llvmberry::Dictionary &data, llvmberry::CoreHint &hints) {
     auto &allocas = *(data.get<llvmberry::ArgForMem2Reg>()->allocas);
     auto &instrIndex = *(data.get<llvmberry::ArgForMem2Reg>()->instrIndex);
     auto &termIndex = *(data.get<llvmberry::ArgForMem2Reg>()->termIndex);
-<<<<<<< HEAD
     auto &usePile = *(data.get<llvmberry::ArgForMem2Reg>()->usePile);
-=======
->>>>>>> 496e501c
     auto &storeItem = *(data.get<llvmberry::ArgForMem2Reg>()->storeItem);
     auto &strVec = *(data.get<llvmberry::ArgForMem2Reg>()->strVec);
     auto &isReachable = *(data.get<llvmberry::ArgForMem2Reg>()->isReachable);
@@ -1362,17 +1168,12 @@
       for (auto UI = AItmp->user_begin(), E = AItmp->user_end(); UI != E;) {
         Instruction *tmpInst = cast<Instruction>(*UI++);
         bname = llvmberry::getBasicBlockIndex(tmpInst->getParent());
-<<<<<<< HEAD
-=======
-
->>>>>>> 496e501c
         instrIndex[tmpInst] = llvmberry::getCommandIndex(*tmpInst);
 
         // save information of instruction's use
         for (auto UI2 = tmpInst->use_begin(), E2 = tmpInst->use_end(); UI2 != E2;) {
           Use &U = *(UI2++);
 
-<<<<<<< HEAD
           if (Instruction* tmpUseinst = dyn_cast<Instruction>(U.getUser())) {
             instrIndex[tmpUseinst] = llvmberry::getCommandIndex(*tmpUseinst);
 
@@ -1417,26 +1218,6 @@
                                                          instrIndex[tmpUseinst],
                                                          tmpUseinst));
           }
-=======
-          if (Instruction* tmpUseinst = dyn_cast<Instruction>(U.getUser()))
-            instrIndex[tmpUseinst] = llvmberry::getCommandIndex(*tmpUseinst);
-        }
-
-        // ignore if user of alloca is not load or store
-        if (!(isa<LoadInst>(tmpInst) || isa<StoreInst>(tmpInst)))
-          continue;
-
-        if (isa<StoreInst>(tmpInst)) {
-          StoreInst* SI = dyn_cast<StoreInst>(tmpInst);
-
-          storeItem[SI].value = std::move(llvmberry::TyValue::make(*(SI->getOperand(0))));
-          storeItem[SI].expr = std::move(llvmberry::TyExpr::make(*(SI->getOperand(0)),
-                                                                   llvmberry::Physical));
-          if (isa<GlobalValue>(SI->getOperand(0)))
-            storeItem[SI].op0 = "%";
-          else
-            storeItem[SI].op0 = "%" + std::string(SI->getOperand(0)->getName());
->>>>>>> 496e501c
         }
 
         // ignore if user of alloca is not load or store
@@ -1574,11 +1355,8 @@
     // linear sweep over the block to eliminate it.
     if (Info.OnlyUsedInOneBlock) {
       promoteSingleBlockAlloca(AI, Info, LBI, AST);
-<<<<<<< HEAD
     //if (Info.OnlyUsedInOneBlock &&
     //    promoteSingleBlockAlloca(AI, Info, LBI, AST)) {
-=======
->>>>>>> 496e501c
         std::cout<<"singleblock success"<<std::endl;
 
       // The alloca has been processed, move on.
@@ -1644,11 +1422,7 @@
       BasicBlock *start = F.begin();
       std::vector<std::pair<BasicBlock*, BasicBlock*>> VistedBlock;
 
-<<<<<<< HEAD
       llvmberry::generateHintForMem2RegPHIdelete(start, VistedBlock, AI, false);
-=======
-      llvmberry::generateHintForMem2RegPHIdelete(start, VistedBlock, AI);
->>>>>>> 496e501c
       reachedEdgeTag.clear();
     });
   }
@@ -1759,10 +1533,7 @@
                         ([&PN, &V]
                                  (llvmberry::Dictionary &data, llvmberry::CoreHint &hints) {
           llvmberry::generateHintForMem2RegReplaceHint(V, PN);
-<<<<<<< HEAD
           dbgs() << "phi delete change phi : " << *PN << "  value : " << *V << "\n";
-=======
->>>>>>> 496e501c
         });
 
         PN->replaceAllUsesWith(V);
@@ -2019,14 +1790,9 @@
           auto &allocas = *(data.get<llvmberry::ArgForMem2Reg>()->allocas);
           auto &instrIndex = *(data.get<llvmberry::ArgForMem2Reg>()->instrIndex);
           auto &termIndex =  *(data.get<llvmberry::ArgForMem2Reg>()->termIndex);
-<<<<<<< HEAD
           auto &usePile = *(data.get<llvmberry::ArgForMem2Reg>()->usePile);
           auto &isReachable = *(data.get<llvmberry::ArgForMem2Reg>()->isReachable);
           auto &mem2regCmd = *(data.get<llvmberry::ArgForMem2Reg>()->mem2regCmd);
-=======
-          auto &mem2regCmd = *(data.get<llvmberry::ArgForMem2Reg>()->mem2regCmd);
-          auto &isReachable = *(data.get<llvmberry::ArgForMem2Reg>()->isReachable);
->>>>>>> 496e501c
           auto &blockPairVec = *(data.get<llvmberry::ArgForMem2Reg>()->blockPairVec);
           Value* UndefVal = UndefValue::get(APN->getType());
 
@@ -2043,15 +1809,11 @@
             }
 
             if (AI != NULL) {
-<<<<<<< HEAD
               llvm::dbgs() << "PHI undef AI " << AI->getName() << "\n";
-=======
->>>>>>> 496e501c
               for (auto UI = AI->user_begin(), E = AI->user_end(); UI != E;) {
                 Instruction *User = cast<Instruction>(*UI++);
 
                 if (LoadInst *LI = dyn_cast<LoadInst>(User)) {
-<<<<<<< HEAD
                   if (APN->getParent() == LI ->getParent() ||
                       (std::find(isReachable[APN->getParent()].begin(),
                                  isReachable[APN->getParent()].end(),
@@ -2160,64 +1922,6 @@
               } 
             }
           }
-=======
-                  blockPairVec.clear();
-                  PHINode *check = NULL;
-                  Instruction *tmp = properPHI(LI->getParent(),
-                                               llvmberry::getVariable(*AI),
-                                               APN, true, false, data);
-
-                  if (tmp != NULL)
-                    check = dyn_cast<PHINode>(tmp);
-
-                  if (APN->getParent() == LI->getParent() ||
-                      (DT.dominates(APN->getParent(), LI->getParent()) &&
-                       (check == APN || check == NULL))) {
-                    PROPAGATE(
-                            LESSDEF(INSN(std::shared_ptr<llvmberry::TyInstruction>(
-                                    new llvmberry::ConsLoadInst(llvmberry::TyLoadInst::makeAlignOne(AI)))),
-                                    VAR(llvmberry::getVariable(*AI), Ghost),
-                                    SRC),
-                            BOUNDS(llvmberry::TyPosition::make_start_of_block(SRC, llvmberry::getBasicBlockIndex(APN->getParent())),
-                                   llvmberry::TyPosition::make(SRC, *LI, instrIndex[LI], "")));
-
-                    std::shared_ptr<llvmberry::TyPropagateLessdef> lessdef = llvmberry::TyPropagateLessdef::make
-                          (VAR(llvmberry::getVariable(*AI), Ghost),
-                           VAR(Rphi, Physical), TGT);
-
-                    PROPAGATE(std::shared_ptr<llvmberry::TyPropagateObject>(new llvmberry::ConsLessdef(lessdef)),
-                            BOUNDS(llvmberry::TyPosition::make_start_of_block(SRC, llvmberry::getBasicBlockIndex(APN->getParent())),
-                                   llvmberry::TyPosition::make(SRC, *LI, instrIndex[LI], "")));
-
-                    mem2regCmd[Rphi].lessdef.push_back(lessdef);
-                  }
-
-                  // add hints per every use of LI
-                  for (auto UI2 = LI->use_begin(), E2 = LI->use_end(); UI2 != E2;) {
-                    llvm::Use &U = *(UI2++);
-                    llvm::Instruction *use =
-                           llvm::dyn_cast<llvm::Instruction>(U.getUser());
-
-                    // set index of use
-                    int useIndex = llvmberry::getIndexofMem2Reg(
-                           use, instrIndex[use],
-                           termIndex[llvmberry::getBasicBlockIndex(use->getParent())]);
-
-                    if ((LI->getParent() == use->getParent() &&
-                         instrIndex[LI] < instrIndex[use]) ||
-                        //(isPotentiallyReachable(LI->getParent(), use->getParent()))) {
-                        (std::find(isReachable[LI->getParent()].begin(),
-                                   isReachable[LI->getParent()].end(),
-                                   use->getParent()) != isReachable[LI->getParent()].end())) {
-                      llvmberry::generateHintForMem2RegPropagateLoad(AI, APN, LI, use, useIndex);
-                    }
-                  }
-                }
-              }
-            }
-          }
-
->>>>>>> 496e501c
           // propagate maydiff
           llvmberry::propagateMaydiffGlobal(Rphi, llvmberry::Physical);
           llvmberry::propagateMaydiffGlobal(Rphi, llvmberry::Previous);
