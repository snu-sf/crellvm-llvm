//===- PromoteMemoryToRegister.cpp - Convert allocas to registers ---------===//
//
//                     The LLVM Compiler Infrastructure
//
// This file is distributed under the University of Illinois Open Source
// License. See LICENSE.TXT for details.
//
//===----------------------------------------------------------------------===//
//
// This file promotes memory references to be register references.  It promotes
// alloca instructions which only have loads and stores as uses.  An alloca is
// transformed by using iterated dominator frontiers to place PHI nodes, then
// traversing the function in depth-first order to rewrite loads and stores as
// appropriate.
//
//===----------------------------------------------------------------------===//

#include "llvm/Transforms/Utils/PromoteMemToReg.h"
#include "llvm/ADT/ArrayRef.h"
#include "llvm/ADT/DenseMap.h"
#include "llvm/ADT/STLExtras.h"
#include "llvm/ADT/SmallPtrSet.h"
#include "llvm/ADT/SmallVector.h"
#include "llvm/ADT/Statistic.h"
#include "llvm/Analysis/AliasSetTracker.h"
#include "llvm/Analysis/InstructionSimplify.h"
#include "llvm/Analysis/IteratedDominanceFrontier.h"
#include "llvm/Analysis/ValueTracking.h"
#include "llvm/IR/CFG.h"
#include "llvm/IR/Constants.h"
#include "llvm/IR/DIBuilder.h"
#include "llvm/IR/DebugInfo.h"
#include "llvm/IR/DerivedTypes.h"
#include "llvm/IR/Dominators.h"
#include "llvm/IR/Function.h"
#include "llvm/IR/Instructions.h"
#include "llvm/IR/IntrinsicInst.h"
#include "llvm/IR/Metadata.h"
#include "llvm/IR/Module.h"
#include "llvm/Transforms/Utils/Local.h"
#include <algorithm>
#include "llvm/LLVMBerry/ValidationUnit.h"
#include "llvm/LLVMBerry/Infrules.h"
#include "llvm/LLVMBerry/Hintgen.h"
#include "llvm/LLVMBerry/Dictionary.h"
#include "llvm/Support/Debug.h"
using namespace llvm;

#define DEBUG_TYPE "mem2reg"

STATISTIC(NumLocalPromoted, "Number of alloca's promoted within one block");
STATISTIC(NumSingleStore,   "Number of alloca's promoted with a single store");
STATISTIC(NumDeadAlloca,    "Number of dead alloca's removed");
STATISTIC(NumPHIInsert,     "Number of PHI nodes inserted");

bool llvm::isAllocaPromotable(const AllocaInst *AI) {
  // FIXME: If the memory unit is of pointer or integer type, we can permit
  // assignments to subsections of the memory unit.
  unsigned AS = AI->getType()->getAddressSpace();

  // Only allow direct and non-volatile loads and stores...
  for (const User *U : AI->users()) {
    if (const LoadInst *LI = dyn_cast<LoadInst>(U)) {
      // Note that atomic loads can be transformed; atomic semantics do
      // not have any meaning for a local alloca.
      if (LI->isVolatile())
        return false;
    } else if (const StoreInst *SI = dyn_cast<StoreInst>(U)) {
      if (SI->getOperand(0) == AI)
        return false; // Don't allow a store OF the AI, only INTO the AI.
      // Note that atomic stores can be transformed; atomic semantics do
      // not have any meaning for a local alloca.
      if (SI->isVolatile())
        return false;
    } else if (const IntrinsicInst *II = dyn_cast<IntrinsicInst>(U)) {
      if (II->getIntrinsicID() != Intrinsic::lifetime_start &&
          II->getIntrinsicID() != Intrinsic::lifetime_end)
        return false;
    } else if (const BitCastInst *BCI = dyn_cast<BitCastInst>(U)) {
      if (BCI->getType() != Type::getInt8PtrTy(U->getContext(), AS)) {
        return false; }
      if (!onlyUsedByLifetimeMarkers(BCI)) {
        return false;}
    } else if (const GetElementPtrInst *GEPI = dyn_cast<GetElementPtrInst>(U)) {
      if (GEPI->getType() != Type::getInt8PtrTy(U->getContext(), AS))
        return false;
      if (!GEPI->hasAllZeroIndices())
        return false;
      if (!onlyUsedByLifetimeMarkers(GEPI))
        return false;
    } else {
      return false;
    }
  }

  return true;
}

namespace {

struct AllocaInfo {
  SmallVector<BasicBlock *, 32> DefiningBlocks;
  SmallVector<BasicBlock *, 32> UsingBlocks;

  StoreInst *OnlyStore;
  BasicBlock *OnlyBlock;
  bool OnlyUsedInOneBlock;

  Value *AllocaPointerVal;
  DbgDeclareInst *DbgDeclare;

  void clear() {
    DefiningBlocks.clear();
    UsingBlocks.clear();
    OnlyStore = nullptr;
    OnlyBlock = nullptr;
    OnlyUsedInOneBlock = true;
    AllocaPointerVal = nullptr;
    DbgDeclare = nullptr;
  }

  /// Scan the uses of the specified alloca, filling in the AllocaInfo used
  /// by the rest of the pass to reason about the uses of this alloca.
  void AnalyzeAlloca(AllocaInst *AI) {
    clear();

    // As we scan the uses of the alloca instruction, keep track of stores,
    // and decide whether all of the loads and stores to the alloca are within
    // the same basic block.
    for (auto UI = AI->user_begin(), E = AI->user_end(); UI != E;) {
      Instruction *User = cast<Instruction>(*UI++);

      if (StoreInst *SI = dyn_cast<StoreInst>(User)) {
        // Remember the basic blocks which define new values for the alloca
        DefiningBlocks.push_back(SI->getParent());
        AllocaPointerVal = SI->getOperand(0);
        OnlyStore = SI;
      } else {
        LoadInst *LI = cast<LoadInst>(User);
        // Otherwise it must be a load instruction, keep track of variable
        // reads.
        UsingBlocks.push_back(LI->getParent());
        AllocaPointerVal = LI;
      }

      if (OnlyUsedInOneBlock) {
        if (!OnlyBlock)
          OnlyBlock = User->getParent();
        else if (OnlyBlock != User->getParent())
          OnlyUsedInOneBlock = false;
      }
    }

    DbgDeclare = FindAllocaDbgDeclare(AI);
  }
};

// Data package used by RenamePasa()
class RenamePassData {
public:
  typedef std::vector<Value *> ValVector;

  RenamePassData() : BB(nullptr), Pred(nullptr), Values() {}
  RenamePassData(BasicBlock *B, BasicBlock *P, const ValVector &V)
      : BB(B), Pred(P), Values(V) {}
  BasicBlock *BB;
  BasicBlock *Pred;
  ValVector Values;

  void swap(RenamePassData &RHS) {
    std::swap(BB, RHS.BB);
    std::swap(Pred, RHS.Pred);
    Values.swap(RHS.Values);
  }
};

/// \brief This assigns and keeps a per-bb relative ordering of load/store
/// instructions in the block that directly load or store an alloca.
///
/// This functionality is important because it avoids scanning large basic
/// blocks multiple times when promoting many allocas in the same block.
class LargeBlockInfo {
  /// \brief For each instruction that we track, keep the index of the
  /// instruction.
  ///
  /// The index starts out as the number of the instruction from the start of
  /// the block.
  DenseMap<const Instruction *, unsigned> InstNumbers;

public:

  /// This code only looks at accesses to allocas.
  static bool isInterestingInstruction(const Instruction *I) {
    return (isa<LoadInst>(I) && isa<AllocaInst>(I->getOperand(0))) ||
           (isa<StoreInst>(I) && isa<AllocaInst>(I->getOperand(1)));
  }

  /// Get or calculate the index of the specified instruction.
  unsigned getInstructionIndex(const Instruction *I) {
    assert(isInterestingInstruction(I) &&
           "Not a load/store to/from an alloca?");

    // If we already have this instruction number, return it.
    DenseMap<const Instruction *, unsigned>::iterator It = InstNumbers.find(I);
    if (It != InstNumbers.end())
      return It->second;

    // Scan the whole block to get the instruction.  This accumulates
    // information for every interesting instruction in the block, in order to
    // avoid gratuitus rescans.
    const BasicBlock *BB = I->getParent();
    unsigned InstNo = 0;
    for (BasicBlock::const_iterator BBI = BB->begin(), E = BB->end(); BBI != E;
         ++BBI)
      if (isInterestingInstruction(BBI))
        InstNumbers[BBI] = InstNo++;
    It = InstNumbers.find(I);

    assert(It != InstNumbers.end() && "Didn't insert instruction?");
    return It->second;
  }

  void deleteValue(const Instruction *I) { InstNumbers.erase(I); }

  void clear() { InstNumbers.clear(); }
};

struct PromoteMem2Reg {
  /// The alloca instructions being promoted.
  std::vector<AllocaInst *> Allocas;
  DominatorTree &DT;
  DIBuilder DIB;

  /// An AliasSetTracker object to update.  If null, don't update it.
  AliasSetTracker *AST;

  /// A cache of @llvm.assume intrinsics used by SimplifyInstruction.
  AssumptionCache *AC;

  /// Reverse mapping of Allocas.
  DenseMap<AllocaInst *, unsigned> AllocaLookup;

  /// \brief The PhiNodes we're adding.
  ///
  /// That map is used to simplify some Phi nodes as we iterate over it, so
  /// it should have deterministic iterators.  We could use a MapVector, but
  /// since we already maintain a map from BasicBlock* to a stable numbering
  /// (BBNumbers), the DenseMap is more efficient (also supports removal).
  DenseMap<std::pair<unsigned, unsigned>, PHINode *> NewPhiNodes;

  /// For each PHI node, keep track of which entry in Allocas it corresponds
  /// to.
  DenseMap<PHINode *, unsigned> PhiToAllocaMap;

  /// If we are updating an AliasSetTracker, then for each alloca that is of
  /// pointer type, we keep track of what to copyValue to the inserted PHI
  /// nodes here.
  std::vector<Value *> PointerAllocaValues;

  /// For each alloca, we keep track of the dbg.declare intrinsic that
  /// describes it, if any, so that we can convert it to a dbg.value
  /// intrinsic if the alloca gets promoted.
  SmallVector<DbgDeclareInst *, 8> AllocaDbgDeclares;

  /// The set of basic blocks the renamer has already visited.
  ///
  SmallPtrSet<BasicBlock *, 16> Visited;

  /// Contains a stable numbering of basic blocks to avoid non-determinstic
  /// behavior.
  DenseMap<BasicBlock *, unsigned> BBNumbers;

  /// Lazily compute the number of predecessors a block has.
  DenseMap<const BasicBlock *, unsigned> BBNumPreds;

public:
  PromoteMem2Reg(ArrayRef<AllocaInst *> Allocas, DominatorTree &DT,
                 AliasSetTracker *AST, AssumptionCache *AC)
      : Allocas(Allocas.begin(), Allocas.end()), DT(DT),
        DIB(*DT.getRoot()->getParent()->getParent(), /*AllowUnresolved*/ false),
        AST(AST), AC(AC) {}

  void run();

private:
  void RemoveFromAllocasList(unsigned &AllocaIdx) {
    Allocas[AllocaIdx] = Allocas.back();
    Allocas.pop_back();
    --AllocaIdx;
  }

  unsigned getNumPreds(const BasicBlock *BB) {
    unsigned &NP = BBNumPreds[BB];
    if (NP == 0)
      NP = std::distance(pred_begin(BB), pred_end(BB)) + 1;
    return NP - 1;
  }

  void ComputeLiveInBlocks(AllocaInst *AI, AllocaInfo &Info,
                           const SmallPtrSetImpl<BasicBlock *> &DefBlocks,
                           SmallPtrSetImpl<BasicBlock *> &LiveInBlocks);
  void RenamePass(BasicBlock *BB, BasicBlock *Pred,
                  RenamePassData::ValVector &IncVals,
                  std::vector<RenamePassData> &Worklist);
  bool QueuePhiNode(BasicBlock *BB, unsigned AllocaIdx, unsigned &Version);
};

} // end of anonymous namespace

static void removeLifetimeIntrinsicUsers(AllocaInst *AI) {
  // Knowing that this alloca is promotable, we know that it's safe to kill all
  // instructions except for load and store.

  for (auto UI = AI->user_begin(), UE = AI->user_end(); UI != UE;) {
    Instruction *I = cast<Instruction>(*UI);
    ++UI;
    if (isa<LoadInst>(I) || isa<StoreInst>(I))
      continue;

    if (!I->getType()->isVoidTy()) {
      // The only users of this bitcast/GEP instruction are lifetime intrinsics.
      // Follow the use/def chain to erase them now instead of leaving it for
      // dead code elimination later.
      for (auto UUI = I->user_begin(), UUE = I->user_end(); UUI != UUE;) {
        Instruction *Inst = cast<Instruction>(*UUI);
        ++UUI;
        Inst->eraseFromParent();
      }
    }

    //llvmberry::ValidationUnit::GetInstance()->intrude
    //        ([&I] (llvmberry::Dictionary &data, llvmberry::CoreHint &hints) {
    INTRUDE(&I) {
      hints.appendToDescription("removeLifeTime");
      hints.setReturnCodeToAdmitted();
    });

    I->eraseFromParent();
  }
}

/// \brief Rewrite as many loads as possible given a single store.
///
/// When there is only a single store, we can use the domtree to trivially
/// replace all of the dominated loads with the stored value. Do so, and return
/// true if this has successfully promoted the alloca entirely. If this returns
/// false there were some loads which were not dominated by the single store
/// and thus must be phi-ed with undef. We fall back to the standard alloca
/// promotion algorithm in that case.
static bool rewriteSingleStoreAlloca(AllocaInst *AI, AllocaInfo &Info,
                                     LargeBlockInfo &LBI,
                                     DominatorTree &DT,
                                     AliasSetTracker *AST) {
  StoreInst *OnlyStore = Info.OnlyStore;
  bool StoringGlobalVal = !isa<Instruction>(OnlyStore->getOperand(0));
  BasicBlock *StoreBB = OnlyStore->getParent();
  int StoreIndex = -1;

  // Clear out UsingBlocks.  We will reconstruct it here if needed.
  Info.UsingBlocks.clear();
  for (auto UI = AI->user_begin(), E = AI->user_end(); UI != E;) {
    Instruction *UserInst = cast<Instruction>(*UI++);
    if (!isa<LoadInst>(UserInst)) {
      assert(UserInst == OnlyStore && "Should only have load/stores");
      continue;
    }
    LoadInst *LI = cast<LoadInst>(UserInst);

    // Okay, if we have a load from the alloca, we want to replace it with the
    // only value stored to the alloca.  We can do this if the value is
    // dominated by the store.  If not, we use the rest of the mem2reg machinery
    // to insert the phi nodes as needed.
    if (!StoringGlobalVal) { // Non-instructions are always dominated.
      if (LI->getParent() == StoreBB) {
        // If we have a use that is in the same block as the store, compare the
        // indices of the two instructions to see which one came first.  If the
        // load came before the store, we can't handle it.
        if (StoreIndex == -1)
          StoreIndex = LBI.getInstructionIndex(OnlyStore);

        if (unsigned(StoreIndex) > LBI.getInstructionIndex(LI)) {
          // Can't handle this load, bail out.
          Info.UsingBlocks.push_back(StoreBB);
          continue;
        }
      } else if (LI->getParent() != StoreBB &&
                 !DT.dominates(StoreBB, LI->getParent())) {
        // If the load and store are in different blocks, use BB dominance to
        // check their relationships.  If the store doesn't dom the use, bail
        // out.
        Info.UsingBlocks.push_back(LI->getParent());
        continue;
      }
    }

    // Otherwise, we *can* safely rewrite this load.
    Value *ReplVal = OnlyStore->getOperand(0);

    INTRUDE(&AI, &OnlyStore, &LI, &ReplVal, &DT, &StoringGlobalVal, &LBI, &StoreIndex, &StoreBB) {
      //        <src>          |     <tgt>
      // %x = alloca i32       | nop
      // store i32 1, %x       | nop
      // %a = load i32 %x      | nop
      // %b = load i32 %x      | nop
      // %c = add i32 %a, %b   | %c = add i32 1, 1
      // ret i32 %c            | ret i32 %c

      // prepare variables
      auto &instrIndices = *(INDICESDICT->instrIndices);
      auto &storeItem = *(MEM2REGDICT->storeItem);
      auto &replaceTag = *(MEM2REGDICT->replaceTag);
      std::string Rstore = llvmberry::getVariable(*(OnlyStore->getOperand(1)));
      std::string Rload = llvmberry::getVariable(*LI);

      // do this if stored object(OnlyStore->getOperand(0)) is
      // not an instruction
      if (StoringGlobalVal) {
        // propagate stored value from alloca to load 
        llvmberry::propagateLoadGhostValueForm(AI, LI, ReplVal, data, hints);
        
        // can be removed after modify function entry invariant
      auto &mem2regCmd = *(MEM2REGDICT->mem2regCmd);
        std::shared_ptr<llvmberry::TyLessthanUndef> lessthanundef
          (new llvmberry::TyLessthanUndef
            (llvmberry::TyValueType::make(*LI->getType()),
             std::shared_ptr<llvmberry::TyValue>
              (new llvmberry::ConsId
                (llvmberry::TyRegister::make(Rload, llvmberry::Ghost)))));
        mem2regCmd[Rload].lessUndef.push_back(lessthanundef);
        INFRULE(INDEXEDPOS(SRC, AI, instrIndices[AI], ""),
                std::shared_ptr<llvmberry::TyInfrule>(new llvmberry::ConsLessthanUndef(lessthanundef)));
      //remove 



        std::shared_ptr<llvmberry::TyExpr> expr = EXPR(OnlyStore->getOperand(0), Physical);
        
        if (MEM2REGDICT->equalsIfConsVar(storeItem[OnlyStore].expr, expr) /*&& storeItem[OnlyStore].op0 != "" */) {
          replaceTag.push_back(expr);
        } else if (storeItem[OnlyStore].op0 != "") { 
          expr = VAR(storeItem[OnlyStore].op0, Ghost); }

<<<<<<< HEAD
/*        
        //below code is for SI which between AI and LI 
        if (storeItem[OnlyStore].op0 == "" ||
            MEM2REGDICT->equalsIfConsVar(storeItem[OnlyStore].expr,
                                                                  EXPR(OnlyStore->getOperand(0), Physical))) {
          // stored value is constant or not changed in another iteration yet
          std::shared_ptr<llvmberry::TyExpr> val = EXPR(*(OnlyStore->getOperand(0)), llvmberry::Physical);
 
          INFRULE(INDEXEDPOS(SRC, *OnlyStore, instrIndices[OnlyStore], ""),
                  llvmberry::ConsIntroGhost::make(val, REGISTER(Rstore, Ghost)));

          if (storeItem[OnlyStore].op0 != "")
            replaceTag.push_back(val);

        } else {
          // stored value is changed in another iteration
          INFRULE(INDEXEDPOS(SRC, *OnlyStore, instrIndices[OnlyStore], ""),
                  llvmberry::ConsIntroGhost::make(VAR(storeItem[OnlyStore].op0, Ghost), REGISTER(Rstore, Ghost)));
        }
*/
        INFRULE(INDEXEDPOS(SRC, OnlyStore, instrIndices[OnlyStore], ""), llvmberry::ConsIntroGhost::make(expr, REGISTER(Rstore, Ghost)));
      } else { 
        llvmberry::propagateLoadGhostValueForm(OnlyStore, LI, ReplVal, data, hints); }
=======
        INFRULE(INDEXEDPOS(SRC, OnlyStore, instrIndices[OnlyStore], ""),
                llvmberry::ConsIntroGhost::make(expr, REGISTER(Rstore, Ghost)));
      } else { llvmberry::propagateLoadGhostValueForm(OnlyStore, LI, ReplVal, data, hints); }
>>>>>>> d5835a02
        // Step1: propagate store instruction
        //        <src>                               |     <tgt>
        // %x = alloca i32                            | nop
        // store i32 1, %x       | nop
        // %a = load i32 %x      | %a = load i32 1
        // %b = load i32 %x      | %b = load i32 1
        // %c = add i32 %a, %b   | %c = add i32 %a, %b
        // ret i32 %c            | ret i32 %c

      llvmberry::propagateLoadInstToUse(LI, ReplVal == LI? UNDEF(LI) : ReplVal, Rstore, data, hints);

      llvmberry::propagateMaydiffGlobal(Rload, llvmberry::Physical);
      llvmberry::propagateMaydiffGlobal(Rload, llvmberry::Previous);

      hints.addNopPosition(INDEXEDPOS(TGT, LI, instrIndices[LI]-1, ""));
    });

    // If the replacement value is the load, this must occur in unreachable
    // code.
    if (ReplVal == LI)
      ReplVal = UndefValue::get(LI->getType());

    INTRUDE(&AI, &LI, &ReplVal) {
     //removable 
      llvmberry::generateHintForMem2RegReplaceHint(ReplVal, LI, data);
      llvmberry::generateHintForMem2RegReplaceHint(ReplVal, AI, data);

      llvmberry::replaceExpr(AI, ReplVal, data);
      llvmberry::replaceTag(AI, llvmberry::Ghost, data);
      llvmberry::replaceExpr(LI, ReplVal, data);
      llvmberry::replaceTag(LI, llvmberry::Ghost, data);
    });

    LI->replaceAllUsesWith(ReplVal);

    if (AST && LI->getType()->isPointerTy())
      AST->deleteValue(LI);
    LI->eraseFromParent();
    LBI.deleteValue(LI);
  }

  // Finally, after the scan, check to see if the store is all that is left.
  if (!Info.UsingBlocks.empty())
    return false; // If not, we'll have to fall back for the remainder.

  // Record debuginfo for the store and remove the declaration's
  // debuginfo.
  if (DbgDeclareInst *DDI = Info.DbgDeclare) {
    DIBuilder DIB(*AI->getParent()->getParent()->getParent(),
                  /*AllowUnresolved*/ false);
    ConvertDebugDeclareToDebugValue(DDI, Info.OnlyStore, DIB);
    DDI->eraseFromParent();
    LBI.deleteValue(DDI);
  }

  // add alloca and store into maydiff
  INTRUDE(&AI, &OnlyStore) {
    std::string Ralloca = llvmberry::getVariable(*AI);

    // propagate maydiff
    llvmberry::propagateMaydiffGlobal(Ralloca, llvmberry::Physical);
    llvmberry::propagateMaydiffGlobal(Ralloca, llvmberry::Previous);

    // add nop
    hints.addNopPosition(INDEXEDPOS(TGT, AI, DICTMAP(INDICESDICT->instrIndices, AI)-1, ""));
    hints.addNopPosition(INDEXEDPOS(TGT, OnlyStore, DICTMAP(INDICESDICT->instrIndices, OnlyStore)-1, ""));

    if (LoadInst *check = dyn_cast<LoadInst>(OnlyStore->getOperand(0)))
      llvmberry::eraseInstrOfUseIndices(check, OnlyStore, data);
  });

  // Remove the (now dead) store and alloca.
  Info.OnlyStore->eraseFromParent();
  LBI.deleteValue(Info.OnlyStore);

  if (AST)
    AST->deleteValue(AI);
  AI->eraseFromParent();
  LBI.deleteValue(AI);
  return true;
}

/// Many allocas are only used within a single basic block.  If this is the
/// case, avoid traversing the CFG and inserting a lot of potentially useless
/// PHI nodes by just performing a single linear pass over the basic block
/// using the Alloca.
///
/// If we cannot promote this alloca (because it is read before it is written),
/// return true.  This is necessary in cases where, due to control flow, the
/// alloca is potentially undefined on some control flow paths.  e.g. code like
/// this is potentially correct:
///
///   for (...) { if (c) { A = undef; undef = B; } }
///
/// ... so long as A is not used before undef is set.
static void promoteSingleBlockAlloca(AllocaInst *AI, const AllocaInfo &Info,
//static bool promoteSingleBlockAlloca(AllocaInst *AI, const AllocaInfo &Info,
                                     LargeBlockInfo &LBI,
                                     AliasSetTracker *AST) {
  // The trickiest case to handle is when we have large blocks. Because of this,
  // this code is optimized assuming that large blocks happen.  This does not
  // significantly pessimize the small block case.  This uses LargeBlockInfo to
  // make it efficient to get the index of various operations in the block.

  // Walk the use-def list of the alloca, getting the locations of all stores.
  typedef SmallVector<std::pair<unsigned, StoreInst *>, 64> StoresByIndexTy;
  StoresByIndexTy StoresByIndex;

  for (User *U : AI->users())
    if (StoreInst *SI = dyn_cast<StoreInst>(U)) {
      StoresByIndex.push_back(std::make_pair(LBI.getInstructionIndex(SI), SI));
    }

  // Sort the stores by their index, making it efficient to do a lookup with a
  // binary search.
  std::sort(StoresByIndex.begin(), StoresByIndex.end(), less_first());

  // Walk all of the loads from this alloca, replacing them with the nearest
  // store above them, if any.
  for (auto UI = AI->user_begin(), E = AI->user_end(); UI != E;) {
    LoadInst *LI = dyn_cast<LoadInst>(*UI++);
    if (!LI)
      continue;

    unsigned LoadIdx = LBI.getInstructionIndex(LI);

    // Find the nearest store that has a lower index than this load.
    StoresByIndexTy::iterator I =
        std::lower_bound(StoresByIndex.begin(), StoresByIndex.end(),
                         std::make_pair(LoadIdx,
                                        static_cast<StoreInst *>(nullptr)),
                         less_first());

    INTRUDE(&AI, &LI, &I, &StoresByIndex) {
        // prepare variables
        std::string Rload = llvmberry::getVariable(*LI);
        Value* value;
        Instruction* insn;

        if (I == StoresByIndex.begin()) { 
          value = UNDEF(LI);
          insn = AI;

          if (!StoresByIndex.empty()) 
            hints.appendToDescription("MEM2REG SINGLE BLOCK ALLOCA BUG FOUND BY US");
        } else { 
          StoreInst* SI = std::prev(I)->second;
          value = SI->getOperand(0);
          insn = SI;
        }
          
        llvmberry::propagateLoadGhostValueForm(insn, LI, value, data, hints);
        llvmberry::propagateLoadInstToUse(LI, value, llvmberry::getVariable(*AI), data, hints);
        llvmberry::propagateMaydiffGlobal(Rload, llvmberry::Physical);
        llvmberry::propagateMaydiffGlobal(Rload, llvmberry::Previous);

        hints.addNopPosition(INDEXEDPOS(TGT, LI, DICTMAP(INDICESDICT->instrIndices, LI)-1, ""));

        llvmberry::generateHintForMem2RegReplaceHint(value, LI, data);
        
        llvmberry::replaceExpr(LI, value, data);
        llvmberry::replaceTag(LI, llvmberry::Ghost, data);
    });


    if (I == StoresByIndex.begin())
      LI->replaceAllUsesWith(UndefValue::get(LI->getType()));
    else
      LI->replaceAllUsesWith(std::prev(I)->second->getOperand(0));

    if (AST && LI->getType()->isPointerTy())
      AST->deleteValue(LI);
    LI->eraseFromParent();
    LBI.deleteValue(LI);
  }

  // Remove the (now dead) stores and alloca.
  while (!AI->use_empty()) {
    StoreInst *SI = cast<StoreInst>(AI->user_back());
    // Record debuginfo for the store before removing it.
    if (DbgDeclareInst *DDI = Info.DbgDeclare) {
      DIBuilder DIB(*AI->getParent()->getParent()->getParent(),
                    /*AllowUnresolved*/ false);
      ConvertDebugDeclareToDebugValue(DDI, SI, DIB);
    }

    INTRUDE(&SI) {
      hints.addNopPosition(INDEXEDPOS(TGT, SI, DICTMAP(INDICESDICT->instrIndices, SI)-1, ""));
      
      if (LoadInst *check = dyn_cast<LoadInst>(SI->getOperand(0)))
        llvmberry::eraseInstrOfUseIndices(check, SI, data);
    });

    SI->eraseFromParent();
    LBI.deleteValue(SI);
  }

  INTRUDE(&AI) {
    std::string Ralloca = llvmberry::getVariable(*AI);

    // propagate maydiff
    llvmberry::propagateMaydiffGlobal(Ralloca, llvmberry::Physical);
    llvmberry::propagateMaydiffGlobal(Ralloca, llvmberry::Previous);

    hints.addNopPosition(INDEXEDPOS(TGT, AI, DICTMAP(INDICESDICT->instrIndices, AI)-1, ""));
  });

  if (AST)
    AST->deleteValue(AI);
  AI->eraseFromParent();
  LBI.deleteValue(AI);

  // The alloca's debuginfo can be removed as well.
  if (DbgDeclareInst *DDI = Info.DbgDeclare) {
    DDI->eraseFromParent();
    LBI.deleteValue(DDI);
  }

  ++NumLocalPromoted;
}

void PromoteMem2Reg::run() {
  Function &F = *DT.getRoot()->getParent();

  if (AST)
    PointerAllocaValues.resize(Allocas.size());
  AllocaDbgDeclares.resize(Allocas.size());

  AllocaInfo Info;
  LargeBlockInfo LBI;
  IDFCalculator IDF(DT);

  llvmberry::ValidationUnit::StartPass(llvmberry::ValidationUnit::MEM2REG);
  llvmberry::ValidationUnit::Begin("mem2reg", &F);

  INTRUDE(&F, this) {
    data.create<llvmberry::ArgForMem2Reg>();
    data.create<llvmberry::ArgForIndices>();
    llvmberry::saveInstrIndices(&F, data);
    llvmberry::saveUseIndices(&F, Instruction::Load, data);
    auto &instrIndices = *(INDICESDICT->instrIndices);
    auto &termIndices = *(INDICESDICT->termIndices);
    auto &storeItem = *(MEM2REGDICT->storeItem);

    // initialize dictionary datum
    // memorize indices of alloca, store, load, and terminator instructions
    for (unsigned tmpNum = 0; tmpNum != Allocas.size(); ++tmpNum) {
      AllocaInst *AItmp = Allocas[tmpNum];

      // initialize information of each alloca's store and alloca
      for (auto UI = AItmp->user_begin(), E = AItmp->user_end(); UI != E;) {
        Instruction *tmpInst = cast<Instruction>(*UI++);

        if (isa<StoreInst>(tmpInst)) {
          StoreInst* SI = dyn_cast<StoreInst>(tmpInst);

          storeItem[SI].value = llvmberry::TyValue::make(*(SI->getOperand(0)));
          storeItem[SI].expr = EXPR(SI->getOperand(0), Physical);

          if (isa<GlobalValue>(SI->getOperand(0)) || std::string(SI->getOperand(0)->getName())=="")
            storeItem[SI].op0 = "";
          else
            storeItem[SI].op0 = "%" + std::string(SI->getOperand(0)->getName());
        }
      }
    }

    for (auto BS = F.begin(), BE = F.end(); BS != BE;) {
      BasicBlock *BB = BS++;
      std::string blockName = llvmberry::getBasicBlockIndex(BB);

      for (unsigned tmpNum = 0; tmpNum != Allocas.size(); ++tmpNum) {
        AllocaInst *AItmp = Allocas[tmpNum];
        std::string Ralloca = llvmberry::getVariable(*AItmp);
        std::shared_ptr<llvmberry::TyPosition> from_pos;

        // TODO: if we can validate "call -> nop", we need below condition
        //if (!llvmberry::hasBitcastOrGEP(AI)) { 
        if (BB == F.begin())
          from_pos = INDEXEDPOS(SRC, AItmp, instrIndices[AItmp], "");
        else
          from_pos = llvmberry::TyPosition::make_start_of_block(SRC, blockName);

        std::shared_ptr<llvmberry::TyPosition> to_pos = llvmberry::TyPosition::make_end_of_block(SRC, *BB, termIndices[blockName]);

        PROPAGATE(UNIQUE(Ralloca, SRC), BOUNDS(from_pos, to_pos));
        PROPAGATE(PRIVATE(REGISTER(Ralloca, Physical), SRC), BOUNDS(from_pos, to_pos));
        //}
      }
    }
  }); 

  for (unsigned AllocaNum = 0; AllocaNum != Allocas.size(); ++AllocaNum) {
    AllocaInst *AI = Allocas[AllocaNum];

    assert(isAllocaPromotable(AI) && "Cannot promote non-promotable alloca!");
    assert(AI->getParent()->getParent() == &F &&
           "All allocas should be in the same function, which is same as DF!");

    removeLifetimeIntrinsicUsers(AI);

    if (AI->use_empty()) {
      // hints when alloca has no use
      INTRUDE(AI) {
        std::string Ralloca = llvmberry::getVariable(*AI);

        // propagate maydiff
        llvmberry::propagateMaydiffGlobal(Ralloca, llvmberry::Physical);
        llvmberry::propagateMaydiffGlobal(Ralloca, llvmberry::Previous);

        hints.addNopPosition(INDEXEDPOS(TGT, AI, DICTMAP(INDICESDICT->instrIndices, AI)-1, ""));
      });

      // If there are no uses of the alloca, just delete it now.
      if (AST)
        AST->deleteValue(AI);
      AI->eraseFromParent();

      // Remove the alloca from the Allocas list, since it has been processed
      RemoveFromAllocasList(AllocaNum);
      ++NumDeadAlloca;
      continue;
    }

    // Calculate the set of read and write-locations for each alloca.  This is
    // analogous to finding the 'uses' and 'definitions' of each variable.
    Info.AnalyzeAlloca(AI);

    // If there is only a single store to this value, replace any loads of
    // it that are directly dominated by the definition with the value stored.
    if (Info.DefiningBlocks.size() == 1) {
      if (rewriteSingleStoreAlloca(AI, Info, LBI, DT, AST)) {
        // The alloca has been processed, move on.
        RemoveFromAllocasList(AllocaNum);
        ++NumSingleStore;
        continue;
      }
    }

    // If the alloca is only read and written in one basic block, just perform a
    // linear sweep over the block to eliminate it.
    if (Info.OnlyUsedInOneBlock) {
      promoteSingleBlockAlloca(AI, Info, LBI, AST);
      // The alloca has been processed, move on.
      RemoveFromAllocasList(AllocaNum);
      continue;
    }

    // If we haven't computed a numbering for the BB's in the function, do so
    // now.
    if (BBNumbers.empty()) {
      unsigned ID = 0;
      for (auto &BB : F)
        BBNumbers[&BB] = ID++;
    }

    // If we have an AST to keep updated, remember some pointer value that is
    // stored into the alloca.
    if (AST)
      PointerAllocaValues[AllocaNum] = Info.AllocaPointerVal;

    // Remember the dbg.declare intrinsic describing this alloca, if any.
    if (Info.DbgDeclare)
      AllocaDbgDeclares[AllocaNum] = Info.DbgDeclare;

    // Keep the reverse mapping of the 'Allocas' array for the rename pass.
    AllocaLookup[Allocas[AllocaNum]] = AllocaNum;

    // At this point, we're committed to promoting the alloca using IDF's, and
    // the standard SSA construction algorithm.  Determine which blocks need PHI
    // nodes and see if we can optimize out some work by avoiding insertion of
    // dead phi nodes.
    SmallPtrSet<BasicBlock *, 32> DefBlocks;
    DefBlocks.insert(Info.DefiningBlocks.begin(), Info.DefiningBlocks.end());

    // Determine which blocks the value is live in.  These are blocks which lead
    // to uses.
    SmallPtrSet<BasicBlock *, 32> LiveInBlocks;
    ComputeLiveInBlocks(AI, Info, DefBlocks, LiveInBlocks);

    // At this point, we're committed to promoting the alloca using IDF's, and
    // the standard SSA construction algorithm.  Determine which blocks need phi
    // nodes and see if we can optimize out some work by avoiding insertion of
    // dead phi nodes.
    IDF.setLiveInBlocks(LiveInBlocks);
    IDF.setDefiningBlocks(DefBlocks);
    SmallVector<BasicBlock *, 32> PHIBlocks;
    IDF.calculate(PHIBlocks);
    if (PHIBlocks.size() > 1)
      std::sort(PHIBlocks.begin(), PHIBlocks.end(),
                [this](BasicBlock *A, BasicBlock *B) {
                  return BBNumbers.lookup(A) < BBNumbers.lookup(B);
                });

    unsigned CurrentVersion = 0;
    for (unsigned i = 0, e = PHIBlocks.size(); i != e; ++i)
      QueuePhiNode(PHIBlocks[i], AllocaNum, CurrentVersion);
  }

  if (Allocas.empty()) {
    llvmberry::ValidationUnit::End();
    llvmberry::ValidationUnit::EndPass();

    return; // All of the allocas must have been trivial!
  }

  LBI.clear();

  // Set the incoming values for the basic block to be null values for all of
  // the alloca's.  We do this in case there is a load of a value that has not
  // been stored yet.  In this case, it will get this null value.
  //
  RenamePassData::ValVector Values(Allocas.size());
  for (unsigned i = 0, e = Allocas.size(); i != e; ++i) {
    Values[i] = UndefValue::get(Allocas[i]->getAllocatedType());

    INTRUDE(&i, this) {
      auto &recentInstr = *(MEM2REGDICT->recentInstr);
      AllocaInst* AI = Allocas[i];

      //DICTMAP(MEM2REGDICT->recentInstr, i) = 
      recentInstr[i] =
        { INSNALIGNONE(AI), EXPR(UNDEFAI(AI), Physical),
          INDEXEDPOS(SRC, AI, DICTMAP(INDICESDICT->instrIndices, AI), ""),
          "", llvmberry::getVariable(*AI), AI->getParent(), false };
    });
  }

  // Walks all basic blocks in the function performing the SSA rename algorithm
  // and inserting the phi nodes we marked as necessary
  //
  std::vector<RenamePassData> RenamePassWorkList;
  RenamePassWorkList.emplace_back(F.begin(), nullptr, std::move(Values));

<<<<<<< HEAD
  //llvmberry::ValidationUnit::GetInstance()->intrude
  //        ([] (llvmberry::Dictionary &data, llvmberry::CoreHint &hints) {
  INTRUDE() {
   // auto &instrWorkList = *(MEM2REGDICT->instrWorkList);
   // auto &recentInstr = *(MEM2REGDICT->recentInstr);

    MEM2REGDICT->instrWorkList->push_back(*(MEM2REGDICT->recentInstr));
    //instrWorkList.push_back(recentInstr);
  });
=======
  INTRUDE() { MEM2REGDICT->instrWorkList.get()->push_back(*(MEM2REGDICT->recentInstr.get())); });
>>>>>>> d5835a02

  do {
    RenamePassData RPD;
    RPD.swap(RenamePassWorkList.back());

    INTRUDE() {
<<<<<<< HEAD
   //   auto &instrWorkList = *(MEM2REGDICT->instrWorkList);
    //  auto &recentInstr = *(MEM2REGDICT->recentInstr);

      MEM2REGDICT->recentInstr->swap(MEM2REGDICT->instrWorkList->back());
      //recentInstr.swap(instrWorkList.back());
      MEM2REGDICT->instrWorkList->pop_back();
      //instrWorkList.pop_back();
=======
      MEM2REGDICT->recentInstr.get()->swap(MEM2REGDICT->instrWorkList.get()->back());
      MEM2REGDICT->instrWorkList.get()->pop_back();
>>>>>>> d5835a02
    });

    RenamePassWorkList.pop_back();
    // RenamePass may add new worklist entries.
    RenamePass(RPD.BB, RPD.Pred, RPD.Values, RenamePassWorkList);
  } while (!RenamePassWorkList.empty());

  // The renamer uses the Visited set to avoid infinite loops.  Clear it now.
  Visited.clear();

  // Remove the allocas themselves from the function.
  for (unsigned i = 0, e = Allocas.size(); i != e; ++i) {
    Instruction *A = Allocas[i];

    INTRUDE(&A) {
      std::string Ralloca = llvmberry::getVariable(*A);

      // propagate maydiff
      llvmberry::propagateMaydiffGlobal(Ralloca, llvmberry::Physical);
      llvmberry::propagateMaydiffGlobal(Ralloca, llvmberry::Previous);

      hints.addNopPosition(INDEXEDPOS(TGT, A, DICTMAP(INDICESDICT->instrIndices, A)-1, ""));
    });

    // If there are any uses of the alloca instructions left, they must be in
    // unreachable basic blocks that were not processed by walking the dominator
    // tree. Just delete the users now.
    if (!A->use_empty())
      A->replaceAllUsesWith(UndefValue::get(A->getType()));
    if (AST)
      AST->deleteValue(A);
    A->eraseFromParent();
  }

  const DataLayout &DL = F.getParent()->getDataLayout();

  // Remove alloca's dbg.declare instrinsics from the function.
  for (unsigned i = 0, e = AllocaDbgDeclares.size(); i != e; ++i)
    if (DbgDeclareInst *DDI = AllocaDbgDeclares[i])
      DDI->eraseFromParent();

  // Loop over all of the PHI nodes and see if there are any that we can get
  // rid of because they merge all of the same incoming values.  This can
  // happen due to undef values coming into the PHI nodes.  This process is
  // iterative, because eliminating one PHI node can cause others to be removed.
  bool EliminatedAPHI = true;
  while (EliminatedAPHI) {
    EliminatedAPHI = false;

    // Iterating over NewPhiNodes is deterministic, so it is safe to try to
    // simplify and RAUW them as we go.  If it was not, we could add uses to
    // the values we replace with in a non-deterministic order, thus creating
    // non-deterministic def->use chains.
    for (DenseMap<std::pair<unsigned, unsigned>, PHINode *>::iterator
             I = NewPhiNodes.begin(),
             E = NewPhiNodes.end();
         I != E;) {
      PHINode *PN = I->second;
      // If this PHI node merges one value and/or undefs, get the value.
      if (Value *V = SimplifyInstruction(PN, DL, nullptr, &DT, AC)) {
        if (AST && PN->getType()->isPointerTy())
          AST->deleteValue(PN);
        
        //llvmberry::ValidationUnit::GetInstance()->intrude
        //        ([&PN, &V] (llvmberry::Dictionary &data, llvmberry::CoreHint &hints) {
        INTRUDE(&PN, &V) {
          auto &termIndices = *(INDICESDICT->termIndices);

          for (unsigned i = 0; i != PN->getNumIncomingValues(); ++i) {
            Value *check = dyn_cast<Value>(PN->getIncomingValue(i));
            Value *UndefVal = UndefValue::get(PN->getType());

            // find undef prev block
            if (check == UndefVal) {
              BasicBlock *Income = PN->getIncomingBlock(i);
              BasicBlock *Current = PN->getParent();

              if (Instruction *In = dyn_cast<Instruction>(V)) {
                // value is instr
                // from to prpagate undef > value
                PROPAGATE(LESSDEF(EXPR(UndefVal, Physical), VAR(llvmberry::getVariable(*In), Physical), TGT),
                          BOUNDS(INSTPOS(TGT, In),llvmberry::TyPosition::make_end_of_block(SRC, *Income, termIndices[llvmberry::getBasicBlockIndex(Income)])));
              } else if (isa<ConstantInt>(V) || isa<ConstantFP>(V)) {
                // value is constInt or constFloat
                // infrule lessthanundef target undef > const
                Constant *C = dyn_cast<Constant>(V);
                INFRULE(llvmberry::TyPosition::make(SRC, Current->getName(), Income->getName()), llvmberry::ConsLessthanUndefConstTgt::make(llvmberry::TyConstant::make(*C)));
              } else 
                  hints.appendToDescription("MEM2REG UNSUPPORTED TYPE OF CONSTANT");
            }
          }

          llvmberry::generateHintForMem2RegReplaceHint(V, PN, data);
          llvmberry::replaceExpr(PN, V, data);
          llvmberry::replaceTag(PN, llvmberry::Ghost, data);
        });

        PN->replaceAllUsesWith(V);
        PN->eraseFromParent();
        NewPhiNodes.erase(I++);
        EliminatedAPHI = true;
        continue;
      }
      ++I;
    }
  }

  // At this point, the renamer has added entries to PHI nodes for all reachable
  // code.  Unfortunately, there may be unreachable blocks which the renamer
  // hasn't traversed.  If this is the case, the PHI nodes may not
  // have incoming values for all predecessors.  Loop over all PHI nodes we have
  // created, inserting undef values if they are missing any incoming values.
  //
  for (DenseMap<std::pair<unsigned, unsigned>, PHINode *>::iterator
           I = NewPhiNodes.begin(),
           E = NewPhiNodes.end();
       I != E; ++I) {
    // We want to do this once per basic block.  As such, only process a block
    // when we find the PHI that is the first entry in the block.
    PHINode *SomePHI = I->second;
    BasicBlock *BB = SomePHI->getParent();
    if (&BB->front() != SomePHI)
      continue;

    // Only do work here if there the PHI nodes are missing incoming values.  We
    // know that all PHI nodes that were inserted in a block will have the same
    // number of incoming values, so we can just check any of them.
    if (SomePHI->getNumIncomingValues() == getNumPreds(BB))
      continue;

    // Get the preds for BB.
    SmallVector<BasicBlock *, 16> Preds(pred_begin(BB), pred_end(BB));

    // Ok, now we know that all of the PHI nodes are missing entries for some
    // basic blocks.  Start by sorting the incoming predecessors for efficient
    // access.
    std::sort(Preds.begin(), Preds.end());

    // Now we loop through all BB's which have entries in SomePHI and remove
    // them from the Preds list.
    for (unsigned i = 0, e = SomePHI->getNumIncomingValues(); i != e; ++i) {
      // Do a log(n) search of the Preds list for the entry we want.
      SmallVectorImpl<BasicBlock *>::iterator EntIt = std::lower_bound(
          Preds.begin(), Preds.end(), SomePHI->getIncomingBlock(i));
      assert(EntIt != Preds.end() && *EntIt == SomePHI->getIncomingBlock(i) &&
             "PHI node has entry for a block which is not a predecessor!");

      // Remove the entry
      Preds.erase(EntIt);
    }

    // At this point, the blocks left in the preds list must have dummy
    // entries inserted into every PHI nodes for the block.  Update all the phi
    // nodes in this block that we are inserting (there could be phis before
    // mem2reg runs).
    unsigned NumBadPreds = SomePHI->getNumIncomingValues();
    BasicBlock::iterator BBI = BB->begin();
    while ((SomePHI = dyn_cast<PHINode>(BBI++)) &&
           SomePHI->getNumIncomingValues() == NumBadPreds) {
      Value *UndefVal = UndefValue::get(SomePHI->getType());
      for (unsigned pred = 0, e = Preds.size(); pred != e; ++pred) {
        SomePHI->addIncoming(UndefVal, Preds[pred]);

        INTRUDE(&Preds, &pred) {
          PROPAGATE(LESSDEF(llvmberry::false_encoding.first, llvmberry::false_encoding.second, SRC),
                    BOUNDS(llvmberry::TyPosition::make_start_of_block(SRC, llvmberry::getBasicBlockIndex(Preds[pred])),
                           llvmberry::TyPosition::make_end_of_block(SRC, *Preds[pred])));

          std::vector<BasicBlock *> DeadBlockList;
          BasicBlock *Pre = Preds[pred] ;

          // find predecssor of pred and insert in worklist if it has one
          for (auto BI = pred_begin(Pre), BE = pred_end(Pre); BI != BE; BI++) 
            DeadBlockList.push_back((*BI));

          while(!DeadBlockList.empty()) {
            BasicBlock * L = *DeadBlockList.rbegin();
            DeadBlockList.pop_back();

            // propagate false start to end of K.
            PROPAGATE(LESSDEF(llvmberry::false_encoding.first, llvmberry::false_encoding.second, SRC),
                      BOUNDS(llvmberry::TyPosition::make_start_of_block(SRC, llvmberry::getBasicBlockIndex(L)), llvmberry::TyPosition::make_end_of_block(SRC, *L)));

            // find predessor of K and insert in worklist if it has one
            for (auto BI = pred_begin(L), BE = pred_end(L); BI != BE; BI++)
              DeadBlockList.push_back((*BI));
          }
        }); 
      }
    }
  }

  NewPhiNodes.clear();
  llvmberry::ValidationUnit::End();
  llvmberry::ValidationUnit::EndPass();
}

/// \brief Determine which blocks the value is live in.
///
/// These are blocks which lead to uses.  Knowing this allows us to avoid
/// inserting PHI nodes into blocks which don't lead to uses (thus, the
/// inserted phi nodes would be dead).
void PromoteMem2Reg::ComputeLiveInBlocks(
    AllocaInst *AI, AllocaInfo &Info,
    const SmallPtrSetImpl<BasicBlock *> &DefBlocks,
    SmallPtrSetImpl<BasicBlock *> &LiveInBlocks) {

  // To determine liveness, we must iterate through the predecessors of blocks
  // where the def is live.  Blocks are added to the worklist if we need to
  // check their predecessors.  Start with all the using blocks.
  SmallVector<BasicBlock *, 64> LiveInBlockWorklist(Info.UsingBlocks.begin(),
                                                    Info.UsingBlocks.end());

  // If any of the using blocks is also a definition block, check to see if the
  // definition occurs before or after the use.  If it happens before the use,
  // the value isn't really live-in.
  for (unsigned i = 0, e = LiveInBlockWorklist.size(); i != e; ++i) {
    BasicBlock *BB = LiveInBlockWorklist[i];
    if (!DefBlocks.count(BB))
      continue;

    // Okay, this is a block that both uses and defines the value.  If the first
    // reference to the alloca is a def (store), then we know it isn't live-in.
    for (BasicBlock::iterator I = BB->begin();; ++I) {
      if (StoreInst *SI = dyn_cast<StoreInst>(I)) {
        if (SI->getOperand(1) != AI)
          continue;

        // We found a store to the alloca before a load.  The alloca is not
        // actually live-in here.
        LiveInBlockWorklist[i] = LiveInBlockWorklist.back();
        LiveInBlockWorklist.pop_back();
        --i, --e;
        break;
      }

      if (LoadInst *LI = dyn_cast<LoadInst>(I)) {
        if (LI->getOperand(0) != AI)
          continue;

        // Okay, we found a load before a store to the alloca.  It is actually
        // live into this block.
        break;
      }
    }
  }

  // Now that we have a set of blocks where the phi is live-in, recursively add
  // their predecessors until we find the full region the value is live.
  while (!LiveInBlockWorklist.empty()) {
    BasicBlock *BB = LiveInBlockWorklist.pop_back_val();

    // The block really is live in here, insert it into the set.  If already in
    // the set, then it has already been processed.
    if (!LiveInBlocks.insert(BB).second)
      continue;

    // Since the value is live into BB, it is either defined in a predecessor or
    // live into it to.  Add the preds to the worklist unless they are a
    // defining block.
    for (pred_iterator PI = pred_begin(BB), E = pred_end(BB); PI != E; ++PI) {
      BasicBlock *P = *PI;

      // The value is not live into a predecessor if it defines the value.
      if (DefBlocks.count(P))
        continue;

      // Otherwise it is, add to the worklist.
      LiveInBlockWorklist.push_back(P);
    }
  }
}

/// \brief Queue a phi-node to be added to a basic-block for a specific Alloca.
///
/// Returns true if there wasn't already a phi-node for that variable
bool PromoteMem2Reg::QueuePhiNode(BasicBlock *BB, unsigned AllocaNo,
                                  unsigned &Version) {
  // Look up the basic-block in question.
  PHINode *&PN = NewPhiNodes[std::make_pair(BBNumbers[BB], AllocaNo)];

  // If the BB already has a phi node added for the i'th alloca then we're done!
  if (PN)
    return false;

  // Create a PhiNode using the dereferenced type... and add the phi-node to the
  // BasicBlock.
  PN = PHINode::Create(Allocas[AllocaNo]->getAllocatedType(), getNumPreds(BB),
                       Allocas[AllocaNo]->getName() + "." + Twine(Version++),
                       BB->begin());
  PhiToAllocaMap[PN] = AllocaNo;

  if (AST && PN->getType()->isPointerTy())
    AST->copyValue(PointerAllocaValues[AllocaNo], PN);

  return true;
}

/// \brief Recursively traverse the CFG of the function, renaming loads and
/// stores to the allocas which we are promoting.
///
/// IncomingVals indicates what value each Alloca contains on exit from the
/// predecessor block Pred.
void PromoteMem2Reg::RenamePass(BasicBlock *BB, BasicBlock *Pred,
                                RenamePassData::ValVector &IncomingVals,
                                std::vector<RenamePassData> &Worklist) {
NextIteration:
  // If we are inserting any phi nodes into this BB, they will already be in the
  // block.
  if (PHINode *APN = dyn_cast<PHINode>(BB->begin())) {
    // If we have PHI nodes to update, compute the number of edges from Pred to
    // BB.
    if (PhiToAllocaMap.count(APN)) {
      // We want to be able to distinguish between PHI nodes being inserted by
      // this invocation of mem2reg from those phi nodes that already existed in
      // the IR before mem2reg was run.  We determine that APN is being inserted
      // because it is missing incoming edges.  All other PHI nodes being
      // inserted by this pass of mem2reg will have the same number of incoming
      // operands so far.  Remember this count.
      unsigned NewPHINumOperands = APN->getNumOperands();

      unsigned NumEdges = std::count(succ_begin(Pred), succ_end(Pred), BB);
      assert(NumEdges && "Must be at least one edge from Pred to BB!");

      // Add entries for all the phis.
      BasicBlock::iterator PNI = BB->begin();
      do {
        unsigned AllocaNo = PhiToAllocaMap[APN];
      
        // Add N incoming values to the PHI node.
        for (unsigned i = 0; i != NumEdges; ++i)
          APN->addIncoming(IncomingVals[AllocaNo], Pred);


        // The currently active variable for this block is now the PHI.
        IncomingVals[AllocaNo] = APN;

        INTRUDE(&APN, &Pred, &AllocaNo) {
          auto &recentInstr = *(MEM2REGDICT->recentInstr);
          std::string Rphi = llvmberry::getVariable(*APN);
          std::string prev = llvmberry::getBasicBlockIndex(Pred);

          // propagate maydiff
          llvmberry::propagateMaydiffGlobal(Rphi, llvmberry::Physical);
          llvmberry::propagateMaydiffGlobal(Rphi, llvmberry::Previous);

          llvmberry::propagateFromAISIPhiToLoadPhiSI(AllocaNo, APN, Pred, data, hints);

          recentInstr[AllocaNo] = 
            { recentInstr[AllocaNo].instrL, VAR(Rphi, Physical),
              INDEXEDPOS(SRC, APN, DICTMAP(INDICESDICT->instrIndices, APN), prev),
              "llvmberry::PHI", Rphi, APN->getParent(), false };
        });

        // Get the next phi node.
        ++PNI;
        APN = dyn_cast<PHINode>(PNI);
        if (!APN)
          break;

        // Verify that it is missing entries.  If not, it is not being inserted
        // by this mem2reg invocation so we want to ignore it.
      } while (APN->getNumOperands() == NewPHINumOperands);
    }
  }

  // Don't revisit blocks.
  if (!Visited.insert(BB).second)
    return;

  for (BasicBlock::iterator II = BB->begin(); !isa<TerminatorInst>(II);) {
    Instruction *I = II++; // get the instruction, increment iterator

    if (LoadInst *LI = dyn_cast<LoadInst>(I)) {
      AllocaInst *Src = dyn_cast<AllocaInst>(LI->getPointerOperand());
      if (!Src)
        continue;

      DenseMap<AllocaInst *, unsigned>::iterator AI = AllocaLookup.find(Src);
      if (AI == AllocaLookup.end())
        continue;

      Value *V = IncomingVals[AI->second];

      INTRUDE(&LI, &V, &AI) {
        auto &recentInstr = *(MEM2REGDICT->recentInstr);

        llvmberry::propagateMaydiffGlobal(llvmberry::getVariable(*LI), llvmberry::Physical);
        llvmberry::propagateMaydiffGlobal(llvmberry::getVariable(*LI), llvmberry::Previous);
        llvmberry::propagateFromAISIPhiToLoadPhiSI(AI->second, LI, nullptr, data, hints);
        llvmberry::propagateLoadInstToUse(LI, V, recentInstr[AI->second].op1, data, hints);

        hints.addNopPosition(INDEXEDPOS(TGT, LI, DICTMAP(INDICESDICT->instrIndices, LI)-1, ""));

        llvmberry::generateHintForMem2RegReplaceHint(V, LI, data);
        llvmberry::replaceExpr(LI, V, data);
        llvmberry::replaceTag(LI, llvmberry::Ghost, data);
      });

      // Anything using the load now uses the current value.
      LI->replaceAllUsesWith(V);
      if (AST && LI->getType()->isPointerTy())
        AST->deleteValue(LI);
      BB->getInstList().erase(LI);
    } else if (StoreInst *SI = dyn_cast<StoreInst>(I)) {
      // Delete this instruction and mark the name as the current holder of the
      // value
      AllocaInst *Dest = dyn_cast<AllocaInst>(SI->getPointerOperand());
      if (!Dest)
        continue;

      DenseMap<AllocaInst *, unsigned>::iterator ai = AllocaLookup.find(Dest);
      if (ai == AllocaLookup.end())
        continue;

      INTRUDE(&SI, &ai) {
        auto &recentInstr = *(MEM2REGDICT->recentInstr);

        llvmberry::propagateFromAISIPhiToLoadPhiSI(ai->second, SI, nullptr, data, hints);

        std::string op0 = "";
        if (!isa<Constant>(*(SI->getOperand(0))))
          op0 = llvmberry::getVariable(*(SI->getOperand(0)));

        recentInstr[ai->second] = 
          { INSNALIGNONE(SI), EXPR(SI->getOperand(0), Physical),
            INDEXEDPOS(SRC, SI, DICTMAP(INDICESDICT->instrIndices, SI), ""), op0,
            llvmberry::getVariable(*(SI->getOperand(1))), SI->getParent(), recentInstr[ai->second].check };

        hints.addNopPosition(INDEXEDPOS(TGT, SI, DICTMAP(INDICESDICT->instrIndices, SI)-1, ""));

        if (LoadInst *check = dyn_cast<LoadInst>(SI->getOperand(0)))
          llvmberry::eraseInstrOfUseIndices(check, SI, data);
      });

      // what value were we writing?
      IncomingVals[ai->second] = SI->getOperand(0);
      // Record debuginfo for the store before removing it.
      if (DbgDeclareInst *DDI = AllocaDbgDeclares[ai->second])
        ConvertDebugDeclareToDebugValue(DDI, SI, DIB);

      BB->getInstList().erase(SI);
    }
  }

  // 'Recurse' to our successors.
  succ_iterator I = succ_begin(BB), E = succ_end(BB);
  if (I == E)
    return;

  // Keep track of the successors so we don't visit the same successor twice
  SmallPtrSet<BasicBlock *, 8> VisitedSuccs;

  // Handle the first successor without using the worklist.
  VisitedSuccs.insert(*I);
  Pred = BB;
  BB = *I;
  ++I;

  for (; I != E; ++I)
    if (VisitedSuccs.insert(*I).second) {
      Worklist.emplace_back(*I, Pred, IncomingVals);

<<<<<<< HEAD
      //llvmberry::ValidationUnit::GetInstance()->intrude
      //        ([] (llvmberry::Dictionary &data, llvmberry::CoreHint &hints) {
      INTRUDE() {
        //auto &instrWorkList = *(MEM2REGDICT->instrWorkList);
        //auto &recentInstr = *(MEM2REGDICT->recentInstr);

        MEM2REGDICT->instrWorkList->push_back(*(MEM2REGDICT->recentInstr));
        //instrWorkList.push_back(recentInstr);
      });
=======
      INTRUDE() { MEM2REGDICT->instrWorkList.get()->push_back(*(MEM2REGDICT->recentInstr.get())); });
>>>>>>> d5835a02
    }

  goto NextIteration;
}

void llvm::PromoteMemToReg(ArrayRef<AllocaInst *> Allocas, DominatorTree &DT,
                           AliasSetTracker *AST, AssumptionCache *AC) {
  // If there is nothing to do, bail out...
  if (Allocas.empty())
    return;

  PromoteMem2Reg(Allocas, DT, AST, AC).run();
}<|MERGE_RESOLUTION|>--- conflicted
+++ resolved
@@ -435,40 +435,14 @@
 
         std::shared_ptr<llvmberry::TyExpr> expr = EXPR(OnlyStore->getOperand(0), Physical);
         
-        if (MEM2REGDICT->equalsIfConsVar(storeItem[OnlyStore].expr, expr) /*&& storeItem[OnlyStore].op0 != "" */) {
+        if (MEM2REGDICT->equalsIfConsVar(storeItem[OnlyStore].expr, expr)) {
           replaceTag.push_back(expr);
         } else if (storeItem[OnlyStore].op0 != "") { 
           expr = VAR(storeItem[OnlyStore].op0, Ghost); }
 
-<<<<<<< HEAD
-/*        
-        //below code is for SI which between AI and LI 
-        if (storeItem[OnlyStore].op0 == "" ||
-            MEM2REGDICT->equalsIfConsVar(storeItem[OnlyStore].expr,
-                                                                  EXPR(OnlyStore->getOperand(0), Physical))) {
-          // stored value is constant or not changed in another iteration yet
-          std::shared_ptr<llvmberry::TyExpr> val = EXPR(*(OnlyStore->getOperand(0)), llvmberry::Physical);
- 
-          INFRULE(INDEXEDPOS(SRC, *OnlyStore, instrIndices[OnlyStore], ""),
-                  llvmberry::ConsIntroGhost::make(val, REGISTER(Rstore, Ghost)));
-
-          if (storeItem[OnlyStore].op0 != "")
-            replaceTag.push_back(val);
-
-        } else {
-          // stored value is changed in another iteration
-          INFRULE(INDEXEDPOS(SRC, *OnlyStore, instrIndices[OnlyStore], ""),
-                  llvmberry::ConsIntroGhost::make(VAR(storeItem[OnlyStore].op0, Ghost), REGISTER(Rstore, Ghost)));
-        }
-*/
-        INFRULE(INDEXEDPOS(SRC, OnlyStore, instrIndices[OnlyStore], ""), llvmberry::ConsIntroGhost::make(expr, REGISTER(Rstore, Ghost)));
-      } else { 
-        llvmberry::propagateLoadGhostValueForm(OnlyStore, LI, ReplVal, data, hints); }
-=======
         INFRULE(INDEXEDPOS(SRC, OnlyStore, instrIndices[OnlyStore], ""),
                 llvmberry::ConsIntroGhost::make(expr, REGISTER(Rstore, Ghost)));
       } else { llvmberry::propagateLoadGhostValueForm(OnlyStore, LI, ReplVal, data, hints); }
->>>>>>> d5835a02
         // Step1: propagate store instruction
         //        <src>                               |     <tgt>
         // %x = alloca i32                            | nop
@@ -903,37 +877,15 @@
   std::vector<RenamePassData> RenamePassWorkList;
   RenamePassWorkList.emplace_back(F.begin(), nullptr, std::move(Values));
 
-<<<<<<< HEAD
-  //llvmberry::ValidationUnit::GetInstance()->intrude
-  //        ([] (llvmberry::Dictionary &data, llvmberry::CoreHint &hints) {
-  INTRUDE() {
-   // auto &instrWorkList = *(MEM2REGDICT->instrWorkList);
-   // auto &recentInstr = *(MEM2REGDICT->recentInstr);
-
-    MEM2REGDICT->instrWorkList->push_back(*(MEM2REGDICT->recentInstr));
-    //instrWorkList.push_back(recentInstr);
-  });
-=======
   INTRUDE() { MEM2REGDICT->instrWorkList.get()->push_back(*(MEM2REGDICT->recentInstr.get())); });
->>>>>>> d5835a02
 
   do {
     RenamePassData RPD;
     RPD.swap(RenamePassWorkList.back());
 
     INTRUDE() {
-<<<<<<< HEAD
-   //   auto &instrWorkList = *(MEM2REGDICT->instrWorkList);
-    //  auto &recentInstr = *(MEM2REGDICT->recentInstr);
-
-      MEM2REGDICT->recentInstr->swap(MEM2REGDICT->instrWorkList->back());
-      //recentInstr.swap(instrWorkList.back());
-      MEM2REGDICT->instrWorkList->pop_back();
-      //instrWorkList.pop_back();
-=======
       MEM2REGDICT->recentInstr.get()->swap(MEM2REGDICT->instrWorkList.get()->back());
       MEM2REGDICT->instrWorkList.get()->pop_back();
->>>>>>> d5835a02
     });
 
     RenamePassWorkList.pop_back();
@@ -1397,19 +1349,7 @@
     if (VisitedSuccs.insert(*I).second) {
       Worklist.emplace_back(*I, Pred, IncomingVals);
 
-<<<<<<< HEAD
-      //llvmberry::ValidationUnit::GetInstance()->intrude
-      //        ([] (llvmberry::Dictionary &data, llvmberry::CoreHint &hints) {
-      INTRUDE() {
-        //auto &instrWorkList = *(MEM2REGDICT->instrWorkList);
-        //auto &recentInstr = *(MEM2REGDICT->recentInstr);
-
-        MEM2REGDICT->instrWorkList->push_back(*(MEM2REGDICT->recentInstr));
-        //instrWorkList.push_back(recentInstr);
-      });
-=======
       INTRUDE() { MEM2REGDICT->instrWorkList.get()->push_back(*(MEM2REGDICT->recentInstr.get())); });
->>>>>>> d5835a02
     }
 
   goto NextIteration;
