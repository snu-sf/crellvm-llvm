--- conflicted
+++ resolved
@@ -495,7 +495,6 @@
            (std::find(isReachable[OnlyStore->getParent()].begin(),
                       isReachable[OnlyStore->getParent()].end(),
                       LI->getParent()) != isReachable[OnlyStore->getParent()].end()))) {
-
         // Step1: propagate store instruction
         //        <src>                               |     <tgt>
         // %x = alloca i32                            | nop
@@ -508,198 +507,12 @@
           (NULL, OnlyStore, LI, instrIndices[LI]);
       }
 
-<<<<<<< HEAD
-      // this code will move to library function call
-      std::vector<std::shared_ptr<llvmberry::TyPosition>> destSet;
-      for (auto UI = useIndices[LI].begin(), E = useIndices[LI].end(); UI != E;) {
-        auto t = *(UI++);
-        BasicBlock* useBB = std::get<0>(t);
-        Instruction* use = std::get<1>(t);
-        int useIndex =
-          llvmberry::getIndexofMem2Reg(use, std::get<2>(t),
-                                       termIndices[llvmberry::getBasicBlockIndex(useBB)]);
-        std::shared_ptr<llvmberry::TyPosition> position;
-=======
-      /*
-      // remove duplicated targets
-      std::vector<Instruction*> availInst;
-      availInst.clear();
-
-      for (auto UI = LI->use_begin(), E = LI->use_end(); UI != E;) {
-        Use &U = *(UI++);
-        Instruction* use = dyn_cast<Instruction>(U.getUser());
-        BasicBlock* useBB = use->getParent();
-        bool flag = false;
-        bool findReachable = false;
-
-        for (auto UI2 = availInst.begin(),
-                   E2 = availInst.end(); UI2 != E2;) {
-          Instruction* checkI = *UI2;
-          BasicBlock* checkBB = checkI->getParent();
-          std::vector<BasicBlock*>::iterator it =
-            std::find(isReachable[useBB].begin(),
-                      isReachable[useBB].end(),
-                      checkBB);
-
-          if (useBB == checkBB) {
-            if (instrIndex[use] > instrIndex[checkI]) {
-              int pos = std::distance(availInst.begin(), UI2);
-
-              availInst.erase(availInst.begin()+pos);
-              flag = true;
-              break;
-            }
-          }
->>>>>>> 08e51ddc
-
-        if(use != nullptr) {
-          if (PHINode* PHI = dyn_cast<PHINode>(use)) {
-            for (unsigned i = 0; i != PHI->getNumIncomingValues(); ++i) {
-              Value *v = dyn_cast<Value>(PHI->getIncomingValue(i));
-
-              if (LI == v) {
-                  std::string prev = PHI->getIncomingBlock(i)->getName();
-
-                  destSet.push_back(llvmberry::TyPosition::make(SRC, *use, useIndex, prev));
-              }
-            }
-          } else {
-            destSet.push_back(llvmberry::TyPosition::make(SRC, *useBB, useIndex));
-          }
-        } else {
-          destSet.push_back(llvmberry::TyPosition::make(SRC, *useBB, useIndex));
-        }
-      }
-      */
-
-      // move to library function call
-      std::shared_ptr<std::vector<std::shared_ptr<llvmberry::TyPosition>>> destSet(
-              new std::vector<std::shared_ptr<llvmberry::TyPosition>>());
-      for (auto UI = LI->use_begin(), E = LI->use_end(); UI != E;) {
-        Use &U = *(UI++);
-        Instruction* use = dyn_cast<Instruction>(U.getUser());
-        BasicBlock* useBB = use->getParent();
-        int useIndex =
-          llvmberry::getIndexofMem2Reg(use, instrIndex[use],
-                                       termIndex[llvmberry::getBasicBlockIndex(useBB)]);
-
-        if (use != nullptr && isa<llvm::PHINode>(use)) {
-          PHINode *PHI = dyn_cast<llvm::PHINode>(use);
-
-          for (unsigned i = 0; i != PHI->getNumIncomingValues(); ++i) {
-            Value *v = dyn_cast<Value>(PHI->getIncomingValue(i));
-
-            if (LI == v) {
-                const std::string &prev = PHI->getIncomingBlock(i)->getName();
-
-                destSet->push_back(llvmberry::TyPosition::make(SRC, *use, useIndex, prev));
-            }
-          }
-        } else {
-          destSet->push_back(llvmberry::TyPosition::make(SRC, *useBB, useIndex));
-        }
-      }
-
       // add hints per every use of LI
-<<<<<<< HEAD
-/*
-      for (auto UI = usePile[LI].begin(), E = usePile[LI].end(); UI != E;) {
-        auto t = *(UI++);
-        // set index of use
-        int useIndex =
-          llvmberry::getIndexofMem2Reg(std::get<2>(t), std::get<1>(t),
-                                       termIndices[llvmberry::getBasicBlockIndex(std::get<0>(t))]);
-        Instruction* use = std::get<2>(t);
-        BasicBlock* useBB = std::get<0>(t);
-=======
-//      for (auto UI = usePile[LI].begin(), E = usePile[LI].end(); UI != E;) {
-//        auto t = *(UI++);
-        // set index of use
-//        int useIndex =
-//          llvmberry::getIndexofMem2Reg(std::get<2>(t), std::get<1>(t),
-//                                       termIndex[llvmberry::getBasicBlockIndex(std::get<0>(t))]);
-//        Instruction* use = std::get<2>(t);
-//        BasicBlock* useBB = std::get<0>(t);
->>>>>>> 08e51ddc
-
-        // - store and loads are in the same block
-        //   and store exists before loads
-        // - store and loads are not in the same block
-        //   and store block dominates load block
-        /*
-        if ((LI->getParent() == OnlyStore->getParent() && 
-             instrIndices[OnlyStore] < instrIndices[LI]) ||
-            (LI->getParent() != OnlyStore->getParent() &&
-             (std::find(isReachable[OnlyStore->getParent()].begin(),
-                        isReachable[OnlyStore->getParent()].end(),
-                        LI->getParent()) != isReachable[OnlyStore->getParent()].end()))) {
-<<<<<<< HEAD
-          // Step2: propagate load instruction
-          //        <src>          |     <tgt>
-          // %a = load i32 1       | nop
-          // %b = load i32 1       | nop
-          // %c = add i32 %a, %b   | %c = add i32 1, 1
-          // ret i32 %c            | ret i32 %c
-          llvmberry::generateHintForMem2RegPropagateLoad
-            (OnlyStore, NULL, LI, useBB, useIndex, use);
-*/
-        if (ReplVal != LI) {
-          INFRULE(llvmberry::TyPosition::make(SRC, *LI, instrIndices[LI], ""),
-                  llvmberry::ConsIntroGhost::make(VAR(Rstore, Ghost), REGISTER(Rload, Ghost)));
-     
-          INFRULE(llvmberry::TyPosition::make(SRC, *LI, instrIndices[LI], ""),
-                  llvmberry::ConsTransitivity::make
-                    (VAR(Rload, Physical),
-                     INSN(std::shared_ptr<llvmberry::TyInstruction>(
-                       new llvmberry::ConsLoadInst(llvmberry::TyLoadInst::makeAlignOne(OnlyStore)))),
-                     VAR(Rstore, Ghost)));
-     
-          INFRULE(llvmberry::TyPosition::make(SRC, *LI, instrIndices[LI], ""),
-                  llvmberry::ConsTransitivity::make(VAR(Rload, Physical), VAR(Rstore, Ghost),
-                                                    VAR(Rload, Ghost)));
-
-          PROPAGATE(LESSDEF(VAR(Rload, Physical), VAR(Rload, Ghost), SRC),
-                    BOUNDSET(llvmberry::TyPosition::make(SRC, *LI, instrIndices[LI], ""),
-                             destSet));
-
-          std::shared_ptr<llvmberry::TyPropagateLessdef> lessdef =
-            llvmberry::TyPropagateLessdef::make
-              (VAR(Rload, Ghost),
-               llvmberry::TyExpr::make(*(OnlyStore->getOperand(0)), llvmberry::Physical),
-               TGT);
-
-          PROPAGATE(std::shared_ptr<llvmberry::TyPropagateObject>
-                      (new llvmberry::ConsLessdef(lessdef)),
-                    BOUNDSET(llvmberry::TyPosition::make(SRC, *LI, instrIndices[LI], ""),
-                             destSet));
-
-          std::shared_ptr<llvmberry::TyTransitivityTgt> transTgt
-            (new llvmberry::TyTransitivityTgt
-                   (VAR(Rload, Ghost),
-                    VAR(Rstore, Ghost),
-                    llvmberry::TyExpr::make(*(OnlyStore->getOperand(0)),
-                                            llvmberry::Physical)));
-   
-          INFRULE(llvmberry::TyPosition::make(SRC, *LI, instrIndices[LI], ""),
-                  std::shared_ptr<llvmberry::TyInfrule>(new llvmberry::ConsTransitivityTgt(transTgt)));
-   
-          if (OnlyStore->getOperand(0)->getName()!="") {
-            mem2regCmd[llvmberry::getVariable(*(OnlyStore->getOperand(0)))].lessdef.push_back(lessdef);
-            mem2regCmd[llvmberry::getVariable(*(OnlyStore->getOperand(0)))].transTgt.push_back(transTgt);
-          }
-        } else {
-          // propagate undef from load to use
-          PROPAGATE(LESSDEF(VAR(Rload, Physical),
-                            VAR(Rload, Ghost),
-                            SRC),
-                    BOUNDSET(llvmberry::TyPosition::make(SRC, *LI, instrIndices[LI], ""),
-                             destSet));
-=======
-        */
-      auto infrule_pos = llvmberry::TyPosition::make(SRC, *LI, instrIndex[LI], "");
-      auto boundset = BOUNDSET(llvmberry::TyPosition::make(SRC, *LI, instrIndex[LI], ""),
+      std::shared_ptr<std::vector<std::shared_ptr<llvmberry::TyPosition>>> destSet
+        = llvmberry::saveDestSet(LI);
+      auto infrule_pos = llvmberry::TyPosition::make(SRC, *LI, instrIndices[LI], "");
+      auto boundset = BOUNDSET(llvmberry::TyPosition::make(SRC, *LI, instrIndices[LI], ""),
                                destSet);
->>>>>>> 08e51ddc
 
       if (ReplVal != LI) {
         // Step2: propagate load instruction
@@ -708,8 +521,6 @@
         // %b = load i32 1       | nop
         // %c = add i32 %a, %b   | %c = add i32 1, 1
         // ret i32 %c            | ret i32 %c
-        //llvmberry::generateHintForMem2RegPropagateLoad
-        //  (OnlyStore, LI, useBB, useIndex, use);
         INFRULE(infrule_pos,
                 llvmberry::ConsIntroGhost::make(VAR(Rstore, Ghost), REGISTER(Rload, Ghost)));
    
@@ -733,13 +544,6 @@
              llvmberry::TyExpr::make(*(OnlyStore->getOperand(0)), llvmberry::Physical),
              TGT);
 
-<<<<<<< HEAD
-          PROPAGATE(
-              std::shared_ptr<llvmberry::TyPropagateObject>
-                (new llvmberry::ConsLessdef(lessdef)),
-              BOUNDSET(llvmberry::TyPosition::make(SRC, *LI, instrIndices[LI], ""),
-                       destSet));
-=======
         PROPAGATE(std::shared_ptr<llvmberry::TyPropagateObject>
                     (new llvmberry::ConsLessdef(lessdef)),
                   boundset);
@@ -751,7 +555,7 @@
                   llvmberry::TyExpr::make(*(OnlyStore->getOperand(0)),
                                           llvmberry::Physical)));
  
-        INFRULE(llvmberry::TyPosition::make(SRC, *LI, instrIndex[LI], ""),
+        INFRULE(infrule_pos,
                 std::shared_ptr<llvmberry::TyInfrule>(new llvmberry::ConsTransitivityTgt(transTgt)));
  
         if (OnlyStore->getOperand(0)->getName()!="") {
@@ -764,7 +568,6 @@
                           VAR(Rload, Ghost),
                           SRC),
                   boundset);
->>>>>>> 08e51ddc
 
         std::shared_ptr<llvmberry::TyPropagateLessdef> lessdef =
           llvmberry::TyPropagateLessdef::make
@@ -772,23 +575,6 @@
              EXPR(UndefVal, Physical),
              TGT);
 
-<<<<<<< HEAD
-          INFRULE(llvmberry::TyPosition::make(SRC, *LI, instrIndices[LI], ""),
-                  llvmberry::ConsIntroGhost::make(VAR(Ralloca, Ghost),
-                                                  REGISTER(Rload, Ghost)));
-
-          INFRULE(llvmberry::TyPosition::make(SRC, *LI, instrIndices[LI], ""),
-                  llvmberry::ConsTransitivity::make(INSN(std::shared_ptr<llvmberry::TyInstruction>(
-                                                      new llvmberry::ConsLoadInst(llvmberry::TyLoadInst::makeAlignOne(AI)))),
-                                                    VAR(Ralloca, Ghost),
-                                                    VAR(Rload, Ghost)));
-
-          INFRULE(llvmberry::TyPosition::make(SRC, *LI, instrIndices[LI], ""),
-                  llvmberry::ConsTransitivity::make(VAR(Rload, Physical),
-                                                    INSN(std::shared_ptr<llvmberry::TyInstruction>(
-                                                      new llvmberry::ConsLoadInst(llvmberry::TyLoadInst::makeAlignOne(AI)))),
-                                                    VAR(Rload, Ghost)));
-=======
         PROPAGATE(
             std::shared_ptr<llvmberry::TyPropagateObject>
               (new llvmberry::ConsLessdef(lessdef)),
@@ -799,7 +585,6 @@
         INFRULE(infrule_pos,
                 llvmberry::ConsIntroGhost::make(VAR(Ralloca, Ghost),
                                                 REGISTER(Rload, Ghost)));
->>>>>>> 08e51ddc
 
         INFRULE(infrule_pos,
                 llvmberry::ConsTransitivity::make(INSN(std::shared_ptr<llvmberry::TyInstruction>(
@@ -807,15 +592,6 @@
                                                   VAR(Ralloca, Ghost),
                                                   VAR(Rload, Ghost)));
 
-<<<<<<< HEAD
-          INFRULE(llvmberry::TyPosition::make(SRC, *LI, instrIndices[LI], ""),
-                  std::shared_ptr<llvmberry::TyInfrule>
-                    (new llvmberry::ConsTransitivityTgt(transTgt)));
-
-          mem2regCmd[Rload].transTgt.push_back(transTgt);
-        }
-//      }
-=======
         INFRULE(infrule_pos,
                 llvmberry::ConsTransitivity::make(VAR(Rload, Physical),
                                                   INSN(std::shared_ptr<llvmberry::TyInstruction>(
@@ -833,7 +609,6 @@
 
         mem2regCmd[Rload].transTgt.push_back(transTgt);
       }
->>>>>>> 08e51ddc
 
       // propagate maydiff
       llvmberry::propagateMaydiffGlobal(Rload, llvmberry::Physical);
