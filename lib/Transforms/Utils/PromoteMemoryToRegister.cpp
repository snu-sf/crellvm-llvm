//===- PromoteMemoryToRegister.cpp - Convert allocas to registers ---------===//
//
//                     The LLVM Compiler Infrastructure
//
// This file is distributed under the University of Illinois Open Source
// License. See LICENSE.TXT for details.
//
//===----------------------------------------------------------------------===//
//
// This file promotes memory references to be register references.  It promotes
// alloca instructions which only have loads and stores as uses.  An alloca is
// transformed by using iterated dominator frontiers to place PHI nodes, then
// traversing the function in depth-first order to rewrite loads and stores as
// appropriate.
//
//===----------------------------------------------------------------------===//

#include "llvm/Transforms/Utils/PromoteMemToReg.h"
#include "llvm/ADT/ArrayRef.h"
#include "llvm/ADT/DenseMap.h"
#include "llvm/ADT/STLExtras.h"
#include "llvm/ADT/SmallPtrSet.h"
#include "llvm/ADT/SmallVector.h"
#include "llvm/ADT/Statistic.h"
#include "llvm/Analysis/AliasSetTracker.h"
#include "llvm/Analysis/InstructionSimplify.h"
#include "llvm/Analysis/IteratedDominanceFrontier.h"
#include "llvm/Analysis/ValueTracking.h"
#include "llvm/IR/CFG.h"
#include "llvm/IR/Constants.h"
#include "llvm/IR/DIBuilder.h"
#include "llvm/IR/DebugInfo.h"
#include "llvm/IR/DerivedTypes.h"
#include "llvm/IR/Dominators.h"
#include "llvm/IR/Function.h"
#include "llvm/IR/Instructions.h"
#include "llvm/IR/IntrinsicInst.h"
#include "llvm/IR/Metadata.h"
#include "llvm/IR/Module.h"
#include "llvm/Transforms/Utils/Local.h"
#include <algorithm>
#include "llvm/LLVMBerry/ValidationUnit.h"
#include "llvm/LLVMBerry/Infrules.h"
using namespace llvm;

#define DEBUG_TYPE "mem2reg"

STATISTIC(NumLocalPromoted, "Number of alloca's promoted within one block");
STATISTIC(NumSingleStore,   "Number of alloca's promoted with a single store");
STATISTIC(NumDeadAlloca,    "Number of dead alloca's removed");
STATISTIC(NumPHIInsert,     "Number of PHI nodes inserted");

bool llvm::isAllocaPromotable(const AllocaInst *AI) {
  // FIXME: If the memory unit is of pointer or integer type, we can permit
  // assignments to subsections of the memory unit.
  unsigned AS = AI->getType()->getAddressSpace();

  // Only allow direct and non-volatile loads and stores...
  for (const User *U : AI->users()) {
    if (const LoadInst *LI = dyn_cast<LoadInst>(U)) {
      // Note that atomic loads can be transformed; atomic semantics do
      // not have any meaning for a local alloca.
      if (LI->isVolatile())
        return false;
    } else if (const StoreInst *SI = dyn_cast<StoreInst>(U)) {
      if (SI->getOperand(0) == AI)
        return false; // Don't allow a store OF the AI, only INTO the AI.
      // Note that atomic stores can be transformed; atomic semantics do
      // not have any meaning for a local alloca.
      if (SI->isVolatile())
        return false;
    } else if (const IntrinsicInst *II = dyn_cast<IntrinsicInst>(U)) {
      if (II->getIntrinsicID() != Intrinsic::lifetime_start &&
          II->getIntrinsicID() != Intrinsic::lifetime_end)
        return false;
    } else if (const BitCastInst *BCI = dyn_cast<BitCastInst>(U)) {
      if (BCI->getType() != Type::getInt8PtrTy(U->getContext(), AS))
        return false;
      if (!onlyUsedByLifetimeMarkers(BCI))
        return false;
    } else if (const GetElementPtrInst *GEPI = dyn_cast<GetElementPtrInst>(U)) {
      if (GEPI->getType() != Type::getInt8PtrTy(U->getContext(), AS))
        return false;
      if (!GEPI->hasAllZeroIndices())
        return false;
      if (!onlyUsedByLifetimeMarkers(GEPI))
        return false;
    } else {
      return false;
    }
  }

  return true;
}

namespace {

struct AllocaInfo {
  SmallVector<BasicBlock *, 32> DefiningBlocks;
  SmallVector<BasicBlock *, 32> UsingBlocks;

  StoreInst *OnlyStore;
  BasicBlock *OnlyBlock;
  bool OnlyUsedInOneBlock;

  Value *AllocaPointerVal;
  DbgDeclareInst *DbgDeclare;

  void clear() {
    DefiningBlocks.clear();
    UsingBlocks.clear();
    OnlyStore = nullptr;
    OnlyBlock = nullptr;
    OnlyUsedInOneBlock = true;
    AllocaPointerVal = nullptr;
    DbgDeclare = nullptr;
  }

  /// Scan the uses of the specified alloca, filling in the AllocaInfo used
  /// by the rest of the pass to reason about the uses of this alloca.
  void AnalyzeAlloca(AllocaInst *AI) {
    clear();

    // As we scan the uses of the alloca instruction, keep track of stores,
    // and decide whether all of the loads and stores to the alloca are within
    // the same basic block.
    for (auto UI = AI->user_begin(), E = AI->user_end(); UI != E;) {
      Instruction *User = cast<Instruction>(*UI++);

      if (StoreInst *SI = dyn_cast<StoreInst>(User)) {
        // Remember the basic blocks which define new values for the alloca
        DefiningBlocks.push_back(SI->getParent());
        AllocaPointerVal = SI->getOperand(0);
        OnlyStore = SI;
      } else {
        LoadInst *LI = cast<LoadInst>(User);
        // Otherwise it must be a load instruction, keep track of variable
        // reads.
        UsingBlocks.push_back(LI->getParent());
        AllocaPointerVal = LI;
      }

      if (OnlyUsedInOneBlock) {
        if (!OnlyBlock)
          OnlyBlock = User->getParent();
        else if (OnlyBlock != User->getParent())
          OnlyUsedInOneBlock = false;
      }
    }

    DbgDeclare = FindAllocaDbgDeclare(AI);
  }
};

// Data package used by RenamePass()
class RenamePassData {
public:
  typedef std::vector<Value *> ValVector;

  RenamePassData() : BB(nullptr), Pred(nullptr), Values() {}
  RenamePassData(BasicBlock *B, BasicBlock *P, const ValVector &V)
      : BB(B), Pred(P), Values(V) {}
  BasicBlock *BB;
  BasicBlock *Pred;
  ValVector Values;

  void swap(RenamePassData &RHS) {
    std::swap(BB, RHS.BB);
    std::swap(Pred, RHS.Pred);
    Values.swap(RHS.Values);
  }
};

/// \brief This assigns and keeps a per-bb relative ordering of load/store
/// instructions in the block that directly load or store an alloca.
///
/// This functionality is important because it avoids scanning large basic
/// blocks multiple times when promoting many allocas in the same block.
class LargeBlockInfo {
  /// \brief For each instruction that we track, keep the index of the
  /// instruction.
  ///
  /// The index starts out as the number of the instruction from the start of
  /// the block.
  DenseMap<const Instruction *, unsigned> InstNumbers;

public:

  /// This code only looks at accesses to allocas.
  static bool isInterestingInstruction(const Instruction *I) {
    return (isa<LoadInst>(I) && isa<AllocaInst>(I->getOperand(0))) ||
           (isa<StoreInst>(I) && isa<AllocaInst>(I->getOperand(1)));
  }

  /// Get or calculate the index of the specified instruction.
  unsigned getInstructionIndex(const Instruction *I) {
    assert(isInterestingInstruction(I) &&
           "Not a load/store to/from an alloca?");

    // If we already have this instruction number, return it.
    DenseMap<const Instruction *, unsigned>::iterator It = InstNumbers.find(I);
    if (It != InstNumbers.end())
      return It->second;

    // Scan the whole block to get the instruction.  This accumulates
    // information for every interesting instruction in the block, in order to
    // avoid gratuitus rescans.
    const BasicBlock *BB = I->getParent();
    unsigned InstNo = 0;
    for (BasicBlock::const_iterator BBI = BB->begin(), E = BB->end(); BBI != E;
         ++BBI)
      if (isInterestingInstruction(BBI))
        InstNumbers[BBI] = InstNo++;
    It = InstNumbers.find(I);

    assert(It != InstNumbers.end() && "Didn't insert instruction?");
    return It->second;
  }

  void deleteValue(const Instruction *I) { InstNumbers.erase(I); }

  void clear() { InstNumbers.clear(); }
};

struct PromoteMem2Reg {
  /// The alloca instructions being promoted.
  std::vector<AllocaInst *> Allocas;
  DominatorTree &DT;
  DIBuilder DIB;

  /// An AliasSetTracker object to update.  If null, don't update it.
  AliasSetTracker *AST;

  /// A cache of @llvm.assume intrinsics used by SimplifyInstruction.
  AssumptionCache *AC;

  /// Reverse mapping of Allocas.
  DenseMap<AllocaInst *, unsigned> AllocaLookup;

  /// \brief The PhiNodes we're adding.
  ///
  /// That map is used to simplify some Phi nodes as we iterate over it, so
  /// it should have deterministic iterators.  We could use a MapVector, but
  /// since we already maintain a map from BasicBlock* to a stable numbering
  /// (BBNumbers), the DenseMap is more efficient (also supports removal).
  DenseMap<std::pair<unsigned, unsigned>, PHINode *> NewPhiNodes;

  /// For each PHI node, keep track of which entry in Allocas it corresponds
  /// to.
  DenseMap<PHINode *, unsigned> PhiToAllocaMap;

  /// If we are updating an AliasSetTracker, then for each alloca that is of
  /// pointer type, we keep track of what to copyValue to the inserted PHI
  /// nodes here.
  std::vector<Value *> PointerAllocaValues;

  /// For each alloca, we keep track of the dbg.declare intrinsic that
  /// describes it, if any, so that we can convert it to a dbg.value
  /// intrinsic if the alloca gets promoted.
  SmallVector<DbgDeclareInst *, 8> AllocaDbgDeclares;

  /// The set of basic blocks the renamer has already visited.
  ///
  SmallPtrSet<BasicBlock *, 16> Visited;

  /// Contains a stable numbering of basic blocks to avoid non-determinstic
  /// behavior.
  DenseMap<BasicBlock *, unsigned> BBNumbers;

  /// Lazily compute the number of predecessors a block has.
  DenseMap<const BasicBlock *, unsigned> BBNumPreds;

public:
  PromoteMem2Reg(ArrayRef<AllocaInst *> Allocas, DominatorTree &DT,
                 AliasSetTracker *AST, AssumptionCache *AC)
      : Allocas(Allocas.begin(), Allocas.end()), DT(DT),
        DIB(*DT.getRoot()->getParent()->getParent(), /*AllowUnresolved*/ false),
        AST(AST), AC(AC) {}

  void run();

private:
  void RemoveFromAllocasList(unsigned &AllocaIdx) {
    Allocas[AllocaIdx] = Allocas.back();
    Allocas.pop_back();
    --AllocaIdx;
  }

  unsigned getNumPreds(const BasicBlock *BB) {
    unsigned &NP = BBNumPreds[BB];
    if (NP == 0)
      NP = std::distance(pred_begin(BB), pred_end(BB)) + 1;
    return NP - 1;
  }

  void ComputeLiveInBlocks(AllocaInst *AI, AllocaInfo &Info,
                           const SmallPtrSetImpl<BasicBlock *> &DefBlocks,
                           SmallPtrSetImpl<BasicBlock *> &LiveInBlocks);
  void RenamePass(BasicBlock *BB, BasicBlock *Pred,
                  RenamePassData::ValVector &IncVals,
                  std::vector<RenamePassData> &Worklist);
  bool QueuePhiNode(BasicBlock *BB, unsigned AllocaIdx, unsigned &Version);
};

} // end of anonymous namespace

static void removeLifetimeIntrinsicUsers(AllocaInst *AI) {
  // Knowing that this alloca is promotable, we know that it's safe to kill all
  // instructions except for load and store.

  for (auto UI = AI->user_begin(), UE = AI->user_end(); UI != UE;) {
    Instruction *I = cast<Instruction>(*UI);
    ++UI;
    if (isa<LoadInst>(I) || isa<StoreInst>(I))
      continue;

    if (!I->getType()->isVoidTy()) {
      // The only users of this bitcast/GEP instruction are lifetime intrinsics.
      // Follow the use/def chain to erase them now instead of leaving it for
      // dead code elimination later.
      for (auto UUI = I->user_begin(), UUE = I->user_end(); UUI != UUE;) {
        Instruction *Inst = cast<Instruction>(*UUI);
        ++UUI;
        Inst->eraseFromParent();
      }
    }
    I->eraseFromParent();
  }
}

/// \brief Rewrite as many loads as possible given a single store.
///
/// When there is only a single store, we can use the domtree to trivially
/// replace all of the dominated loads with the stored value. Do so, and return
/// true if this has successfully promoted the alloca entirely. If this returns
/// false there were some loads which were not dominated by the single store
/// and thus must be phi-ed with undef. We fall back to the standard alloca
/// promotion algorithm in that case.
static bool rewriteSingleStoreAlloca(AllocaInst *AI, AllocaInfo &Info,
                                     LargeBlockInfo &LBI,
                                     DominatorTree &DT,
                                     AliasSetTracker *AST) {
  StoreInst *OnlyStore = Info.OnlyStore;
  bool StoringGlobalVal = !isa<Instruction>(OnlyStore->getOperand(0));
  BasicBlock *StoreBB = OnlyStore->getParent();
  int StoreIndex = -1;

  // Clear out UsingBlocks.  We will reconstruct it here if needed.
  Info.UsingBlocks.clear();

  for (auto UI = AI->user_begin(), E = AI->user_end(); UI != E;) {
    Instruction *UserInst = cast<Instruction>(*UI++);
    if (!isa<LoadInst>(UserInst)) {
      assert(UserInst == OnlyStore && "Should only have load/stores");
      continue;
    }
    LoadInst *LI = cast<LoadInst>(UserInst);

    // Okay, if we have a load from the alloca, we want to replace it with the
    // only value stored to the alloca.  We can do this if the value is
    // dominated by the store.  If not, we use the rest of the mem2reg machinery
    // to insert the phi nodes as needed.
    if (!StoringGlobalVal) { // Non-instructions are always dominated.
      if (LI->getParent() == StoreBB) {
        // If we have a use that is in the same block as the store, compare the
        // indices of the two instructions to see which one came first.  If the
        // load came before the store, we can't handle it.
        if (StoreIndex == -1)
          StoreIndex = LBI.getInstructionIndex(OnlyStore);

        if (unsigned(StoreIndex) > LBI.getInstructionIndex(LI)) {
          // Can't handle this load, bail out.
          Info.UsingBlocks.push_back(StoreBB);
          continue;
        }

      } else if (LI->getParent() != StoreBB &&
                 !DT.dominates(StoreBB, LI->getParent())) {
        // If the load and store are in different blocks, use BB dominance to
        // check their relationships.  If the store doesn't dom the use, bail
        // out.
        Info.UsingBlocks.push_back(LI->getParent());
        continue;
      }
    }

    // Otherwise, we *can* safely rewrite this load.
    Value *ReplVal = OnlyStore->getOperand(0);

    llvmberry::ValidationUnit::GetInstance()->intrude
            ([&AI, &OnlyStore, &LI, &ReplVal]
              (llvmberry::ValidationUnit::Dictionary &data, llvmberry::CoreHint &hints) {
      // prepare variables
      std::string reg_store = llvmberry::getVariable(*(OnlyStore->getOperand(1)));
      std::string reg_load = llvmberry::getVariable(*LI);
      std::string reg_alloca = llvmberry::getVariable(*AI);
      llvm::Value::use_iterator UI = LI->use_begin(), E = LI->use_end();
      llvm::Instruction *end;
      for (; UI != E;) {
        llvm::Use &U = *UI;
        ++UI;
        end = llvm::dyn_cast<Instruction>(U.getUser());
      }
      
      // propagate noalias
      auto &allocas = boost::any_cast<const std::vector<llvm::AllocaInst*>&>(data["Allocas"]);
      for (auto i = allocas.begin(); i != allocas.end(); ++i) {
        AllocaInst *AItmp = *i;

        if (AI==AItmp) continue;

        //Instruction *UserInsttmp = cast<Instruction>(*UItmp++);
        //if (!isa<StoreInst>(UserInsttmp) && UserInsttmp == OnlyStore) continue;
        //StoreInst *SItmp = cast<StoreInst>(UserInsttmp);
        std::string reg_name_tmp = llvmberry::getVariable(*AItmp);
        
        hints.addCommand
          (llvmberry::ConsPropagate::make
           (std::unique_ptr<llvmberry::TyPropagateObject>
              (new llvmberry::ConsNoalias
                (reg_store, llvmberry::Physical,
                 reg_name_tmp, llvmberry::Physical,
                 llvmberry::Source)),
            llvmberry::ConsBounds::make
             (llvmberry::TyPosition::make
               (llvmberry::Source, *AItmp),
              llvmberry::TyPosition::make
               (llvmberry::Source, *end))));

        hints.addCommand
          (llvmberry::ConsPropagate::make
           (std::unique_ptr<llvmberry::TyPropagateObject>
              (new llvmberry::ConsNoalias
                (reg_store, llvmberry::Physical,
                 reg_name_tmp, llvmberry::Physical,
                 llvmberry::Target)),
            llvmberry::ConsBounds::make
             (llvmberry::TyPosition::make
               (llvmberry::Source, *AItmp),
              llvmberry::TyPosition::make
               (llvmberry::Source, *end))));

        hints.addCommand
          (llvmberry::ConsPropagate::make
           (std::unique_ptr<llvmberry::TyPropagateObject>
              (new llvmberry::ConsNoalias
                (reg_name_tmp, llvmberry::Physical,
                 reg_store, llvmberry::Physical,
                 llvmberry::Source)),
            llvmberry::ConsBounds::make
             (llvmberry::TyPosition::make
               (llvmberry::Source, *AItmp),
              llvmberry::TyPosition::make
               (llvmberry::Source, *end))));

        hints.addCommand
          (llvmberry::ConsPropagate::make
           (std::unique_ptr<llvmberry::TyPropagateObject>
              (new llvmberry::ConsNoalias
                (reg_name_tmp, llvmberry::Physical,
                 reg_store, llvmberry::Physical,
                 llvmberry::Target)),
            llvmberry::ConsBounds::make
             (llvmberry::TyPosition::make
               (llvmberry::Source, *AItmp),
              llvmberry::TyPosition::make
               (llvmberry::Source, *end))));
        
        hints.addCommand
          (llvmberry::ConsPropagate::make
            (llvmberry::ConsAlloca::make
              (llvmberry::TyRegister::make
                (reg_name_tmp, llvmberry::Physical),
               llvmberry::Source),
             llvmberry::ConsBounds::make
              (llvmberry::TyPosition::make
                (llvmberry::Source, *AItmp),
               llvmberry::TyPosition::make
                (llvmberry::Source, *end))));

        hints.addCommand
          (llvmberry::ConsPropagate::make
            (llvmberry::ConsAlloca::make
              (llvmberry::TyRegister::make
                (reg_name_tmp, llvmberry::Physical),
               llvmberry::Target),
             llvmberry::ConsBounds::make
              (llvmberry::TyPosition::make
                (llvmberry::Source, *AItmp),
               llvmberry::TyPosition::make
                (llvmberry::Source, *end))));
      }

      // propagate alloca

      hints.addCommand
        (llvmberry::ConsPropagate::make
          (llvmberry::ConsAlloca::make
            (llvmberry::TyRegister::make
              (reg_alloca, llvmberry::Physical),
             llvmberry::Source),
           llvmberry::ConsBounds::make
            (llvmberry::TyPosition::make
              (llvmberry::Source, *AI),
             llvmberry::TyPosition::make
              (llvmberry::Source, *end))));

      hints.addCommand
        (llvmberry::ConsPropagate::make
          (llvmberry::ConsAlloca::make
            (llvmberry::TyRegister::make
              (reg_alloca, llvmberry::Physical),
             llvmberry::Target),
           llvmberry::ConsBounds::make
            (llvmberry::TyPosition::make
              (llvmberry::Source, *AI),
             llvmberry::TyPosition::make
              (llvmberry::Source, *end))));

      // propagate store instruction
      hints.addCommand
        (llvmberry::ConsPropagate::make
          (llvmberry::ConsLessdef::make
           (llvmberry::ConsInsn::make(*OnlyStore),
            llvmberry::ConsVar::make
             (reg_store, llvmberry::Ghost),
            llvmberry::Source),
           llvmberry::ConsBounds::make
            (llvmberry::TyPosition::make
              (llvmberry::Source, *OnlyStore),
             llvmberry::TyPosition::make
              (llvmberry::Source, *LI))));

      hints.addCommand
        (llvmberry::ConsPropagate::make
          (llvmberry::ConsLessdef::make
           (llvmberry::ConsVar::make
             (reg_store, llvmberry::Ghost),
            llvmberry::makeExpr_fromStoreInst(OnlyStore),
            llvmberry::Target),
           llvmberry::ConsBounds::make
            (llvmberry::TyPosition::make
              (llvmberry::Target, *OnlyStore),
             llvmberry::TyPosition::make
              (llvmberry::Target, *LI))));

      hints.addCommand
        (llvmberry::ConsInfrule::make
          (llvmberry::TyPosition::make
            (llvmberry::Source, *OnlyStore),
          (llvmberry::ConsIntroGhost::make
            (llvmberry::TyValue::make(*(OnlyStore->getOperand(0))),
             llvmberry::TyRegister::make(reg_store, llvmberry::Ghost)))));

      hints.addCommand
        (llvmberry::ConsInfrule::make
          (llvmberry::TyPosition::make
            (llvmberry::Source, *OnlyStore), 
          (llvmberry::ConsTransitivity::make
            (llvmberry::ConsInsn::make(*OnlyStore),
             llvmberry::makeExpr_fromStoreInst(OnlyStore),
             llvmberry::ConsVar::make(reg_store, llvmberry::Ghost)))));

      hints.addCommand
        (llvmberry::ConsPropagate::make
          (llvmberry::ConsLessdef::make
           (llvmberry::ConsVar::make
             (reg_load, llvmberry::Physical),
            llvmberry::ConsVar::make
             (reg_store+"."+reg_load, llvmberry::Ghost),
            llvmberry::Source),
           llvmberry::ConsBounds::make
            (llvmberry::TyPosition::make
              (llvmberry::Source, *LI),
             llvmberry::TyPosition::make
              (llvmberry::Source, *end))));

      hints.addCommand
        (llvmberry::ConsPropagate::make
          (llvmberry::ConsLessdef::make
           (llvmberry::ConsVar::make
             (reg_store+"."+reg_load, llvmberry::Ghost),
            llvmberry::makeExpr_fromStoreInst(OnlyStore),
            llvmberry::Target),
           llvmberry::ConsBounds::make
            (llvmberry::TyPosition::make
              (llvmberry::Source, *LI),
             llvmberry::TyPosition::make
              (llvmberry::Source, *end))));

      hints.addCommand
        (llvmberry::ConsInfrule::make
          (llvmberry::TyPosition::make
            (llvmberry::Source, *LI),
          (llvmberry::ConsIntroGhost::make
            (std::unique_ptr<llvmberry::TyValue>
              (new llvmberry::ConsId(llvmberry::TyRegister::make
                                      (reg_store, llvmberry::Ghost))),
             llvmberry::TyRegister::make(reg_store+"."+reg_load, llvmberry::Ghost)))));

      hints.addCommand
        (llvmberry::ConsInfrule::make
          (llvmberry::TyPosition::make
            (llvmberry::Source, *LI), 
          (llvmberry::ConsTransitivity::make
            (llvmberry::ConsInsn::make(*OnlyStore),
             llvmberry::ConsVar::make(reg_store, llvmberry::Ghost),
             llvmberry::ConsVar::make(reg_store+"."+reg_load, llvmberry::Ghost)))));

      hints.addCommand
        (llvmberry::ConsInfrule::make
          (llvmberry::TyPosition::make
            (llvmberry::Source, *LI), 
          (llvmberry::ConsTransitivity::make
            (llvmberry::ConsVar::make(reg_load, llvmberry::Physical),
             llvmberry::ConsInsn::make(*OnlyStore),
             llvmberry::ConsVar::make(reg_store+"."+reg_load, llvmberry::Ghost)))));

      hints.addCommand
        (llvmberry::ConsInfrule::make
          (llvmberry::TyPosition::make
            (llvmberry::Target, *LI), 
          (llvmberry::ConsTransitivityTgt::make
            (llvmberry::ConsVar::make(reg_store+"."+reg_load, llvmberry::Ghost),
             llvmberry::ConsVar::make(reg_store, llvmberry::Ghost),
             llvmberry::makeExpr_fromStoreInst(OnlyStore)))));
    });

    // If the replacement value is the load, this must occur in unreachable
    // code.
    if (ReplVal == LI)
      ReplVal = UndefValue::get(LI->getType());
    LI->replaceAllUsesWith(ReplVal);

    llvmberry::ValidationUnit::End();

    if (AST && LI->getType()->isPointerTy())
      AST->deleteValue(LI);
    LI->eraseFromParent();
    LBI.deleteValue(LI);
  }

  // Finally, after the scan, check to see if the store is all that is left.
  if (!Info.UsingBlocks.empty())
    return false; // If not, we'll have to fall back for the remainder.

  // Record debuginfo for the store and remove the declaration's
  // debuginfo.
  if (DbgDeclareInst *DDI = Info.DbgDeclare) {
    DIBuilder DIB(*AI->getParent()->getParent()->getParent(),
                  /*AllowUnresolved*/ false);
    ConvertDebugDeclareToDebugValue(DDI, Info.OnlyStore, DIB);
    DDI->eraseFromParent();
    LBI.deleteValue(DDI);
  }
  // Remove the (now dead) store and alloca.
  Info.OnlyStore->eraseFromParent();
  LBI.deleteValue(Info.OnlyStore);

  if (AST)
    AST->deleteValue(AI);
  AI->eraseFromParent();
  LBI.deleteValue(AI);
  return true;
}

/// Many allocas are only used within a single basic block.  If this is the
/// case, avoid traversing the CFG and inserting a lot of potentially useless
/// PHI nodes by just performing a single linear pass over the basic block
/// using the Alloca.
///
/// If we cannot promote this alloca (because it is read before it is written),
/// return true.  This is necessary in cases where, due to control flow, the
/// alloca is potentially undefined on some control flow paths.  e.g. code like
/// this is potentially correct:
///
///   for (...) { if (c) { A = undef; undef = B; } }
///
/// ... so long as A is not used before undef is set.
static void promoteSingleBlockAlloca(AllocaInst *AI, const AllocaInfo &Info,
                                     LargeBlockInfo &LBI,
                                     AliasSetTracker *AST) {
  // The trickiest case to handle is when we have large blocks. Because of this,
  // this code is optimized assuming that large blocks happen.  This does not
  // significantly pessimize the small block case.  This uses LargeBlockInfo to
  // make it efficient to get the index of various operations in the block.

  // Walk the use-def list of the alloca, getting the locations of all stores.
  typedef SmallVector<std::pair<unsigned, StoreInst *>, 64> StoresByIndexTy;
  StoresByIndexTy StoresByIndex;

  for (User *U : AI->users())
    if (StoreInst *SI = dyn_cast<StoreInst>(U))
      StoresByIndex.push_back(std::make_pair(LBI.getInstructionIndex(SI), SI));

  // Sort the stores by their index, making it efficient to do a lookup with a
  // binary search.
  std::sort(StoresByIndex.begin(), StoresByIndex.end(), less_first());

  // Walk all of the loads from this alloca, replacing them with the nearest
  // store above them, if any.
  for (auto UI = AI->user_begin(), E = AI->user_end(); UI != E;) {
    LoadInst *LI = dyn_cast<LoadInst>(*UI++);
    if (!LI)
      continue;

    unsigned LoadIdx = LBI.getInstructionIndex(LI);

    // Find the nearest store that has a lower index than this load.
    StoresByIndexTy::iterator I =
        std::lower_bound(StoresByIndex.begin(), StoresByIndex.end(),
                         std::make_pair(LoadIdx,
                                        static_cast<StoreInst *>(nullptr)),
                         less_first());

    if (I == StoresByIndex.begin())
      // If there is no store before this load, the load takes the undef value.
      LI->replaceAllUsesWith(UndefValue::get(LI->getType()));
    else
      // Otherwise, there was a store before this load, the load takes its value.
      LI->replaceAllUsesWith(std::prev(I)->second->getOperand(0));

    if (AST && LI->getType()->isPointerTy())
      AST->deleteValue(LI);
    LI->eraseFromParent();
    LBI.deleteValue(LI);
  }

  // Remove the (now dead) stores and alloca.
  while (!AI->use_empty()) {
    StoreInst *SI = cast<StoreInst>(AI->user_back());
    // Record debuginfo for the store before removing it.
    if (DbgDeclareInst *DDI = Info.DbgDeclare) {
      DIBuilder DIB(*AI->getParent()->getParent()->getParent(),
                    /*AllowUnresolved*/ false);
      ConvertDebugDeclareToDebugValue(DDI, SI, DIB);
    }
    SI->eraseFromParent();
    LBI.deleteValue(SI);
  }

  if (AST)
    AST->deleteValue(AI);
  AI->eraseFromParent();
  LBI.deleteValue(AI);

  // The alloca's debuginfo can be removed as well.
  if (DbgDeclareInst *DDI = Info.DbgDeclare) {
    DDI->eraseFromParent();
    LBI.deleteValue(DDI);
  }

  ++NumLocalPromoted;
}

void PromoteMem2Reg::run() {
  Function &F = *DT.getRoot()->getParent();

  if (AST)
    PointerAllocaValues.resize(Allocas.size());
  AllocaDbgDeclares.resize(Allocas.size());

  AllocaInfo Info;
  LargeBlockInfo LBI;
  IDFCalculator IDF(DT);

  for (unsigned AllocaNum = 0; AllocaNum != Allocas.size(); ++AllocaNum) {
    AllocaInst *AI = Allocas[AllocaNum];

    assert(isAllocaPromotable(AI) && "Cannot promote non-promotable alloca!");
    assert(AI->getParent()->getParent() == &F &&
           "All allocas should be in the same function, which is same as DF!");

    removeLifetimeIntrinsicUsers(AI);

    llvmberry::ValidationUnit::Begin("mem2reg",
                                     AI->getParent()->getParent());

    if (AI->use_empty()) {
      // If there are no uses of the alloca, just delete it now.
      if (AST)
        AST->deleteValue(AI);
      AI->eraseFromParent();

      // Remove the alloca from the Allocas list, since it has been processed
      RemoveFromAllocasList(AllocaNum);
      ++NumDeadAlloca;

      continue;
    }

    // Calculate the set of read and write-locations for each alloca.  This is
    // analogous to finding the 'uses' and 'definitions' of each variable.
    Info.AnalyzeAlloca(AI);

    for (unsigned tmpNum = AllocaNum; tmpNum != Allocas.size(); ++tmpNum) {
      AllocaInst *AItmp = Allocas[tmpNum];

      llvmberry::ValidationUnit::GetInstance()->intrude
              ([&AItmp]
                (llvmberry::ValidationUnit::Dictionary &data, llvmberry::CoreHint &hints) {
        data["Allocas"] = std::vector<llvm::AllocaInst*>();
        auto &allocas = boost::any_cast<std::vector<llvm::AllocaInst*>&>(data["Allocas"]);
        allocas.push_back(AItmp);
      }); 
    }

    // If there is only a single store to this value, replace any loads of
    // it that are directly dominated by the definition with the value stored.
    if (Info.DefiningBlocks.size() == 1) {
      if (rewriteSingleStoreAlloca(AI, Info, LBI, DT, AST)) {
        // The alloca has been processed, move on.
        RemoveFromAllocasList(AllocaNum);
        ++NumSingleStore;
<<<<<<< HEAD

        //llvmberry::ValidationUnit::EndIfExists(); // future work: after replaceAllUsesWith
=======
>>>>>>> 50549864
        continue;
      }
    }

    // If the alloca is only read and written in one basic block, just perform a
    // linear sweep over the block to eliminate it.
    if (Info.OnlyUsedInOneBlock) {
      promoteSingleBlockAlloca(AI, Info, LBI, AST);

      // The alloca has been processed, move on.
      RemoveFromAllocasList(AllocaNum);
      continue;
    }

    // If we haven't computed a numbering for the BB's in the function, do so
    // now.
    if (BBNumbers.empty()) {
      unsigned ID = 0;
      for (auto &BB : F)
        BBNumbers[&BB] = ID++;
    }

    // If we have an AST to keep updated, remember some pointer value that is
    // stored into the alloca.
    if (AST)
      PointerAllocaValues[AllocaNum] = Info.AllocaPointerVal;

    // Remember the dbg.declare intrinsic describing this alloca, if any.
    if (Info.DbgDeclare)
      AllocaDbgDeclares[AllocaNum] = Info.DbgDeclare;

    // Keep the reverse mapping of the 'Allocas' array for the rename pass.
    AllocaLookup[Allocas[AllocaNum]] = AllocaNum;

    // At this point, we're committed to promoting the alloca using IDF's, and
    // the standard SSA construction algorithm.  Determine which blocks need PHI
    // nodes and see if we can optimize out some work by avoiding insertion of
    // dead phi nodes.


    // Unique the set of defining blocks for efficient lookup.
    SmallPtrSet<BasicBlock *, 32> DefBlocks;
    DefBlocks.insert(Info.DefiningBlocks.begin(), Info.DefiningBlocks.end());

    // Determine which blocks the value is live in.  These are blocks which lead
    // to uses.
    SmallPtrSet<BasicBlock *, 32> LiveInBlocks;
    ComputeLiveInBlocks(AI, Info, DefBlocks, LiveInBlocks);

    // At this point, we're committed to promoting the alloca using IDF's, and
    // the standard SSA construction algorithm.  Determine which blocks need phi
    // nodes and see if we can optimize out some work by avoiding insertion of
    // dead phi nodes.
    IDF.setLiveInBlocks(LiveInBlocks);
    IDF.setDefiningBlocks(DefBlocks);
    SmallVector<BasicBlock *, 32> PHIBlocks;
    IDF.calculate(PHIBlocks);
    if (PHIBlocks.size() > 1)
      std::sort(PHIBlocks.begin(), PHIBlocks.end(),
                [this](BasicBlock *A, BasicBlock *B) {
                  return BBNumbers.lookup(A) < BBNumbers.lookup(B);
                });

    unsigned CurrentVersion = 0;
    for (unsigned i = 0, e = PHIBlocks.size(); i != e; ++i)
      QueuePhiNode(PHIBlocks[i], AllocaNum, CurrentVersion);
  }

  if (Allocas.empty())
    return; // All of the allocas must have been trivial!

  LBI.clear();

  // Set the incoming values for the basic block to be null values for all of
  // the alloca's.  We do this in case there is a load of a value that has not
  // been stored yet.  In this case, it will get this null value.
  //
  RenamePassData::ValVector Values(Allocas.size());
  for (unsigned i = 0, e = Allocas.size(); i != e; ++i)
    Values[i] = UndefValue::get(Allocas[i]->getAllocatedType());

  // Walks all basic blocks in the function performing the SSA rename algorithm
  // and inserting the phi nodes we marked as necessary
  //
  std::vector<RenamePassData> RenamePassWorkList;
  RenamePassWorkList.emplace_back(F.begin(), nullptr, std::move(Values));
  do {
    RenamePassData RPD;
    RPD.swap(RenamePassWorkList.back());
    RenamePassWorkList.pop_back();
    // RenamePass may add new worklist entries.
    RenamePass(RPD.BB, RPD.Pred, RPD.Values, RenamePassWorkList);
  } while (!RenamePassWorkList.empty());

  // The renamer uses the Visited set to avoid infinite loops.  Clear it now.
  Visited.clear();

  // Remove the allocas themselves from the function.
  for (unsigned i = 0, e = Allocas.size(); i != e; ++i) {
    Instruction *A = Allocas[i];

    // If there are any uses of the alloca instructions left, they must be in
    // unreachable basic blocks that were not processed by walking the dominator
    // tree. Just delete the users now.
    if (!A->use_empty())
      A->replaceAllUsesWith(UndefValue::get(A->getType()));
    if (AST)
      AST->deleteValue(A);
    A->eraseFromParent();
  }

  const DataLayout &DL = F.getParent()->getDataLayout();

  // Remove alloca's dbg.declare instrinsics from the function.
  for (unsigned i = 0, e = AllocaDbgDeclares.size(); i != e; ++i)
    if (DbgDeclareInst *DDI = AllocaDbgDeclares[i])
      DDI->eraseFromParent();

  // Loop over all of the PHI nodes and see if there are any that we can get
  // rid of because they merge all of the same incoming values.  This can
  // happen due to undef values coming into the PHI nodes.  This process is
  // iterative, because eliminating one PHI node can cause others to be removed.
  bool EliminatedAPHI = true;
  while (EliminatedAPHI) {
    EliminatedAPHI = false;

    // Iterating over NewPhiNodes is deterministic, so it is safe to try to
    // simplify and RAUW them as we go.  If it was not, we could add uses to
    // the values we replace with in a non-deterministic order, thus creating
    // non-deterministic def->use chains.
    for (DenseMap<std::pair<unsigned, unsigned>, PHINode *>::iterator
             I = NewPhiNodes.begin(),
             E = NewPhiNodes.end();
         I != E;) {
      PHINode *PN = I->second;

      // If this PHI node merges one value and/or undefs, get the value.
      if (Value *V = SimplifyInstruction(PN, DL, nullptr, &DT, AC)) {
        if (AST && PN->getType()->isPointerTy())
          AST->deleteValue(PN);
        PN->replaceAllUsesWith(V);
        PN->eraseFromParent();
        NewPhiNodes.erase(I++);
        EliminatedAPHI = true;
        continue;
      }
      ++I;
    }
  }

  // At this point, the renamer has added entries to PHI nodes for all reachable
  // code.  Unfortunately, there may be unreachable blocks which the renamer
  // hasn't traversed.  If this is the case, the PHI nodes may not
  // have incoming values for all predecessors.  Loop over all PHI nodes we have
  // created, inserting undef values if they are missing any incoming values.
  //
  for (DenseMap<std::pair<unsigned, unsigned>, PHINode *>::iterator
           I = NewPhiNodes.begin(),
           E = NewPhiNodes.end();
       I != E; ++I) {
    // We want to do this once per basic block.  As such, only process a block
    // when we find the PHI that is the first entry in the block.
    PHINode *SomePHI = I->second;
    BasicBlock *BB = SomePHI->getParent();
    if (&BB->front() != SomePHI)
      continue;

    // Only do work here if there the PHI nodes are missing incoming values.  We
    // know that all PHI nodes that were inserted in a block will have the same
    // number of incoming values, so we can just check any of them.
    if (SomePHI->getNumIncomingValues() == getNumPreds(BB))
      continue;

    // Get the preds for BB.
    SmallVector<BasicBlock *, 16> Preds(pred_begin(BB), pred_end(BB));

    // Ok, now we know that all of the PHI nodes are missing entries for some
    // basic blocks.  Start by sorting the incoming predecessors for efficient
    // access.
    std::sort(Preds.begin(), Preds.end());

    // Now we loop through all BB's which have entries in SomePHI and remove
    // them from the Preds list.
    for (unsigned i = 0, e = SomePHI->getNumIncomingValues(); i != e; ++i) {
      // Do a log(n) search of the Preds list for the entry we want.
      SmallVectorImpl<BasicBlock *>::iterator EntIt = std::lower_bound(
          Preds.begin(), Preds.end(), SomePHI->getIncomingBlock(i));
      assert(EntIt != Preds.end() && *EntIt == SomePHI->getIncomingBlock(i) &&
             "PHI node has entry for a block which is not a predecessor!");

      // Remove the entry
      Preds.erase(EntIt);
    }

    // At this point, the blocks left in the preds list must have dummy
    // entries inserted into every PHI nodes for the block.  Update all the phi
    // nodes in this block that we are inserting (there could be phis before
    // mem2reg runs).
    unsigned NumBadPreds = SomePHI->getNumIncomingValues();
    BasicBlock::iterator BBI = BB->begin();
    while ((SomePHI = dyn_cast<PHINode>(BBI++)) &&
           SomePHI->getNumIncomingValues() == NumBadPreds) {
      Value *UndefVal = UndefValue::get(SomePHI->getType());
      for (unsigned pred = 0, e = Preds.size(); pred != e; ++pred)
        SomePHI->addIncoming(UndefVal, Preds[pred]);
    }
  }

  NewPhiNodes.clear();
}

/// \brief Determine which blocks the value is live in.
///
/// These are blocks which lead to uses.  Knowing this allows us to avoid
/// inserting PHI nodes into blocks which don't lead to uses (thus, the
/// inserted phi nodes would be dead).
void PromoteMem2Reg::ComputeLiveInBlocks(
    AllocaInst *AI, AllocaInfo &Info,
    const SmallPtrSetImpl<BasicBlock *> &DefBlocks,
    SmallPtrSetImpl<BasicBlock *> &LiveInBlocks) {

  // To determine liveness, we must iterate through the predecessors of blocks
  // where the def is live.  Blocks are added to the worklist if we need to
  // check their predecessors.  Start with all the using blocks.
  SmallVector<BasicBlock *, 64> LiveInBlockWorklist(Info.UsingBlocks.begin(),
                                                    Info.UsingBlocks.end());

  // If any of the using blocks is also a definition block, check to see if the
  // definition occurs before or after the use.  If it happens before the use,
  // the value isn't really live-in.
  for (unsigned i = 0, e = LiveInBlockWorklist.size(); i != e; ++i) {
    BasicBlock *BB = LiveInBlockWorklist[i];
    if (!DefBlocks.count(BB))
      continue;

    // Okay, this is a block that both uses and defines the value.  If the first
    // reference to the alloca is a def (store), then we know it isn't live-in.
    for (BasicBlock::iterator I = BB->begin();; ++I) {
      if (StoreInst *SI = dyn_cast<StoreInst>(I)) {
        if (SI->getOperand(1) != AI)
          continue;

        // We found a store to the alloca before a load.  The alloca is not
        // actually live-in here.
        LiveInBlockWorklist[i] = LiveInBlockWorklist.back();
        LiveInBlockWorklist.pop_back();
        --i, --e;
        break;
      }

      if (LoadInst *LI = dyn_cast<LoadInst>(I)) {
        if (LI->getOperand(0) != AI)
          continue;

        // Okay, we found a load before a store to the alloca.  It is actually
        // live into this block.
        break;
      }
    }
  }

  // Now that we have a set of blocks where the phi is live-in, recursively add
  // their predecessors until we find the full region the value is live.
  while (!LiveInBlockWorklist.empty()) {
    BasicBlock *BB = LiveInBlockWorklist.pop_back_val();

    // The block really is live in here, insert it into the set.  If already in
    // the set, then it has already been processed.
    if (!LiveInBlocks.insert(BB).second)
      continue;

    // Since the value is live into BB, it is either defined in a predecessor or
    // live into it to.  Add the preds to the worklist unless they are a
    // defining block.
    for (pred_iterator PI = pred_begin(BB), E = pred_end(BB); PI != E; ++PI) {
      BasicBlock *P = *PI;

      // The value is not live into a predecessor if it defines the value.
      if (DefBlocks.count(P))
        continue;

      // Otherwise it is, add to the worklist.
      LiveInBlockWorklist.push_back(P);
    }
  }
}

/// \brief Queue a phi-node to be added to a basic-block for a specific Alloca.
///
/// Returns true if there wasn't already a phi-node for that variable
bool PromoteMem2Reg::QueuePhiNode(BasicBlock *BB, unsigned AllocaNo,
                                  unsigned &Version) {
  // Look up the basic-block in question.
  PHINode *&PN = NewPhiNodes[std::make_pair(BBNumbers[BB], AllocaNo)];

  // If the BB already has a phi node added for the i'th alloca then we're done!
  if (PN)
    return false;

  // Create a PhiNode using the dereferenced type... and add the phi-node to the
  // BasicBlock.
  PN = PHINode::Create(Allocas[AllocaNo]->getAllocatedType(), getNumPreds(BB),
                       Allocas[AllocaNo]->getName() + "." + Twine(Version++),
                       BB->begin());
  ++NumPHIInsert;
  PhiToAllocaMap[PN] = AllocaNo;

  if (AST && PN->getType()->isPointerTy())
    AST->copyValue(PointerAllocaValues[AllocaNo], PN);

  return true;
}

/// \brief Recursively traverse the CFG of the function, renaming loads and
/// stores to the allocas which we are promoting.
///
/// IncomingVals indicates what value each Alloca contains on exit from the
/// predecessor block Pred.
void PromoteMem2Reg::RenamePass(BasicBlock *BB, BasicBlock *Pred,
                                RenamePassData::ValVector &IncomingVals,
                                std::vector<RenamePassData> &Worklist) {
NextIteration:
  // If we are inserting any phi nodes into this BB, they will already be in the
  // block.
  if (PHINode *APN = dyn_cast<PHINode>(BB->begin())) {
    // If we have PHI nodes to update, compute the number of edges from Pred to
    // BB.
    if (PhiToAllocaMap.count(APN)) {
      // We want to be able to distinguish between PHI nodes being inserted by
      // this invocation of mem2reg from those phi nodes that already existed in
      // the IR before mem2reg was run.  We determine that APN is being inserted
      // because it is missing incoming edges.  All other PHI nodes being
      // inserted by this pass of mem2reg will have the same number of incoming
      // operands so far.  Remember this count.
      unsigned NewPHINumOperands = APN->getNumOperands();

      unsigned NumEdges = std::count(succ_begin(Pred), succ_end(Pred), BB);
      assert(NumEdges && "Must be at least one edge from Pred to BB!");

      // Add entries for all the phis.
      BasicBlock::iterator PNI = BB->begin();
      do {
        unsigned AllocaNo = PhiToAllocaMap[APN];

        // Add N incoming values to the PHI node.
        for (unsigned i = 0; i != NumEdges; ++i)
          APN->addIncoming(IncomingVals[AllocaNo], Pred);

        // The currently active variable for this block is now the PHI.
        IncomingVals[AllocaNo] = APN;

        // Get the next phi node.
        ++PNI;
        APN = dyn_cast<PHINode>(PNI);
        if (!APN)
          break;

        // Verify that it is missing entries.  If not, it is not being inserted
        // by this mem2reg invocation so we want to ignore it.
      } while (APN->getNumOperands() == NewPHINumOperands);
    }
  }

  // Don't revisit blocks.
  if (!Visited.insert(BB).second)
    return;

  for (BasicBlock::iterator II = BB->begin(); !isa<TerminatorInst>(II);) {
    Instruction *I = II++; // get the instruction, increment iterator

    if (LoadInst *LI = dyn_cast<LoadInst>(I)) {
      AllocaInst *Src = dyn_cast<AllocaInst>(LI->getPointerOperand());
      if (!Src)
        continue;

      DenseMap<AllocaInst *, unsigned>::iterator AI = AllocaLookup.find(Src);
      if (AI == AllocaLookup.end())
        continue;

      Value *V = IncomingVals[AI->second];

      // Anything using the load now uses the current value.
      LI->replaceAllUsesWith(V);
      if (AST && LI->getType()->isPointerTy())
        AST->deleteValue(LI);
      BB->getInstList().erase(LI);
    } else if (StoreInst *SI = dyn_cast<StoreInst>(I)) {
      // Delete this instruction and mark the name as the current holder of the
      // value
      AllocaInst *Dest = dyn_cast<AllocaInst>(SI->getPointerOperand());
      if (!Dest)
        continue;

      DenseMap<AllocaInst *, unsigned>::iterator ai = AllocaLookup.find(Dest);
      if (ai == AllocaLookup.end())
        continue;

      // what value were we writing?
      IncomingVals[ai->second] = SI->getOperand(0);
      // Record debuginfo for the store before removing it.
      if (DbgDeclareInst *DDI = AllocaDbgDeclares[ai->second])
        ConvertDebugDeclareToDebugValue(DDI, SI, DIB);
      BB->getInstList().erase(SI);
    }
  }

  // 'Recurse' to our successors.
  succ_iterator I = succ_begin(BB), E = succ_end(BB);
  if (I == E)
    return;

  // Keep track of the successors so we don't visit the same successor twice
  SmallPtrSet<BasicBlock *, 8> VisitedSuccs;

  // Handle the first successor without using the worklist.
  VisitedSuccs.insert(*I);
  Pred = BB;
  BB = *I;
  ++I;

  for (; I != E; ++I)
    if (VisitedSuccs.insert(*I).second)
      Worklist.emplace_back(*I, Pred, IncomingVals);

  goto NextIteration;
}

void llvm::PromoteMemToReg(ArrayRef<AllocaInst *> Allocas, DominatorTree &DT,
                           AliasSetTracker *AST, AssumptionCache *AC) {
  // If there is nothing to do, bail out...
  if (Allocas.empty())
    return;

  PromoteMem2Reg(Allocas, DT, AST, AC).run();
}<|MERGE_RESOLUTION|>--- conflicted
+++ resolved
@@ -812,11 +812,6 @@
         // The alloca has been processed, move on.
         RemoveFromAllocasList(AllocaNum);
         ++NumSingleStore;
-<<<<<<< HEAD
-
-        //llvmberry::ValidationUnit::EndIfExists(); // future work: after replaceAllUsesWith
-=======
->>>>>>> 50549864
         continue;
       }
     }
