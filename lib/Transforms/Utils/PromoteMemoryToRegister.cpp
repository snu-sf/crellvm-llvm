--- conflicted
+++ resolved
@@ -1067,21 +1067,11 @@
       
       allocas.push_back(AItmp);
       instrIndex[AItmp] = llvmberry::getCommandIndex(*AItmp);
-<<<<<<< HEAD
-//      termIndex[bname] = llvmberry::getTerminatorIndex
-//                            (AItmp->getParent()->getTerminator());
-=======
->>>>>>> 5e7cbdf0
 
       // initialize information of each alloca's store and alloca
       for (auto UI = AItmp->user_begin(), E = AItmp->user_end(); UI != E;) {
         Instruction *tmpInst = cast<Instruction>(*UI++);
         bname = llvmberry::getBasicBlockIndex(tmpInst->getParent());
-<<<<<<< HEAD
-//        termIndex[bname] = llvmberry::getTerminatorIndex
-//                              (tmpInst->getParent()->getTerminator());
-=======
->>>>>>> 5e7cbdf0
 
         // ignore if user of alloca is not load or store
         if (!(isa<LoadInst>(tmpInst) || isa<StoreInst>(tmpInst)))
@@ -1110,11 +1100,6 @@
 
           if ((tmpUseinst = dyn_cast<Instruction>(U.getUser()))) {
             bname = llvmberry::getBasicBlockIndex(tmpUseinst->getParent());
-<<<<<<< HEAD
-//            termIndex[bname] = llvmberry::getTerminatorIndex
-//                                  (tmpUseinst->getParent()->getTerminator());
-=======
->>>>>>> 5e7cbdf0
             instrIndex[tmpUseinst] = llvmberry::getCommandIndex(*tmpUseinst);
           }
         }
