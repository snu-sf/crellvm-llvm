//===- PromoteMemoryToRegister.cpp - Convert allocas to registers ---------===//
//
//                     The LLVM Compiler Infrastructure
//
// This file is distributed under the University of Illinois Open Source
// License. See LICENSE.TXT for details.
//
//===----------------------------------------------------------------------===//
//
// This file promotes memory references to be register references.  It promotes
// alloca instructions which only have loads and stores as uses.  An alloca is
// transformed by using iterated dominator frontiers to place PHI nodes, then
// traversing the function in depth-first order to rewrite loads and stores as
// appropriate.
//
//===----------------------------------------------------------------------===//

#include "llvm/Transforms/Utils/PromoteMemToReg.h"
#include "llvm/ADT/ArrayRef.h"
#include "llvm/ADT/DenseMap.h"
#include "llvm/ADT/STLExtras.h"
#include "llvm/ADT/SmallPtrSet.h"
#include "llvm/ADT/SmallVector.h"
#include "llvm/ADT/Statistic.h"
#include "llvm/Analysis/AliasSetTracker.h"
#include "llvm/Analysis/InstructionSimplify.h"
#include "llvm/Analysis/IteratedDominanceFrontier.h"
#include "llvm/Analysis/ValueTracking.h"
#include "llvm/IR/CFG.h"
#include "llvm/IR/Constants.h"
#include "llvm/IR/DIBuilder.h"
#include "llvm/IR/DebugInfo.h"
#include "llvm/IR/DerivedTypes.h"
#include "llvm/IR/Dominators.h"
#include "llvm/IR/Function.h"
#include "llvm/IR/Instructions.h"
#include "llvm/IR/IntrinsicInst.h"
#include "llvm/IR/Metadata.h"
#include "llvm/IR/Module.h"
#include "llvm/Transforms/Utils/Local.h"
#include <algorithm>
#include "llvm/LLVMBerry/ValidationUnit.h"
#include "llvm/LLVMBerry/Infrules.h"
#include "llvm/LLVMBerry/Hintgen.h"
#include "llvm/LLVMBerry/Dictionary.h"
#include "llvm/Support/Debug.h"
using namespace llvm;

#define DEBUG_TYPE "mem2reg"

STATISTIC(NumLocalPromoted, "Number of alloca's promoted within one block");
STATISTIC(NumSingleStore,   "Number of alloca's promoted with a single store");
STATISTIC(NumDeadAlloca,    "Number of dead alloca's removed");
STATISTIC(NumPHIInsert,     "Number of PHI nodes inserted");

bool llvm::isAllocaPromotable(const AllocaInst *AI) {
  // FIXME: If the memory unit is of pointer or integer type, we can permit
  // assignments to subsections of the memory unit.
  unsigned AS = AI->getType()->getAddressSpace();

  // Only allow direct and non-volatile loads and stores...
  for (const User *U : AI->users()) {
    if (const LoadInst *LI = dyn_cast<LoadInst>(U)) {
      // Note that atomic loads can be transformed; atomic semantics do
      // not have any meaning for a local alloca.
      if (LI->isVolatile())
        return false;
    } else if (const StoreInst *SI = dyn_cast<StoreInst>(U)) {
      if (SI->getOperand(0) == AI)
        return false; // Don't allow a store OF the AI, only INTO the AI.
      // Note that atomic stores can be transformed; atomic semantics do
      // not have any meaning for a local alloca.
      if (SI->isVolatile())
        return false;
    } else if (const IntrinsicInst *II = dyn_cast<IntrinsicInst>(U)) {
      if (II->getIntrinsicID() != Intrinsic::lifetime_start &&
          II->getIntrinsicID() != Intrinsic::lifetime_end)
        return false;
    } else if (const BitCastInst *BCI = dyn_cast<BitCastInst>(U)) {
      if (BCI->getType() != Type::getInt8PtrTy(U->getContext(), AS)) {
        return false; }
      if (!onlyUsedByLifetimeMarkers(BCI)) {
        return false;}
    } else if (const GetElementPtrInst *GEPI = dyn_cast<GetElementPtrInst>(U)) {
      if (GEPI->getType() != Type::getInt8PtrTy(U->getContext(), AS))
        return false;
      if (!GEPI->hasAllZeroIndices())
        return false;
      if (!onlyUsedByLifetimeMarkers(GEPI))
        return false;
    } else {
      return false;
    }
  }

  return true;
}

namespace {

struct AllocaInfo {
  SmallVector<BasicBlock *, 32> DefiningBlocks;
  SmallVector<BasicBlock *, 32> UsingBlocks;

  StoreInst *OnlyStore;
  BasicBlock *OnlyBlock;
  bool OnlyUsedInOneBlock;

  Value *AllocaPointerVal;
  DbgDeclareInst *DbgDeclare;

  void clear() {
    DefiningBlocks.clear();
    UsingBlocks.clear();
    OnlyStore = nullptr;
    OnlyBlock = nullptr;
    OnlyUsedInOneBlock = true;
    AllocaPointerVal = nullptr;
    DbgDeclare = nullptr;
  }

  /// Scan the uses of the specified alloca, filling in the AllocaInfo used
  /// by the rest of the pass to reason about the uses of this alloca.
  void AnalyzeAlloca(AllocaInst *AI) {
    clear();

    // As we scan the uses of the alloca instruction, keep track of stores,
    // and decide whether all of the loads and stores to the alloca are within
    // the same basic block.
    for (auto UI = AI->user_begin(), E = AI->user_end(); UI != E;) {
      Instruction *User = cast<Instruction>(*UI++);

      if (StoreInst *SI = dyn_cast<StoreInst>(User)) {
        // Remember the basic blocks which define new values for the alloca
        DefiningBlocks.push_back(SI->getParent());
        AllocaPointerVal = SI->getOperand(0);
        OnlyStore = SI;
      } else {
        LoadInst *LI = cast<LoadInst>(User);
        // Otherwise it must be a load instruction, keep track of variable
        // reads.
        UsingBlocks.push_back(LI->getParent());
        AllocaPointerVal = LI;
      }

      if (OnlyUsedInOneBlock) {
        if (!OnlyBlock)
          OnlyBlock = User->getParent();
        else if (OnlyBlock != User->getParent())
          OnlyUsedInOneBlock = false;
      }
    }

    DbgDeclare = FindAllocaDbgDeclare(AI);
  }
};

// Data package used by RenamePasa()
class RenamePassData {
public:
  typedef std::vector<Value *> ValVector;

  RenamePassData() : BB(nullptr), Pred(nullptr), Values() {}
  RenamePassData(BasicBlock *B, BasicBlock *P, const ValVector &V)
      : BB(B), Pred(P), Values(V) {}
  BasicBlock *BB;
  BasicBlock *Pred;
  ValVector Values;

  void swap(RenamePassData &RHS) {
    std::swap(BB, RHS.BB);
    std::swap(Pred, RHS.Pred);
    Values.swap(RHS.Values);
  }
};

/// \brief This assigns and keeps a per-bb relative ordering of load/store
/// instructions in the block that directly load or store an alloca.
///
/// This functionality is important because it avoids scanning large basic
/// blocks multiple times when promoting many allocas in the same block.
class LargeBlockInfo {
  /// \brief For each instruction that we track, keep the index of the
  /// instruction.
  ///
  /// The index starts out as the number of the instruction from the start of
  /// the block.
  DenseMap<const Instruction *, unsigned> InstNumbers;

public:

  /// This code only looks at accesses to allocas.
  static bool isInterestingInstruction(const Instruction *I) {
    return (isa<LoadInst>(I) && isa<AllocaInst>(I->getOperand(0))) ||
           (isa<StoreInst>(I) && isa<AllocaInst>(I->getOperand(1)));
  }

  /// Get or calculate the index of the specified instruction.
  unsigned getInstructionIndex(const Instruction *I) {
    assert(isInterestingInstruction(I) &&
           "Not a load/store to/from an alloca?");

    // If we already have this instruction number, return it.
    DenseMap<const Instruction *, unsigned>::iterator It = InstNumbers.find(I);
    if (It != InstNumbers.end())
      return It->second;

    // Scan the whole block to get the instruction.  This accumulates
    // information for every interesting instruction in the block, in order to
    // avoid gratuitus rescans.
    const BasicBlock *BB = I->getParent();
    unsigned InstNo = 0;
    for (BasicBlock::const_iterator BBI = BB->begin(), E = BB->end(); BBI != E;
         ++BBI)
      if (isInterestingInstruction(BBI))
        InstNumbers[BBI] = InstNo++;
    It = InstNumbers.find(I);

    assert(It != InstNumbers.end() && "Didn't insert instruction?");
    return It->second;
  }

  void deleteValue(const Instruction *I) { InstNumbers.erase(I); }

  void clear() { InstNumbers.clear(); }
};

struct PromoteMem2Reg {
  /// The alloca instructions being promoted.
  std::vector<AllocaInst *> Allocas;
  DominatorTree &DT;
  DIBuilder DIB;

  /// An AliasSetTracker object to update.  If null, don't update it.
  AliasSetTracker *AST;

  /// A cache of @llvm.assume intrinsics used by SimplifyInstruction.
  AssumptionCache *AC;

  /// Reverse mapping of Allocas.
  DenseMap<AllocaInst *, unsigned> AllocaLookup;

  /// \brief The PhiNodes we're adding.
  ///
  /// That map is used to simplify some Phi nodes as we iterate over it, so
  /// it should have deterministic iterators.  We could use a MapVector, but
  /// since we already maintain a map from BasicBlock* to a stable numbering
  /// (BBNumbers), the DenseMap is more efficient (also supports removal).
  DenseMap<std::pair<unsigned, unsigned>, PHINode *> NewPhiNodes;

  /// For each PHI node, keep track of which entry in Allocas it corresponds
  /// to.
  DenseMap<PHINode *, unsigned> PhiToAllocaMap;

  /// If we are updating an AliasSetTracker, then for each alloca that is of
  /// pointer type, we keep track of what to copyValue to the inserted PHI
  /// nodes here.
  std::vector<Value *> PointerAllocaValues;

  /// For each alloca, we keep track of the dbg.declare intrinsic that
  /// describes it, if any, so that we can convert it to a dbg.value
  /// intrinsic if the alloca gets promoted.
  SmallVector<DbgDeclareInst *, 8> AllocaDbgDeclares;

  /// The set of basic blocks the renamer has already visited.
  ///
  SmallPtrSet<BasicBlock *, 16> Visited;

  /// Contains a stable numbering of basic blocks to avoid non-determinstic
  /// behavior.
  DenseMap<BasicBlock *, unsigned> BBNumbers;

  /// Lazily compute the number of predecessors a block has.
  DenseMap<const BasicBlock *, unsigned> BBNumPreds;

public:
  PromoteMem2Reg(ArrayRef<AllocaInst *> Allocas, DominatorTree &DT,
                 AliasSetTracker *AST, AssumptionCache *AC)
      : Allocas(Allocas.begin(), Allocas.end()), DT(DT),
        DIB(*DT.getRoot()->getParent()->getParent(), /*AllowUnresolved*/ false),
        AST(AST), AC(AC) {}

  void run();

private:
  void RemoveFromAllocasList(unsigned &AllocaIdx) {
    Allocas[AllocaIdx] = Allocas.back();
    Allocas.pop_back();
    --AllocaIdx;
  }

  unsigned getNumPreds(const BasicBlock *BB) {
    unsigned &NP = BBNumPreds[BB];
    if (NP == 0)
      NP = std::distance(pred_begin(BB), pred_end(BB)) + 1;
    return NP - 1;
  }

  void ComputeLiveInBlocks(AllocaInst *AI, AllocaInfo &Info,
                           const SmallPtrSetImpl<BasicBlock *> &DefBlocks,
                           SmallPtrSetImpl<BasicBlock *> &LiveInBlocks);
  void RenamePass(BasicBlock *BB, BasicBlock *Pred,
                  RenamePassData::ValVector &IncVals,
                  std::vector<RenamePassData> &Worklist);
  bool QueuePhiNode(BasicBlock *BB, unsigned AllocaIdx, unsigned &Version);
};

} // end of anonymous namespace

static void removeLifetimeIntrinsicUsers(AllocaInst *AI) {
  // Knowing that this alloca is promotable, we know that it's safe to kill all
  // instructions except for load and store.

  for (auto UI = AI->user_begin(), UE = AI->user_end(); UI != UE;) {
    Instruction *I = cast<Instruction>(*UI);
    ++UI;
    if (isa<LoadInst>(I) || isa<StoreInst>(I))
      continue;

    if (!I->getType()->isVoidTy()) {
      // The only users of this bitcast/GEP instruction are lifetime intrinsics.
      // Follow the use/def chain to erase them now instead of leaving it for
      // dead code elimination later.
      for (auto UUI = I->user_begin(), UUE = I->user_end(); UUI != UUE;) {
        Instruction *Inst = cast<Instruction>(*UUI);
        ++UUI;
        Inst->eraseFromParent();
      }
    }

    INTRUDE(&I) {
      hints.appendToDescription("removeLifeTime");
      hints.setReturnCodeToAdmitted();
    });

    I->eraseFromParent();
  }
}

/// \brief Rewrite as many loads as possible given a single store.
///
/// When there is only a single store, we can use the domtree to trivially
/// replace all of the dominated loads with the stored value. Do so, and return
/// true if this has successfully promoted the alloca entirely. If this returns
/// false there were some loads which were not dominated by the single store
/// and thus must be phi-ed with undef. We fall back to the standard alloca
/// promotion algorithm in that case.
static bool rewriteSingleStoreAlloca(AllocaInst *AI, AllocaInfo &Info,
                                     LargeBlockInfo &LBI,
                                     DominatorTree &DT,
                                     AliasSetTracker *AST) {
  StoreInst *OnlyStore = Info.OnlyStore;
  bool StoringGlobalVal = !isa<Instruction>(OnlyStore->getOperand(0));
  BasicBlock *StoreBB = OnlyStore->getParent();
  int StoreIndex = -1;

  // Clear out UsingBlocks.  We will reconstruct it here if needed.
  Info.UsingBlocks.clear();
  for (auto UI = AI->user_begin(), E = AI->user_end(); UI != E;) {
    Instruction *UserInst = cast<Instruction>(*UI++);
    if (!isa<LoadInst>(UserInst)) {
      assert(UserInst == OnlyStore && "Should only have load/stores");
      continue;
    }
    LoadInst *LI = cast<LoadInst>(UserInst);

    // Okay, if we have a load from the alloca, we want to replace it with the
    // only value stored to the alloca.  We can do this if the value is
    // dominated by the store.  If not, we use the rest of the mem2reg machinery
    // to insert the phi nodes as needed.
    if (!StoringGlobalVal) { // Non-instructions are always dominated.
      if (LI->getParent() == StoreBB) {
        // If we have a use that is in the same block as the store, compare the
        // indices of the two instructions to see which one came first.  If the
        // load came before the store, we can't handle it.
        if (StoreIndex == -1)
          StoreIndex = LBI.getInstructionIndex(OnlyStore);

        if (unsigned(StoreIndex) > LBI.getInstructionIndex(LI)) {
          // Can't handle this load, bail out.
          Info.UsingBlocks.push_back(StoreBB);
          continue;
        }
      } else if (LI->getParent() != StoreBB &&
                 !DT.dominates(StoreBB, LI->getParent())) {
        // If the load and store are in different blocks, use BB dominance to
        // check their relationships.  If the store doesn't dom the use, bail
        // out.
        Info.UsingBlocks.push_back(LI->getParent());
        continue;
      }
    }

    // Otherwise, we *can* safely rewrite this load.
    Value *ReplVal = OnlyStore->getOperand(0);

    INTRUDE(&AI, &OnlyStore, &LI, &ReplVal, &DT, &StoringGlobalVal, &LBI, &StoreIndex, &StoreBB) {
      //        <src>          |     <tgt>
      // %x = alloca i32       | nop
      // store i32 1, %x       | nop
      // %a = load i32 %x      | nop
      // %b = load i32 %x      | nop
      // %c = add i32 %a, %b   | %c = add i32 1, 1
      // ret i32 %c            | ret i32 %c

      // prepare variables
      auto &storeItem = *(MEM2REGDICT->storeItem);
      std::string Rstore = llvmberry::getVariable(*(OnlyStore->getOperand(1)));
      std::string Rload = llvmberry::getVariable(*LI);

      // do this if stored object(OnlyStore->getOperand(0)) is
      // not an instruction
      if (StoringGlobalVal) {
        // propagate stored value from alloca to load 
        llvmberry::propagateLoadGhostValueForm(AI, LI, ReplVal, data, hints);
        
        // can be removed after modify function entry invariant
        auto &mem2regCmd = *(MEM2REGDICT->mem2regCmd);
        std::shared_ptr<llvmberry::TyLessthanUndef> lessthanundef
          (new llvmberry::TyLessthanUndef
            (llvmberry::TyValueType::make(*LI->getType()),
             std::shared_ptr<llvmberry::TyValue>
              (new llvmberry::ConsId
                (llvmberry::TyRegister::make(Rload, llvmberry::Ghost)))));
        mem2regCmd[Rload].lessUndef.push_back(lessthanundef);
        INFRULE(INDEXEDPOS(SRC, AI, DICTMAP(INDICESDICT->instrIndices, AI), ""),
                std::shared_ptr<llvmberry::TyInfrule>(new llvmberry::ConsLessthanUndef(lessthanundef)));
        //remove 


        std::shared_ptr<llvmberry::TyExpr> expr = EXPR(OnlyStore->getOperand(0), Physical);
        
        if (MEM2REGDICT->equalsIfConsVar(storeItem[OnlyStore].expr, expr)) {
          MEM2REGDICT->replaceTag.get()->push_back(expr);
        } else if (storeItem[OnlyStore].op0 != "") { expr = VAR(storeItem[OnlyStore].op0, Ghost); }

        INFRULE(INDEXEDPOS(SRC, OnlyStore, DICTMAP(INDICESDICT->instrIndices, OnlyStore), ""),
                llvmberry::ConsIntroGhost::make(expr, REGISTER(Rstore, Ghost)));
      } else { llvmberry::propagateLoadGhostValueForm(OnlyStore, LI, ReplVal, data, hints); }
        // Step1: propagate store instruction
        //        <src>                               |     <tgt>
        // %x = alloca i32                            | nop
        // store i32 1, %x       | nop
        // %a = load i32 %x      | %a = load i32 1
        // %b = load i32 %x      | %b = load i32 1
        // %c = add i32 %a, %b   | %c = add i32 %a, %b
        // ret i32 %c            | ret i32 %c

      llvmberry::propagateLoadInstToUse(LI, ReplVal == LI? UNDEF(LI) : ReplVal, Rstore, data, hints);
      llvmberry::propagateMaydiffGlobal(Rload, llvmberry::Physical);
      llvmberry::propagateMaydiffGlobal(Rload, llvmberry::Previous);

      hints.addNopPosition(INDEXEDPOS(TGT, LI, DICTMAP(INDICESDICT->instrIndices, LI)-1, ""));
    });

    // If the replacement value is the load, this must occur in unreachable
    // code.
    if (ReplVal == LI)
      ReplVal = UndefValue::get(LI->getType());

    INTRUDE(&AI, &LI, &ReplVal) {
     //removable 
      llvmberry::generateHintForMem2RegReplaceHint(ReplVal, LI, data);
      llvmberry::generateHintForMem2RegReplaceHint(ReplVal, AI, data);

      llvmberry::replaceExpr(AI, ReplVal, data);
      llvmberry::replaceTag(AI, llvmberry::Ghost, data);
      llvmberry::replaceExpr(LI, ReplVal, data);
      llvmberry::replaceTag(LI, llvmberry::Ghost, data);
    });

    LI->replaceAllUsesWith(ReplVal);

    if (AST && LI->getType()->isPointerTy())
      AST->deleteValue(LI);
    LI->eraseFromParent();
    LBI.deleteValue(LI);
  }

  // Finally, after the scan, check to see if the store is all that is left.
  if (!Info.UsingBlocks.empty())
    return false; // If not, we'll have to fall back for the remainder.

  // Record debuginfo for the store and remove the declaration's
  // debuginfo.
  if (DbgDeclareInst *DDI = Info.DbgDeclare) {
    DIBuilder DIB(*AI->getParent()->getParent()->getParent(),
                  /*AllowUnresolved*/ false);
    ConvertDebugDeclareToDebugValue(DDI, Info.OnlyStore, DIB);
    DDI->eraseFromParent();
    LBI.deleteValue(DDI);
  }

  // add alloca and store into maydiff
  INTRUDE(&AI, &OnlyStore) {
    std::string Ralloca = llvmberry::getVariable(*AI);

    // propagate maydiff
    llvmberry::propagateMaydiffGlobal(Ralloca, llvmberry::Physical);
    llvmberry::propagateMaydiffGlobal(Ralloca, llvmberry::Previous);

    // add nop
    hints.addNopPosition(INDEXEDPOS(TGT, AI, DICTMAP(INDICESDICT->instrIndices, AI)-1, ""));
    hints.addNopPosition(INDEXEDPOS(TGT, OnlyStore, DICTMAP(INDICESDICT->instrIndices, OnlyStore)-1, ""));

    if (LoadInst *check = dyn_cast<LoadInst>(OnlyStore->getOperand(0)))
      llvmberry::eraseInstrOfUseIndices(check, OnlyStore, data);
  });

  // Remove the (now dead) store and alloca.
  Info.OnlyStore->eraseFromParent();
  LBI.deleteValue(Info.OnlyStore);

  if (AST)
    AST->deleteValue(AI);
  AI->eraseFromParent();
  LBI.deleteValue(AI);
  return true;
}

/// Many allocas are only used within a single basic block.  If this is the
/// case, avoid traversing the CFG and inserting a lot of potentially useless
/// PHI nodes by just performing a single linear pass over the basic block
/// using the Alloca.
///
/// If we cannot promote this alloca (because it is read before it is written),
/// return true.  This is necessary in cases where, due to control flow, the
/// alloca is potentially undefined on some control flow paths.  e.g. code like
/// this is potentially correct:
///
///   for (...) { if (c) { A = undef; undef = B; } }
///
/// ... so long as A is not used before undef is set.
static void promoteSingleBlockAlloca(AllocaInst *AI, const AllocaInfo &Info,
//static bool promoteSingleBlockAlloca(AllocaInst *AI, const AllocaInfo &Info,
                                     LargeBlockInfo &LBI,
                                     AliasSetTracker *AST) {
  // The trickiest case to handle is when we have large blocks. Because of this,
  // this code is optimized assuming that large blocks happen.  This does not
  // significantly pessimize the small block case.  This uses LargeBlockInfo to
  // make it efficient to get the index of various operations in the block.

  // Walk the use-def list of the alloca, getting the locations of all stores.
  typedef SmallVector<std::pair<unsigned, StoreInst *>, 64> StoresByIndexTy;
  StoresByIndexTy StoresByIndex;

  for (User *U : AI->users())
    if (StoreInst *SI = dyn_cast<StoreInst>(U)) {
      StoresByIndex.push_back(std::make_pair(LBI.getInstructionIndex(SI), SI));
    }

  // Sort the stores by their index, making it efficient to do a lookup with a
  // binary search.
  std::sort(StoresByIndex.begin(), StoresByIndex.end(), less_first());

  // Walk all of the loads from this alloca, replacing them with the nearest
  // store above them, if any.
  for (auto UI = AI->user_begin(), E = AI->user_end(); UI != E;) {
    LoadInst *LI = dyn_cast<LoadInst>(*UI++);
    if (!LI)
      continue;

    unsigned LoadIdx = LBI.getInstructionIndex(LI);

    // Find the nearest store that has a lower index than this load.
    StoresByIndexTy::iterator I =
        std::lower_bound(StoresByIndex.begin(), StoresByIndex.end(),
                         std::make_pair(LoadIdx,
                                        static_cast<StoreInst *>(nullptr)),
                         less_first());

    INTRUDE(&AI, &LI, &I, &StoresByIndex) {
      // prepare variables
      std::string Rload = llvmberry::getVariable(*LI);
      Value* value;
      Instruction* insn;

      if (I == StoresByIndex.begin()) { 
        value = UNDEF(LI);
        insn = AI;

        if (!StoresByIndex.empty()) 
          hints.appendToDescription("MEM2REG SINGLE BLOCK ALLOCA BUG FOUND BY US");
      } else { 
        StoreInst* SI = std::prev(I)->second;
        value = SI->getOperand(0);
        insn = SI;
      }
        
      llvmberry::propagateLoadGhostValueForm(insn, LI, value, data, hints);
      llvmberry::propagateLoadInstToUse(LI, value, llvmberry::getVariable(*AI), data, hints);
      llvmberry::propagateMaydiffGlobal(Rload, llvmberry::Physical);
      llvmberry::propagateMaydiffGlobal(Rload, llvmberry::Previous);

      hints.addNopPosition(INDEXEDPOS(TGT, LI, DICTMAP(INDICESDICT->instrIndices, LI)-1, ""));

      llvmberry::generateHintForMem2RegReplaceHint(value, LI, data);
      
      llvmberry::replaceExpr(LI, value, data);
      llvmberry::replaceTag(LI, llvmberry::Ghost, data);
    });


    if (I == StoresByIndex.begin())
      LI->replaceAllUsesWith(UndefValue::get(LI->getType()));
    else
      LI->replaceAllUsesWith(std::prev(I)->second->getOperand(0));

    if (AST && LI->getType()->isPointerTy())
      AST->deleteValue(LI);
    LI->eraseFromParent();
    LBI.deleteValue(LI);
  }

  // Remove the (now dead) stores and alloca.
  while (!AI->use_empty()) {
    StoreInst *SI = cast<StoreInst>(AI->user_back());
    // Record debuginfo for the store before removing it.
    if (DbgDeclareInst *DDI = Info.DbgDeclare) {
      DIBuilder DIB(*AI->getParent()->getParent()->getParent(),
                    /*AllowUnresolved*/ false);
      ConvertDebugDeclareToDebugValue(DDI, SI, DIB);
    }

    INTRUDE(&SI) {
      hints.addNopPosition(INDEXEDPOS(TGT, SI, DICTMAP(INDICESDICT->instrIndices, SI)-1, ""));
      
      if (LoadInst *check = dyn_cast<LoadInst>(SI->getOperand(0)))
        llvmberry::eraseInstrOfUseIndices(check, SI, data);
    });

    SI->eraseFromParent();
    LBI.deleteValue(SI);
  }

  INTRUDE(&AI) {
    std::string Ralloca = llvmberry::getVariable(*AI);

    // propagate maydiff
    llvmberry::propagateMaydiffGlobal(Ralloca, llvmberry::Physical);
    llvmberry::propagateMaydiffGlobal(Ralloca, llvmberry::Previous);

    hints.addNopPosition(INDEXEDPOS(TGT, AI, DICTMAP(INDICESDICT->instrIndices, AI)-1, ""));
  });

  if (AST)
    AST->deleteValue(AI);
  AI->eraseFromParent();
  LBI.deleteValue(AI);

  // The alloca's debuginfo can be removed as well.
  if (DbgDeclareInst *DDI = Info.DbgDeclare) {
    DDI->eraseFromParent();
    LBI.deleteValue(DDI);
  }

  ++NumLocalPromoted;
}

void PromoteMem2Reg::run() {
  Function &F = *DT.getRoot()->getParent();

  if (AST)
    PointerAllocaValues.resize(Allocas.size());
  AllocaDbgDeclares.resize(Allocas.size());

  AllocaInfo Info;
  LargeBlockInfo LBI;
  IDFCalculator IDF(DT);

  llvmberry::ValidationUnit::StartPass(llvmberry::ValidationUnit::MEM2REG);
  llvmberry::ValidationUnit::Begin("mem2reg", &F);

  INTRUDE(&F, this) {
    data.create<llvmberry::ArgForMem2Reg>();
    data.create<llvmberry::ArgForIndices>();
    llvmberry::saveInstrIndices(&F, data);
    llvmberry::saveUseIndices(&F, Instruction::Load, data);
    auto &storeItem = *(MEM2REGDICT->storeItem);

    // initialize dictionary datum
    // memorize indices of alloca, store, load, and terminator instructions
    for (unsigned tmpNum = 0; tmpNum != Allocas.size(); ++tmpNum) {
      AllocaInst *AItmp = Allocas[tmpNum];

      // initialize information of each alloca's store and alloca
      for (auto UI = AItmp->user_begin(), E = AItmp->user_end(); UI != E;) {
        Instruction *tmpInst = cast<Instruction>(*UI++);

        if (isa<StoreInst>(tmpInst)) {
          StoreInst* SI = dyn_cast<StoreInst>(tmpInst);

          storeItem[SI].value = llvmberry::TyValue::make(*(SI->getOperand(0)));
          storeItem[SI].expr = EXPR(SI->getOperand(0), Physical);

          if (isa<GlobalValue>(SI->getOperand(0)) || std::string(SI->getOperand(0)->getName())=="")
            storeItem[SI].op0 = "";
          else
            storeItem[SI].op0 = "%" + std::string(SI->getOperand(0)->getName());
        }
      }
    }

    for (auto BS = F.begin(), BE = F.end(); BS != BE;) {
      BasicBlock *BB = BS++;
      std::string blockName = llvmberry::getBasicBlockIndex(BB);

      for (unsigned tmpNum = 0; tmpNum != Allocas.size(); ++tmpNum) {
        AllocaInst *AItmp = Allocas[tmpNum];
        std::string Ralloca = llvmberry::getVariable(*AItmp);
        std::shared_ptr<llvmberry::TyPosition> from_pos;
        std::shared_ptr<llvmberry::TyPosition> to_pos = ENDPOSINDEXED(SRC, BB, DICTMAP(INDICESDICT->termIndices, blockName));

        // TODO: if we can validate "call -> nop", we need below condition
        //if (!llvmberry::hasBitcastOrGEP(AI)) { 
        if (BB == F.begin())
          from_pos = INDEXEDPOS(SRC, AItmp, DICTMAP(INDICESDICT->instrIndices, AItmp), "");
        else
          from_pos = STARTPOS(SRC, blockName);

        PROPAGATE(UNIQUE(Ralloca, SRC), BOUNDS(from_pos, to_pos));
        PROPAGATE(PRIVATE(REGISTER(Ralloca, Physical), SRC), BOUNDS(from_pos, to_pos));
        //}
      }
    }
  }); 

  for (unsigned AllocaNum = 0; AllocaNum != Allocas.size(); ++AllocaNum) {
    AllocaInst *AI = Allocas[AllocaNum];

    assert(isAllocaPromotable(AI) && "Cannot promote non-promotable alloca!");
    assert(AI->getParent()->getParent() == &F &&
           "All allocas should be in the same function, which is same as DF!");

    removeLifetimeIntrinsicUsers(AI);

    if (AI->use_empty()) {
      // hints when alloca has no use
      INTRUDE(AI) {
        std::string Ralloca = llvmberry::getVariable(*AI);

        // propagate maydiff
        llvmberry::propagateMaydiffGlobal(Ralloca, llvmberry::Physical);
        llvmberry::propagateMaydiffGlobal(Ralloca, llvmberry::Previous);

        hints.addNopPosition(INDEXEDPOS(TGT, AI, DICTMAP(INDICESDICT->instrIndices, AI)-1, ""));
      });

      // If there are no uses of the alloca, just delete it now.
      if (AST)
        AST->deleteValue(AI);
      AI->eraseFromParent();

      // Remove the alloca from the Allocas list, since it has been processed
      RemoveFromAllocasList(AllocaNum);
      ++NumDeadAlloca;
      continue;
    }

    // Calculate the set of read and write-locations for each alloca.  This is
    // analogous to finding the 'uses' and 'definitions' of each variable.
    Info.AnalyzeAlloca(AI);

    // If there is only a single store to this value, replace any loads of
    // it that are directly dominated by the definition with the value stored.
    if (Info.DefiningBlocks.size() == 1) {
      if (rewriteSingleStoreAlloca(AI, Info, LBI, DT, AST)) {
        // The alloca has been processed, move on.
        RemoveFromAllocasList(AllocaNum);
        ++NumSingleStore;
        continue;
      }
    }

    // If the alloca is only read and written in one basic block, just perform a
    // linear sweep over the block to eliminate it.
    if (Info.OnlyUsedInOneBlock) {
      promoteSingleBlockAlloca(AI, Info, LBI, AST);
      // The alloca has been processed, move on.
      RemoveFromAllocasList(AllocaNum);
      continue;
    }

    // If we haven't computed a numbering for the BB's in the function, do so
    // now.
    if (BBNumbers.empty()) {
      unsigned ID = 0;
      for (auto &BB : F)
        BBNumbers[&BB] = ID++;
    }

    // If we have an AST to keep updated, remember some pointer value that is
    // stored into the alloca.
    if (AST)
      PointerAllocaValues[AllocaNum] = Info.AllocaPointerVal;

    // Remember the dbg.declare intrinsic describing this alloca, if any.
    if (Info.DbgDeclare)
      AllocaDbgDeclares[AllocaNum] = Info.DbgDeclare;

    // Keep the reverse mapping of the 'Allocas' array for the rename pass.
    AllocaLookup[Allocas[AllocaNum]] = AllocaNum;

    // At this point, we're committed to promoting the alloca using IDF's, and
    // the standard SSA construction algorithm.  Determine which blocks need PHI
    // nodes and see if we can optimize out some work by avoiding insertion of
    // dead phi nodes.
    SmallPtrSet<BasicBlock *, 32> DefBlocks;
    DefBlocks.insert(Info.DefiningBlocks.begin(), Info.DefiningBlocks.end());

    // Determine which blocks the value is live in.  These are blocks which lead
    // to uses.
    SmallPtrSet<BasicBlock *, 32> LiveInBlocks;
    ComputeLiveInBlocks(AI, Info, DefBlocks, LiveInBlocks);

    // At this point, we're committed to promoting the alloca using IDF's, and
    // the standard SSA construction algorithm.  Determine which blocks need phi
    // nodes and see if we can optimize out some work by avoiding insertion of
    // dead phi nodes.
    IDF.setLiveInBlocks(LiveInBlocks);
    IDF.setDefiningBlocks(DefBlocks);
    SmallVector<BasicBlock *, 32> PHIBlocks;
    IDF.calculate(PHIBlocks);
    if (PHIBlocks.size() > 1)
      std::sort(PHIBlocks.begin(), PHIBlocks.end(),
                [this](BasicBlock *A, BasicBlock *B) {
                  return BBNumbers.lookup(A) < BBNumbers.lookup(B);
                });

    unsigned CurrentVersion = 0;
    for (unsigned i = 0, e = PHIBlocks.size(); i != e; ++i)
      QueuePhiNode(PHIBlocks[i], AllocaNum, CurrentVersion);
  }

  if (Allocas.empty()) {
    llvmberry::ValidationUnit::End();
    llvmberry::ValidationUnit::EndPass();

    return; // All of the allocas must have been trivial!
  }

  LBI.clear();

  // Set the incoming values for the basic block to be null values for all of
  // the alloca's.  We do this in case there is a load of a value that has not
  // been stored yet.  In this case, it will get this null value.
  //
  RenamePassData::ValVector Values(Allocas.size());
  for (unsigned i = 0, e = Allocas.size(); i != e; ++i) {
    Values[i] = UndefValue::get(Allocas[i]->getAllocatedType());

    INTRUDE(&i, this) {
      AllocaInst* AI = Allocas[i];

      MEM2REGDICT->recentInstr.get()->insert(std::pair<unsigned, LLVMBERRYRPD>
        (i, { INSNALIGNONE(AI), EXPR(UNDEFAI(AI), Physical),
              INDEXEDPOS(SRC, AI, DICTMAP(INDICESDICT->instrIndices, AI), ""),
              "", llvmberry::getVariable(*AI), AI->getParent(), false }));
    });
  }

  // Walks all basic blocks in the function performing the SSA rename algorithm
  // and inserting the phi nodes we marked as necessary
  //
  std::vector<RenamePassData> RenamePassWorkList;
  RenamePassWorkList.emplace_back(F.begin(), nullptr, std::move(Values));

  INTRUDE() { MEM2REGDICT->instrWorkList.get()->push_back(*(MEM2REGDICT->recentInstr.get())); });

  do {
    RenamePassData RPD;
    RPD.swap(RenamePassWorkList.back());
    RenamePassWorkList.pop_back();

    INTRUDE() {
      MEM2REGDICT->recentInstr.get()->swap(MEM2REGDICT->instrWorkList.get()->back());
      MEM2REGDICT->instrWorkList.get()->pop_back();
    });

    // RenamePass may add new worklist entries.
    RenamePass(RPD.BB, RPD.Pred, RPD.Values, RenamePassWorkList);
  } while (!RenamePassWorkList.empty());

  // The renamer uses the Visited set to avoid infinite loops.  Clear it now.
  Visited.clear();

  // Remove the allocas themselves from the function.
  for (unsigned i = 0, e = Allocas.size(); i != e; ++i) {
    Instruction *A = Allocas[i];

    INTRUDE(&A) {
      std::string Ralloca = llvmberry::getVariable(*A);

      // propagate maydiff
      llvmberry::propagateMaydiffGlobal(Ralloca, llvmberry::Physical);
      llvmberry::propagateMaydiffGlobal(Ralloca, llvmberry::Previous);

      hints.addNopPosition(INDEXEDPOS(TGT, A, DICTMAP(INDICESDICT->instrIndices, A)-1, ""));
    });

    // If there are any uses of the alloca instructions left, they must be in
    // unreachable basic blocks that were not processed by walking the dominator
    // tree. Just delete the users now.
    if (!A->use_empty())
      A->replaceAllUsesWith(UndefValue::get(A->getType()));
    if (AST)
      AST->deleteValue(A);
    A->eraseFromParent();
  }

  const DataLayout &DL = F.getParent()->getDataLayout();

  // Remove alloca's dbg.declare instrinsics from the function.
  for (unsigned i = 0, e = AllocaDbgDeclares.size(); i != e; ++i)
    if (DbgDeclareInst *DDI = AllocaDbgDeclares[i])
      DDI->eraseFromParent();

  // Loop over all of the PHI nodes and see if there are any that we can get
  // rid of because they merge all of the same incoming values.  This can
  // happen due to undef values coming into the PHI nodes.  This process is
  // iterative, because eliminating one PHI node can cause others to be removed.
  bool EliminatedAPHI = true;
  while (EliminatedAPHI) {
    EliminatedAPHI = false;

    // Iterating over NewPhiNodes is deterministic, so it is safe to try to
    // simplify and RAUW them as we go.  If it was not, we could add uses to
    // the values we replace with in a non-deterministic order, thus creating
    // non-deterministic def->use chains.
    for (DenseMap<std::pair<unsigned, unsigned>, PHINode *>::iterator
             I = NewPhiNodes.begin(),
             E = NewPhiNodes.end();
         I != E;) {
      PHINode *PN = I->second;
      // If this PHI node merges one value and/or undefs, get the value.
      if (Value *V = SimplifyInstruction(PN, DL, nullptr, &DT, AC)) {
        if (AST && PN->getType()->isPointerTy())
          AST->deleteValue(PN);
        
        INTRUDE(&PN, &V) {
          for (unsigned i = 0; i != PN->getNumIncomingValues(); ++i) {
            Value *check = dyn_cast<Value>(PN->getIncomingValue(i));

            // find undef prev block
            if (check == UNDEF(PN)) {
              BasicBlock *Income = PN->getIncomingBlock(i);
              BasicBlock *Current = PN->getParent();

              if (Instruction *In = dyn_cast<Instruction>(V)) {
                // value is instr
                // from to prpagate undef > value
                PROPAGATE(LESSDEF(EXPR(UNDEF(PN), Physical), VAR(llvmberry::getVariable(*In), Physical), TGT),
                          BOUNDS(INSTPOS(TGT, In), ENDPOSINDEXED(SRC, Income, DICTMAP(INDICESDICT->termIndices, llvmberry::getBasicBlockIndex(Income)))));
              } else if (isa<ConstantInt>(V) || isa<ConstantFP>(V)) {
                // value is constInt or constFloat
                // infrule lessthanundef target undef > const
                Constant *C = dyn_cast<Constant>(V);
                INFRULE(llvmberry::TyPosition::make(SRC, Current->getName(), Income->getName()), llvmberry::ConsLessthanUndefConstTgt::make(llvmberry::TyConstant::make(*C)));
              } else { hints.appendToDescription("MEM2REG UNSUPPORTED TYPE OF CONSTANT"); }
            }
          }

          llvmberry::generateHintForMem2RegReplaceHint(V, PN, data);
          llvmberry::replaceExpr(PN, V, data);
          llvmberry::replaceTag(PN, llvmberry::Ghost, data);
        });

        PN->replaceAllUsesWith(V);
        PN->eraseFromParent();
        NewPhiNodes.erase(I++);
        EliminatedAPHI = true;
        continue;
      }
      ++I;
    }
  }

  // At this point, the renamer has added entries to PHI nodes for all reachable
  // code.  Unfortunately, there may be unreachable blocks which the renamer
  // hasn't traversed.  If this is the case, the PHI nodes may not
  // have incoming values for all predecessors.  Loop over all PHI nodes we have
  // created, inserting undef values if they are missing any incoming values.
  //
  for (DenseMap<std::pair<unsigned, unsigned>, PHINode *>::iterator
           I = NewPhiNodes.begin(),
           E = NewPhiNodes.end();
       I != E; ++I) {
    // We want to do this once per basic block.  As such, only process a block
    // when we find the PHI that is the first entry in the block.
    PHINode *SomePHI = I->second;
    BasicBlock *BB = SomePHI->getParent();
    if (&BB->front() != SomePHI)
      continue;

    // Only do work here if there the PHI nodes are missing incoming values.  We
    // know that all PHI nodes that were inserted in a block will have the same
    // number of incoming values, so we can just check any of them.
    if (SomePHI->getNumIncomingValues() == getNumPreds(BB))
      continue;

    // Get the preds for BB.
    SmallVector<BasicBlock *, 16> Preds(pred_begin(BB), pred_end(BB));

    // Ok, now we know that all of the PHI nodes are missing entries for some
    // basic blocks.  Start by sorting the incoming predecessors for efficient
    // access.
    std::sort(Preds.begin(), Preds.end());

    // Now we loop through all BB's which have entries in SomePHI and remove
    // them from the Preds list.
    for (unsigned i = 0, e = SomePHI->getNumIncomingValues(); i != e; ++i) {
      // Do a log(n) search of the Preds list for the entry we want.
      SmallVectorImpl<BasicBlock *>::iterator EntIt = std::lower_bound(
          Preds.begin(), Preds.end(), SomePHI->getIncomingBlock(i));
      assert(EntIt != Preds.end() && *EntIt == SomePHI->getIncomingBlock(i) &&
             "PHI node has entry for a block which is not a predecessor!");

      // Remove the entry
      Preds.erase(EntIt);
    }

    // At this point, the blocks left in the preds list must have dummy
    // entries inserted into every PHI nodes for the block.  Update all the phi
    // nodes in this block that we are inserting (there could be phis before
    // mem2reg runs).
    unsigned NumBadPreds = SomePHI->getNumIncomingValues();
    BasicBlock::iterator BBI = BB->begin();
    while ((SomePHI = dyn_cast<PHINode>(BBI++)) &&
           SomePHI->getNumIncomingValues() == NumBadPreds) {
      Value *UndefVal = UndefValue::get(SomePHI->getType());
      for (unsigned pred = 0, e = Preds.size(); pred != e; ++pred) {
        SomePHI->addIncoming(UndefVal, Preds[pred]);

<<<<<<< HEAD
        INTRUDE(&Preds, &pred) {
          PROPAGATE(LESSDEF(llvmberry::false_encoding.first, llvmberry::false_encoding.second, SRC),
                    BOUNDS(STARTPOS(SRC, llvmberry::getBasicBlockIndex(Preds[pred])), ENDPOS(SRC, Preds[pred])));

          std::vector<BasicBlock *> DeadBlockList;
          BasicBlock *Pre = Preds[pred] ;

          // find predecssor of pred and insert in worklist if it has one
          for (auto BI = pred_begin(Pre), BE = pred_end(Pre); BI != BE; BI++) 
            DeadBlockList.push_back((*BI));

          while(!DeadBlockList.empty()) {
            BasicBlock * L = *DeadBlockList.rbegin();
            DeadBlockList.pop_back();

            // propagate false start to end of K.
            PROPAGATE(LESSDEF(llvmberry::false_encoding.first, llvmberry::false_encoding.second, SRC),
                      BOUNDS(STARTPOS(SRC, llvmberry::getBasicBlockIndex(L)), ENDPOS(SRC, L)));

            // find predessor of K and insert in worklist if it has one
            for (auto BI = pred_begin(L), BE = pred_end(L); BI != BE; BI++)
              DeadBlockList.push_back((*BI));
          }
        }); 
=======
        INTRUDE(&Preds, &pred) { llvmberry::unreachableBlockPropagateFalse(Preds[pred], hints); });
>>>>>>> bef75dde
      }
    }
  }

  NewPhiNodes.clear();
  llvmberry::ValidationUnit::End();
  llvmberry::ValidationUnit::EndPass();
}

/// \brief Determine which blocks the value is live in.
///
/// These are blocks which lead to uses.  Knowing this allows us to avoid
/// inserting PHI nodes into blocks which don't lead to uses (thus, the
/// inserted phi nodes would be dead).
void PromoteMem2Reg::ComputeLiveInBlocks(
    AllocaInst *AI, AllocaInfo &Info,
    const SmallPtrSetImpl<BasicBlock *> &DefBlocks,
    SmallPtrSetImpl<BasicBlock *> &LiveInBlocks) {

  // To determine liveness, we must iterate through the predecessors of blocks
  // where the def is live.  Blocks are added to the worklist if we need to
  // check their predecessors.  Start with all the using blocks.
  SmallVector<BasicBlock *, 64> LiveInBlockWorklist(Info.UsingBlocks.begin(),
                                                    Info.UsingBlocks.end());

  // If any of the using blocks is also a definition block, check to see if the
  // definition occurs before or after the use.  If it happens before the use,
  // the value isn't really live-in.
  for (unsigned i = 0, e = LiveInBlockWorklist.size(); i != e; ++i) {
    BasicBlock *BB = LiveInBlockWorklist[i];
    if (!DefBlocks.count(BB))
      continue;

    // Okay, this is a block that both uses and defines the value.  If the first
    // reference to the alloca is a def (store), then we know it isn't live-in.
    for (BasicBlock::iterator I = BB->begin();; ++I) {
      if (StoreInst *SI = dyn_cast<StoreInst>(I)) {
        if (SI->getOperand(1) != AI)
          continue;

        // We found a store to the alloca before a load.  The alloca is not
        // actually live-in here.
        LiveInBlockWorklist[i] = LiveInBlockWorklist.back();
        LiveInBlockWorklist.pop_back();
        --i, --e;
        break;
      }

      if (LoadInst *LI = dyn_cast<LoadInst>(I)) {
        if (LI->getOperand(0) != AI)
          continue;

        // Okay, we found a load before a store to the alloca.  It is actually
        // live into this block.
        break;
      }
    }
  }

  // Now that we have a set of blocks where the phi is live-in, recursively add
  // their predecessors until we find the full region the value is live.
  while (!LiveInBlockWorklist.empty()) {
    BasicBlock *BB = LiveInBlockWorklist.pop_back_val();

    // The block really is live in here, insert it into the set.  If already in
    // the set, then it has already been processed.
    if (!LiveInBlocks.insert(BB).second)
      continue;

    // Since the value is live into BB, it is either defined in a predecessor or
    // live into it to.  Add the preds to the worklist unless they are a
    // defining block.
    for (pred_iterator PI = pred_begin(BB), E = pred_end(BB); PI != E; ++PI) {
      BasicBlock *P = *PI;

      // The value is not live into a predecessor if it defines the value.
      if (DefBlocks.count(P))
        continue;

      // Otherwise it is, add to the worklist.
      LiveInBlockWorklist.push_back(P);
    }
  }
}

/// \brief Queue a phi-node to be added to a basic-block for a specific Alloca.
///
/// Returns true if there wasn't already a phi-node for that variable
bool PromoteMem2Reg::QueuePhiNode(BasicBlock *BB, unsigned AllocaNo,
                                  unsigned &Version) {
  // Look up the basic-block in question.
  PHINode *&PN = NewPhiNodes[std::make_pair(BBNumbers[BB], AllocaNo)];

  // If the BB already has a phi node added for the i'th alloca then we're done!
  if (PN)
    return false;

  // Create a PhiNode using the dereferenced type... and add the phi-node to the
  // BasicBlock.
  PN = PHINode::Create(Allocas[AllocaNo]->getAllocatedType(), getNumPreds(BB),
                       Allocas[AllocaNo]->getName() + "." + Twine(Version++),
                       BB->begin());
  PhiToAllocaMap[PN] = AllocaNo;

  if (AST && PN->getType()->isPointerTy())
    AST->copyValue(PointerAllocaValues[AllocaNo], PN);

  return true;
}

/// \brief Recursively traverse the CFG of the function, renaming loads and
/// stores to the allocas which we are promoting.
///
/// IncomingVals indicates what value each Alloca contains on exit from the
/// predecessor block Pred.
void PromoteMem2Reg::RenamePass(BasicBlock *BB, BasicBlock *Pred,
                                RenamePassData::ValVector &IncomingVals,
                                std::vector<RenamePassData> &Worklist) {
NextIteration:
  // If we are inserting any phi nodes into this BB, they will already be in the
  // block.
  if (PHINode *APN = dyn_cast<PHINode>(BB->begin())) {
    // If we have PHI nodes to update, compute the number of edges from Pred to
    // BB.
    if (PhiToAllocaMap.count(APN)) {
      // We want to be able to distinguish between PHI nodes being inserted by
      // this invocation of mem2reg from those phi nodes that already existed in
      // the IR before mem2reg was run.  We determine that APN is being inserted
      // because it is missing incoming edges.  All other PHI nodes being
      // inserted by this pass of mem2reg will have the same number of incoming
      // operands so far.  Remember this count.
      unsigned NewPHINumOperands = APN->getNumOperands();

      unsigned NumEdges = std::count(succ_begin(Pred), succ_end(Pred), BB);
      assert(NumEdges && "Must be at least one edge from Pred to BB!");

      // Add entries for all the phis.
      BasicBlock::iterator PNI = BB->begin();
      do {
        unsigned AllocaNo = PhiToAllocaMap[APN];
      
        // Add N incoming values to the PHI node.
        for (unsigned i = 0; i != NumEdges; ++i)
          APN->addIncoming(IncomingVals[AllocaNo], Pred);


        // The currently active variable for this block is now the PHI.
        IncomingVals[AllocaNo] = APN;

        INTRUDE(&APN, &Pred, &AllocaNo) {
          std::string Rphi = llvmberry::getVariable(*APN);

          // propagate maydiff
          llvmberry::propagateMaydiffGlobal(Rphi, llvmberry::Physical);
          llvmberry::propagateMaydiffGlobal(Rphi, llvmberry::Previous);

          llvmberry::propagateFromAISIPhiToLoadPhiSI(AllocaNo, APN, Pred, data, hints);

          MEM2REGDICT->recentInstr.get()->at(AllocaNo) =
            { DICTMAP(MEM2REGDICT->recentInstr, AllocaNo).instrL, VAR(Rphi, Physical),
              INDEXEDPOS(SRC, APN, DICTMAP(INDICESDICT->instrIndices, APN), llvmberry::getBasicBlockIndex(Pred)),
              "llvmberry::PHI", Rphi, APN->getParent(), false };
        });

        // Get the next phi node.
        ++PNI;
        APN = dyn_cast<PHINode>(PNI);
        if (!APN)
          break;

        // Verify that it is missing entries.  If not, it is not being inserted
        // by this mem2reg invocation so we want to ignore it.
      } while (APN->getNumOperands() == NewPHINumOperands);
    }
  }

  // Don't revisit blocks.
  if (!Visited.insert(BB).second)
    return;

  for (BasicBlock::iterator II = BB->begin(); !isa<TerminatorInst>(II);) {
    Instruction *I = II++; // get the instruction, increment iterator

    if (LoadInst *LI = dyn_cast<LoadInst>(I)) {
      AllocaInst *Src = dyn_cast<AllocaInst>(LI->getPointerOperand());
      if (!Src)
        continue;

      DenseMap<AllocaInst *, unsigned>::iterator AI = AllocaLookup.find(Src);
      if (AI == AllocaLookup.end())
        continue;

      Value *V = IncomingVals[AI->second];

      INTRUDE(&LI, &V, &AI) {
        llvmberry::propagateMaydiffGlobal(llvmberry::getVariable(*LI), llvmberry::Physical);
        llvmberry::propagateMaydiffGlobal(llvmberry::getVariable(*LI), llvmberry::Previous);
        llvmberry::propagateFromAISIPhiToLoadPhiSI(AI->second, LI, nullptr, data, hints);
        llvmberry::propagateLoadInstToUse(LI, V, DICTMAP(MEM2REGDICT->recentInstr, AI->second).op1, data, hints);

        hints.addNopPosition(INDEXEDPOS(TGT, LI, DICTMAP(INDICESDICT->instrIndices, LI)-1, ""));

        llvmberry::generateHintForMem2RegReplaceHint(V, LI, data);
        llvmberry::replaceExpr(LI, V, data);
        llvmberry::replaceTag(LI, llvmberry::Ghost, data);
      });

      // Anything using the load now uses the current value.
      LI->replaceAllUsesWith(V);
      if (AST && LI->getType()->isPointerTy())
        AST->deleteValue(LI);
      BB->getInstList().erase(LI);
    } else if (StoreInst *SI = dyn_cast<StoreInst>(I)) {
      // Delete this instruction and mark the name as the current holder of the
      // value
      AllocaInst *Dest = dyn_cast<AllocaInst>(SI->getPointerOperand());
      if (!Dest)
        continue;

      DenseMap<AllocaInst *, unsigned>::iterator ai = AllocaLookup.find(Dest);
      if (ai == AllocaLookup.end())
        continue;

      INTRUDE(&SI, &ai) {
        llvmberry::propagateFromAISIPhiToLoadPhiSI(ai->second, SI, nullptr, data, hints);

        std::string op0 = "";
        if (!isa<Constant>(*(SI->getOperand(0))))
          op0 = llvmberry::getVariable(*(SI->getOperand(0)));

        MEM2REGDICT->recentInstr.get()->at(ai->second) =
          { INSNALIGNONE(SI), EXPR(SI->getOperand(0), Physical),
            INDEXEDPOS(SRC, SI, DICTMAP(INDICESDICT->instrIndices, SI), ""), op0,
            llvmberry::getVariable(*(SI->getOperand(1))), SI->getParent(),
            DICTMAP(MEM2REGDICT->recentInstr, ai->second).check };

        hints.addNopPosition(INDEXEDPOS(TGT, SI, DICTMAP(INDICESDICT->instrIndices, SI)-1, ""));

        if (LoadInst *check = dyn_cast<LoadInst>(SI->getOperand(0)))
          llvmberry::eraseInstrOfUseIndices(check, SI, data);
      });

      // what value were we writing?
      IncomingVals[ai->second] = SI->getOperand(0);
      // Record debuginfo for the store before removing it.
      if (DbgDeclareInst *DDI = AllocaDbgDeclares[ai->second])
        ConvertDebugDeclareToDebugValue(DDI, SI, DIB);

      BB->getInstList().erase(SI);
    }
  }

  // 'Recurse' to our successors.
  succ_iterator I = succ_begin(BB), E = succ_end(BB);
  if (I == E)
    return;

  // Keep track of the successors so we don't visit the same successor twice
  SmallPtrSet<BasicBlock *, 8> VisitedSuccs;

  // Handle the first successor without using the worklist.
  VisitedSuccs.insert(*I);
  Pred = BB;
  BB = *I;
  ++I;

  for (; I != E; ++I)
    if (VisitedSuccs.insert(*I).second) {
      Worklist.emplace_back(*I, Pred, IncomingVals);

      INTRUDE() { MEM2REGDICT->instrWorkList.get()->push_back(*(MEM2REGDICT->recentInstr.get())); });
    }

  goto NextIteration;
}

void llvm::PromoteMemToReg(ArrayRef<AllocaInst *> Allocas, DominatorTree &DT,
                           AliasSetTracker *AST, AssumptionCache *AC) {
  // If there is nothing to do, bail out...
  if (Allocas.empty())
    return;

  PromoteMem2Reg(Allocas, DT, AST, AC).run();
}<|MERGE_RESOLUTION|>--- conflicted
+++ resolved
@@ -1031,34 +1031,7 @@
       for (unsigned pred = 0, e = Preds.size(); pred != e; ++pred) {
         SomePHI->addIncoming(UndefVal, Preds[pred]);
 
-<<<<<<< HEAD
-        INTRUDE(&Preds, &pred) {
-          PROPAGATE(LESSDEF(llvmberry::false_encoding.first, llvmberry::false_encoding.second, SRC),
-                    BOUNDS(STARTPOS(SRC, llvmberry::getBasicBlockIndex(Preds[pred])), ENDPOS(SRC, Preds[pred])));
-
-          std::vector<BasicBlock *> DeadBlockList;
-          BasicBlock *Pre = Preds[pred] ;
-
-          // find predecssor of pred and insert in worklist if it has one
-          for (auto BI = pred_begin(Pre), BE = pred_end(Pre); BI != BE; BI++) 
-            DeadBlockList.push_back((*BI));
-
-          while(!DeadBlockList.empty()) {
-            BasicBlock * L = *DeadBlockList.rbegin();
-            DeadBlockList.pop_back();
-
-            // propagate false start to end of K.
-            PROPAGATE(LESSDEF(llvmberry::false_encoding.first, llvmberry::false_encoding.second, SRC),
-                      BOUNDS(STARTPOS(SRC, llvmberry::getBasicBlockIndex(L)), ENDPOS(SRC, L)));
-
-            // find predessor of K and insert in worklist if it has one
-            for (auto BI = pred_begin(L), BE = pred_end(L); BI != BE; BI++)
-              DeadBlockList.push_back((*BI));
-          }
-        }); 
-=======
         INTRUDE(&Preds, &pred) { llvmberry::unreachableBlockPropagateFalse(Preds[pred], hints); });
->>>>>>> bef75dde
       }
     }
   }
