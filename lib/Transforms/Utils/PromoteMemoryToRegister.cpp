//===- PromoteMemoryToRegister.cpp - Convert allocas to registers ---------===//
//
//                     The LLVM Compiler Infrastructure
//
// This file is distributed under the University of Illinois Open Source
// License. See LICENSE.TXT for details.
//
//===----------------------------------------------------------------------===//
//
// This file promotes memory references to be register references.  It promotes
// alloca instructions which only have loads and stores as uses.  An alloca is
// transformed by using iterated dominator frontiers to place PHI nodes, then
// traversing the function in depth-first order to rewrite loads and stores as
// appropriate.
//
//===----------------------------------------------------------------------===//

#include "llvm/Transforms/Utils/PromoteMemToReg.h"
#include "llvm/ADT/ArrayRef.h"
#include "llvm/ADT/DenseMap.h"
#include "llvm/ADT/STLExtras.h"
#include "llvm/ADT/SmallPtrSet.h"
#include "llvm/ADT/SmallVector.h"
#include "llvm/ADT/Statistic.h"
#include "llvm/Analysis/AliasSetTracker.h"
#include "llvm/Analysis/InstructionSimplify.h"
#include "llvm/Analysis/IteratedDominanceFrontier.h"
#include "llvm/Analysis/ValueTracking.h"
#include "llvm/IR/CFG.h"
#include "llvm/IR/Constants.h"
#include "llvm/IR/DIBuilder.h"
#include "llvm/IR/DebugInfo.h"
#include "llvm/IR/DerivedTypes.h"
#include "llvm/IR/Dominators.h"
#include "llvm/IR/Function.h"
#include "llvm/IR/Instructions.h"
#include "llvm/IR/IntrinsicInst.h"
#include "llvm/IR/Metadata.h"
#include "llvm/IR/Module.h"
#include "llvm/Transforms/Utils/Local.h"
#include <algorithm>
#include "llvm/LLVMBerry/ValidationUnit.h"
#include "llvm/LLVMBerry/Infrules.h"
#include "llvm/LLVMBerry/Hintgen.h"
#include "llvm/LLVMBerry/Dictionary.h"
#include "llvm/Support/Debug.h"
using namespace llvm;

#define DEBUG_TYPE "mem2reg"

STATISTIC(NumLocalPromoted, "Number of alloca's promoted within one block");
STATISTIC(NumSingleStore,   "Number of alloca's promoted with a single store");
STATISTIC(NumDeadAlloca,    "Number of dead alloca's removed");
STATISTIC(NumPHIInsert,     "Number of PHI nodes inserted");

bool llvm::isAllocaPromotable(const AllocaInst *AI) {
  // FIXME: If the memory unit is of pointer or integer type, we can permit
  // assignments to subsections of the memory unit.
  unsigned AS = AI->getType()->getAddressSpace();

  // Only allow direct and non-volatile loads and stores...
  for (const User *U : AI->users()) {
    if (const LoadInst *LI = dyn_cast<LoadInst>(U)) {
      // Note that atomic loads can be transformed; atomic semantics do
      // not have any meaning for a local alloca.
      if (LI->isVolatile())
        return false;
    } else if (const StoreInst *SI = dyn_cast<StoreInst>(U)) {
      if (SI->getOperand(0) == AI)
        return false; // Don't allow a store OF the AI, only INTO the AI.
      // Note that atomic stores can be transformed; atomic semantics do
      // not have any meaning for a local alloca.
      if (SI->isVolatile())
        return false;
    } else if (const IntrinsicInst *II = dyn_cast<IntrinsicInst>(U)) {
      if (II->getIntrinsicID() != Intrinsic::lifetime_start &&
          II->getIntrinsicID() != Intrinsic::lifetime_end)
        return false;
    } else if (const BitCastInst *BCI = dyn_cast<BitCastInst>(U)) {
      if (BCI->getType() != Type::getInt8PtrTy(U->getContext(), AS)) {
        return false; }
      if (!onlyUsedByLifetimeMarkers(BCI)) {
        return false;}
    } else if (const GetElementPtrInst *GEPI = dyn_cast<GetElementPtrInst>(U)) {
      if (GEPI->getType() != Type::getInt8PtrTy(U->getContext(), AS))
        return false;
      if (!GEPI->hasAllZeroIndices())
        return false;
      if (!onlyUsedByLifetimeMarkers(GEPI))
        return false;
    } else {
      return false;
    }
  }

  return true;
}

namespace {

struct AllocaInfo {
  SmallVector<BasicBlock *, 32> DefiningBlocks;
  SmallVector<BasicBlock *, 32> UsingBlocks;

  StoreInst *OnlyStore;
  BasicBlock *OnlyBlock;
  bool OnlyUsedInOneBlock;

  Value *AllocaPointerVal;
  DbgDeclareInst *DbgDeclare;

  void clear() {
    DefiningBlocks.clear();
    UsingBlocks.clear();
    OnlyStore = nullptr;
    OnlyBlock = nullptr;
    OnlyUsedInOneBlock = true;
    AllocaPointerVal = nullptr;
    DbgDeclare = nullptr;
  }

  /// Scan the uses of the specified alloca, filling in the AllocaInfo used
  /// by the rest of the pass to reason about the uses of this alloca.
  void AnalyzeAlloca(AllocaInst *AI) {
    clear();

    // As we scan the uses of the alloca instruction, keep track of stores,
    // and decide whether all of the loads and stores to the alloca are within
    // the same basic block.
    for (auto UI = AI->user_begin(), E = AI->user_end(); UI != E;) {
      Instruction *User = cast<Instruction>(*UI++);

      if (StoreInst *SI = dyn_cast<StoreInst>(User)) {
        // Remember the basic blocks which define new values for the alloca
        DefiningBlocks.push_back(SI->getParent());
        AllocaPointerVal = SI->getOperand(0);
        OnlyStore = SI;
      } else {
        LoadInst *LI = cast<LoadInst>(User);
        // Otherwise it must be a load instruction, keep track of variable
        // reads.
        UsingBlocks.push_back(LI->getParent());
        AllocaPointerVal = LI;
      }

      if (OnlyUsedInOneBlock) {
        if (!OnlyBlock)
          OnlyBlock = User->getParent();
        else if (OnlyBlock != User->getParent())
          OnlyUsedInOneBlock = false;
      }
    }

    DbgDeclare = FindAllocaDbgDeclare(AI);
  }
};

// Data package used by RenamePasa()
class RenamePassData {
public:
  typedef std::vector<Value *> ValVector;

  RenamePassData() : BB(nullptr), Pred(nullptr), Values() {}
  RenamePassData(BasicBlock *B, BasicBlock *P, const ValVector &V)
      : BB(B), Pred(P), Values(V) {}
  BasicBlock *BB;
  BasicBlock *Pred;
  ValVector Values;

  void swap(RenamePassData &RHS) {
    std::swap(BB, RHS.BB);
    std::swap(Pred, RHS.Pred);
    Values.swap(RHS.Values);
  }
};

/// \brief This assigns and keeps a per-bb relative ordering of load/store
/// instructions in the block that directly load or store an alloca.
///
/// This functionality is important because it avoids scanning large basic
/// blocks multiple times when promoting many allocas in the same block.
class LargeBlockInfo {
  /// \brief For each instruction that we track, keep the index of the
  /// instruction.
  ///
  /// The index starts out as the number of the instruction from the start of
  /// the block.
  DenseMap<const Instruction *, unsigned> InstNumbers;

public:

  /// This code only looks at accesses to allocas.
  static bool isInterestingInstruction(const Instruction *I) {
    return (isa<LoadInst>(I) && isa<AllocaInst>(I->getOperand(0))) ||
           (isa<StoreInst>(I) && isa<AllocaInst>(I->getOperand(1)));
  }

  /// Get or calculate the index of the specified instruction.
  unsigned getInstructionIndex(const Instruction *I) {
    assert(isInterestingInstruction(I) &&
           "Not a load/store to/from an alloca?");

    // If we already have this instruction number, return it.
    DenseMap<const Instruction *, unsigned>::iterator It = InstNumbers.find(I);
    if (It != InstNumbers.end())
      return It->second;

    // Scan the whole block to get the instruction.  This accumulates
    // information for every interesting instruction in the block, in order to
    // avoid gratuitus rescans.
    const BasicBlock *BB = I->getParent();
    unsigned InstNo = 0;
    for (BasicBlock::const_iterator BBI = BB->begin(), E = BB->end(); BBI != E;
         ++BBI)
      if (isInterestingInstruction(BBI))
        InstNumbers[BBI] = InstNo++;
    It = InstNumbers.find(I);

    assert(It != InstNumbers.end() && "Didn't insert instruction?");
    return It->second;
  }

  void deleteValue(const Instruction *I) { InstNumbers.erase(I); }

  void clear() { InstNumbers.clear(); }
};

struct PromoteMem2Reg {
  /// The alloca instructions being promoted.
  std::vector<AllocaInst *> Allocas;
  DominatorTree &DT;
  DIBuilder DIB;

  /// An AliasSetTracker object to update.  If null, don't update it.
  AliasSetTracker *AST;

  /// A cache of @llvm.assume intrinsics used by SimplifyInstruction.
  AssumptionCache *AC;

  /// Reverse mapping of Allocas.
  DenseMap<AllocaInst *, unsigned> AllocaLookup;

  /// \brief The PhiNodes we're adding.
  ///
  /// That map is used to simplify some Phi nodes as we iterate over it, so
  /// it should have deterministic iterators.  We could use a MapVector, but
  /// since we already maintain a map from BasicBlock* to a stable numbering
  /// (BBNumbers), the DenseMap is more efficient (also supports removal).
  DenseMap<std::pair<unsigned, unsigned>, PHINode *> NewPhiNodes;

  /// For each PHI node, keep track of which entry in Allocas it corresponds
  /// to.
  DenseMap<PHINode *, unsigned> PhiToAllocaMap;

  /// If we are updating an AliasSetTracker, then for each alloca that is of
  /// pointer type, we keep track of what to copyValue to the inserted PHI
  /// nodes here.
  std::vector<Value *> PointerAllocaValues;

  /// For each alloca, we keep track of the dbg.declare intrinsic that
  /// describes it, if any, so that we can convert it to a dbg.value
  /// intrinsic if the alloca gets promoted.
  SmallVector<DbgDeclareInst *, 8> AllocaDbgDeclares;

  /// The set of basic blocks the renamer has already visited.
  ///
  SmallPtrSet<BasicBlock *, 16> Visited;

  /// Contains a stable numbering of basic blocks to avoid non-determinstic
  /// behavior.
  DenseMap<BasicBlock *, unsigned> BBNumbers;

  /// Lazily compute the number of predecessors a block has.
  DenseMap<const BasicBlock *, unsigned> BBNumPreds;

public:
  PromoteMem2Reg(ArrayRef<AllocaInst *> Allocas, DominatorTree &DT,
                 AliasSetTracker *AST, AssumptionCache *AC)
      : Allocas(Allocas.begin(), Allocas.end()), DT(DT),
        DIB(*DT.getRoot()->getParent()->getParent(), /*AllowUnresolved*/ false),
        AST(AST), AC(AC) {}

  void run();

private:
  void RemoveFromAllocasList(unsigned &AllocaIdx) {
    Allocas[AllocaIdx] = Allocas.back();
    Allocas.pop_back();
    --AllocaIdx;
  }

  unsigned getNumPreds(const BasicBlock *BB) {
    unsigned &NP = BBNumPreds[BB];
    if (NP == 0)
      NP = std::distance(pred_begin(BB), pred_end(BB)) + 1;
    return NP - 1;
  }

  void ComputeLiveInBlocks(AllocaInst *AI, AllocaInfo &Info,
                           const SmallPtrSetImpl<BasicBlock *> &DefBlocks,
                           SmallPtrSetImpl<BasicBlock *> &LiveInBlocks);
  void RenamePass(BasicBlock *BB, BasicBlock *Pred,
                  RenamePassData::ValVector &IncVals,
                  std::vector<RenamePassData> &Worklist);
  bool QueuePhiNode(BasicBlock *BB, unsigned AllocaIdx, unsigned &Version);
};

} // end of anonymous namespace

static void removeLifetimeIntrinsicUsers(AllocaInst *AI) {
  // Knowing that this alloca is promotable, we know that it's safe to kill all
  // instructions except for load and store.

  for (auto UI = AI->user_begin(), UE = AI->user_end(); UI != UE;) {
    Instruction *I = cast<Instruction>(*UI);
    ++UI;
    if (isa<LoadInst>(I) || isa<StoreInst>(I))
      continue;

    if (!I->getType()->isVoidTy()) {
      // The only users of this bitcast/GEP instruction are lifetime intrinsics.
      // Follow the use/def chain to erase them now instead of leaving it for
      // dead code elimination later.
      for (auto UUI = I->user_begin(), UUE = I->user_end(); UUI != UUE;) {
        Instruction *Inst = cast<Instruction>(*UUI);
        ++UUI;
        Inst->eraseFromParent();
      }
    }

    //llvmberry::ValidationUnit::GetInstance()->intrude
    //        ([&I] (llvmberry::Dictionary &data, llvmberry::CoreHint &hints) {
    INTRUDE(&I) {
      hints.appendToDescription("removeLifeTime");
      hints.setReturnCodeToAdmitted();
    });

    I->eraseFromParent();
  }
}

/// \brief Rewrite as many loads as possible given a single store.
///
/// When there is only a single store, we can use the domtree to trivially
/// replace all of the dominated loads with the stored value. Do so, and return
/// true if this has successfully promoted the alloca entirely. If this returns
/// false there were some loads which were not dominated by the single store
/// and thus must be phi-ed with undef. We fall back to the standard alloca
/// promotion algorithm in that case.
static bool rewriteSingleStoreAlloca(AllocaInst *AI, AllocaInfo &Info,
                                     LargeBlockInfo &LBI,
                                     DominatorTree &DT,
                                     AliasSetTracker *AST) {
  StoreInst *OnlyStore = Info.OnlyStore;
  bool StoringGlobalVal = !isa<Instruction>(OnlyStore->getOperand(0));
  BasicBlock *StoreBB = OnlyStore->getParent();
  int StoreIndex = -1;

  // Clear out UsingBlocks.  We will reconstruct it here if needed.
  Info.UsingBlocks.clear();
  for (auto UI = AI->user_begin(), E = AI->user_end(); UI != E;) {
    Instruction *UserInst = cast<Instruction>(*UI++);
    if (!isa<LoadInst>(UserInst)) {
      assert(UserInst == OnlyStore && "Should only have load/stores");
      continue;
    }
    LoadInst *LI = cast<LoadInst>(UserInst);

    // Okay, if we have a load from the alloca, we want to replace it with the
    // only value stored to the alloca.  We can do this if the value is
    // dominated by the store.  If not, we use the rest of the mem2reg machinery
    // to insert the phi nodes as needed.
    if (!StoringGlobalVal) { // Non-instructions are always dominated.
      if (LI->getParent() == StoreBB) {
        // If we have a use that is in the same block as the store, compare the
        // indices of the two instructions to see which one came first.  If the
        // load came before the store, we can't handle it.
        if (StoreIndex == -1)
          StoreIndex = LBI.getInstructionIndex(OnlyStore);

        if (unsigned(StoreIndex) > LBI.getInstructionIndex(LI)) {
          // Can't handle this load, bail out.
          Info.UsingBlocks.push_back(StoreBB);
          continue;
        }
      } else if (LI->getParent() != StoreBB &&
                 !DT.dominates(StoreBB, LI->getParent())) {
        // If the load and store are in different blocks, use BB dominance to
        // check their relationships.  If the store doesn't dom the use, bail
        // out.
        Info.UsingBlocks.push_back(LI->getParent());
        continue;
      }
    }

    // Otherwise, we *can* safely rewrite this load.
    Value *ReplVal = OnlyStore->getOperand(0);

    INTRUDE(&AI, &OnlyStore, &LI, &ReplVal, &DT, &StoringGlobalVal, &LBI, &StoreIndex, &StoreBB) {
      //        <src>          |     <tgt>
      // %x = alloca i32       | nop
      // store i32 1, %x       | nop
      // %a = load i32 %x      | nop
      // %b = load i32 %x      | nop
      // %c = add i32 %a, %b   | %c = add i32 1, 1
      // ret i32 %c            | ret i32 %c

      // prepare variables
      auto &instrIndices = *(INDICESDICT->instrIndices);
      auto &storeItem = *(MEM2REGDICT->storeItem);
      auto &replaceTag = *(MEM2REGDICT->replaceTag);
      std::string Rstore = llvmberry::getVariable(*(OnlyStore->getOperand(1)));
      std::string Rload = llvmberry::getVariable(*LI);

      // do this if stored object(OnlyStore->getOperand(0)) is
      // not an instruction
      if (StoringGlobalVal) {
        // propagate stored value from alloca to load 
        llvmberry::propagateLoadGhostValueForm(AI, LI, ReplVal, data, hints);
        
        // can be removed after modify function entry invariant
      auto &mem2regCmd = *(MEM2REGDICT->mem2regCmd);
        std::shared_ptr<llvmberry::TyLessthanUndef> lessthanundef
          (new llvmberry::TyLessthanUndef
            (llvmberry::TyValueType::make(*LI->getType()),
             std::shared_ptr<llvmberry::TyValue>
              (new llvmberry::ConsId
                (llvmberry::TyRegister::make(Rload, llvmberry::Ghost)))));
        mem2regCmd[Rload].lessUndef.push_back(lessthanundef);
        INFRULE(INDEXEDPOS(SRC, AI, instrIndices[AI], ""),
                std::shared_ptr<llvmberry::TyInfrule>(new llvmberry::ConsLessthanUndef(lessthanundef)));
      //remove 



        std::shared_ptr<llvmberry::TyExpr> expr = EXPR(OnlyStore->getOperand(0), Physical);
        
        if (MEM2REGDICT->equalsIfConsVar(storeItem[OnlyStore].expr, expr)) {
          replaceTag.push_back(expr);
<<<<<<< HEAD
        } else if (storeItem[OnlyStore].op0 != "") { expr = VAR(storeItem[OnlyStore].op0, Ghost); }
=======
        } else if (storeItem[OnlyStore].op0 != "") { 
          expr = VAR(storeItem[OnlyStore].op0, Ghost); }
>>>>>>> 58f5a95f

        INFRULE(INDEXEDPOS(SRC, OnlyStore, instrIndices[OnlyStore], ""),
                llvmberry::ConsIntroGhost::make(expr, REGISTER(Rstore, Ghost)));
      } else { llvmberry::propagateLoadGhostValueForm(OnlyStore, LI, ReplVal, data, hints); }
        // Step1: propagate store instruction
        //        <src>                               |     <tgt>
        // %x = alloca i32                            | nop
        // store i32 1, %x       | nop
        // %a = load i32 %x      | %a = load i32 1
        // %b = load i32 %x      | %b = load i32 1
        // %c = add i32 %a, %b   | %c = add i32 %a, %b
        // ret i32 %c            | ret i32 %c

      llvmberry::propagateLoadInstToUse(LI, ReplVal == LI? UNDEF(LI) : ReplVal, Rstore, data, hints);

      llvmberry::propagateMaydiffGlobal(Rload, llvmberry::Physical);
      llvmberry::propagateMaydiffGlobal(Rload, llvmberry::Previous);

      hints.addNopPosition(INDEXEDPOS(TGT, LI, instrIndices[LI]-1, ""));
    });

    // If the replacement value is the load, this must occur in unreachable
    // code.
    if (ReplVal == LI)
      ReplVal = UndefValue::get(LI->getType());

    INTRUDE(&AI, &LI, &ReplVal) {
     //removable 
      llvmberry::generateHintForMem2RegReplaceHint(ReplVal, LI, data);
      llvmberry::generateHintForMem2RegReplaceHint(ReplVal, AI, data);

      llvmberry::replaceExpr(AI, ReplVal, data);
      llvmberry::replaceTag(AI, llvmberry::Ghost, data);
      llvmberry::replaceExpr(LI, ReplVal, data);
      llvmberry::replaceTag(LI, llvmberry::Ghost, data);
    });

    LI->replaceAllUsesWith(ReplVal);

    if (AST && LI->getType()->isPointerTy())
      AST->deleteValue(LI);
    LI->eraseFromParent();
    LBI.deleteValue(LI);
  }

  // Finally, after the scan, check to see if the store is all that is left.
  if (!Info.UsingBlocks.empty())
    return false; // If not, we'll have to fall back for the remainder.

  // Record debuginfo for the store and remove the declaration's
  // debuginfo.
  if (DbgDeclareInst *DDI = Info.DbgDeclare) {
    DIBuilder DIB(*AI->getParent()->getParent()->getParent(),
                  /*AllowUnresolved*/ false);
    ConvertDebugDeclareToDebugValue(DDI, Info.OnlyStore, DIB);
    DDI->eraseFromParent();
    LBI.deleteValue(DDI);
  }

  // add alloca and store into maydiff
  INTRUDE(&AI, &OnlyStore) {
    std::string Ralloca = llvmberry::getVariable(*AI);

    // propagate maydiff
    llvmberry::propagateMaydiffGlobal(Ralloca, llvmberry::Physical);
    llvmberry::propagateMaydiffGlobal(Ralloca, llvmberry::Previous);

    // add nop
    hints.addNopPosition(INDEXEDPOS(TGT, AI, DICTMAP(INDICESDICT->instrIndices, AI)-1, ""));
    hints.addNopPosition(INDEXEDPOS(TGT, OnlyStore, DICTMAP(INDICESDICT->instrIndices, OnlyStore)-1, ""));

    if (LoadInst *check = dyn_cast<LoadInst>(OnlyStore->getOperand(0)))
      llvmberry::eraseInstrOfUseIndices(check, OnlyStore, data);
  });

  // Remove the (now dead) store and alloca.
  Info.OnlyStore->eraseFromParent();
  LBI.deleteValue(Info.OnlyStore);

  if (AST)
    AST->deleteValue(AI);
  AI->eraseFromParent();
  LBI.deleteValue(AI);
  return true;
}

/// Many allocas are only used within a single basic block.  If this is the
/// case, avoid traversing the CFG and inserting a lot of potentially useless
/// PHI nodes by just performing a single linear pass over the basic block
/// using the Alloca.
///
/// If we cannot promote this alloca (because it is read before it is written),
/// return true.  This is necessary in cases where, due to control flow, the
/// alloca is potentially undefined on some control flow paths.  e.g. code like
/// this is potentially correct:
///
///   for (...) { if (c) { A = undef; undef = B; } }
///
/// ... so long as A is not used before undef is set.
static void promoteSingleBlockAlloca(AllocaInst *AI, const AllocaInfo &Info,
//static bool promoteSingleBlockAlloca(AllocaInst *AI, const AllocaInfo &Info,
                                     LargeBlockInfo &LBI,
                                     AliasSetTracker *AST) {
  // The trickiest case to handle is when we have large blocks. Because of this,
  // this code is optimized assuming that large blocks happen.  This does not
  // significantly pessimize the small block case.  This uses LargeBlockInfo to
  // make it efficient to get the index of various operations in the block.

  // Walk the use-def list of the alloca, getting the locations of all stores.
  typedef SmallVector<std::pair<unsigned, StoreInst *>, 64> StoresByIndexTy;
  StoresByIndexTy StoresByIndex;

  for (User *U : AI->users())
    if (StoreInst *SI = dyn_cast<StoreInst>(U)) {
      StoresByIndex.push_back(std::make_pair(LBI.getInstructionIndex(SI), SI));
    }

  // Sort the stores by their index, making it efficient to do a lookup with a
  // binary search.
  std::sort(StoresByIndex.begin(), StoresByIndex.end(), less_first());

  // Walk all of the loads from this alloca, replacing them with the nearest
  // store above them, if any.
  for (auto UI = AI->user_begin(), E = AI->user_end(); UI != E;) {
    LoadInst *LI = dyn_cast<LoadInst>(*UI++);
    if (!LI)
      continue;

    unsigned LoadIdx = LBI.getInstructionIndex(LI);

    // Find the nearest store that has a lower index than this load.
    StoresByIndexTy::iterator I =
        std::lower_bound(StoresByIndex.begin(), StoresByIndex.end(),
                         std::make_pair(LoadIdx,
                                        static_cast<StoreInst *>(nullptr)),
                         less_first());

    INTRUDE(&AI, &LI, &I, &StoresByIndex) {
        // prepare variables
        std::string Rload = llvmberry::getVariable(*LI);
        Value* value;
        Instruction* insn;

        if (I == StoresByIndex.begin()) { 
          value = UNDEF(LI);
          insn = AI;

          if (!StoresByIndex.empty()) 
            hints.appendToDescription("MEM2REG SINGLE BLOCK ALLOCA BUG FOUND BY US");
        } else { 
          StoreInst* SI = std::prev(I)->second;
          value = SI->getOperand(0);
          insn = SI;
        }
          
        llvmberry::propagateLoadGhostValueForm(insn, LI, value, data, hints);
        llvmberry::propagateLoadInstToUse(LI, value, llvmberry::getVariable(*AI), data, hints);
        llvmberry::propagateMaydiffGlobal(Rload, llvmberry::Physical);
        llvmberry::propagateMaydiffGlobal(Rload, llvmberry::Previous);

        hints.addNopPosition(INDEXEDPOS(TGT, LI, DICTMAP(INDICESDICT->instrIndices, LI)-1, ""));

        llvmberry::generateHintForMem2RegReplaceHint(value, LI, data);
        
        llvmberry::replaceExpr(LI, value, data);
        llvmberry::replaceTag(LI, llvmberry::Ghost, data);
    });


    if (I == StoresByIndex.begin())
      LI->replaceAllUsesWith(UndefValue::get(LI->getType()));
    else
      LI->replaceAllUsesWith(std::prev(I)->second->getOperand(0));

    if (AST && LI->getType()->isPointerTy())
      AST->deleteValue(LI);
    LI->eraseFromParent();
    LBI.deleteValue(LI);
  }

  // Remove the (now dead) stores and alloca.
  while (!AI->use_empty()) {
    StoreInst *SI = cast<StoreInst>(AI->user_back());
    // Record debuginfo for the store before removing it.
    if (DbgDeclareInst *DDI = Info.DbgDeclare) {
      DIBuilder DIB(*AI->getParent()->getParent()->getParent(),
                    /*AllowUnresolved*/ false);
      ConvertDebugDeclareToDebugValue(DDI, SI, DIB);
    }

    INTRUDE(&SI) {
      hints.addNopPosition(INDEXEDPOS(TGT, SI, DICTMAP(INDICESDICT->instrIndices, SI)-1, ""));
      
      if (LoadInst *check = dyn_cast<LoadInst>(SI->getOperand(0)))
        llvmberry::eraseInstrOfUseIndices(check, SI, data);
    });

    SI->eraseFromParent();
    LBI.deleteValue(SI);
  }

  INTRUDE(&AI) {
    std::string Ralloca = llvmberry::getVariable(*AI);

    // propagate maydiff
    llvmberry::propagateMaydiffGlobal(Ralloca, llvmberry::Physical);
    llvmberry::propagateMaydiffGlobal(Ralloca, llvmberry::Previous);

    hints.addNopPosition(INDEXEDPOS(TGT, AI, DICTMAP(INDICESDICT->instrIndices, AI)-1, ""));
  });

  if (AST)
    AST->deleteValue(AI);
  AI->eraseFromParent();
  LBI.deleteValue(AI);

  // The alloca's debuginfo can be removed as well.
  if (DbgDeclareInst *DDI = Info.DbgDeclare) {
    DDI->eraseFromParent();
    LBI.deleteValue(DDI);
  }

  ++NumLocalPromoted;
}

void PromoteMem2Reg::run() {
  Function &F = *DT.getRoot()->getParent();

  if (AST)
    PointerAllocaValues.resize(Allocas.size());
  AllocaDbgDeclares.resize(Allocas.size());

  AllocaInfo Info;
  LargeBlockInfo LBI;
  IDFCalculator IDF(DT);

  llvmberry::ValidationUnit::StartPass(llvmberry::ValidationUnit::MEM2REG);
  llvmberry::ValidationUnit::Begin("mem2reg", &F);

  INTRUDE(&F, this) {
    data.create<llvmberry::ArgForMem2Reg>();
    data.create<llvmberry::ArgForIndices>();
    llvmberry::saveInstrIndices(&F, data);
    llvmberry::saveUseIndices(&F, Instruction::Load, data);
    auto &instrIndices = *(INDICESDICT->instrIndices);
    auto &termIndices = *(INDICESDICT->termIndices);
    auto &storeItem = *(MEM2REGDICT->storeItem);

    // initialize dictionary datum
    // memorize indices of alloca, store, load, and terminator instructions
    for (unsigned tmpNum = 0; tmpNum != Allocas.size(); ++tmpNum) {
      AllocaInst *AItmp = Allocas[tmpNum];

      // initialize information of each alloca's store and alloca
      for (auto UI = AItmp->user_begin(), E = AItmp->user_end(); UI != E;) {
        Instruction *tmpInst = cast<Instruction>(*UI++);

        if (isa<StoreInst>(tmpInst)) {
          StoreInst* SI = dyn_cast<StoreInst>(tmpInst);

          storeItem[SI].value = llvmberry::TyValue::make(*(SI->getOperand(0)));
          storeItem[SI].expr = EXPR(SI->getOperand(0), Physical);

          if (isa<GlobalValue>(SI->getOperand(0)) || std::string(SI->getOperand(0)->getName())=="")
            storeItem[SI].op0 = "";
          else
            storeItem[SI].op0 = "%" + std::string(SI->getOperand(0)->getName());
        }
      }
    }

    for (auto BS = F.begin(), BE = F.end(); BS != BE;) {
      BasicBlock *BB = BS++;
      std::string blockName = llvmberry::getBasicBlockIndex(BB);

      for (unsigned tmpNum = 0; tmpNum != Allocas.size(); ++tmpNum) {
        AllocaInst *AItmp = Allocas[tmpNum];
        std::string Ralloca = llvmberry::getVariable(*AItmp);
        std::shared_ptr<llvmberry::TyPosition> from_pos;

        // TODO: if we can validate "call -> nop", we need below condition
        //if (!llvmberry::hasBitcastOrGEP(AI)) { 
        if (BB == F.begin())
          from_pos = INDEXEDPOS(SRC, AItmp, instrIndices[AItmp], "");
        else
          from_pos = llvmberry::TyPosition::make_start_of_block(SRC, blockName);

        std::shared_ptr<llvmberry::TyPosition> to_pos = llvmberry::TyPosition::make_end_of_block(SRC, *BB, termIndices[blockName]);

        PROPAGATE(UNIQUE(Ralloca, SRC), BOUNDS(from_pos, to_pos));
        PROPAGATE(PRIVATE(REGISTER(Ralloca, Physical), SRC), BOUNDS(from_pos, to_pos));
        //}
      }
    }
  }); 

  for (unsigned AllocaNum = 0; AllocaNum != Allocas.size(); ++AllocaNum) {
    AllocaInst *AI = Allocas[AllocaNum];

    assert(isAllocaPromotable(AI) && "Cannot promote non-promotable alloca!");
    assert(AI->getParent()->getParent() == &F &&
           "All allocas should be in the same function, which is same as DF!");

    removeLifetimeIntrinsicUsers(AI);

    if (AI->use_empty()) {
      // hints when alloca has no use
      INTRUDE(AI) {
        std::string Ralloca = llvmberry::getVariable(*AI);

        // propagate maydiff
        llvmberry::propagateMaydiffGlobal(Ralloca, llvmberry::Physical);
        llvmberry::propagateMaydiffGlobal(Ralloca, llvmberry::Previous);

        hints.addNopPosition(INDEXEDPOS(TGT, AI, DICTMAP(INDICESDICT->instrIndices, AI)-1, ""));
      });

      // If there are no uses of the alloca, just delete it now.
      if (AST)
        AST->deleteValue(AI);
      AI->eraseFromParent();

      // Remove the alloca from the Allocas list, since it has been processed
      RemoveFromAllocasList(AllocaNum);
      ++NumDeadAlloca;
      continue;
    }

    // Calculate the set of read and write-locations for each alloca.  This is
    // analogous to finding the 'uses' and 'definitions' of each variable.
    Info.AnalyzeAlloca(AI);

    // If there is only a single store to this value, replace any loads of
    // it that are directly dominated by the definition with the value stored.
    if (Info.DefiningBlocks.size() == 1) {
      if (rewriteSingleStoreAlloca(AI, Info, LBI, DT, AST)) {
        // The alloca has been processed, move on.
        RemoveFromAllocasList(AllocaNum);
        ++NumSingleStore;
        continue;
      }
    }

    // If the alloca is only read and written in one basic block, just perform a
    // linear sweep over the block to eliminate it.
    if (Info.OnlyUsedInOneBlock) {
      promoteSingleBlockAlloca(AI, Info, LBI, AST);
      // The alloca has been processed, move on.
      RemoveFromAllocasList(AllocaNum);
      continue;
    }

    // If we haven't computed a numbering for the BB's in the function, do so
    // now.
    if (BBNumbers.empty()) {
      unsigned ID = 0;
      for (auto &BB : F)
        BBNumbers[&BB] = ID++;
    }

    // If we have an AST to keep updated, remember some pointer value that is
    // stored into the alloca.
    if (AST)
      PointerAllocaValues[AllocaNum] = Info.AllocaPointerVal;

    // Remember the dbg.declare intrinsic describing this alloca, if any.
    if (Info.DbgDeclare)
      AllocaDbgDeclares[AllocaNum] = Info.DbgDeclare;

    // Keep the reverse mapping of the 'Allocas' array for the rename pass.
    AllocaLookup[Allocas[AllocaNum]] = AllocaNum;

    // At this point, we're committed to promoting the alloca using IDF's, and
    // the standard SSA construction algorithm.  Determine which blocks need PHI
    // nodes and see if we can optimize out some work by avoiding insertion of
    // dead phi nodes.
    SmallPtrSet<BasicBlock *, 32> DefBlocks;
    DefBlocks.insert(Info.DefiningBlocks.begin(), Info.DefiningBlocks.end());

    // Determine which blocks the value is live in.  These are blocks which lead
    // to uses.
    SmallPtrSet<BasicBlock *, 32> LiveInBlocks;
    ComputeLiveInBlocks(AI, Info, DefBlocks, LiveInBlocks);

    // At this point, we're committed to promoting the alloca using IDF's, and
    // the standard SSA construction algorithm.  Determine which blocks need phi
    // nodes and see if we can optimize out some work by avoiding insertion of
    // dead phi nodes.
    IDF.setLiveInBlocks(LiveInBlocks);
    IDF.setDefiningBlocks(DefBlocks);
    SmallVector<BasicBlock *, 32> PHIBlocks;
    IDF.calculate(PHIBlocks);
    if (PHIBlocks.size() > 1)
      std::sort(PHIBlocks.begin(), PHIBlocks.end(),
                [this](BasicBlock *A, BasicBlock *B) {
                  return BBNumbers.lookup(A) < BBNumbers.lookup(B);
                });

    unsigned CurrentVersion = 0;
    for (unsigned i = 0, e = PHIBlocks.size(); i != e; ++i)
      QueuePhiNode(PHIBlocks[i], AllocaNum, CurrentVersion);
  }

  if (Allocas.empty()) {
    llvmberry::ValidationUnit::End();
    llvmberry::ValidationUnit::EndPass();

    return; // All of the allocas must have been trivial!
  }

  LBI.clear();

  // Set the incoming values for the basic block to be null values for all of
  // the alloca's.  We do this in case there is a load of a value that has not
  // been stored yet.  In this case, it will get this null value.
  //
  RenamePassData::ValVector Values(Allocas.size());
  for (unsigned i = 0, e = Allocas.size(); i != e; ++i) {
    Values[i] = UndefValue::get(Allocas[i]->getAllocatedType());

    INTRUDE(&i, this) {
      auto &recentInstr = *(MEM2REGDICT->recentInstr);
      AllocaInst* AI = Allocas[i];

      //DICTMAP(MEM2REGDICT->recentInstr, i) = 
      recentInstr[i] =
        { INSNALIGNONE(AI), EXPR(UNDEFAI(AI), Physical),
          INDEXEDPOS(SRC, AI, DICTMAP(INDICESDICT->instrIndices, AI), ""),
          "", llvmberry::getVariable(*AI), AI->getParent(), false };
    });
  }

  // Walks all basic blocks in the function performing the SSA rename algorithm
  // and inserting the phi nodes we marked as necessary
  //
  std::vector<RenamePassData> RenamePassWorkList;
  RenamePassWorkList.emplace_back(F.begin(), nullptr, std::move(Values));

  INTRUDE() { MEM2REGDICT->instrWorkList.get()->push_back(*(MEM2REGDICT->recentInstr.get())); });

  do {
    RenamePassData RPD;
    RPD.swap(RenamePassWorkList.back());

    INTRUDE() {
      MEM2REGDICT->recentInstr.get()->swap(MEM2REGDICT->instrWorkList.get()->back());
      MEM2REGDICT->instrWorkList.get()->pop_back();
    });

    RenamePassWorkList.pop_back();
    // RenamePass may add new worklist entries.
    RenamePass(RPD.BB, RPD.Pred, RPD.Values, RenamePassWorkList);
  } while (!RenamePassWorkList.empty());

  // The renamer uses the Visited set to avoid infinite loops.  Clear it now.
  Visited.clear();

  // Remove the allocas themselves from the function.
  for (unsigned i = 0, e = Allocas.size(); i != e; ++i) {
    Instruction *A = Allocas[i];

    INTRUDE(&A) {
      std::string Ralloca = llvmberry::getVariable(*A);

      // propagate maydiff
      llvmberry::propagateMaydiffGlobal(Ralloca, llvmberry::Physical);
      llvmberry::propagateMaydiffGlobal(Ralloca, llvmberry::Previous);

      hints.addNopPosition(INDEXEDPOS(TGT, A, DICTMAP(INDICESDICT->instrIndices, A)-1, ""));
    });

    // If there are any uses of the alloca instructions left, they must be in
    // unreachable basic blocks that were not processed by walking the dominator
    // tree. Just delete the users now.
    if (!A->use_empty())
      A->replaceAllUsesWith(UndefValue::get(A->getType()));
    if (AST)
      AST->deleteValue(A);
    A->eraseFromParent();
  }

  const DataLayout &DL = F.getParent()->getDataLayout();

  // Remove alloca's dbg.declare instrinsics from the function.
  for (unsigned i = 0, e = AllocaDbgDeclares.size(); i != e; ++i)
    if (DbgDeclareInst *DDI = AllocaDbgDeclares[i])
      DDI->eraseFromParent();

  // Loop over all of the PHI nodes and see if there are any that we can get
  // rid of because they merge all of the same incoming values.  This can
  // happen due to undef values coming into the PHI nodes.  This process is
  // iterative, because eliminating one PHI node can cause others to be removed.
  bool EliminatedAPHI = true;
  while (EliminatedAPHI) {
    EliminatedAPHI = false;

    // Iterating over NewPhiNodes is deterministic, so it is safe to try to
    // simplify and RAUW them as we go.  If it was not, we could add uses to
    // the values we replace with in a non-deterministic order, thus creating
    // non-deterministic def->use chains.
    for (DenseMap<std::pair<unsigned, unsigned>, PHINode *>::iterator
             I = NewPhiNodes.begin(),
             E = NewPhiNodes.end();
         I != E;) {
      PHINode *PN = I->second;
      // If this PHI node merges one value and/or undefs, get the value.
      if (Value *V = SimplifyInstruction(PN, DL, nullptr, &DT, AC)) {
        if (AST && PN->getType()->isPointerTy())
          AST->deleteValue(PN);
        
        //llvmberry::ValidationUnit::GetInstance()->intrude
        //        ([&PN, &V] (llvmberry::Dictionary &data, llvmberry::CoreHint &hints) {
        INTRUDE(&PN, &V) {
          auto &termIndices = *(INDICESDICT->termIndices);

          for (unsigned i = 0; i != PN->getNumIncomingValues(); ++i) {
            Value *check = dyn_cast<Value>(PN->getIncomingValue(i));
            Value *UndefVal = UndefValue::get(PN->getType());

            // find undef prev block
            if (check == UndefVal) {
              BasicBlock *Income = PN->getIncomingBlock(i);
              BasicBlock *Current = PN->getParent();

              if (Instruction *In = dyn_cast<Instruction>(V)) {
                // value is instr
                // from to prpagate undef > value
                PROPAGATE(LESSDEF(EXPR(UndefVal, Physical), VAR(llvmberry::getVariable(*In), Physical), TGT),
                          BOUNDS(INSTPOS(TGT, In),llvmberry::TyPosition::make_end_of_block(SRC, *Income, termIndices[llvmberry::getBasicBlockIndex(Income)])));
              } else if (isa<ConstantInt>(V) || isa<ConstantFP>(V)) {
                // value is constInt or constFloat
                // infrule lessthanundef target undef > const
                Constant *C = dyn_cast<Constant>(V);
                INFRULE(llvmberry::TyPosition::make(SRC, Current->getName(), Income->getName()), llvmberry::ConsLessthanUndefConstTgt::make(llvmberry::TyConstant::make(*C)));
              } else 
                  hints.appendToDescription("MEM2REG UNSUPPORTED TYPE OF CONSTANT");
            }
          }

          llvmberry::generateHintForMem2RegReplaceHint(V, PN, data);
          llvmberry::replaceExpr(PN, V, data);
          llvmberry::replaceTag(PN, llvmberry::Ghost, data);
        });

        PN->replaceAllUsesWith(V);
        PN->eraseFromParent();
        NewPhiNodes.erase(I++);
        EliminatedAPHI = true;
        continue;
      }
      ++I;
    }
  }

  // At this point, the renamer has added entries to PHI nodes for all reachable
  // code.  Unfortunately, there may be unreachable blocks which the renamer
  // hasn't traversed.  If this is the case, the PHI nodes may not
  // have incoming values for all predecessors.  Loop over all PHI nodes we have
  // created, inserting undef values if they are missing any incoming values.
  //
  for (DenseMap<std::pair<unsigned, unsigned>, PHINode *>::iterator
           I = NewPhiNodes.begin(),
           E = NewPhiNodes.end();
       I != E; ++I) {
    // We want to do this once per basic block.  As such, only process a block
    // when we find the PHI that is the first entry in the block.
    PHINode *SomePHI = I->second;
    BasicBlock *BB = SomePHI->getParent();
    if (&BB->front() != SomePHI)
      continue;

    // Only do work here if there the PHI nodes are missing incoming values.  We
    // know that all PHI nodes that were inserted in a block will have the same
    // number of incoming values, so we can just check any of them.
    if (SomePHI->getNumIncomingValues() == getNumPreds(BB))
      continue;

    // Get the preds for BB.
    SmallVector<BasicBlock *, 16> Preds(pred_begin(BB), pred_end(BB));

    // Ok, now we know that all of the PHI nodes are missing entries for some
    // basic blocks.  Start by sorting the incoming predecessors for efficient
    // access.
    std::sort(Preds.begin(), Preds.end());

    // Now we loop through all BB's which have entries in SomePHI and remove
    // them from the Preds list.
    for (unsigned i = 0, e = SomePHI->getNumIncomingValues(); i != e; ++i) {
      // Do a log(n) search of the Preds list for the entry we want.
      SmallVectorImpl<BasicBlock *>::iterator EntIt = std::lower_bound(
          Preds.begin(), Preds.end(), SomePHI->getIncomingBlock(i));
      assert(EntIt != Preds.end() && *EntIt == SomePHI->getIncomingBlock(i) &&
             "PHI node has entry for a block which is not a predecessor!");

      // Remove the entry
      Preds.erase(EntIt);
    }

    // At this point, the blocks left in the preds list must have dummy
    // entries inserted into every PHI nodes for the block.  Update all the phi
    // nodes in this block that we are inserting (there could be phis before
    // mem2reg runs).
    unsigned NumBadPreds = SomePHI->getNumIncomingValues();
    BasicBlock::iterator BBI = BB->begin();
    while ((SomePHI = dyn_cast<PHINode>(BBI++)) &&
           SomePHI->getNumIncomingValues() == NumBadPreds) {
      Value *UndefVal = UndefValue::get(SomePHI->getType());
      for (unsigned pred = 0, e = Preds.size(); pred != e; ++pred) {
        SomePHI->addIncoming(UndefVal, Preds[pred]);

        INTRUDE(&Preds, &pred) {
          PROPAGATE(LESSDEF(llvmberry::false_encoding.first, llvmberry::false_encoding.second, SRC),
                    BOUNDS(llvmberry::TyPosition::make_start_of_block(SRC, llvmberry::getBasicBlockIndex(Preds[pred])),
                           llvmberry::TyPosition::make_end_of_block(SRC, *Preds[pred])));

          std::vector<BasicBlock *> DeadBlockList;
          BasicBlock *Pre = Preds[pred] ;

          // find predecssor of pred and insert in worklist if it has one
          for (auto BI = pred_begin(Pre), BE = pred_end(Pre); BI != BE; BI++) 
            DeadBlockList.push_back((*BI));

          while(!DeadBlockList.empty()) {
            BasicBlock * L = *DeadBlockList.rbegin();
            DeadBlockList.pop_back();

            // propagate false start to end of K.
            PROPAGATE(LESSDEF(llvmberry::false_encoding.first, llvmberry::false_encoding.second, SRC),
                      BOUNDS(llvmberry::TyPosition::make_start_of_block(SRC, llvmberry::getBasicBlockIndex(L)), llvmberry::TyPosition::make_end_of_block(SRC, *L)));

            // find predessor of K and insert in worklist if it has one
            for (auto BI = pred_begin(L), BE = pred_end(L); BI != BE; BI++)
              DeadBlockList.push_back((*BI));
          }
        }); 
      }
    }
  }

  NewPhiNodes.clear();
  llvmberry::ValidationUnit::End();
  llvmberry::ValidationUnit::EndPass();
}

/// \brief Determine which blocks the value is live in.
///
/// These are blocks which lead to uses.  Knowing this allows us to avoid
/// inserting PHI nodes into blocks which don't lead to uses (thus, the
/// inserted phi nodes would be dead).
void PromoteMem2Reg::ComputeLiveInBlocks(
    AllocaInst *AI, AllocaInfo &Info,
    const SmallPtrSetImpl<BasicBlock *> &DefBlocks,
    SmallPtrSetImpl<BasicBlock *> &LiveInBlocks) {

  // To determine liveness, we must iterate through the predecessors of blocks
  // where the def is live.  Blocks are added to the worklist if we need to
  // check their predecessors.  Start with all the using blocks.
  SmallVector<BasicBlock *, 64> LiveInBlockWorklist(Info.UsingBlocks.begin(),
                                                    Info.UsingBlocks.end());

  // If any of the using blocks is also a definition block, check to see if the
  // definition occurs before or after the use.  If it happens before the use,
  // the value isn't really live-in.
  for (unsigned i = 0, e = LiveInBlockWorklist.size(); i != e; ++i) {
    BasicBlock *BB = LiveInBlockWorklist[i];
    if (!DefBlocks.count(BB))
      continue;

    // Okay, this is a block that both uses and defines the value.  If the first
    // reference to the alloca is a def (store), then we know it isn't live-in.
    for (BasicBlock::iterator I = BB->begin();; ++I) {
      if (StoreInst *SI = dyn_cast<StoreInst>(I)) {
        if (SI->getOperand(1) != AI)
          continue;

        // We found a store to the alloca before a load.  The alloca is not
        // actually live-in here.
        LiveInBlockWorklist[i] = LiveInBlockWorklist.back();
        LiveInBlockWorklist.pop_back();
        --i, --e;
        break;
      }

      if (LoadInst *LI = dyn_cast<LoadInst>(I)) {
        if (LI->getOperand(0) != AI)
          continue;

        // Okay, we found a load before a store to the alloca.  It is actually
        // live into this block.
        break;
      }
    }
  }

  // Now that we have a set of blocks where the phi is live-in, recursively add
  // their predecessors until we find the full region the value is live.
  while (!LiveInBlockWorklist.empty()) {
    BasicBlock *BB = LiveInBlockWorklist.pop_back_val();

    // The block really is live in here, insert it into the set.  If already in
    // the set, then it has already been processed.
    if (!LiveInBlocks.insert(BB).second)
      continue;

    // Since the value is live into BB, it is either defined in a predecessor or
    // live into it to.  Add the preds to the worklist unless they are a
    // defining block.
    for (pred_iterator PI = pred_begin(BB), E = pred_end(BB); PI != E; ++PI) {
      BasicBlock *P = *PI;

      // The value is not live into a predecessor if it defines the value.
      if (DefBlocks.count(P))
        continue;

      // Otherwise it is, add to the worklist.
      LiveInBlockWorklist.push_back(P);
    }
  }
}

/// \brief Queue a phi-node to be added to a basic-block for a specific Alloca.
///
/// Returns true if there wasn't already a phi-node for that variable
bool PromoteMem2Reg::QueuePhiNode(BasicBlock *BB, unsigned AllocaNo,
                                  unsigned &Version) {
  // Look up the basic-block in question.
  PHINode *&PN = NewPhiNodes[std::make_pair(BBNumbers[BB], AllocaNo)];

  // If the BB already has a phi node added for the i'th alloca then we're done!
  if (PN)
    return false;

  // Create a PhiNode using the dereferenced type... and add the phi-node to the
  // BasicBlock.
  PN = PHINode::Create(Allocas[AllocaNo]->getAllocatedType(), getNumPreds(BB),
                       Allocas[AllocaNo]->getName() + "." + Twine(Version++),
                       BB->begin());
  PhiToAllocaMap[PN] = AllocaNo;

  if (AST && PN->getType()->isPointerTy())
    AST->copyValue(PointerAllocaValues[AllocaNo], PN);

  return true;
}

/// \brief Recursively traverse the CFG of the function, renaming loads and
/// stores to the allocas which we are promoting.
///
/// IncomingVals indicates what value each Alloca contains on exit from the
/// predecessor block Pred.
void PromoteMem2Reg::RenamePass(BasicBlock *BB, BasicBlock *Pred,
                                RenamePassData::ValVector &IncomingVals,
                                std::vector<RenamePassData> &Worklist) {
NextIteration:
  // If we are inserting any phi nodes into this BB, they will already be in the
  // block.
  if (PHINode *APN = dyn_cast<PHINode>(BB->begin())) {
    // If we have PHI nodes to update, compute the number of edges from Pred to
    // BB.
    if (PhiToAllocaMap.count(APN)) {
      // We want to be able to distinguish between PHI nodes being inserted by
      // this invocation of mem2reg from those phi nodes that already existed in
      // the IR before mem2reg was run.  We determine that APN is being inserted
      // because it is missing incoming edges.  All other PHI nodes being
      // inserted by this pass of mem2reg will have the same number of incoming
      // operands so far.  Remember this count.
      unsigned NewPHINumOperands = APN->getNumOperands();

      unsigned NumEdges = std::count(succ_begin(Pred), succ_end(Pred), BB);
      assert(NumEdges && "Must be at least one edge from Pred to BB!");

      // Add entries for all the phis.
      BasicBlock::iterator PNI = BB->begin();
      do {
        unsigned AllocaNo = PhiToAllocaMap[APN];
      
        // Add N incoming values to the PHI node.
        for (unsigned i = 0; i != NumEdges; ++i)
          APN->addIncoming(IncomingVals[AllocaNo], Pred);


        // The currently active variable for this block is now the PHI.
        IncomingVals[AllocaNo] = APN;

        INTRUDE(&APN, &Pred, &AllocaNo) {
          auto &recentInstr = *(MEM2REGDICT->recentInstr);
          std::string Rphi = llvmberry::getVariable(*APN);
          std::string prev = llvmberry::getBasicBlockIndex(Pred);

          // propagate maydiff
          llvmberry::propagateMaydiffGlobal(Rphi, llvmberry::Physical);
          llvmberry::propagateMaydiffGlobal(Rphi, llvmberry::Previous);

          llvmberry::propagateFromAISIPhiToLoadPhiSI(AllocaNo, APN, Pred, data, hints);

          recentInstr[AllocaNo] = 
            { recentInstr[AllocaNo].instrL, VAR(Rphi, Physical),
              INDEXEDPOS(SRC, APN, DICTMAP(INDICESDICT->instrIndices, APN), prev),
              "llvmberry::PHI", Rphi, APN->getParent(), false };
        });

        // Get the next phi node.
        ++PNI;
        APN = dyn_cast<PHINode>(PNI);
        if (!APN)
          break;

        // Verify that it is missing entries.  If not, it is not being inserted
        // by this mem2reg invocation so we want to ignore it.
      } while (APN->getNumOperands() == NewPHINumOperands);
    }
  }

  // Don't revisit blocks.
  if (!Visited.insert(BB).second)
    return;

  for (BasicBlock::iterator II = BB->begin(); !isa<TerminatorInst>(II);) {
    Instruction *I = II++; // get the instruction, increment iterator

    if (LoadInst *LI = dyn_cast<LoadInst>(I)) {
      AllocaInst *Src = dyn_cast<AllocaInst>(LI->getPointerOperand());
      if (!Src)
        continue;

      DenseMap<AllocaInst *, unsigned>::iterator AI = AllocaLookup.find(Src);
      if (AI == AllocaLookup.end())
        continue;

      Value *V = IncomingVals[AI->second];

      INTRUDE(&LI, &V, &AI) {
        auto &recentInstr = *(MEM2REGDICT->recentInstr);

        llvmberry::propagateMaydiffGlobal(llvmberry::getVariable(*LI), llvmberry::Physical);
        llvmberry::propagateMaydiffGlobal(llvmberry::getVariable(*LI), llvmberry::Previous);
        llvmberry::propagateFromAISIPhiToLoadPhiSI(AI->second, LI, nullptr, data, hints);
        llvmberry::propagateLoadInstToUse(LI, V, recentInstr[AI->second].op1, data, hints);

        hints.addNopPosition(INDEXEDPOS(TGT, LI, DICTMAP(INDICESDICT->instrIndices, LI)-1, ""));

        llvmberry::generateHintForMem2RegReplaceHint(V, LI, data);
        llvmberry::replaceExpr(LI, V, data);
        llvmberry::replaceTag(LI, llvmberry::Ghost, data);
      });

      // Anything using the load now uses the current value.
      LI->replaceAllUsesWith(V);
      if (AST && LI->getType()->isPointerTy())
        AST->deleteValue(LI);
      BB->getInstList().erase(LI);
    } else if (StoreInst *SI = dyn_cast<StoreInst>(I)) {
      // Delete this instruction and mark the name as the current holder of the
      // value
      AllocaInst *Dest = dyn_cast<AllocaInst>(SI->getPointerOperand());
      if (!Dest)
        continue;

      DenseMap<AllocaInst *, unsigned>::iterator ai = AllocaLookup.find(Dest);
      if (ai == AllocaLookup.end())
        continue;

      INTRUDE(&SI, &ai) {
        auto &recentInstr = *(MEM2REGDICT->recentInstr);

        llvmberry::propagateFromAISIPhiToLoadPhiSI(ai->second, SI, nullptr, data, hints);

        std::string op0 = "";
        if (!isa<Constant>(*(SI->getOperand(0))))
          op0 = llvmberry::getVariable(*(SI->getOperand(0)));

        recentInstr[ai->second] = 
          { INSNALIGNONE(SI), EXPR(SI->getOperand(0), Physical),
            INDEXEDPOS(SRC, SI, DICTMAP(INDICESDICT->instrIndices, SI), ""), op0,
            llvmberry::getVariable(*(SI->getOperand(1))), SI->getParent(), recentInstr[ai->second].check };

        hints.addNopPosition(INDEXEDPOS(TGT, SI, DICTMAP(INDICESDICT->instrIndices, SI)-1, ""));

        if (LoadInst *check = dyn_cast<LoadInst>(SI->getOperand(0)))
          llvmberry::eraseInstrOfUseIndices(check, SI, data);
      });

      // what value were we writing?
      IncomingVals[ai->second] = SI->getOperand(0);
      // Record debuginfo for the store before removing it.
      if (DbgDeclareInst *DDI = AllocaDbgDeclares[ai->second])
        ConvertDebugDeclareToDebugValue(DDI, SI, DIB);

      BB->getInstList().erase(SI);
    }
  }

  // 'Recurse' to our successors.
  succ_iterator I = succ_begin(BB), E = succ_end(BB);
  if (I == E)
    return;

  // Keep track of the successors so we don't visit the same successor twice
  SmallPtrSet<BasicBlock *, 8> VisitedSuccs;

  // Handle the first successor without using the worklist.
  VisitedSuccs.insert(*I);
  Pred = BB;
  BB = *I;
  ++I;

  for (; I != E; ++I)
    if (VisitedSuccs.insert(*I).second) {
      Worklist.emplace_back(*I, Pred, IncomingVals);

      INTRUDE() { MEM2REGDICT->instrWorkList.get()->push_back(*(MEM2REGDICT->recentInstr.get())); });
    }

  goto NextIteration;
}

void llvm::PromoteMemToReg(ArrayRef<AllocaInst *> Allocas, DominatorTree &DT,
                           AliasSetTracker *AST, AssumptionCache *AC) {
  // If there is nothing to do, bail out...
  if (Allocas.empty())
    return;

  PromoteMem2Reg(Allocas, DT, AST, AC).run();
}<|MERGE_RESOLUTION|>--- conflicted
+++ resolved
@@ -419,7 +419,7 @@
         llvmberry::propagateLoadGhostValueForm(AI, LI, ReplVal, data, hints);
         
         // can be removed after modify function entry invariant
-      auto &mem2regCmd = *(MEM2REGDICT->mem2regCmd);
+        auto &mem2regCmd = *(MEM2REGDICT->mem2regCmd);
         std::shared_ptr<llvmberry::TyLessthanUndef> lessthanundef
           (new llvmberry::TyLessthanUndef
             (llvmberry::TyValueType::make(*LI->getType()),
@@ -429,20 +429,14 @@
         mem2regCmd[Rload].lessUndef.push_back(lessthanundef);
         INFRULE(INDEXEDPOS(SRC, AI, instrIndices[AI], ""),
                 std::shared_ptr<llvmberry::TyInfrule>(new llvmberry::ConsLessthanUndef(lessthanundef)));
-      //remove 
-
+        //remove 
 
 
         std::shared_ptr<llvmberry::TyExpr> expr = EXPR(OnlyStore->getOperand(0), Physical);
         
         if (MEM2REGDICT->equalsIfConsVar(storeItem[OnlyStore].expr, expr)) {
           replaceTag.push_back(expr);
-<<<<<<< HEAD
         } else if (storeItem[OnlyStore].op0 != "") { expr = VAR(storeItem[OnlyStore].op0, Ghost); }
-=======
-        } else if (storeItem[OnlyStore].op0 != "") { 
-          expr = VAR(storeItem[OnlyStore].op0, Ghost); }
->>>>>>> 58f5a95f
 
         INFRULE(INDEXEDPOS(SRC, OnlyStore, instrIndices[OnlyStore], ""),
                 llvmberry::ConsIntroGhost::make(expr, REGISTER(Rstore, Ghost)));
@@ -864,14 +858,12 @@
     Values[i] = UndefValue::get(Allocas[i]->getAllocatedType());
 
     INTRUDE(&i, this) {
-      auto &recentInstr = *(MEM2REGDICT->recentInstr);
       AllocaInst* AI = Allocas[i];
 
-      //DICTMAP(MEM2REGDICT->recentInstr, i) = 
-      recentInstr[i] =
-        { INSNALIGNONE(AI), EXPR(UNDEFAI(AI), Physical),
-          INDEXEDPOS(SRC, AI, DICTMAP(INDICESDICT->instrIndices, AI), ""),
-          "", llvmberry::getVariable(*AI), AI->getParent(), false };
+      MEM2REGDICT->recentInstr.get()->insert(std::pair<unsigned, LLVMBERRYRPD>
+        (i, { INSNALIGNONE(AI), EXPR(UNDEFAI(AI), Physical),
+              INDEXEDPOS(SRC, AI, DICTMAP(INDICESDICT->instrIndices, AI), ""),
+              "", llvmberry::getVariable(*AI), AI->getParent(), false }));
     });
   }
 
@@ -1228,7 +1220,6 @@
         IncomingVals[AllocaNo] = APN;
 
         INTRUDE(&APN, &Pred, &AllocaNo) {
-          auto &recentInstr = *(MEM2REGDICT->recentInstr);
           std::string Rphi = llvmberry::getVariable(*APN);
           std::string prev = llvmberry::getBasicBlockIndex(Pred);
 
@@ -1238,8 +1229,8 @@
 
           llvmberry::propagateFromAISIPhiToLoadPhiSI(AllocaNo, APN, Pred, data, hints);
 
-          recentInstr[AllocaNo] = 
-            { recentInstr[AllocaNo].instrL, VAR(Rphi, Physical),
+          MEM2REGDICT->recentInstr.get()->at(AllocaNo) =
+            { DICTMAP(MEM2REGDICT->recentInstr, AllocaNo).instrL, VAR(Rphi, Physical),
               INDEXEDPOS(SRC, APN, DICTMAP(INDICESDICT->instrIndices, APN), prev),
               "llvmberry::PHI", Rphi, APN->getParent(), false };
         });
@@ -1306,18 +1297,17 @@
         continue;
 
       INTRUDE(&SI, &ai) {
-        auto &recentInstr = *(MEM2REGDICT->recentInstr);
-
         llvmberry::propagateFromAISIPhiToLoadPhiSI(ai->second, SI, nullptr, data, hints);
 
         std::string op0 = "";
         if (!isa<Constant>(*(SI->getOperand(0))))
           op0 = llvmberry::getVariable(*(SI->getOperand(0)));
 
-        recentInstr[ai->second] = 
+        MEM2REGDICT->recentInstr.get()->at(ai->second) =
           { INSNALIGNONE(SI), EXPR(SI->getOperand(0), Physical),
             INDEXEDPOS(SRC, SI, DICTMAP(INDICESDICT->instrIndices, SI), ""), op0,
-            llvmberry::getVariable(*(SI->getOperand(1))), SI->getParent(), recentInstr[ai->second].check };
+            llvmberry::getVariable(*(SI->getOperand(1))), SI->getParent(),
+            DICTMAP(MEM2REGDICT->recentInstr, ai->second).check };
 
         hints.addNopPosition(INDEXEDPOS(TGT, SI, DICTMAP(INDICESDICT->instrIndices, SI)-1, ""));
 
