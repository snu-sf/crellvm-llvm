//===- InstructionSimplify.cpp - Fold instruction operands ----------------===//
//
//                     The LLVM Compiler Infrastructure
//
// This file is distributed under the University of Illinois Open Source
// License. See LICENSE.TXT for details.
//
//===----------------------------------------------------------------------===//
//
// This file implements routines for folding instructions into simpler forms
// that do not require creating new instructions.  This does constant folding
// ("add i32 1, 1" -> "2") but can also handle non-constant operands, either
// returning a constant ("and i32 %x, 0" -> "0") or an already existing value
// ("and i32 %x, %x" -> "%x").  All operands are assumed to have already been
// simplified: This is usually true and assuming it simplifies the logic (if
// they have not been simplified then results are correct but maybe suboptimal).
//
//===----------------------------------------------------------------------===//

#include "llvm/Analysis/InstructionSimplify.h"
#include "llvm/ADT/SetVector.h"
#include "llvm/ADT/Statistic.h"
#include "llvm/Analysis/AliasAnalysis.h"
#include "llvm/Analysis/ConstantFolding.h"
#include "llvm/Analysis/MemoryBuiltins.h"
#include "llvm/Analysis/ValueTracking.h"
#include "llvm/Analysis/VectorUtils.h"
#include "llvm/IR/ConstantRange.h"
#include "llvm/IR/DataLayout.h"
#include "llvm/IR/Dominators.h"
#include "llvm/IR/GetElementPtrTypeIterator.h"
#include "llvm/IR/GlobalAlias.h"
#include "llvm/IR/Operator.h"
#include "llvm/IR/PatternMatch.h"
#include "llvm/IR/ValueHandle.h"
#include <algorithm>

#include "llvm/LLVMBerry/ValidationUnit.h"
#include "llvm/LLVMBerry/Structure.h"
#include "llvm/LLVMBerry/Infrules.h"
#include "llvm/LLVMBerry/Hintgen.h"
#include <memory>
using namespace llvm;
using namespace llvm::PatternMatch;

#define DEBUG_TYPE "instsimplify"

enum { RecursionLimit = 3 };

STATISTIC(NumExpand,  "Number of expansions");
STATISTIC(NumReassoc, "Number of reassociations");

namespace {
struct Query {
  const DataLayout &DL;
  const TargetLibraryInfo *TLI;
  const DominatorTree *DT;
  AssumptionCache *AC;
  const Instruction *CxtI;

  Query(const DataLayout &DL, const TargetLibraryInfo *tli,
        const DominatorTree *dt, AssumptionCache *ac = nullptr,
        const Instruction *cxti = nullptr)
      : DL(DL), TLI(tli), DT(dt), AC(ac), CxtI(cxti) {}
};
} // end anonymous namespace

static Value *SimplifyAndInst(Value *, Value *, const Query &, unsigned);
static Value *SimplifyBinOp(unsigned, Value *, Value *, const Query &,
                            unsigned);
static Value *SimplifyFPBinOp(unsigned, Value *, Value *, const FastMathFlags &,
                              const Query &, unsigned);
static Value *SimplifyCmpInst(unsigned, Value *, Value *, const Query &,
                              unsigned);
static Value *SimplifyOrInst(Value *, Value *, const Query &, unsigned);
static Value *SimplifyXorInst(Value *, Value *, const Query &, unsigned);
static Value *SimplifyTruncInst(Value *, Type *, const Query &, unsigned);

/// getFalse - For a boolean type, or a vector of boolean type, return false, or
/// a vector with every element false, as appropriate for the type.
static Constant *getFalse(Type *Ty) {
  assert(Ty->getScalarType()->isIntegerTy(1) &&
         "Expected i1 type or a vector of i1!");
  return Constant::getNullValue(Ty);
}

/// getTrue - For a boolean type, or a vector of boolean type, return true, or
/// a vector with every element true, as appropriate for the type.
static Constant *getTrue(Type *Ty) {
  assert(Ty->getScalarType()->isIntegerTy(1) &&
         "Expected i1 type or a vector of i1!");
  return Constant::getAllOnesValue(Ty);
}

/// isSameCompare - Is V equivalent to the comparison "LHS Pred RHS"?
static bool isSameCompare(Value *V, CmpInst::Predicate Pred, Value *LHS,
                          Value *RHS) {
  CmpInst *Cmp = dyn_cast<CmpInst>(V);
  if (!Cmp)
    return false;
  CmpInst::Predicate CPred = Cmp->getPredicate();
  Value *CLHS = Cmp->getOperand(0), *CRHS = Cmp->getOperand(1);
  if (CPred == Pred && CLHS == LHS && CRHS == RHS)
    return true;
  return CPred == CmpInst::getSwappedPredicate(Pred) && CLHS == RHS &&
    CRHS == LHS;
}

/// ValueDominatesPHI - Does the given value dominate the specified phi node?
static bool ValueDominatesPHI(Value *V, PHINode *P, const DominatorTree *DT) {
  Instruction *I = dyn_cast<Instruction>(V);
  if (!I)
    // Arguments and constants dominate all instructions.
    return true;

  // If we are processing instructions (and/or basic blocks) that have not been
  // fully added to a function, the parent nodes may still be null. Simply
  // return the conservative answer in these cases.
  if (!I->getParent() || !P->getParent() || !I->getParent()->getParent())
    return false;

  // If we have a DominatorTree then do a precise test.
  if (DT) {
    if (!DT->isReachableFromEntry(P->getParent()))
      return true;
    if (!DT->isReachableFromEntry(I->getParent()))
      return false;
    return DT->dominates(I, P);
  }

  // Otherwise, if the instruction is in the entry block, and is not an invoke,
  // then it obviously dominates all phi nodes.
  if (I->getParent() == &I->getParent()->getParent()->getEntryBlock() &&
      !isa<InvokeInst>(I))
    return true;

  return false;
}

/// ExpandBinOp - Simplify "A op (B op' C)" by distributing op over op', turning
/// it into "(A op B) op' (A op C)".  Here "op" is given by Opcode and "op'" is
/// given by OpcodeToExpand, while "A" corresponds to LHS and "B op' C" to RHS.
/// Also performs the transform "(A op' B) op C" -> "(A op C) op' (B op C)".
/// Returns the simplified value, or null if no simplification was performed.
static Value *ExpandBinOp(unsigned Opcode, Value *LHS, Value *RHS,
                          unsigned OpcToExpand, const Query &Q,
                          unsigned MaxRecurse) {
  Instruction::BinaryOps OpcodeToExpand = (Instruction::BinaryOps)OpcToExpand;
  // Recursion is always used, so bail out at once if we already hit the limit.
  if (!MaxRecurse--)
    return nullptr;

  // Check whether the expression has the form "(A op' B) op C".
  if (BinaryOperator *Op0 = dyn_cast<BinaryOperator>(LHS))
    if (Op0->getOpcode() == OpcodeToExpand) {
      // It does!  Try turning it into "(A op C) op' (B op C)".
      Value *A = Op0->getOperand(0), *B = Op0->getOperand(1), *C = RHS;
      // Do "A op C" and "B op C" both simplify?
      if (Value *L = SimplifyBinOp(Opcode, A, C, Q, MaxRecurse))
        if (Value *R = SimplifyBinOp(Opcode, B, C, Q, MaxRecurse)) {
          // They do! Return "L op' R" if it simplifies or is already available.
          // If "L op' R" equals "A op' B" then "L op' R" is just the LHS.
          if ((L == A && R == B) || (Instruction::isCommutative(OpcodeToExpand)
                                     && L == B && R == A)) {
            ++NumExpand;
            return LHS;
          }
          // Otherwise return "L op' R" if it simplifies.
          if (Value *V = SimplifyBinOp(OpcodeToExpand, L, R, Q, MaxRecurse)) {
            ++NumExpand;
            return V;
          }
        }
    }

  // Check whether the expression has the form "A op (B op' C)".
  if (BinaryOperator *Op1 = dyn_cast<BinaryOperator>(RHS))
    if (Op1->getOpcode() == OpcodeToExpand) {
      // It does!  Try turning it into "(A op B) op' (A op C)".
      Value *A = LHS, *B = Op1->getOperand(0), *C = Op1->getOperand(1);
      // Do "A op B" and "A op C" both simplify?
      if (Value *L = SimplifyBinOp(Opcode, A, B, Q, MaxRecurse))
        if (Value *R = SimplifyBinOp(Opcode, A, C, Q, MaxRecurse)) {
          // They do! Return "L op' R" if it simplifies or is already available.
          // If "L op' R" equals "B op' C" then "L op' R" is just the RHS.
          if ((L == B && R == C) || (Instruction::isCommutative(OpcodeToExpand)
                                     && L == C && R == B)) {
            ++NumExpand;
            return RHS;
          }
          // Otherwise return "L op' R" if it simplifies.
          if (Value *V = SimplifyBinOp(OpcodeToExpand, L, R, Q, MaxRecurse)) {
            ++NumExpand;
            return V;
          }
        }
    }

  return nullptr;
}

/// SimplifyAssociativeBinOp - Generic simplifications for associative binary
/// operations.  Returns the simpler value, or null if none was found.
static Value *SimplifyAssociativeBinOp(unsigned Opc, Value *LHS, Value *RHS,
                                       const Query &Q, unsigned MaxRecurse) {
  Instruction::BinaryOps Opcode = (Instruction::BinaryOps)Opc;
  assert(Instruction::isAssociative(Opcode) && "Not an associative operation!");

  // Recursion is always used, so bail out at once if we already hit the limit.
  if (!MaxRecurse--)
    return nullptr;

  BinaryOperator *Op0 = dyn_cast<BinaryOperator>(LHS);
  BinaryOperator *Op1 = dyn_cast<BinaryOperator>(RHS);

  // Transform: "(A op B) op C" ==> "A op (B op C)" if it simplifies completely.
  if (Op0 && Op0->getOpcode() == Opcode) {
    Value *A = Op0->getOperand(0);
    Value *B = Op0->getOperand(1);
    Value *C = RHS;

    // Does "B op C" simplify?
    if (Value *V = SimplifyBinOp(Opcode, B, C, Q, MaxRecurse)) {
      // It does!  Return "A op V" if it simplifies or is already available.
      // If V equals B then "A op V" is just the LHS.
      if (V == B) return LHS;
      // Otherwise return "A op V" if it simplifies.
      if (Value *W = SimplifyBinOp(Opcode, A, V, Q, MaxRecurse)) {
        ++NumReassoc;
        return W;
      }
    }
  }

  // Transform: "A op (B op C)" ==> "(A op B) op C" if it simplifies completely.
  if (Op1 && Op1->getOpcode() == Opcode) {
    Value *A = LHS;
    Value *B = Op1->getOperand(0);
    Value *C = Op1->getOperand(1);

    // Does "A op B" simplify?
    if (Value *V = SimplifyBinOp(Opcode, A, B, Q, MaxRecurse)) {
      // It does!  Return "V op C" if it simplifies or is already available.
      // If V equals B then "V op C" is just the RHS.
      if (V == B) return RHS;
      // Otherwise return "V op C" if it simplifies.
      if (Value *W = SimplifyBinOp(Opcode, V, C, Q, MaxRecurse)) {
        ++NumReassoc;
        return W;
      }
    }
  }

  // The remaining transforms require commutativity as well as associativity.
  if (!Instruction::isCommutative(Opcode))
    return nullptr;

  // Transform: "(A op B) op C" ==> "(C op A) op B" if it simplifies completely.
  if (Op0 && Op0->getOpcode() == Opcode) {
    Value *A = Op0->getOperand(0);
    Value *B = Op0->getOperand(1);
    Value *C = RHS;

    // Does "C op A" simplify?
    if (Value *V = SimplifyBinOp(Opcode, C, A, Q, MaxRecurse)) {
      // It does!  Return "V op B" if it simplifies or is already available.
      // If V equals A then "V op B" is just the LHS.
      if (V == A) return LHS;
      // Otherwise return "V op B" if it simplifies.
      if (Value *W = SimplifyBinOp(Opcode, V, B, Q, MaxRecurse)) {
        ++NumReassoc;
        return W;
      }
    }
  }

  // Transform: "A op (B op C)" ==> "B op (C op A)" if it simplifies completely.
  if (Op1 && Op1->getOpcode() == Opcode) {
    Value *A = LHS;
    Value *B = Op1->getOperand(0);
    Value *C = Op1->getOperand(1);

    // Does "C op A" simplify?
    if (Value *V = SimplifyBinOp(Opcode, C, A, Q, MaxRecurse)) {
      // It does!  Return "B op V" if it simplifies or is already available.
      // If V equals C then "B op V" is just the RHS.
      if (V == C) return RHS;
      // Otherwise return "B op V" if it simplifies.
      if (Value *W = SimplifyBinOp(Opcode, B, V, Q, MaxRecurse)) {
        ++NumReassoc;
        return W;
      }
    }
  }

  return nullptr;
}

/// ThreadBinOpOverSelect - In the case of a binary operation with a select
/// instruction as an operand, try to simplify the binop by seeing whether
/// evaluating it on both branches of the select results in the same value.
/// Returns the common value if so, otherwise returns null.
static Value *ThreadBinOpOverSelect(unsigned Opcode, Value *LHS, Value *RHS,
                                    const Query &Q, unsigned MaxRecurse) {
  // Recursion is always used, so bail out at once if we already hit the limit.
  if (!MaxRecurse--)
    return nullptr;

  SelectInst *SI;
  if (isa<SelectInst>(LHS)) {
    SI = cast<SelectInst>(LHS);
  } else {
    assert(isa<SelectInst>(RHS) && "No select instruction operand!");
    SI = cast<SelectInst>(RHS);
  }

  // Evaluate the BinOp on the true and false branches of the select.
  Value *TV;
  Value *FV;
  if (SI == LHS) {
    TV = SimplifyBinOp(Opcode, SI->getTrueValue(), RHS, Q, MaxRecurse);
    FV = SimplifyBinOp(Opcode, SI->getFalseValue(), RHS, Q, MaxRecurse);
  } else {
    TV = SimplifyBinOp(Opcode, LHS, SI->getTrueValue(), Q, MaxRecurse);
    FV = SimplifyBinOp(Opcode, LHS, SI->getFalseValue(), Q, MaxRecurse);
  }

  // If they simplified to the same value, then return the common value.
  // If they both failed to simplify then return null.
  if (TV == FV)
    return TV;

  // If one branch simplified to undef, return the other one.
  if (TV && isa<UndefValue>(TV))
    return FV;
  if (FV && isa<UndefValue>(FV))
    return TV;

  // If applying the operation did not change the true and false select values,
  // then the result of the binop is the select itself.
  if (TV == SI->getTrueValue() && FV == SI->getFalseValue())
    return SI;

  // If one branch simplified and the other did not, and the simplified
  // value is equal to the unsimplified one, return the simplified value.
  // For example, select (cond, X, X & Z) & Z -> X & Z.
  if ((FV && !TV) || (TV && !FV)) {
    // Check that the simplified value has the form "X op Y" where "op" is the
    // same as the original operation.
    Instruction *Simplified = dyn_cast<Instruction>(FV ? FV : TV);
    if (Simplified && Simplified->getOpcode() == Opcode) {
      // The value that didn't simplify is "UnsimplifiedLHS op UnsimplifiedRHS".
      // We already know that "op" is the same as for the simplified value.  See
      // if the operands match too.  If so, return the simplified value.
      Value *UnsimplifiedBranch = FV ? SI->getTrueValue() : SI->getFalseValue();
      Value *UnsimplifiedLHS = SI == LHS ? UnsimplifiedBranch : LHS;
      Value *UnsimplifiedRHS = SI == LHS ? RHS : UnsimplifiedBranch;
      if (Simplified->getOperand(0) == UnsimplifiedLHS &&
          Simplified->getOperand(1) == UnsimplifiedRHS)
        return Simplified;
      if (Simplified->isCommutative() &&
          Simplified->getOperand(1) == UnsimplifiedLHS &&
          Simplified->getOperand(0) == UnsimplifiedRHS)
        return Simplified;
    }
  }

  return nullptr;
}

/// ThreadCmpOverSelect - In the case of a comparison with a select instruction,
/// try to simplify the comparison by seeing whether both branches of the select
/// result in the same value.  Returns the common value if so, otherwise returns
/// null.
static Value *ThreadCmpOverSelect(CmpInst::Predicate Pred, Value *LHS,
                                  Value *RHS, const Query &Q,
                                  unsigned MaxRecurse) {
  // Recursion is always used, so bail out at once if we already hit the limit.
  if (!MaxRecurse--)
    return nullptr;

  // Make sure the select is on the LHS.
  if (!isa<SelectInst>(LHS)) {
    std::swap(LHS, RHS);
    Pred = CmpInst::getSwappedPredicate(Pred);
  }
  assert(isa<SelectInst>(LHS) && "Not comparing with a select instruction!");
  SelectInst *SI = cast<SelectInst>(LHS);
  Value *Cond = SI->getCondition();
  Value *TV = SI->getTrueValue();
  Value *FV = SI->getFalseValue();

  // Now that we have "cmp select(Cond, TV, FV), RHS", analyse it.
  // Does "cmp TV, RHS" simplify?
  Value *TCmp = SimplifyCmpInst(Pred, TV, RHS, Q, MaxRecurse);
  if (TCmp == Cond) {
    // It not only simplified, it simplified to the select condition.  Replace
    // it with 'true'.
    TCmp = getTrue(Cond->getType());
  } else if (!TCmp) {
    // It didn't simplify.  However if "cmp TV, RHS" is equal to the select
    // condition then we can replace it with 'true'.  Otherwise give up.
    if (!isSameCompare(Cond, Pred, TV, RHS))
      return nullptr;
    TCmp = getTrue(Cond->getType());
  }

  // Does "cmp FV, RHS" simplify?
  Value *FCmp = SimplifyCmpInst(Pred, FV, RHS, Q, MaxRecurse);
  if (FCmp == Cond) {
    // It not only simplified, it simplified to the select condition.  Replace
    // it with 'false'.
    FCmp = getFalse(Cond->getType());
  } else if (!FCmp) {
    // It didn't simplify.  However if "cmp FV, RHS" is equal to the select
    // condition then we can replace it with 'false'.  Otherwise give up.
    if (!isSameCompare(Cond, Pred, FV, RHS))
      return nullptr;
    FCmp = getFalse(Cond->getType());
  }

  // If both sides simplified to the same value, then use it as the result of
  // the original comparison.
  if (TCmp == FCmp)
    return TCmp;

  // The remaining cases only make sense if the select condition has the same
  // type as the result of the comparison, so bail out if this is not so.
  if (Cond->getType()->isVectorTy() != RHS->getType()->isVectorTy())
    return nullptr;
  // If the false value simplified to false, then the result of the compare
  // is equal to "Cond && TCmp".  This also catches the case when the false
  // value simplified to false and the true value to true, returning "Cond".
  if (match(FCmp, m_Zero()))
    if (Value *V = SimplifyAndInst(Cond, TCmp, Q, MaxRecurse))
      return V;
  // If the true value simplified to true, then the result of the compare
  // is equal to "Cond || FCmp".
  if (match(TCmp, m_One()))
    if (Value *V = SimplifyOrInst(Cond, FCmp, Q, MaxRecurse))
      return V;
  // Finally, if the false value simplified to true and the true value to
  // false, then the result of the compare is equal to "!Cond".
  if (match(FCmp, m_One()) && match(TCmp, m_Zero()))
    if (Value *V =
        SimplifyXorInst(Cond, Constant::getAllOnesValue(Cond->getType()),
                        Q, MaxRecurse))
      return V;

  return nullptr;
}

/// ThreadBinOpOverPHI - In the case of a binary operation with an operand that
/// is a PHI instruction, try to simplify the binop by seeing whether evaluating
/// it on the incoming phi values yields the same result for every value.  If so
/// returns the common value, otherwise returns null.
static Value *ThreadBinOpOverPHI(unsigned Opcode, Value *LHS, Value *RHS,
                                 const Query &Q, unsigned MaxRecurse) {
  // Recursion is always used, so bail out at once if we already hit the limit.
  if (!MaxRecurse--)
    return nullptr;

  PHINode *PI;
  if (isa<PHINode>(LHS)) {
    PI = cast<PHINode>(LHS);
    // Bail out if RHS and the phi may be mutually interdependent due to a loop.
    if (!ValueDominatesPHI(RHS, PI, Q.DT))
      return nullptr;
  } else {
    assert(isa<PHINode>(RHS) && "No PHI instruction operand!");
    PI = cast<PHINode>(RHS);
    // Bail out if LHS and the phi may be mutually interdependent due to a loop.
    if (!ValueDominatesPHI(LHS, PI, Q.DT))
      return nullptr;
  }

  // Evaluate the BinOp on the incoming phi values.
  Value *CommonValue = nullptr;
  for (Value *Incoming : PI->incoming_values()) {
    // If the incoming value is the phi node itself, it can safely be skipped.
    if (Incoming == PI) continue;
    Value *V = PI == LHS ?
      SimplifyBinOp(Opcode, Incoming, RHS, Q, MaxRecurse) :
      SimplifyBinOp(Opcode, LHS, Incoming, Q, MaxRecurse);
    // If the operation failed to simplify, or simplified to a different value
    // to previously, then give up.
    if (!V || (CommonValue && V != CommonValue))
      return nullptr;
    CommonValue = V;
  }

  return CommonValue;
}

/// ThreadCmpOverPHI - In the case of a comparison with a PHI instruction, try
/// try to simplify the comparison by seeing whether comparing with all of the
/// incoming phi values yields the same result every time.  If so returns the
/// common result, otherwise returns null.
static Value *ThreadCmpOverPHI(CmpInst::Predicate Pred, Value *LHS, Value *RHS,
                               const Query &Q, unsigned MaxRecurse) {
  // Recursion is always used, so bail out at once if we already hit the limit.
  if (!MaxRecurse--)
    return nullptr;

  // Make sure the phi is on the LHS.
  if (!isa<PHINode>(LHS)) {
    std::swap(LHS, RHS);
    Pred = CmpInst::getSwappedPredicate(Pred);
  }
  assert(isa<PHINode>(LHS) && "Not comparing with a phi instruction!");
  PHINode *PI = cast<PHINode>(LHS);

  // Bail out if RHS and the phi may be mutually interdependent due to a loop.
  if (!ValueDominatesPHI(RHS, PI, Q.DT))
    return nullptr;

  // Evaluate the BinOp on the incoming phi values.
  Value *CommonValue = nullptr;
  for (Value *Incoming : PI->incoming_values()) {
    // If the incoming value is the phi node itself, it can safely be skipped.
    if (Incoming == PI) continue;
    Value *V = SimplifyCmpInst(Pred, Incoming, RHS, Q, MaxRecurse);
    // If the operation failed to simplify, or simplified to a different value
    // to previously, then give up.
    if (!V || (CommonValue && V != CommonValue))
      return nullptr;
    CommonValue = V;
  }

  return CommonValue;
}

/// SimplifyAddInst - Given operands for an Add, see if we can
/// fold the result.  If not, this returns null.
static Value *SimplifyAddInst(Value *Op0, Value *Op1, bool isNSW, bool isNUW,
                              const Query &Q, unsigned MaxRecurse) {
  if (Constant *CLHS = dyn_cast<Constant>(Op0)) {
    if (Constant *CRHS = dyn_cast<Constant>(Op1)) {
      Constant *Ops[] = { CLHS, CRHS };
      return ConstantFoldInstOperands(Instruction::Add, CLHS->getType(), Ops,
                                      Q.DL, Q.TLI);
    }

    // Canonicalize the constant to the RHS.
    std::swap(Op0, Op1);
  }

  // X + undef -> undef
  if (match(Op1, m_Undef()))
    return Op1;

  // X + 0 -> X
  if (match(Op1, m_Zero()))
    return Op0;

  // X + (Y - X) -> Y
  // (Y - X) + X -> Y
  // Eg: X + -X -> 0
  Value *Y = nullptr;
  if (match(Op1, m_Sub(m_Value(Y), m_Specific(Op0))) ||
      match(Op0, m_Sub(m_Value(Y), m_Specific(Op1))))
    return Y;

  // X + ~X -> -1   since   ~X = -X-1
  if (match(Op0, m_Not(m_Specific(Op1))) ||
      match(Op1, m_Not(m_Specific(Op0))))
    return Constant::getAllOnesValue(Op0->getType());

  /// i1 add -> xor.
  if (MaxRecurse && Op0->getType()->isIntegerTy(1))
    if (Value *V = SimplifyXorInst(Op0, Op1, Q, MaxRecurse-1))
      return V;

  // Try some generic simplifications for associative operations.
  if (Value *V = SimplifyAssociativeBinOp(Instruction::Add, Op0, Op1, Q,
                                          MaxRecurse))
    return V;

  // Threading Add over selects and phi nodes is pointless, so don't bother.
  // Threading over the select in "A + select(cond, B, C)" means evaluating
  // "A+B" and "A+C" and seeing if they are equal; but they are equal if and
  // only if B and C are equal.  If B and C are equal then (since we assume
  // that operands have already been simplified) "select(cond, B, C)" should
  // have been simplified to the common value of B and C already.  Analysing
  // "A+B" and "A+C" thus gains nothing, but costs compile time.  Similarly
  // for threading over phi nodes.

  return nullptr;
}

Value *llvm::SimplifyAddInst(Value *Op0, Value *Op1, bool isNSW, bool isNUW,
                             const DataLayout &DL, const TargetLibraryInfo *TLI,
                             const DominatorTree *DT, AssumptionCache *AC,
                             const Instruction *CxtI) {
  return ::SimplifyAddInst(Op0, Op1, isNSW, isNUW, Query(DL, TLI, DT, AC, CxtI),
                           RecursionLimit);
}

/// \brief Compute the base pointer and cumulative constant offsets for V.
///
/// This strips all constant offsets off of V, leaving it the base pointer, and
/// accumulates the total constant offset applied in the returned constant. It
/// returns 0 if V is not a pointer, and returns the constant '0' if there are
/// no constant offsets applied.
///
/// This is very similar to GetPointerBaseWithConstantOffset except it doesn't
/// follow non-inbounds geps. This allows it to remain usable for icmp ult/etc.
/// folding.
static Constant *stripAndComputeConstantOffsets(const DataLayout &DL, Value *&V,
                                                bool AllowNonInbounds = false) {
  assert(V->getType()->getScalarType()->isPointerTy());

  Type *IntPtrTy = DL.getIntPtrType(V->getType())->getScalarType();
  APInt Offset = APInt::getNullValue(IntPtrTy->getIntegerBitWidth());

  // Even though we don't look through PHI nodes, we could be called on an
  // instruction in an unreachable block, which may be on a cycle.
  SmallPtrSet<Value *, 4> Visited;
  Visited.insert(V);
  do {
    if (GEPOperator *GEP = dyn_cast<GEPOperator>(V)) {
      if ((!AllowNonInbounds && !GEP->isInBounds()) ||
          !GEP->accumulateConstantOffset(DL, Offset))
        break;
      V = GEP->getPointerOperand();
    } else if (Operator::getOpcode(V) == Instruction::BitCast) {
      V = cast<Operator>(V)->getOperand(0);
    } else if (GlobalAlias *GA = dyn_cast<GlobalAlias>(V)) {
      if (GA->mayBeOverridden())
        break;
      V = GA->getAliasee();
    } else {
      break;
    }
    assert(V->getType()->getScalarType()->isPointerTy() &&
           "Unexpected operand type!");
  } while (Visited.insert(V).second);

  Constant *OffsetIntPtr = ConstantInt::get(IntPtrTy, Offset);
  if (V->getType()->isVectorTy())
    return ConstantVector::getSplat(V->getType()->getVectorNumElements(),
                                    OffsetIntPtr);
  return OffsetIntPtr;
}

/// \brief Compute the constant difference between two pointer values.
/// If the difference is not a constant, returns zero.
static Constant *computePointerDifference(const DataLayout &DL, Value *LHS,
                                          Value *RHS) {
  Constant *LHSOffset = stripAndComputeConstantOffsets(DL, LHS);
  Constant *RHSOffset = stripAndComputeConstantOffsets(DL, RHS);

  // If LHS and RHS are not related via constant offsets to the same base
  // value, there is nothing we can do here.
  if (LHS != RHS)
    return nullptr;

  // Otherwise, the difference of LHS - RHS can be computed as:
  //    LHS - RHS
  //  = (LHSOffset + Base) - (RHSOffset + Base)
  //  = LHSOffset - RHSOffset
  return ConstantExpr::getSub(LHSOffset, RHSOffset);
}

/// SimplifySubInst - Given operands for a Sub, see if we can
/// fold the result.  If not, this returns null.
static Value *SimplifySubInst(Value *Op0, Value *Op1, bool isNSW, bool isNUW,
                              const Query &Q, unsigned MaxRecurse) {
  if (Constant *CLHS = dyn_cast<Constant>(Op0))
    if (Constant *CRHS = dyn_cast<Constant>(Op1)) {
      Constant *Ops[] = { CLHS, CRHS };
      return ConstantFoldInstOperands(Instruction::Sub, CLHS->getType(),
                                      Ops, Q.DL, Q.TLI);
    }

  // X - undef -> undef
  // undef - X -> undef
  if (match(Op0, m_Undef()) || match(Op1, m_Undef()))
    return UndefValue::get(Op0->getType());

  // X - 0 -> X
  if (match(Op1, m_Zero()))
    return Op0;

  // X - X -> 0
  if (Op0 == Op1)
    return Constant::getNullValue(Op0->getType());

  // 0 - X -> 0 if the sub is NUW.
  if (isNUW && match(Op0, m_Zero()))
    return Op0;

  // (X + Y) - Z -> X + (Y - Z) or Y + (X - Z) if everything simplifies.
  // For example, (X + Y) - Y -> X; (Y + X) - Y -> X
  Value *X = nullptr, *Y = nullptr, *Z = Op1;
  if (MaxRecurse && match(Op0, m_Add(m_Value(X), m_Value(Y)))) { // (X + Y) - Z
    // See if "V === Y - Z" simplifies.
    if (Value *V = SimplifyBinOp(Instruction::Sub, Y, Z, Q, MaxRecurse-1))
      // It does!  Now see if "X + V" simplifies.
      if (Value *W = SimplifyBinOp(Instruction::Add, X, V, Q, MaxRecurse-1)) {
        // It does, we successfully reassociated!
        ++NumReassoc;
        return W;
      }
    // See if "V === X - Z" simplifies.
    if (Value *V = SimplifyBinOp(Instruction::Sub, X, Z, Q, MaxRecurse-1))
      // It does!  Now see if "Y + V" simplifies.
      if (Value *W = SimplifyBinOp(Instruction::Add, Y, V, Q, MaxRecurse-1)) {
        // It does, we successfully reassociated!
        ++NumReassoc;
        return W;
      }
  }

  // X - (Y + Z) -> (X - Y) - Z or (X - Z) - Y if everything simplifies.
  // For example, X - (X + 1) -> -1
  X = Op0;
  if (MaxRecurse && match(Op1, m_Add(m_Value(Y), m_Value(Z)))) { // X - (Y + Z)
    // See if "V === X - Y" simplifies.
    if (Value *V = SimplifyBinOp(Instruction::Sub, X, Y, Q, MaxRecurse-1))
      // It does!  Now see if "V - Z" simplifies.
      if (Value *W = SimplifyBinOp(Instruction::Sub, V, Z, Q, MaxRecurse-1)) {
        // It does, we successfully reassociated!
        ++NumReassoc;
        return W;
      }
    // See if "V === X - Z" simplifies.
    if (Value *V = SimplifyBinOp(Instruction::Sub, X, Z, Q, MaxRecurse-1))
      // It does!  Now see if "V - Y" simplifies.
      if (Value *W = SimplifyBinOp(Instruction::Sub, V, Y, Q, MaxRecurse-1)) {
        // It does, we successfully reassociated!
        ++NumReassoc;
        return W;
      }
  }

  // Z - (X - Y) -> (Z - X) + Y if everything simplifies.
  // For example, X - (X - Y) -> Y.
  Z = Op0;
  if (MaxRecurse && match(Op1, m_Sub(m_Value(X), m_Value(Y)))) // Z - (X - Y)
    // See if "V === Z - X" simplifies.
    if (Value *V = SimplifyBinOp(Instruction::Sub, Z, X, Q, MaxRecurse-1))
      // It does!  Now see if "V + Y" simplifies.
      if (Value *W = SimplifyBinOp(Instruction::Add, V, Y, Q, MaxRecurse-1)) {
        // It does, we successfully reassociated!
        ++NumReassoc;
        return W;
      }

  // trunc(X) - trunc(Y) -> trunc(X - Y) if everything simplifies.
  if (MaxRecurse && match(Op0, m_Trunc(m_Value(X))) &&
      match(Op1, m_Trunc(m_Value(Y))))
    if (X->getType() == Y->getType())
      // See if "V === X - Y" simplifies.
      if (Value *V = SimplifyBinOp(Instruction::Sub, X, Y, Q, MaxRecurse-1))
        // It does!  Now see if "trunc V" simplifies.
        if (Value *W = SimplifyTruncInst(V, Op0->getType(), Q, MaxRecurse-1))
          // It does, return the simplified "trunc V".
          return W;

  // Variations on GEP(base, I, ...) - GEP(base, i, ...) -> GEP(null, I-i, ...).
  if (match(Op0, m_PtrToInt(m_Value(X))) &&
      match(Op1, m_PtrToInt(m_Value(Y))))
    if (Constant *Result = computePointerDifference(Q.DL, X, Y))
      return ConstantExpr::getIntegerCast(Result, Op0->getType(), true);

  // i1 sub -> xor.
  if (MaxRecurse && Op0->getType()->isIntegerTy(1))
    if (Value *V = SimplifyXorInst(Op0, Op1, Q, MaxRecurse-1))
      return V;

  // Threading Sub over selects and phi nodes is pointless, so don't bother.
  // Threading over the select in "A - select(cond, B, C)" means evaluating
  // "A-B" and "A-C" and seeing if they are equal; but they are equal if and
  // only if B and C are equal.  If B and C are equal then (since we assume
  // that operands have already been simplified) "select(cond, B, C)" should
  // have been simplified to the common value of B and C already.  Analysing
  // "A-B" and "A-C" thus gains nothing, but costs compile time.  Similarly
  // for threading over phi nodes.

  return nullptr;
}

Value *llvm::SimplifySubInst(Value *Op0, Value *Op1, bool isNSW, bool isNUW,
                             const DataLayout &DL, const TargetLibraryInfo *TLI,
                             const DominatorTree *DT, AssumptionCache *AC,
                             const Instruction *CxtI) {
  return ::SimplifySubInst(Op0, Op1, isNSW, isNUW, Query(DL, TLI, DT, AC, CxtI),
                           RecursionLimit);
}

/// Given operands for an FAdd, see if we can fold the result.  If not, this
/// returns null.
static Value *SimplifyFAddInst(Value *Op0, Value *Op1, FastMathFlags FMF,
                              const Query &Q, unsigned MaxRecurse) {
  if (Constant *CLHS = dyn_cast<Constant>(Op0)) {
    if (Constant *CRHS = dyn_cast<Constant>(Op1)) {
      Constant *Ops[] = { CLHS, CRHS };
      return ConstantFoldInstOperands(Instruction::FAdd, CLHS->getType(),
                                      Ops, Q.DL, Q.TLI);
    }

    // Canonicalize the constant to the RHS.
    std::swap(Op0, Op1);
  }

  // fadd X, -0 ==> X
  if (match(Op1, m_NegZero()))
    return Op0;

  // fadd X, 0 ==> X, when we know X is not -0
  if (match(Op1, m_Zero()) &&
      (FMF.noSignedZeros() || CannotBeNegativeZero(Op0)))
    return Op0;

  // fadd [nnan ninf] X, (fsub [nnan ninf] 0, X) ==> 0
  //   where nnan and ninf have to occur at least once somewhere in this
  //   expression
  Value *SubOp = nullptr;
  if (match(Op1, m_FSub(m_AnyZero(), m_Specific(Op0))))
    SubOp = Op1;
  else if (match(Op0, m_FSub(m_AnyZero(), m_Specific(Op1))))
    SubOp = Op0;
  if (SubOp) {
    Instruction *FSub = cast<Instruction>(SubOp);
    if ((FMF.noNaNs() || FSub->hasNoNaNs()) &&
        (FMF.noInfs() || FSub->hasNoInfs()))
      return Constant::getNullValue(Op0->getType());
  }

  return nullptr;
}

/// Given operands for an FSub, see if we can fold the result.  If not, this
/// returns null.
static Value *SimplifyFSubInst(Value *Op0, Value *Op1, FastMathFlags FMF,
                              const Query &Q, unsigned MaxRecurse) {
  if (Constant *CLHS = dyn_cast<Constant>(Op0)) {
    if (Constant *CRHS = dyn_cast<Constant>(Op1)) {
      Constant *Ops[] = { CLHS, CRHS };
      return ConstantFoldInstOperands(Instruction::FSub, CLHS->getType(),
                                      Ops, Q.DL, Q.TLI);
    }
  }

  // fsub X, 0 ==> X
  if (match(Op1, m_Zero()))
    return Op0;

  // fsub X, -0 ==> X, when we know X is not -0
  if (match(Op1, m_NegZero()) &&
      (FMF.noSignedZeros() || CannotBeNegativeZero(Op0)))
    return Op0;

  // fsub 0, (fsub -0.0, X) ==> X
  Value *X;
  if (match(Op0, m_AnyZero())) {
    if (match(Op1, m_FSub(m_NegZero(), m_Value(X))))
      return X;
    if (FMF.noSignedZeros() && match(Op1, m_FSub(m_AnyZero(), m_Value(X))))
      return X;
  }

  // fsub nnan x, x ==> 0.0
  if (FMF.noNaNs() && Op0 == Op1)
    return Constant::getNullValue(Op0->getType());

  return nullptr;
}

/// Given the operands for an FMul, see if we can fold the result
static Value *SimplifyFMulInst(Value *Op0, Value *Op1,
                               FastMathFlags FMF,
                               const Query &Q,
                               unsigned MaxRecurse) {
 if (Constant *CLHS = dyn_cast<Constant>(Op0)) {
    if (Constant *CRHS = dyn_cast<Constant>(Op1)) {
      Constant *Ops[] = { CLHS, CRHS };
      return ConstantFoldInstOperands(Instruction::FMul, CLHS->getType(),
                                      Ops, Q.DL, Q.TLI);
    }

    // Canonicalize the constant to the RHS.
    std::swap(Op0, Op1);
 }

 // fmul X, 1.0 ==> X
 if (match(Op1, m_FPOne()))
   return Op0;

 // fmul nnan nsz X, 0 ==> 0
 if (FMF.noNaNs() && FMF.noSignedZeros() && match(Op1, m_AnyZero()))
   return Op1;

 return nullptr;
}

/// SimplifyMulInst - Given operands for a Mul, see if we can
/// fold the result.  If not, this returns null.
static Value *SimplifyMulInst(Value *Op0, Value *Op1, const Query &Q,
                              unsigned MaxRecurse) {
  if (Constant *CLHS = dyn_cast<Constant>(Op0)) {
    if (Constant *CRHS = dyn_cast<Constant>(Op1)) {
      Constant *Ops[] = { CLHS, CRHS };
      return ConstantFoldInstOperands(Instruction::Mul, CLHS->getType(),
                                      Ops, Q.DL, Q.TLI);
    }

    // Canonicalize the constant to the RHS.
    std::swap(Op0, Op1);
  }

  // X * undef -> 0
  if (match(Op1, m_Undef()))
    return Constant::getNullValue(Op0->getType());

  // X * 0 -> 0
  if (match(Op1, m_Zero()))
    return Op1;

  // X * 1 -> X
  if (match(Op1, m_One()))
    return Op0;

  // (X / Y) * Y -> X if the division is exact.
  Value *X = nullptr;
  if (match(Op0, m_Exact(m_IDiv(m_Value(X), m_Specific(Op1)))) || // (X / Y) * Y
      match(Op1, m_Exact(m_IDiv(m_Value(X), m_Specific(Op0)))))   // Y * (X / Y)
    return X;

  // i1 mul -> and.
  if (MaxRecurse && Op0->getType()->isIntegerTy(1))
    if (Value *V = SimplifyAndInst(Op0, Op1, Q, MaxRecurse-1))
      return V;

  // Try some generic simplifications for associative operations.
  if (Value *V = SimplifyAssociativeBinOp(Instruction::Mul, Op0, Op1, Q,
                                          MaxRecurse))
    return V;

  // Mul distributes over Add.  Try some generic simplifications based on this.
  if (Value *V = ExpandBinOp(Instruction::Mul, Op0, Op1, Instruction::Add,
                             Q, MaxRecurse))
    return V;

  // If the operation is with the result of a select instruction, check whether
  // operating on either branch of the select always yields the same value.
  if (isa<SelectInst>(Op0) || isa<SelectInst>(Op1))
    if (Value *V = ThreadBinOpOverSelect(Instruction::Mul, Op0, Op1, Q,
                                         MaxRecurse))
      return V;

  // If the operation is with the result of a phi instruction, check whether
  // operating on all incoming values of the phi always yields the same value.
  if (isa<PHINode>(Op0) || isa<PHINode>(Op1))
    if (Value *V = ThreadBinOpOverPHI(Instruction::Mul, Op0, Op1, Q,
                                      MaxRecurse))
      return V;

  return nullptr;
}

Value *llvm::SimplifyFAddInst(Value *Op0, Value *Op1, FastMathFlags FMF,
                              const DataLayout &DL,
                              const TargetLibraryInfo *TLI,
                              const DominatorTree *DT, AssumptionCache *AC,
                              const Instruction *CxtI) {
  return ::SimplifyFAddInst(Op0, Op1, FMF, Query(DL, TLI, DT, AC, CxtI),
                            RecursionLimit);
}

Value *llvm::SimplifyFSubInst(Value *Op0, Value *Op1, FastMathFlags FMF,
                              const DataLayout &DL,
                              const TargetLibraryInfo *TLI,
                              const DominatorTree *DT, AssumptionCache *AC,
                              const Instruction *CxtI) {
  return ::SimplifyFSubInst(Op0, Op1, FMF, Query(DL, TLI, DT, AC, CxtI),
                            RecursionLimit);
}

Value *llvm::SimplifyFMulInst(Value *Op0, Value *Op1, FastMathFlags FMF,
                              const DataLayout &DL,
                              const TargetLibraryInfo *TLI,
                              const DominatorTree *DT, AssumptionCache *AC,
                              const Instruction *CxtI) {
  return ::SimplifyFMulInst(Op0, Op1, FMF, Query(DL, TLI, DT, AC, CxtI),
                            RecursionLimit);
}

Value *llvm::SimplifyMulInst(Value *Op0, Value *Op1, const DataLayout &DL,
                             const TargetLibraryInfo *TLI,
                             const DominatorTree *DT, AssumptionCache *AC,
                             const Instruction *CxtI) {
  return ::SimplifyMulInst(Op0, Op1, Query(DL, TLI, DT, AC, CxtI),
                           RecursionLimit);
}

/// SimplifyDiv - Given operands for an SDiv or UDiv, see if we can
/// fold the result.  If not, this returns null.
static Value *SimplifyDiv(Instruction::BinaryOps Opcode, Value *Op0, Value *Op1,
                          const Query &Q, unsigned MaxRecurse) {
  if (Constant *C0 = dyn_cast<Constant>(Op0)) {
    if (Constant *C1 = dyn_cast<Constant>(Op1)) {
      Constant *Ops[] = { C0, C1 };
      return ConstantFoldInstOperands(Opcode, C0->getType(), Ops, Q.DL, Q.TLI);
    }
  }

  bool isSigned = Opcode == Instruction::SDiv;

  // X / undef -> undef
  if (match(Op1, m_Undef()))
    return Op1;

  // X / 0 -> undef, we don't need to preserve faults!
  if (match(Op1, m_Zero()))
    return UndefValue::get(Op1->getType());

  // undef / X -> 0
  if (match(Op0, m_Undef()))
    return Constant::getNullValue(Op0->getType());

  // 0 / X -> 0, we don't need to preserve faults!
  if (match(Op0, m_Zero()))
    return Op0;

  // X / 1 -> X
  if (match(Op1, m_One()))
    return Op0;

  if (Op0->getType()->isIntegerTy(1))
    // It can't be division by zero, hence it must be division by one.
    return Op0;

  // X / X -> 1
  if (Op0 == Op1)
    return ConstantInt::get(Op0->getType(), 1);

  // (X * Y) / Y -> X if the multiplication does not overflow.
  Value *X = nullptr, *Y = nullptr;
  if (match(Op0, m_Mul(m_Value(X), m_Value(Y))) && (X == Op1 || Y == Op1)) {
    if (Y != Op1) std::swap(X, Y); // Ensure expression is (X * Y) / Y, Y = Op1
    OverflowingBinaryOperator *Mul = cast<OverflowingBinaryOperator>(Op0);
    // If the Mul knows it does not overflow, then we are good to go.
    if ((isSigned && Mul->hasNoSignedWrap()) ||
        (!isSigned && Mul->hasNoUnsignedWrap()))
      return X;
    // If X has the form X = A / Y then X * Y cannot overflow.
    if (BinaryOperator *Div = dyn_cast<BinaryOperator>(X))
      if (Div->getOpcode() == Opcode && Div->getOperand(1) == Y)
        return X;
  }

  // (X rem Y) / Y -> 0
  if ((isSigned && match(Op0, m_SRem(m_Value(), m_Specific(Op1)))) ||
      (!isSigned && match(Op0, m_URem(m_Value(), m_Specific(Op1)))))
    return Constant::getNullValue(Op0->getType());

  // (X /u C1) /u C2 -> 0 if C1 * C2 overflow
  ConstantInt *C1, *C2;
  if (!isSigned && match(Op0, m_UDiv(m_Value(X), m_ConstantInt(C1))) &&
      match(Op1, m_ConstantInt(C2))) {
    bool Overflow;
    C1->getValue().umul_ov(C2->getValue(), Overflow);
    if (Overflow)
      return Constant::getNullValue(Op0->getType());
  }

  // If the operation is with the result of a select instruction, check whether
  // operating on either branch of the select always yields the same value.
  if (isa<SelectInst>(Op0) || isa<SelectInst>(Op1))
    if (Value *V = ThreadBinOpOverSelect(Opcode, Op0, Op1, Q, MaxRecurse))
      return V;

  // If the operation is with the result of a phi instruction, check whether
  // operating on all incoming values of the phi always yields the same value.
  if (isa<PHINode>(Op0) || isa<PHINode>(Op1))
    if (Value *V = ThreadBinOpOverPHI(Opcode, Op0, Op1, Q, MaxRecurse))
      return V;

  return nullptr;
}

/// SimplifySDivInst - Given operands for an SDiv, see if we can
/// fold the result.  If not, this returns null.
static Value *SimplifySDivInst(Value *Op0, Value *Op1, const Query &Q,
                               unsigned MaxRecurse) {
  if (Value *V = SimplifyDiv(Instruction::SDiv, Op0, Op1, Q, MaxRecurse))
    return V;

  return nullptr;
}

Value *llvm::SimplifySDivInst(Value *Op0, Value *Op1, const DataLayout &DL,
                              const TargetLibraryInfo *TLI,
                              const DominatorTree *DT, AssumptionCache *AC,
                              const Instruction *CxtI) {
  return ::SimplifySDivInst(Op0, Op1, Query(DL, TLI, DT, AC, CxtI),
                            RecursionLimit);
}

/// SimplifyUDivInst - Given operands for a UDiv, see if we can
/// fold the result.  If not, this returns null.
static Value *SimplifyUDivInst(Value *Op0, Value *Op1, const Query &Q,
                               unsigned MaxRecurse) {
  if (Value *V = SimplifyDiv(Instruction::UDiv, Op0, Op1, Q, MaxRecurse))
    return V;

  return nullptr;
}

Value *llvm::SimplifyUDivInst(Value *Op0, Value *Op1, const DataLayout &DL,
                              const TargetLibraryInfo *TLI,
                              const DominatorTree *DT, AssumptionCache *AC,
                              const Instruction *CxtI) {
  return ::SimplifyUDivInst(Op0, Op1, Query(DL, TLI, DT, AC, CxtI),
                            RecursionLimit);
}

static Value *SimplifyFDivInst(Value *Op0, Value *Op1, FastMathFlags FMF,
                               const Query &Q, unsigned) {
  // undef / X -> undef    (the undef could be a snan).
  if (match(Op0, m_Undef()))
    return Op0;

  // X / undef -> undef
  if (match(Op1, m_Undef()))
    return Op1;

  // 0 / X -> 0
  // Requires that NaNs are off (X could be zero) and signed zeroes are
  // ignored (X could be positive or negative, so the output sign is unknown).
  if (FMF.noNaNs() && FMF.noSignedZeros() && match(Op0, m_AnyZero()))
    return Op0;

  if (FMF.noNaNs()) {
    // X / X -> 1.0 is legal when NaNs are ignored.
    if (Op0 == Op1)
      return ConstantFP::get(Op0->getType(), 1.0);

    // -X /  X -> -1.0 and
    //  X / -X -> -1.0 are legal when NaNs are ignored.
    // We can ignore signed zeros because +-0.0/+-0.0 is NaN and ignored.
    if ((BinaryOperator::isFNeg(Op0, /*IgnoreZeroSign=*/true) &&
         BinaryOperator::getFNegArgument(Op0) == Op1) ||
        (BinaryOperator::isFNeg(Op1, /*IgnoreZeroSign=*/true) &&
         BinaryOperator::getFNegArgument(Op1) == Op0))
      return ConstantFP::get(Op0->getType(), -1.0);
  }

  return nullptr;
}

Value *llvm::SimplifyFDivInst(Value *Op0, Value *Op1, FastMathFlags FMF,
                              const DataLayout &DL,
                              const TargetLibraryInfo *TLI,
                              const DominatorTree *DT, AssumptionCache *AC,
                              const Instruction *CxtI) {
  return ::SimplifyFDivInst(Op0, Op1, FMF, Query(DL, TLI, DT, AC, CxtI),
                            RecursionLimit);
}

/// SimplifyRem - Given operands for an SRem or URem, see if we can
/// fold the result.  If not, this returns null.
static Value *SimplifyRem(Instruction::BinaryOps Opcode, Value *Op0, Value *Op1,
                          const Query &Q, unsigned MaxRecurse) {
  if (Constant *C0 = dyn_cast<Constant>(Op0)) {
    if (Constant *C1 = dyn_cast<Constant>(Op1)) {
      Constant *Ops[] = { C0, C1 };
      return ConstantFoldInstOperands(Opcode, C0->getType(), Ops, Q.DL, Q.TLI);
    }
  }

  // X % undef -> undef
  if (match(Op1, m_Undef()))
    return Op1;

  // undef % X -> 0
  if (match(Op0, m_Undef()))
    return Constant::getNullValue(Op0->getType());

  // 0 % X -> 0, we don't need to preserve faults!
  if (match(Op0, m_Zero()))
    return Op0;

  // X % 0 -> undef, we don't need to preserve faults!
  if (match(Op1, m_Zero()))
    return UndefValue::get(Op0->getType());

  // X % 1 -> 0
  if (match(Op1, m_One()))
    return Constant::getNullValue(Op0->getType());

  if (Op0->getType()->isIntegerTy(1))
    // It can't be remainder by zero, hence it must be remainder by one.
    return Constant::getNullValue(Op0->getType());

  // X % X -> 0
  if (Op0 == Op1)
    return Constant::getNullValue(Op0->getType());

  // (X % Y) % Y -> X % Y
  if ((Opcode == Instruction::SRem &&
       match(Op0, m_SRem(m_Value(), m_Specific(Op1)))) ||
      (Opcode == Instruction::URem &&
       match(Op0, m_URem(m_Value(), m_Specific(Op1)))))
    return Op0;

  // If the operation is with the result of a select instruction, check whether
  // operating on either branch of the select always yields the same value.
  if (isa<SelectInst>(Op0) || isa<SelectInst>(Op1))
    if (Value *V = ThreadBinOpOverSelect(Opcode, Op0, Op1, Q, MaxRecurse))
      return V;

  // If the operation is with the result of a phi instruction, check whether
  // operating on all incoming values of the phi always yields the same value.
  if (isa<PHINode>(Op0) || isa<PHINode>(Op1))
    if (Value *V = ThreadBinOpOverPHI(Opcode, Op0, Op1, Q, MaxRecurse))
      return V;

  return nullptr;
}

/// SimplifySRemInst - Given operands for an SRem, see if we can
/// fold the result.  If not, this returns null.
static Value *SimplifySRemInst(Value *Op0, Value *Op1, const Query &Q,
                               unsigned MaxRecurse) {
  if (Value *V = SimplifyRem(Instruction::SRem, Op0, Op1, Q, MaxRecurse))
    return V;

  return nullptr;
}

Value *llvm::SimplifySRemInst(Value *Op0, Value *Op1, const DataLayout &DL,
                              const TargetLibraryInfo *TLI,
                              const DominatorTree *DT, AssumptionCache *AC,
                              const Instruction *CxtI) {
  return ::SimplifySRemInst(Op0, Op1, Query(DL, TLI, DT, AC, CxtI),
                            RecursionLimit);
}

/// SimplifyURemInst - Given operands for a URem, see if we can
/// fold the result.  If not, this returns null.
static Value *SimplifyURemInst(Value *Op0, Value *Op1, const Query &Q,
                               unsigned MaxRecurse) {
  if (Value *V = SimplifyRem(Instruction::URem, Op0, Op1, Q, MaxRecurse))
    return V;

  return nullptr;
}

Value *llvm::SimplifyURemInst(Value *Op0, Value *Op1, const DataLayout &DL,
                              const TargetLibraryInfo *TLI,
                              const DominatorTree *DT, AssumptionCache *AC,
                              const Instruction *CxtI) {
  return ::SimplifyURemInst(Op0, Op1, Query(DL, TLI, DT, AC, CxtI),
                            RecursionLimit);
}

static Value *SimplifyFRemInst(Value *Op0, Value *Op1, FastMathFlags FMF,
                               const Query &, unsigned) {
  // undef % X -> undef    (the undef could be a snan).
  if (match(Op0, m_Undef()))
    return Op0;

  // X % undef -> undef
  if (match(Op1, m_Undef()))
    return Op1;

  // 0 % X -> 0
  // Requires that NaNs are off (X could be zero) and signed zeroes are
  // ignored (X could be positive or negative, so the output sign is unknown).
  if (FMF.noNaNs() && FMF.noSignedZeros() && match(Op0, m_AnyZero()))
    return Op0;

  return nullptr;
}

Value *llvm::SimplifyFRemInst(Value *Op0, Value *Op1, FastMathFlags FMF,
                              const DataLayout &DL,
                              const TargetLibraryInfo *TLI,
                              const DominatorTree *DT, AssumptionCache *AC,
                              const Instruction *CxtI) {
  return ::SimplifyFRemInst(Op0, Op1, FMF, Query(DL, TLI, DT, AC, CxtI),
                            RecursionLimit);
}

/// isUndefShift - Returns true if a shift by \c Amount always yields undef.
static bool isUndefShift(Value *Amount) {
  Constant *C = dyn_cast<Constant>(Amount);
  if (!C)
    return false;

  // X shift by undef -> undef because it may shift by the bitwidth.
  if (isa<UndefValue>(C))
    return true;

  // Shifting by the bitwidth or more is undefined.
  if (ConstantInt *CI = dyn_cast<ConstantInt>(C))
    if (CI->getValue().getLimitedValue() >=
        CI->getType()->getScalarSizeInBits())
      return true;

  // If all lanes of a vector shift are undefined the whole shift is.
  if (isa<ConstantVector>(C) || isa<ConstantDataVector>(C)) {
    for (unsigned I = 0, E = C->getType()->getVectorNumElements(); I != E; ++I)
      if (!isUndefShift(C->getAggregateElement(I)))
        return false;
    return true;
  }

  return false;
}

/// SimplifyShift - Given operands for an Shl, LShr or AShr, see if we can
/// fold the result.  If not, this returns null.
static Value *SimplifyShift(unsigned Opcode, Value *Op0, Value *Op1,
                            const Query &Q, unsigned MaxRecurse) {
  if (Constant *C0 = dyn_cast<Constant>(Op0)) {
    if (Constant *C1 = dyn_cast<Constant>(Op1)) {
      Constant *Ops[] = { C0, C1 };
      return ConstantFoldInstOperands(Opcode, C0->getType(), Ops, Q.DL, Q.TLI);
    }
  }

  // 0 shift by X -> 0
  if (match(Op0, m_Zero()))
    return Op0;

  // X shift by 0 -> X
  if (match(Op1, m_Zero()))
    return Op0;

  // Fold undefined shifts.
  if (isUndefShift(Op1))
    return UndefValue::get(Op0->getType());

  // If the operation is with the result of a select instruction, check whether
  // operating on either branch of the select always yields the same value.
  if (isa<SelectInst>(Op0) || isa<SelectInst>(Op1))
    if (Value *V = ThreadBinOpOverSelect(Opcode, Op0, Op1, Q, MaxRecurse))
      return V;

  // If the operation is with the result of a phi instruction, check whether
  // operating on all incoming values of the phi always yields the same value.
  if (isa<PHINode>(Op0) || isa<PHINode>(Op1))
    if (Value *V = ThreadBinOpOverPHI(Opcode, Op0, Op1, Q, MaxRecurse))
      return V;

  return nullptr;
}

/// \brief Given operands for an Shl, LShr or AShr, see if we can
/// fold the result.  If not, this returns null.
static Value *SimplifyRightShift(unsigned Opcode, Value *Op0, Value *Op1,
                                 bool isExact, const Query &Q,
                                 unsigned MaxRecurse) {
  if (Value *V = SimplifyShift(Opcode, Op0, Op1, Q, MaxRecurse))
    return V;

  // X >> X -> 0
  if (Op0 == Op1)
    return Constant::getNullValue(Op0->getType());

  // undef >> X -> 0
  // undef >> X -> undef (if it's exact)
  if (match(Op0, m_Undef()))
    return isExact ? Op0 : Constant::getNullValue(Op0->getType());

  // The low bit cannot be shifted out of an exact shift if it is set.
  if (isExact) {
    unsigned BitWidth = Op0->getType()->getScalarSizeInBits();
    APInt Op0KnownZero(BitWidth, 0);
    APInt Op0KnownOne(BitWidth, 0);
    computeKnownBits(Op0, Op0KnownZero, Op0KnownOne, Q.DL, /*Depth=*/0, Q.AC,
                     Q.CxtI, Q.DT);
    if (Op0KnownOne[0])
      return Op0;
  }

  return nullptr;
}

/// SimplifyShlInst - Given operands for an Shl, see if we can
/// fold the result.  If not, this returns null.
static Value *SimplifyShlInst(Value *Op0, Value *Op1, bool isNSW, bool isNUW,
                              const Query &Q, unsigned MaxRecurse) {
  if (Value *V = SimplifyShift(Instruction::Shl, Op0, Op1, Q, MaxRecurse))
    return V;

  // undef << X -> 0
  // undef << X -> undef if (if it's NSW/NUW)
  if (match(Op0, m_Undef()))
    return isNSW || isNUW ? Op0 : Constant::getNullValue(Op0->getType());

  // (X >> A) << A -> X
  Value *X;
  if (match(Op0, m_Exact(m_Shr(m_Value(X), m_Specific(Op1)))))
    return X;
  return nullptr;
}

Value *llvm::SimplifyShlInst(Value *Op0, Value *Op1, bool isNSW, bool isNUW,
                             const DataLayout &DL, const TargetLibraryInfo *TLI,
                             const DominatorTree *DT, AssumptionCache *AC,
                             const Instruction *CxtI) {
  return ::SimplifyShlInst(Op0, Op1, isNSW, isNUW, Query(DL, TLI, DT, AC, CxtI),
                           RecursionLimit);
}

/// SimplifyLShrInst - Given operands for an LShr, see if we can
/// fold the result.  If not, this returns null.
static Value *SimplifyLShrInst(Value *Op0, Value *Op1, bool isExact,
                               const Query &Q, unsigned MaxRecurse) {
  if (Value *V = SimplifyRightShift(Instruction::LShr, Op0, Op1, isExact, Q,
                                    MaxRecurse))
      return V;

  // (X << A) >> A -> X
  Value *X;
  if (match(Op0, m_NUWShl(m_Value(X), m_Specific(Op1))))
    return X;

  return nullptr;
}

Value *llvm::SimplifyLShrInst(Value *Op0, Value *Op1, bool isExact,
                              const DataLayout &DL,
                              const TargetLibraryInfo *TLI,
                              const DominatorTree *DT, AssumptionCache *AC,
                              const Instruction *CxtI) {
  return ::SimplifyLShrInst(Op0, Op1, isExact, Query(DL, TLI, DT, AC, CxtI),
                            RecursionLimit);
}

/// SimplifyAShrInst - Given operands for an AShr, see if we can
/// fold the result.  If not, this returns null.
static Value *SimplifyAShrInst(Value *Op0, Value *Op1, bool isExact,
                               const Query &Q, unsigned MaxRecurse) {
  if (Value *V = SimplifyRightShift(Instruction::AShr, Op0, Op1, isExact, Q,
                                    MaxRecurse))
    return V;

  // all ones >>a X -> all ones
  if (match(Op0, m_AllOnes()))
    return Op0;

  // (X << A) >> A -> X
  Value *X;
  if (match(Op0, m_NSWShl(m_Value(X), m_Specific(Op1))))
    return X;

  // Arithmetic shifting an all-sign-bit value is a no-op.
  unsigned NumSignBits = ComputeNumSignBits(Op0, Q.DL, 0, Q.AC, Q.CxtI, Q.DT);
  if (NumSignBits == Op0->getType()->getScalarSizeInBits())
    return Op0;

  return nullptr;
}

Value *llvm::SimplifyAShrInst(Value *Op0, Value *Op1, bool isExact,
                              const DataLayout &DL,
                              const TargetLibraryInfo *TLI,
                              const DominatorTree *DT, AssumptionCache *AC,
                              const Instruction *CxtI) {
  return ::SimplifyAShrInst(Op0, Op1, isExact, Query(DL, TLI, DT, AC, CxtI),
                            RecursionLimit);
}

static Value *simplifyUnsignedRangeCheck(ICmpInst *ZeroICmp,
                                         ICmpInst *UnsignedICmp, bool IsAnd) {
  Value *X, *Y;

  ICmpInst::Predicate EqPred;
  if (!match(ZeroICmp, m_ICmp(EqPred, m_Value(Y), m_Zero())) ||
      !ICmpInst::isEquality(EqPred))
    return nullptr;

  ICmpInst::Predicate UnsignedPred;
  if (match(UnsignedICmp, m_ICmp(UnsignedPred, m_Value(X), m_Specific(Y))) &&
      ICmpInst::isUnsigned(UnsignedPred))
    ;
  else if (match(UnsignedICmp,
                 m_ICmp(UnsignedPred, m_Value(Y), m_Specific(X))) &&
           ICmpInst::isUnsigned(UnsignedPred))
    UnsignedPred = ICmpInst::getSwappedPredicate(UnsignedPred);
  else
    return nullptr;

  // X < Y && Y != 0  -->  X < Y
  // X < Y || Y != 0  -->  Y != 0
  if (UnsignedPred == ICmpInst::ICMP_ULT && EqPred == ICmpInst::ICMP_NE)
    return IsAnd ? UnsignedICmp : ZeroICmp;

  // X >= Y || Y != 0  -->  true
  // X >= Y || Y == 0  -->  X >= Y
  if (UnsignedPred == ICmpInst::ICMP_UGE && !IsAnd) {
    if (EqPred == ICmpInst::ICMP_NE)
      return getTrue(UnsignedICmp->getType());
    return UnsignedICmp;
  }

  // X < Y && Y == 0  -->  false
  if (UnsignedPred == ICmpInst::ICMP_ULT && EqPred == ICmpInst::ICMP_EQ &&
      IsAnd)
    return getFalse(UnsignedICmp->getType());

  return nullptr;
}

// Simplify (and (icmp ...) (icmp ...)) to true when we can tell that the range
// of possible values cannot be satisfied.
static Value *SimplifyAndOfICmps(ICmpInst *Op0, ICmpInst *Op1) {
  ICmpInst::Predicate Pred0, Pred1;
  ConstantInt *CI1, *CI2;
  Value *V;

  if (Value *X = simplifyUnsignedRangeCheck(Op0, Op1, /*IsAnd=*/true))
    return X;

  if (!match(Op0, m_ICmp(Pred0, m_Add(m_Value(V), m_ConstantInt(CI1)),
                         m_ConstantInt(CI2))))
   return nullptr;

  if (!match(Op1, m_ICmp(Pred1, m_Specific(V), m_Specific(CI1))))
    return nullptr;

  Type *ITy = Op0->getType();

  auto *AddInst = cast<BinaryOperator>(Op0->getOperand(0));
  bool isNSW = AddInst->hasNoSignedWrap();
  bool isNUW = AddInst->hasNoUnsignedWrap();

  const APInt &CI1V = CI1->getValue();
  const APInt &CI2V = CI2->getValue();
  const APInt Delta = CI2V - CI1V;
  if (CI1V.isStrictlyPositive()) {
    if (Delta == 2) {
      if (Pred0 == ICmpInst::ICMP_ULT && Pred1 == ICmpInst::ICMP_SGT)
        return getFalse(ITy);
      if (Pred0 == ICmpInst::ICMP_SLT && Pred1 == ICmpInst::ICMP_SGT && isNSW)
        return getFalse(ITy);
    }
    if (Delta == 1) {
      if (Pred0 == ICmpInst::ICMP_ULE && Pred1 == ICmpInst::ICMP_SGT)
        return getFalse(ITy);
      if (Pred0 == ICmpInst::ICMP_SLE && Pred1 == ICmpInst::ICMP_SGT && isNSW)
        return getFalse(ITy);
    }
  }
  if (CI1V.getBoolValue() && isNUW) {
    if (Delta == 2)
      if (Pred0 == ICmpInst::ICMP_ULT && Pred1 == ICmpInst::ICMP_UGT)
        return getFalse(ITy);
    if (Delta == 1)
      if (Pred0 == ICmpInst::ICMP_ULE && Pred1 == ICmpInst::ICMP_UGT)
        return getFalse(ITy);
  }

  return nullptr;
}

/// SimplifyAndInst - Given operands for an And, see if we can
/// fold the result.  If not, this returns null.
static Value *SimplifyAndInst(Value *Op0, Value *Op1, const Query &Q,
                              unsigned MaxRecurse) {
  bool llvmberry_doHintGen = llvmberry::ValidationUnit::Exists() &&
        llvmberry::ValidationUnit::GetInstance()->getOptimizationName() == "simplify_and_inst";
  if(llvmberry_doHintGen){
    llvmberry::ValidationUnit::GetInstance()->intrude([](
        llvmberry::Dictionary &data, llvmberry::CoreHint &hints) {
      data.get<llvmberry::ArgForSimplifyAndInst>()->isSwapped = false;
    });
  }
  if (Constant *CLHS = dyn_cast<Constant>(Op0)) {
    if (Constant *CRHS = dyn_cast<Constant>(Op1)) {
      Constant *Ops[] = { CLHS, CRHS };
      return ConstantFoldInstOperands(Instruction::And, CLHS->getType(),
                                      Ops, Q.DL, Q.TLI);
    }

    // Canonicalize the constant to the RHS.
    std::swap(Op0, Op1);
    if(llvmberry_doHintGen){
      llvmberry::ValidationUnit::GetInstance()->intrude([](
          llvmberry::Dictionary &data, llvmberry::CoreHint &hints) {
        data.get<llvmberry::ArgForSimplifyAndInst>()->isSwapped = true;
      });
    }
  }

  // X & undef -> 0
  if (match(Op1, m_Undef())){
    if(llvmberry_doHintGen){
      llvmberry::ValidationUnit::GetInstance()->intrude([Op0, Op1](
          llvmberry::Dictionary &data, llvmberry::CoreHint &hints) {
        //    <src>      |  <tgt>
        // Z = X & undef | (Z equals 0)
<<<<<<< HEAD
        std::shared_ptr<llvmberry::SimplifyInstArg> ptr = boost::any_cast
            <std::shared_ptr<llvmberry::SimplifyInstArg> >
            (data["SimplifyAndInst.arg"]);
        bool isSwapped = boost::any_cast<bool>(data["SimplifyAndInst.isSwapped"]);
=======
        auto ptr = data.get<llvmberry::ArgForSimplifyAndInst>();
        bool isSwapped = ptr->isSwapped;
>>>>>>> c3905bb0
        
        ptr->setHintGenFunc("and_undef", [isSwapped, Op0, Op1, &hints](llvm::Instruction *I){
          BinaryOperator *Z = dyn_cast<BinaryOperator>(I);
          auto zero = Constant::getNullValue(Op0->getType());
          int bitwidth = Z->getType()->getIntegerBitWidth();
          if(isSwapped){
            llvmberry::applyCommutativity(Z, Z, llvmberry::Source);
          }
          hints.addCommand(llvmberry::ConsInfrule::make(
              INSTPOS(llvmberry::Source, Z),
              llvmberry::ConsAndUndef::make(
                  VAL(Z, Physical), VAL(Op0, Physical),
                  llvmberry::ConsSize::make(bitwidth))));
          hints.addCommand(llvmberry::ConsInfrule::make(
              INSTPOS(llvmberry::Source, Z),
              llvmberry::ConsLessthanUndef::make(
                  llvmberry::TyValueType::make(*Op0->getType()),
                  llvmberry::TyValue::make(*zero))));
          llvmberry::applyTransitivity(Z, Z, Op1, zero, llvmberry::Source);
        });
      });
    }
    return Constant::getNullValue(Op0->getType());
  }

  // X & X = X
  if (Op0 == Op1){
    if(llvmberry_doHintGen){
      llvmberry::ValidationUnit::GetInstance()->intrude([Op0, Op1](
          llvmberry::ValidationUnit::Dictionary &data, llvmberry::CoreHint &hints) {
        //    <src>  |  <tgt>
        // Z = X & X | (Z equals X)
<<<<<<< HEAD
        std::shared_ptr<llvmberry::SimplifyInstArg> ptr = boost::any_cast
            <std::shared_ptr<llvmberry::SimplifyInstArg> >
            (data["SimplifyAndInst.arg"]);
=======
        auto ptr = data.get<llvmberry::ArgForSimplifyAndInst>();
>>>>>>> c3905bb0
        
        ptr->setHintGenFunc("and_same", [Op0, Op1, &hints](llvm::Instruction *I){
          BinaryOperator *Z = dyn_cast<BinaryOperator>(I);
          int bitwidth = Z->getType()->getIntegerBitWidth();
          hints.addCommand(llvmberry::ConsInfrule::make(
              INSTPOS(llvmberry::Source, Z),
              llvmberry::ConsAndSame::make(
                  VAL(Z, Physical), VAL(Op0, Physical),
                  llvmberry::ConsSize::make(bitwidth))));

        });
      });
    }
    return Op0;
  }

  // X & 0 = 0
  if (match(Op1, m_Zero())){
    if(llvmberry_doHintGen){
      llvmberry::ValidationUnit::GetInstance()->intrude([Op0, Op1](
          llvmberry::ValidationUnit::Dictionary &data, llvmberry::CoreHint &hints) {
        //    <src>  |  <tgt>
        // Z = X & 0 | (Z equals 0)
<<<<<<< HEAD
        std::shared_ptr<llvmberry::SimplifyInstArg> ptr = boost::any_cast
            <std::shared_ptr<llvmberry::SimplifyInstArg> >
            (data["SimplifyAndInst.arg"]);
        bool isSwapped = boost::any_cast<bool>(data["SimplifyAndInst.isSwapped"]);
=======
        auto ptr = data.get<llvmberry::ArgForSimplifyAndInst>();
        bool isSwapped = ptr->isSwapped;
>>>>>>> c3905bb0
        
        ptr->setHintGenFunc("and_zero", [isSwapped, Op0, Op1, &hints](llvm::Instruction *I){
          BinaryOperator *Z = dyn_cast<BinaryOperator>(I);
          int bitwidth = Z->getType()->getIntegerBitWidth();
          if(isSwapped){
            llvmberry::applyCommutativity(Z, Z, llvmberry::Source);
          }
          hints.addCommand(llvmberry::ConsInfrule::make(
              INSTPOS(llvmberry::Source, Z),
              llvmberry::ConsAndZero::make(
                  VAL(Z, Physical), VAL(Op0, Physical),
                  llvmberry::ConsSize::make(bitwidth))));

        });
      });
    }
    return Op1;
  }

  // X & -1 = X
  if (match(Op1, m_AllOnes())){
    if(llvmberry_doHintGen){
      llvmberry::ValidationUnit::GetInstance()->intrude([Op0, Op1](
          llvmberry::ValidationUnit::Dictionary &data, llvmberry::CoreHint &hints) {
        //    <src>   |  <tgt>
        // Z = X & -1 | (Z equals X)
<<<<<<< HEAD
        std::shared_ptr<llvmberry::SimplifyInstArg> ptr = boost::any_cast
            <std::shared_ptr<llvmberry::SimplifyInstArg> >
            (data["SimplifyAndInst.arg"]);
        bool isSwapped = boost::any_cast<bool>(data["SimplifyAndInst.isSwapped"]);
=======
        auto ptr = data.get<llvmberry::ArgForSimplifyAndInst>();
        bool isSwapped = ptr->isSwapped;
>>>>>>> c3905bb0
        
        ptr->setHintGenFunc("and_mone", [isSwapped, Op0, Op1, &hints](llvm::Instruction *I){
          BinaryOperator *Z = dyn_cast<BinaryOperator>(I);
          int bitwidth = Z->getType()->getIntegerBitWidth();
          if(isSwapped){
            llvmberry::applyCommutativity(Z, Z, llvmberry::Source);
          }
          hints.addCommand(llvmberry::ConsInfrule::make(
              INSTPOS(llvmberry::Source, Z),
              llvmberry::ConsAndMone::make(
                  VAL(Z, Physical), VAL(Op0, Physical),
                  llvmberry::ConsSize::make(bitwidth))));

        });
      });
    }
    return Op0;
  }

  // A & ~A  =  ~A & A  =  0
  if (match(Op0, m_Not(m_Specific(Op1))) ||
      match(Op1, m_Not(m_Specific(Op0)))){
    if(llvmberry_doHintGen){
      llvmberry::ValidationUnit::GetInstance()->intrude([Op0, Op1](
          llvmberry::ValidationUnit::Dictionary &data, llvmberry::CoreHint &hints) {
        //    <src>   |  <tgt>
        // Y = X ^ -1 | Y = X ^ -1
        // Z = X & Y  | (Z equals 0)
<<<<<<< HEAD
        std::shared_ptr<llvmberry::SimplifyInstArg> ptr = boost::any_cast
            <std::shared_ptr<llvmberry::SimplifyInstArg> >
            (data["SimplifyAndInst.arg"]);
        bool isSwapped = boost::any_cast<bool>(data["SimplifyAndInst.isSwapped"]);
=======
        auto ptr = data.get<llvmberry::ArgForSimplifyAndInst>();
        bool isSwapped = ptr->isSwapped;
>>>>>>> c3905bb0
        bool isOp1NotOfOp0 = match(Op1, m_Not(m_Specific(Op0))); // if this is true, (Op0 & Op1) coalesces with and_not inference rule
        
        ptr->setHintGenFunc("and_not", [isSwapped, isOp1NotOfOp0, Op0, Op1, &hints](llvm::Instruction *I){
          BinaryOperator *Z = dyn_cast<BinaryOperator>(I);
          Value *X = isOp1NotOfOp0 ? Op0 : Op1;
          BinaryOperator *Y = dyn_cast<BinaryOperator>(isOp1NotOfOp0 ? Op1 : Op0);
          assert(Y);
          int bitwidth = Z->getType()->getIntegerBitWidth();

          llvmberry::propagateInstruction(Y, Z, llvmberry::Source);
          if(Y->getOperand(0) != X){
            llvmberry::applyCommutativity(Z, Y, llvmberry::Source);
          }
          if((isSwapped && isOp1NotOfOp0) || (!isSwapped && !isOp1NotOfOp0)){
            llvmberry::applyCommutativity(Z, Z, llvmberry::Source);
          }
          hints.addCommand(llvmberry::ConsInfrule::make(
              INSTPOS(llvmberry::Source, Z),
              llvmberry::ConsAndNot::make(
                  VAL(Z, Physical), VAL(X, Physical), VAL(Y, Physical),
                  llvmberry::ConsSize::make(bitwidth))));

        });
      });
    }
    return Constant::getNullValue(Op0->getType());
  }

  // (A | ?) & A = A
  Value *A = nullptr, *B = nullptr;
  if (match(Op0, m_Or(m_Value(A), m_Value(B))) &&
      (A == Op1 || B == Op1)){
    if(llvmberry_doHintGen){
      llvmberry::ValidationUnit::GetInstance()->intrude([Op0, Op1](
          llvmberry::ValidationUnit::Dictionary &data, llvmberry::CoreHint &hints) {
        //    <src>  |   <tgt>
        // Y = X | A | Y = X | A
        // Z = X & Y | (Z equals X)
<<<<<<< HEAD
        std::shared_ptr<llvmberry::SimplifyInstArg> ptr = boost::any_cast
            <std::shared_ptr<llvmberry::SimplifyInstArg> >
            (data["SimplifyAndInst.arg"]);
        bool isSwapped = boost::any_cast<bool>(data["SimplifyAndInst.isSwapped"]);
=======
        auto ptr = data.get<llvmberry::ArgForSimplifyAndInst>();
        bool isSwapped = ptr->isSwapped;
>>>>>>> c3905bb0
        
        ptr->setHintGenFunc("and_or", [isSwapped, Op0, Op1, &hints](llvm::Instruction *I){
          BinaryOperator *Z = dyn_cast<BinaryOperator>(I);
          Value *X = Op1;
          BinaryOperator *Y = dyn_cast<BinaryOperator>(Op0);
          assert(Z);
          assert(Y);
          llvmberry::generateHintForAndOr(*Z, X, Y, 
              (Y->getOperand(0) == X ? Y->getOperand(1) : Y->getOperand(0)), !isSwapped);
        });
      });
    }
    return Op1;
  }

  // A & (A | ?) = A
  if (match(Op1, m_Or(m_Value(A), m_Value(B))) &&
      (A == Op0 || B == Op0)){
    if(llvmberry_doHintGen){
      llvmberry::ValidationUnit::GetInstance()->intrude([Op0, Op1](
          llvmberry::ValidationUnit::Dictionary &data, llvmberry::CoreHint &hints) {
        //    <src>  |   <tgt>
        // Y = X | A | Y = X | A
        // Z = X & Y | (Z equals X)
<<<<<<< HEAD
        std::shared_ptr<llvmberry::SimplifyInstArg> ptr = boost::any_cast
            <std::shared_ptr<llvmberry::SimplifyInstArg> >
            (data["SimplifyAndInst.arg"]);
        bool isSwapped = boost::any_cast<bool>(data["SimplifyAndInst.isSwapped"]);
=======
        auto ptr = data.get<llvmberry::ArgForSimplifyAndInst>();
        bool isSwapped = ptr->isSwapped;
>>>>>>> c3905bb0
        
        ptr->setHintGenFunc("and_or", [isSwapped, Op0, Op1, &hints](llvm::Instruction *I){
          BinaryOperator *Z = dyn_cast<BinaryOperator>(I);
          Value *X = Op0;
          BinaryOperator *Y = dyn_cast<BinaryOperator>(Op1);
          assert(Y);
          llvmberry::generateHintForAndOr(*Z, X, Y, 
              (Y->getOperand(0) == X ? Y->getOperand(1) : Y->getOperand(0)), isSwapped);
        });
      });
    }
   return Op0;
  }

  // A & (-A) = A if A is a power of two or zero.
  if (match(Op0, m_Neg(m_Specific(Op1))) ||
      match(Op1, m_Neg(m_Specific(Op0)))) {
    if (isKnownToBeAPowerOfTwo(Op0, Q.DL, /*OrZero*/ true, 0, Q.AC, Q.CxtI,
                               Q.DT))
      return Op0;
    if (isKnownToBeAPowerOfTwo(Op1, Q.DL, /*OrZero*/ true, 0, Q.AC, Q.CxtI,
                               Q.DT))
      return Op1;
  }

  if (auto *ICILHS = dyn_cast<ICmpInst>(Op0)) {
    if (auto *ICIRHS = dyn_cast<ICmpInst>(Op1)) {
      if (Value *V = SimplifyAndOfICmps(ICILHS, ICIRHS))
        return V;
      if (Value *V = SimplifyAndOfICmps(ICIRHS, ICILHS))
        return V;
    }
  }

  // Try some generic simplifications for associative operations.
  if (Value *V = SimplifyAssociativeBinOp(Instruction::And, Op0, Op1, Q,
                                          MaxRecurse))
    return V;

  // And distributes over Or.  Try some generic simplifications based on this.
  if (Value *V = ExpandBinOp(Instruction::And, Op0, Op1, Instruction::Or,
                             Q, MaxRecurse))
    return V;

  // And distributes over Xor.  Try some generic simplifications based on this.
  if (Value *V = ExpandBinOp(Instruction::And, Op0, Op1, Instruction::Xor,
                             Q, MaxRecurse))
    return V;

  // If the operation is with the result of a select instruction, check whether
  // operating on either branch of the select always yields the same value.
  if (isa<SelectInst>(Op0) || isa<SelectInst>(Op1))
    if (Value *V = ThreadBinOpOverSelect(Instruction::And, Op0, Op1, Q,
                                         MaxRecurse))
      return V;

  // If the operation is with the result of a phi instruction, check whether
  // operating on all incoming values of the phi always yields the same value.
  if (isa<PHINode>(Op0) || isa<PHINode>(Op1))
    if (Value *V = ThreadBinOpOverPHI(Instruction::And, Op0, Op1, Q,
                                      MaxRecurse))
      return V;

  return nullptr;
}

Value *llvm::SimplifyAndInst(Value *Op0, Value *Op1, const DataLayout &DL,
                             const TargetLibraryInfo *TLI,
                             const DominatorTree *DT, AssumptionCache *AC,
                             const Instruction *CxtI) {
  return ::SimplifyAndInst(Op0, Op1, Query(DL, TLI, DT, AC, CxtI),
                           RecursionLimit);
}

// Simplify (or (icmp ...) (icmp ...)) to true when we can tell that the union
// contains all possible values.
static Value *SimplifyOrOfICmps(ICmpInst *Op0, ICmpInst *Op1) {
  ICmpInst::Predicate Pred0, Pred1;
  ConstantInt *CI1, *CI2;
  Value *V;

  if (Value *X = simplifyUnsignedRangeCheck(Op0, Op1, /*IsAnd=*/false))
    return X;

  if (!match(Op0, m_ICmp(Pred0, m_Add(m_Value(V), m_ConstantInt(CI1)),
                         m_ConstantInt(CI2))))
   return nullptr;

  if (!match(Op1, m_ICmp(Pred1, m_Specific(V), m_Specific(CI1))))
    return nullptr;

  Type *ITy = Op0->getType();

  auto *AddInst = cast<BinaryOperator>(Op0->getOperand(0));
  bool isNSW = AddInst->hasNoSignedWrap();
  bool isNUW = AddInst->hasNoUnsignedWrap();

  const APInt &CI1V = CI1->getValue();
  const APInt &CI2V = CI2->getValue();
  const APInt Delta = CI2V - CI1V;
  if (CI1V.isStrictlyPositive()) {
    if (Delta == 2) {
      if (Pred0 == ICmpInst::ICMP_UGE && Pred1 == ICmpInst::ICMP_SLE)
        return getTrue(ITy);
      if (Pred0 == ICmpInst::ICMP_SGE && Pred1 == ICmpInst::ICMP_SLE && isNSW)
        return getTrue(ITy);
    }
    if (Delta == 1) {
      if (Pred0 == ICmpInst::ICMP_UGT && Pred1 == ICmpInst::ICMP_SLE)
        return getTrue(ITy);
      if (Pred0 == ICmpInst::ICMP_SGT && Pred1 == ICmpInst::ICMP_SLE && isNSW)
        return getTrue(ITy);
    }
  }
  if (CI1V.getBoolValue() && isNUW) {
    if (Delta == 2)
      if (Pred0 == ICmpInst::ICMP_UGE && Pred1 == ICmpInst::ICMP_ULE)
        return getTrue(ITy);
    if (Delta == 1)
      if (Pred0 == ICmpInst::ICMP_UGT && Pred1 == ICmpInst::ICMP_ULE)
        return getTrue(ITy);
  }

  return nullptr;
}

/// SimplifyOrInst - Given operands for an Or, see if we can
/// fold the result.  If not, this returns null.
static Value *SimplifyOrInst(Value *Op0, Value *Op1, const Query &Q,
                             unsigned MaxRecurse) {
  bool llvmberry_doHintGen = llvmberry::ValidationUnit::Exists() &&
        llvmberry::ValidationUnit::GetInstance()->getOptimizationName() == "simplify_or_inst";
  if(llvmberry_doHintGen){
    llvmberry::ValidationUnit::GetInstance()->intrude([](
        llvmberry::ValidationUnit::Dictionary &data, llvmberry::CoreHint &hints) {
      assert(data.find("SimplifyOrInst.arg") != data.end());
      data["SimplifyOrInst.isSwapped"] = false;
    });
  }

  if (Constant *CLHS = dyn_cast<Constant>(Op0)) {
    if (Constant *CRHS = dyn_cast<Constant>(Op1)) {
      Constant *Ops[] = { CLHS, CRHS };
      return ConstantFoldInstOperands(Instruction::Or, CLHS->getType(),
                                      Ops, Q.DL, Q.TLI);
    }

    // Canonicalize the constant to the RHS.
    std::swap(Op0, Op1);
    if(llvmberry_doHintGen){
      llvmberry::ValidationUnit::GetInstance()->intrude([](
          llvmberry::ValidationUnit::Dictionary &data, llvmberry::CoreHint &hints) {
        data["SimplifyOrInst.isSwapped"] = true;
      });
    }
  }

  // X | undef -> -1
  if (match(Op1, m_Undef()))
    return Constant::getAllOnesValue(Op0->getType());

  // X | X = X
  if (Op0 == Op1)
    return Op0;

  // X | 0 = X
  if (match(Op1, m_Zero()))
    return Op0;

  // X | -1 = -1
  if (match(Op1, m_AllOnes()))
    return Op1;

  // A | ~A  =  ~A | A  =  -1
  if (match(Op0, m_Not(m_Specific(Op1))) ||
      match(Op1, m_Not(m_Specific(Op0))))
    return Constant::getAllOnesValue(Op0->getType());

  // (A & ?) | A = A
  Value *A = nullptr, *B = nullptr;
  if (match(Op0, m_And(m_Value(A), m_Value(B))) &&
      (A == Op1 || B == Op1))
    return Op1;

  // A | (A & ?) = A
  if (match(Op1, m_And(m_Value(A), m_Value(B))) &&
      (A == Op0 || B == Op0))
    return Op0;

  // ~(A & ?) | A = -1
  if (match(Op0, m_Not(m_And(m_Value(A), m_Value(B)))) &&
      (A == Op1 || B == Op1))
    return Constant::getAllOnesValue(Op1->getType());

  // A | ~(A & ?) = -1
  if (match(Op1, m_Not(m_And(m_Value(A), m_Value(B)))) &&
      (A == Op0 || B == Op0))
    return Constant::getAllOnesValue(Op0->getType());

  if (auto *ICILHS = dyn_cast<ICmpInst>(Op0)) {
    if (auto *ICIRHS = dyn_cast<ICmpInst>(Op1)) {
      if (Value *V = SimplifyOrOfICmps(ICILHS, ICIRHS))
        return V;
      if (Value *V = SimplifyOrOfICmps(ICIRHS, ICILHS))
        return V;
    }
  }

  // Try some generic simplifications for associative operations.
  if (Value *V = SimplifyAssociativeBinOp(Instruction::Or, Op0, Op1, Q,
                                          MaxRecurse))
    return V;

  // Or distributes over And.  Try some generic simplifications based on this.
  if (Value *V = ExpandBinOp(Instruction::Or, Op0, Op1, Instruction::And, Q,
                             MaxRecurse))
    return V;

  // If the operation is with the result of a select instruction, check whether
  // operating on either branch of the select always yields the same value.
  if (isa<SelectInst>(Op0) || isa<SelectInst>(Op1))
    if (Value *V = ThreadBinOpOverSelect(Instruction::Or, Op0, Op1, Q,
                                         MaxRecurse))
      return V;

  // (A & C)|(B & D)
  Value *C = nullptr, *D = nullptr;
  if (match(Op0, m_And(m_Value(A), m_Value(C))) &&
      match(Op1, m_And(m_Value(B), m_Value(D)))) {
    ConstantInt *C1 = dyn_cast<ConstantInt>(C);
    ConstantInt *C2 = dyn_cast<ConstantInt>(D);
    if (C1 && C2 && (C1->getValue() == ~C2->getValue())) {
      // (A & C1)|(B & C2)
      // If we have: ((V + N) & C1) | (V & C2)
      // .. and C2 = ~C1 and C2 is 0+1+ and (N & C2) == 0
      // replace with V+N.
      Value *V1, *V2;
      if ((C2->getValue() & (C2->getValue() + 1)) == 0 && // C2 == 0+1+
          match(A, m_Add(m_Value(V1), m_Value(V2)))) {
        // Add commutes, try both ways.
        if (V1 == B &&
            MaskedValueIsZero(V2, C2->getValue(), Q.DL, 0, Q.AC, Q.CxtI, Q.DT))
          return A;
        if (V2 == B &&
            MaskedValueIsZero(V1, C2->getValue(), Q.DL, 0, Q.AC, Q.CxtI, Q.DT))
          return A;
      }
      // Or commutes, try both ways.
      if ((C1->getValue() & (C1->getValue() + 1)) == 0 &&
          match(B, m_Add(m_Value(V1), m_Value(V2)))) {
        // Add commutes, try both ways.
        if (V1 == A &&
            MaskedValueIsZero(V2, C1->getValue(), Q.DL, 0, Q.AC, Q.CxtI, Q.DT))
          return B;
        if (V2 == A &&
            MaskedValueIsZero(V1, C1->getValue(), Q.DL, 0, Q.AC, Q.CxtI, Q.DT))
          return B;
      }
    }
  }

  // If the operation is with the result of a phi instruction, check whether
  // operating on all incoming values of the phi always yields the same value.
  if (isa<PHINode>(Op0) || isa<PHINode>(Op1))
    if (Value *V = ThreadBinOpOverPHI(Instruction::Or, Op0, Op1, Q, MaxRecurse))
      return V;

  return nullptr;
}

Value *llvm::SimplifyOrInst(Value *Op0, Value *Op1, const DataLayout &DL,
                            const TargetLibraryInfo *TLI,
                            const DominatorTree *DT, AssumptionCache *AC,
                            const Instruction *CxtI) {
  return ::SimplifyOrInst(Op0, Op1, Query(DL, TLI, DT, AC, CxtI),
                          RecursionLimit);
}

/// SimplifyXorInst - Given operands for a Xor, see if we can
/// fold the result.  If not, this returns null.
static Value *SimplifyXorInst(Value *Op0, Value *Op1, const Query &Q,
                              unsigned MaxRecurse) {
  if (Constant *CLHS = dyn_cast<Constant>(Op0)) {
    if (Constant *CRHS = dyn_cast<Constant>(Op1)) {
      Constant *Ops[] = { CLHS, CRHS };
      return ConstantFoldInstOperands(Instruction::Xor, CLHS->getType(),
                                      Ops, Q.DL, Q.TLI);
    }

    // Canonicalize the constant to the RHS.
    std::swap(Op0, Op1);
  }

  // A ^ undef -> undef
  if (match(Op1, m_Undef()))
    return Op1;

  // A ^ 0 = A
  if (match(Op1, m_Zero()))
    return Op0;

  // A ^ A = 0
  if (Op0 == Op1)
    return Constant::getNullValue(Op0->getType());

  // A ^ ~A  =  ~A ^ A  =  -1
  if (match(Op0, m_Not(m_Specific(Op1))) ||
      match(Op1, m_Not(m_Specific(Op0))))
    return Constant::getAllOnesValue(Op0->getType());

  // Try some generic simplifications for associative operations.
  if (Value *V = SimplifyAssociativeBinOp(Instruction::Xor, Op0, Op1, Q,
                                          MaxRecurse))
    return V;

  // Threading Xor over selects and phi nodes is pointless, so don't bother.
  // Threading over the select in "A ^ select(cond, B, C)" means evaluating
  // "A^B" and "A^C" and seeing if they are equal; but they are equal if and
  // only if B and C are equal.  If B and C are equal then (since we assume
  // that operands have already been simplified) "select(cond, B, C)" should
  // have been simplified to the common value of B and C already.  Analysing
  // "A^B" and "A^C" thus gains nothing, but costs compile time.  Similarly
  // for threading over phi nodes.

  return nullptr;
}

Value *llvm::SimplifyXorInst(Value *Op0, Value *Op1, const DataLayout &DL,
                             const TargetLibraryInfo *TLI,
                             const DominatorTree *DT, AssumptionCache *AC,
                             const Instruction *CxtI) {
  return ::SimplifyXorInst(Op0, Op1, Query(DL, TLI, DT, AC, CxtI),
                           RecursionLimit);
}

static Type *GetCompareTy(Value *Op) {
  return CmpInst::makeCmpResultType(Op->getType());
}

/// ExtractEquivalentCondition - Rummage around inside V looking for something
/// equivalent to the comparison "LHS Pred RHS".  Return such a value if found,
/// otherwise return null.  Helper function for analyzing max/min idioms.
static Value *ExtractEquivalentCondition(Value *V, CmpInst::Predicate Pred,
                                         Value *LHS, Value *RHS) {
  SelectInst *SI = dyn_cast<SelectInst>(V);
  if (!SI)
    return nullptr;
  CmpInst *Cmp = dyn_cast<CmpInst>(SI->getCondition());
  if (!Cmp)
    return nullptr;
  Value *CmpLHS = Cmp->getOperand(0), *CmpRHS = Cmp->getOperand(1);
  if (Pred == Cmp->getPredicate() && LHS == CmpLHS && RHS == CmpRHS)
    return Cmp;
  if (Pred == CmpInst::getSwappedPredicate(Cmp->getPredicate()) &&
      LHS == CmpRHS && RHS == CmpLHS)
    return Cmp;
  return nullptr;
}

// A significant optimization not implemented here is assuming that alloca
// addresses are not equal to incoming argument values. They don't *alias*,
// as we say, but that doesn't mean they aren't equal, so we take a
// conservative approach.
//
// This is inspired in part by C++11 5.10p1:
//   "Two pointers of the same type compare equal if and only if they are both
//    null, both point to the same function, or both represent the same
//    address."
//
// This is pretty permissive.
//
// It's also partly due to C11 6.5.9p6:
//   "Two pointers compare equal if and only if both are null pointers, both are
//    pointers to the same object (including a pointer to an object and a
//    subobject at its beginning) or function, both are pointers to one past the
//    last element of the same array object, or one is a pointer to one past the
//    end of one array object and the other is a pointer to the start of a
//    different array object that happens to immediately follow the first array
//    object in the address space.)
//
// C11's version is more restrictive, however there's no reason why an argument
// couldn't be a one-past-the-end value for a stack object in the caller and be
// equal to the beginning of a stack object in the callee.
//
// If the C and C++ standards are ever made sufficiently restrictive in this
// area, it may be possible to update LLVM's semantics accordingly and reinstate
// this optimization.
static Constant *computePointerICmp(const DataLayout &DL,
                                    const TargetLibraryInfo *TLI,
                                    CmpInst::Predicate Pred, Value *LHS,
                                    Value *RHS) {
  // First, skip past any trivial no-ops.
  LHS = LHS->stripPointerCasts();
  RHS = RHS->stripPointerCasts();

  // A non-null pointer is not equal to a null pointer.
  if (llvm::isKnownNonNull(LHS, TLI) && isa<ConstantPointerNull>(RHS) &&
      (Pred == CmpInst::ICMP_EQ || Pred == CmpInst::ICMP_NE))
    return ConstantInt::get(GetCompareTy(LHS),
                            !CmpInst::isTrueWhenEqual(Pred));

  // We can only fold certain predicates on pointer comparisons.
  switch (Pred) {
  default:
    return nullptr;

    // Equality comaprisons are easy to fold.
  case CmpInst::ICMP_EQ:
  case CmpInst::ICMP_NE:
    break;

    // We can only handle unsigned relational comparisons because 'inbounds' on
    // a GEP only protects against unsigned wrapping.
  case CmpInst::ICMP_UGT:
  case CmpInst::ICMP_UGE:
  case CmpInst::ICMP_ULT:
  case CmpInst::ICMP_ULE:
    // However, we have to switch them to their signed variants to handle
    // negative indices from the base pointer.
    Pred = ICmpInst::getSignedPredicate(Pred);
    break;
  }

  // Strip off any constant offsets so that we can reason about them.
  // It's tempting to use getUnderlyingObject or even just stripInBoundsOffsets
  // here and compare base addresses like AliasAnalysis does, however there are
  // numerous hazards. AliasAnalysis and its utilities rely on special rules
  // governing loads and stores which don't apply to icmps. Also, AliasAnalysis
  // doesn't need to guarantee pointer inequality when it says NoAlias.
  Constant *LHSOffset = stripAndComputeConstantOffsets(DL, LHS);
  Constant *RHSOffset = stripAndComputeConstantOffsets(DL, RHS);

  // If LHS and RHS are related via constant offsets to the same base
  // value, we can replace it with an icmp which just compares the offsets.
  if (LHS == RHS)
    return ConstantExpr::getICmp(Pred, LHSOffset, RHSOffset);

  // Various optimizations for (in)equality comparisons.
  if (Pred == CmpInst::ICMP_EQ || Pred == CmpInst::ICMP_NE) {
    // Different non-empty allocations that exist at the same time have
    // different addresses (if the program can tell). Global variables always
    // exist, so they always exist during the lifetime of each other and all
    // allocas. Two different allocas usually have different addresses...
    //
    // However, if there's an @llvm.stackrestore dynamically in between two
    // allocas, they may have the same address. It's tempting to reduce the
    // scope of the problem by only looking at *static* allocas here. That would
    // cover the majority of allocas while significantly reducing the likelihood
    // of having an @llvm.stackrestore pop up in the middle. However, it's not
    // actually impossible for an @llvm.stackrestore to pop up in the middle of
    // an entry block. Also, if we have a block that's not attached to a
    // function, we can't tell if it's "static" under the current definition.
    // Theoretically, this problem could be fixed by creating a new kind of
    // instruction kind specifically for static allocas. Such a new instruction
    // could be required to be at the top of the entry block, thus preventing it
    // from being subject to a @llvm.stackrestore. Instcombine could even
    // convert regular allocas into these special allocas. It'd be nifty.
    // However, until then, this problem remains open.
    //
    // So, we'll assume that two non-empty allocas have different addresses
    // for now.
    //
    // With all that, if the offsets are within the bounds of their allocations
    // (and not one-past-the-end! so we can't use inbounds!), and their
    // allocations aren't the same, the pointers are not equal.
    //
    // Note that it's not necessary to check for LHS being a global variable
    // address, due to canonicalization and constant folding.
    if (isa<AllocaInst>(LHS) &&
        (isa<AllocaInst>(RHS) || isa<GlobalVariable>(RHS))) {
      ConstantInt *LHSOffsetCI = dyn_cast<ConstantInt>(LHSOffset);
      ConstantInt *RHSOffsetCI = dyn_cast<ConstantInt>(RHSOffset);
      uint64_t LHSSize, RHSSize;
      if (LHSOffsetCI && RHSOffsetCI &&
          getObjectSize(LHS, LHSSize, DL, TLI) &&
          getObjectSize(RHS, RHSSize, DL, TLI)) {
        const APInt &LHSOffsetValue = LHSOffsetCI->getValue();
        const APInt &RHSOffsetValue = RHSOffsetCI->getValue();
        if (!LHSOffsetValue.isNegative() &&
            !RHSOffsetValue.isNegative() &&
            LHSOffsetValue.ult(LHSSize) &&
            RHSOffsetValue.ult(RHSSize)) {
          return ConstantInt::get(GetCompareTy(LHS),
                                  !CmpInst::isTrueWhenEqual(Pred));
        }
      }

      // Repeat the above check but this time without depending on DataLayout
      // or being able to compute a precise size.
      if (!cast<PointerType>(LHS->getType())->isEmptyTy() &&
          !cast<PointerType>(RHS->getType())->isEmptyTy() &&
          LHSOffset->isNullValue() &&
          RHSOffset->isNullValue())
        return ConstantInt::get(GetCompareTy(LHS),
                                !CmpInst::isTrueWhenEqual(Pred));
    }

    // Even if an non-inbounds GEP occurs along the path we can still optimize
    // equality comparisons concerning the result. We avoid walking the whole
    // chain again by starting where the last calls to
    // stripAndComputeConstantOffsets left off and accumulate the offsets.
    Constant *LHSNoBound = stripAndComputeConstantOffsets(DL, LHS, true);
    Constant *RHSNoBound = stripAndComputeConstantOffsets(DL, RHS, true);
    if (LHS == RHS)
      return ConstantExpr::getICmp(Pred,
                                   ConstantExpr::getAdd(LHSOffset, LHSNoBound),
                                   ConstantExpr::getAdd(RHSOffset, RHSNoBound));

    // If one side of the equality comparison must come from a noalias call
    // (meaning a system memory allocation function), and the other side must
    // come from a pointer that cannot overlap with dynamically-allocated
    // memory within the lifetime of the current function (allocas, byval
    // arguments, globals), then determine the comparison result here.
    SmallVector<Value *, 8> LHSUObjs, RHSUObjs;
    GetUnderlyingObjects(LHS, LHSUObjs, DL);
    GetUnderlyingObjects(RHS, RHSUObjs, DL);

    // Is the set of underlying objects all noalias calls?
    auto IsNAC = [](SmallVectorImpl<Value *> &Objects) {
      return std::all_of(Objects.begin(), Objects.end(),
                         [](Value *V){ return isNoAliasCall(V); });
    };

    // Is the set of underlying objects all things which must be disjoint from
    // noalias calls. For allocas, we consider only static ones (dynamic
    // allocas might be transformed into calls to malloc not simultaneously
    // live with the compared-to allocation). For globals, we exclude symbols
    // that might be resolve lazily to symbols in another dynamically-loaded
    // library (and, thus, could be malloc'ed by the implementation).
    auto IsAllocDisjoint = [](SmallVectorImpl<Value *> &Objects) {
      return std::all_of(Objects.begin(), Objects.end(),
                         [](Value *V){
                           if (const AllocaInst *AI = dyn_cast<AllocaInst>(V))
                             return AI->getParent() && AI->getParent()->getParent() &&
                                    AI->isStaticAlloca();
                           if (const GlobalValue *GV = dyn_cast<GlobalValue>(V))
                             return (GV->hasLocalLinkage() ||
                                     GV->hasHiddenVisibility() ||
                                     GV->hasProtectedVisibility() ||
                                     GV->hasUnnamedAddr()) &&
                                    !GV->isThreadLocal();
                           if (const Argument *A = dyn_cast<Argument>(V))
                             return A->hasByValAttr();
                           return false;
                         });
    };

    if ((IsNAC(LHSUObjs) && IsAllocDisjoint(RHSUObjs)) ||
        (IsNAC(RHSUObjs) && IsAllocDisjoint(LHSUObjs)))
        return ConstantInt::get(GetCompareTy(LHS),
                                !CmpInst::isTrueWhenEqual(Pred));
  }

  // Otherwise, fail.
  return nullptr;
}

/// SimplifyICmpInst - Given operands for an ICmpInst, see if we can
/// fold the result.  If not, this returns null.
static Value *SimplifyICmpInst(unsigned Predicate, Value *LHS, Value *RHS,
                               const Query &Q, unsigned MaxRecurse) {
  CmpInst::Predicate Pred = (CmpInst::Predicate)Predicate;
  assert(CmpInst::isIntPredicate(Pred) && "Not an integer compare!");

  if (Constant *CLHS = dyn_cast<Constant>(LHS)) {
    if (Constant *CRHS = dyn_cast<Constant>(RHS))
      return ConstantFoldCompareInstOperands(Pred, CLHS, CRHS, Q.DL, Q.TLI);

    // If we have a constant, make sure it is on the RHS.
    std::swap(LHS, RHS);
    Pred = CmpInst::getSwappedPredicate(Pred);
  }

  Type *ITy = GetCompareTy(LHS); // The return type.
  Type *OpTy = LHS->getType();   // The operand type.

  // icmp X, X -> true/false
  // X icmp undef -> true/false.  For example, icmp ugt %X, undef -> false
  // because X could be 0.
  if (LHS == RHS || isa<UndefValue>(RHS))
    return ConstantInt::get(ITy, CmpInst::isTrueWhenEqual(Pred));

  // Special case logic when the operands have i1 type.
  if (OpTy->getScalarType()->isIntegerTy(1)) {
    switch (Pred) {
    default: break;
    case ICmpInst::ICMP_EQ:
      // X == 1 -> X
      if (match(RHS, m_One()))
        return LHS;
      break;
    case ICmpInst::ICMP_NE:
      // X != 0 -> X
      if (match(RHS, m_Zero()))
        return LHS;
      break;
    case ICmpInst::ICMP_UGT:
      // X >u 0 -> X
      if (match(RHS, m_Zero()))
        return LHS;
      break;
    case ICmpInst::ICMP_UGE:
      // X >=u 1 -> X
      if (match(RHS, m_One()))
        return LHS;
      break;
    case ICmpInst::ICMP_SLT:
      // X <s 0 -> X
      if (match(RHS, m_Zero()))
        return LHS;
      break;
    case ICmpInst::ICMP_SLE:
      // X <=s -1 -> X
      if (match(RHS, m_One()))
        return LHS;
      break;
    }
  }

  // If we are comparing with zero then try hard since this is a common case.
  if (match(RHS, m_Zero())) {
    bool LHSKnownNonNegative, LHSKnownNegative;
    switch (Pred) {
    default: llvm_unreachable("Unknown ICmp predicate!");
    case ICmpInst::ICMP_ULT:
      return getFalse(ITy);
    case ICmpInst::ICMP_UGE:
      return getTrue(ITy);
    case ICmpInst::ICMP_EQ:
    case ICmpInst::ICMP_ULE:
      if (isKnownNonZero(LHS, Q.DL, 0, Q.AC, Q.CxtI, Q.DT))
        return getFalse(ITy);
      break;
    case ICmpInst::ICMP_NE:
    case ICmpInst::ICMP_UGT:
      if (isKnownNonZero(LHS, Q.DL, 0, Q.AC, Q.CxtI, Q.DT))
        return getTrue(ITy);
      break;
    case ICmpInst::ICMP_SLT:
      ComputeSignBit(LHS, LHSKnownNonNegative, LHSKnownNegative, Q.DL, 0, Q.AC,
                     Q.CxtI, Q.DT);
      if (LHSKnownNegative)
        return getTrue(ITy);
      if (LHSKnownNonNegative)
        return getFalse(ITy);
      break;
    case ICmpInst::ICMP_SLE:
      ComputeSignBit(LHS, LHSKnownNonNegative, LHSKnownNegative, Q.DL, 0, Q.AC,
                     Q.CxtI, Q.DT);
      if (LHSKnownNegative)
        return getTrue(ITy);
      if (LHSKnownNonNegative &&
          isKnownNonZero(LHS, Q.DL, 0, Q.AC, Q.CxtI, Q.DT))
        return getFalse(ITy);
      break;
    case ICmpInst::ICMP_SGE:
      ComputeSignBit(LHS, LHSKnownNonNegative, LHSKnownNegative, Q.DL, 0, Q.AC,
                     Q.CxtI, Q.DT);
      if (LHSKnownNegative)
        return getFalse(ITy);
      if (LHSKnownNonNegative)
        return getTrue(ITy);
      break;
    case ICmpInst::ICMP_SGT:
      ComputeSignBit(LHS, LHSKnownNonNegative, LHSKnownNegative, Q.DL, 0, Q.AC,
                     Q.CxtI, Q.DT);
      if (LHSKnownNegative)
        return getFalse(ITy);
      if (LHSKnownNonNegative &&
          isKnownNonZero(LHS, Q.DL, 0, Q.AC, Q.CxtI, Q.DT))
        return getTrue(ITy);
      break;
    }
  }

  // See if we are doing a comparison with a constant integer.
  if (ConstantInt *CI = dyn_cast<ConstantInt>(RHS)) {
    // Rule out tautological comparisons (eg., ult 0 or uge 0).
    ConstantRange RHS_CR = ICmpInst::makeConstantRange(Pred, CI->getValue());
    if (RHS_CR.isEmptySet())
      return ConstantInt::getFalse(CI->getContext());
    if (RHS_CR.isFullSet())
      return ConstantInt::getTrue(CI->getContext());

    // Many binary operators with constant RHS have easy to compute constant
    // range.  Use them to check whether the comparison is a tautology.
    unsigned Width = CI->getBitWidth();
    APInt Lower = APInt(Width, 0);
    APInt Upper = APInt(Width, 0);
    ConstantInt *CI2;
    if (match(LHS, m_URem(m_Value(), m_ConstantInt(CI2)))) {
      // 'urem x, CI2' produces [0, CI2).
      Upper = CI2->getValue();
    } else if (match(LHS, m_SRem(m_Value(), m_ConstantInt(CI2)))) {
      // 'srem x, CI2' produces (-|CI2|, |CI2|).
      Upper = CI2->getValue().abs();
      Lower = (-Upper) + 1;
    } else if (match(LHS, m_UDiv(m_ConstantInt(CI2), m_Value()))) {
      // 'udiv CI2, x' produces [0, CI2].
      Upper = CI2->getValue() + 1;
    } else if (match(LHS, m_UDiv(m_Value(), m_ConstantInt(CI2)))) {
      // 'udiv x, CI2' produces [0, UINT_MAX / CI2].
      APInt NegOne = APInt::getAllOnesValue(Width);
      if (!CI2->isZero())
        Upper = NegOne.udiv(CI2->getValue()) + 1;
    } else if (match(LHS, m_SDiv(m_ConstantInt(CI2), m_Value()))) {
      if (CI2->isMinSignedValue()) {
        // 'sdiv INT_MIN, x' produces [INT_MIN, INT_MIN / -2].
        Lower = CI2->getValue();
        Upper = Lower.lshr(1) + 1;
      } else {
        // 'sdiv CI2, x' produces [-|CI2|, |CI2|].
        Upper = CI2->getValue().abs() + 1;
        Lower = (-Upper) + 1;
      }
    } else if (match(LHS, m_SDiv(m_Value(), m_ConstantInt(CI2)))) {
      APInt IntMin = APInt::getSignedMinValue(Width);
      APInt IntMax = APInt::getSignedMaxValue(Width);
      APInt Val = CI2->getValue();
      if (Val.isAllOnesValue()) {
        // 'sdiv x, -1' produces [INT_MIN + 1, INT_MAX]
        //    where CI2 != -1 and CI2 != 0 and CI2 != 1
        Lower = IntMin + 1;
        Upper = IntMax + 1;
      } else if (Val.countLeadingZeros() < Width - 1) {
        // 'sdiv x, CI2' produces [INT_MIN / CI2, INT_MAX / CI2]
        //    where CI2 != -1 and CI2 != 0 and CI2 != 1
        Lower = IntMin.sdiv(Val);
        Upper = IntMax.sdiv(Val);
        if (Lower.sgt(Upper))
          std::swap(Lower, Upper);
        Upper = Upper + 1;
        assert(Upper != Lower && "Upper part of range has wrapped!");
      }
    } else if (match(LHS, m_NUWShl(m_ConstantInt(CI2), m_Value()))) {
      // 'shl nuw CI2, x' produces [CI2, CI2 << CLZ(CI2)]
      Lower = CI2->getValue();
      Upper = Lower.shl(Lower.countLeadingZeros()) + 1;
    } else if (match(LHS, m_NSWShl(m_ConstantInt(CI2), m_Value()))) {
      if (CI2->isNegative()) {
        // 'shl nsw CI2, x' produces [CI2 << CLO(CI2)-1, CI2]
        unsigned ShiftAmount = CI2->getValue().countLeadingOnes() - 1;
        Lower = CI2->getValue().shl(ShiftAmount);
        Upper = CI2->getValue() + 1;
      } else {
        // 'shl nsw CI2, x' produces [CI2, CI2 << CLZ(CI2)-1]
        unsigned ShiftAmount = CI2->getValue().countLeadingZeros() - 1;
        Lower = CI2->getValue();
        Upper = CI2->getValue().shl(ShiftAmount) + 1;
      }
    } else if (match(LHS, m_LShr(m_Value(), m_ConstantInt(CI2)))) {
      // 'lshr x, CI2' produces [0, UINT_MAX >> CI2].
      APInt NegOne = APInt::getAllOnesValue(Width);
      if (CI2->getValue().ult(Width))
        Upper = NegOne.lshr(CI2->getValue()) + 1;
    } else if (match(LHS, m_LShr(m_ConstantInt(CI2), m_Value()))) {
      // 'lshr CI2, x' produces [CI2 >> (Width-1), CI2].
      unsigned ShiftAmount = Width - 1;
      if (!CI2->isZero() && cast<BinaryOperator>(LHS)->isExact())
        ShiftAmount = CI2->getValue().countTrailingZeros();
      Lower = CI2->getValue().lshr(ShiftAmount);
      Upper = CI2->getValue() + 1;
    } else if (match(LHS, m_AShr(m_Value(), m_ConstantInt(CI2)))) {
      // 'ashr x, CI2' produces [INT_MIN >> CI2, INT_MAX >> CI2].
      APInt IntMin = APInt::getSignedMinValue(Width);
      APInt IntMax = APInt::getSignedMaxValue(Width);
      if (CI2->getValue().ult(Width)) {
        Lower = IntMin.ashr(CI2->getValue());
        Upper = IntMax.ashr(CI2->getValue()) + 1;
      }
    } else if (match(LHS, m_AShr(m_ConstantInt(CI2), m_Value()))) {
      unsigned ShiftAmount = Width - 1;
      if (!CI2->isZero() && cast<BinaryOperator>(LHS)->isExact())
        ShiftAmount = CI2->getValue().countTrailingZeros();
      if (CI2->isNegative()) {
        // 'ashr CI2, x' produces [CI2, CI2 >> (Width-1)]
        Lower = CI2->getValue();
        Upper = CI2->getValue().ashr(ShiftAmount) + 1;
      } else {
        // 'ashr CI2, x' produces [CI2 >> (Width-1), CI2]
        Lower = CI2->getValue().ashr(ShiftAmount);
        Upper = CI2->getValue() + 1;
      }
    } else if (match(LHS, m_Or(m_Value(), m_ConstantInt(CI2)))) {
      // 'or x, CI2' produces [CI2, UINT_MAX].
      Lower = CI2->getValue();
    } else if (match(LHS, m_And(m_Value(), m_ConstantInt(CI2)))) {
      // 'and x, CI2' produces [0, CI2].
      Upper = CI2->getValue() + 1;
    }
    if (Lower != Upper) {
      ConstantRange LHS_CR = ConstantRange(Lower, Upper);
      if (RHS_CR.contains(LHS_CR))
        return ConstantInt::getTrue(RHS->getContext());
      if (RHS_CR.inverse().contains(LHS_CR))
        return ConstantInt::getFalse(RHS->getContext());
    }
  }

  // Compare of cast, for example (zext X) != 0 -> X != 0
  if (isa<CastInst>(LHS) && (isa<Constant>(RHS) || isa<CastInst>(RHS))) {
    Instruction *LI = cast<CastInst>(LHS);
    Value *SrcOp = LI->getOperand(0);
    Type *SrcTy = SrcOp->getType();
    Type *DstTy = LI->getType();

    // Turn icmp (ptrtoint x), (ptrtoint/constant) into a compare of the input
    // if the integer type is the same size as the pointer type.
    if (MaxRecurse && isa<PtrToIntInst>(LI) &&
        Q.DL.getTypeSizeInBits(SrcTy) == DstTy->getPrimitiveSizeInBits()) {
      if (Constant *RHSC = dyn_cast<Constant>(RHS)) {
        // Transfer the cast to the constant.
        if (Value *V = SimplifyICmpInst(Pred, SrcOp,
                                        ConstantExpr::getIntToPtr(RHSC, SrcTy),
                                        Q, MaxRecurse-1))
          return V;
      } else if (PtrToIntInst *RI = dyn_cast<PtrToIntInst>(RHS)) {
        if (RI->getOperand(0)->getType() == SrcTy)
          // Compare without the cast.
          if (Value *V = SimplifyICmpInst(Pred, SrcOp, RI->getOperand(0),
                                          Q, MaxRecurse-1))
            return V;
      }
    }

    if (isa<ZExtInst>(LHS)) {
      // Turn icmp (zext X), (zext Y) into a compare of X and Y if they have the
      // same type.
      if (ZExtInst *RI = dyn_cast<ZExtInst>(RHS)) {
        if (MaxRecurse && SrcTy == RI->getOperand(0)->getType())
          // Compare X and Y.  Note that signed predicates become unsigned.
          if (Value *V = SimplifyICmpInst(ICmpInst::getUnsignedPredicate(Pred),
                                          SrcOp, RI->getOperand(0), Q,
                                          MaxRecurse-1))
            return V;
      }
      // Turn icmp (zext X), Cst into a compare of X and Cst if Cst is extended
      // too.  If not, then try to deduce the result of the comparison.
      else if (ConstantInt *CI = dyn_cast<ConstantInt>(RHS)) {
        // Compute the constant that would happen if we truncated to SrcTy then
        // reextended to DstTy.
        Constant *Trunc = ConstantExpr::getTrunc(CI, SrcTy);
        Constant *RExt = ConstantExpr::getCast(CastInst::ZExt, Trunc, DstTy);

        // If the re-extended constant didn't change then this is effectively
        // also a case of comparing two zero-extended values.
        if (RExt == CI && MaxRecurse)
          if (Value *V = SimplifyICmpInst(ICmpInst::getUnsignedPredicate(Pred),
                                        SrcOp, Trunc, Q, MaxRecurse-1))
            return V;

        // Otherwise the upper bits of LHS are zero while RHS has a non-zero bit
        // there.  Use this to work out the result of the comparison.
        if (RExt != CI) {
          switch (Pred) {
          default: llvm_unreachable("Unknown ICmp predicate!");
          // LHS <u RHS.
          case ICmpInst::ICMP_EQ:
          case ICmpInst::ICMP_UGT:
          case ICmpInst::ICMP_UGE:
            return ConstantInt::getFalse(CI->getContext());

          case ICmpInst::ICMP_NE:
          case ICmpInst::ICMP_ULT:
          case ICmpInst::ICMP_ULE:
            return ConstantInt::getTrue(CI->getContext());

          // LHS is non-negative.  If RHS is negative then LHS >s LHS.  If RHS
          // is non-negative then LHS <s RHS.
          case ICmpInst::ICMP_SGT:
          case ICmpInst::ICMP_SGE:
            return CI->getValue().isNegative() ?
              ConstantInt::getTrue(CI->getContext()) :
              ConstantInt::getFalse(CI->getContext());

          case ICmpInst::ICMP_SLT:
          case ICmpInst::ICMP_SLE:
            return CI->getValue().isNegative() ?
              ConstantInt::getFalse(CI->getContext()) :
              ConstantInt::getTrue(CI->getContext());
          }
        }
      }
    }

    if (isa<SExtInst>(LHS)) {
      // Turn icmp (sext X), (sext Y) into a compare of X and Y if they have the
      // same type.
      if (SExtInst *RI = dyn_cast<SExtInst>(RHS)) {
        if (MaxRecurse && SrcTy == RI->getOperand(0)->getType())
          // Compare X and Y.  Note that the predicate does not change.
          if (Value *V = SimplifyICmpInst(Pred, SrcOp, RI->getOperand(0),
                                          Q, MaxRecurse-1))
            return V;
      }
      // Turn icmp (sext X), Cst into a compare of X and Cst if Cst is extended
      // too.  If not, then try to deduce the result of the comparison.
      else if (ConstantInt *CI = dyn_cast<ConstantInt>(RHS)) {
        // Compute the constant that would happen if we truncated to SrcTy then
        // reextended to DstTy.
        Constant *Trunc = ConstantExpr::getTrunc(CI, SrcTy);
        Constant *RExt = ConstantExpr::getCast(CastInst::SExt, Trunc, DstTy);

        // If the re-extended constant didn't change then this is effectively
        // also a case of comparing two sign-extended values.
        if (RExt == CI && MaxRecurse)
          if (Value *V = SimplifyICmpInst(Pred, SrcOp, Trunc, Q, MaxRecurse-1))
            return V;

        // Otherwise the upper bits of LHS are all equal, while RHS has varying
        // bits there.  Use this to work out the result of the comparison.
        if (RExt != CI) {
          switch (Pred) {
          default: llvm_unreachable("Unknown ICmp predicate!");
          case ICmpInst::ICMP_EQ:
            return ConstantInt::getFalse(CI->getContext());
          case ICmpInst::ICMP_NE:
            return ConstantInt::getTrue(CI->getContext());

          // If RHS is non-negative then LHS <s RHS.  If RHS is negative then
          // LHS >s RHS.
          case ICmpInst::ICMP_SGT:
          case ICmpInst::ICMP_SGE:
            return CI->getValue().isNegative() ?
              ConstantInt::getTrue(CI->getContext()) :
              ConstantInt::getFalse(CI->getContext());
          case ICmpInst::ICMP_SLT:
          case ICmpInst::ICMP_SLE:
            return CI->getValue().isNegative() ?
              ConstantInt::getFalse(CI->getContext()) :
              ConstantInt::getTrue(CI->getContext());

          // If LHS is non-negative then LHS <u RHS.  If LHS is negative then
          // LHS >u RHS.
          case ICmpInst::ICMP_UGT:
          case ICmpInst::ICMP_UGE:
            // Comparison is true iff the LHS <s 0.
            if (MaxRecurse)
              if (Value *V = SimplifyICmpInst(ICmpInst::ICMP_SLT, SrcOp,
                                              Constant::getNullValue(SrcTy),
                                              Q, MaxRecurse-1))
                return V;
            break;
          case ICmpInst::ICMP_ULT:
          case ICmpInst::ICMP_ULE:
            // Comparison is true iff the LHS >=s 0.
            if (MaxRecurse)
              if (Value *V = SimplifyICmpInst(ICmpInst::ICMP_SGE, SrcOp,
                                              Constant::getNullValue(SrcTy),
                                              Q, MaxRecurse-1))
                return V;
            break;
          }
        }
      }
    }
  }

  // Special logic for binary operators.
  BinaryOperator *LBO = dyn_cast<BinaryOperator>(LHS);
  BinaryOperator *RBO = dyn_cast<BinaryOperator>(RHS);
  if (MaxRecurse && (LBO || RBO)) {
    // Analyze the case when either LHS or RHS is an add instruction.
    Value *A = nullptr, *B = nullptr, *C = nullptr, *D = nullptr;
    // LHS = A + B (or A and B are null); RHS = C + D (or C and D are null).
    bool NoLHSWrapProblem = false, NoRHSWrapProblem = false;
    if (LBO && LBO->getOpcode() == Instruction::Add) {
      A = LBO->getOperand(0); B = LBO->getOperand(1);
      NoLHSWrapProblem = ICmpInst::isEquality(Pred) ||
        (CmpInst::isUnsigned(Pred) && LBO->hasNoUnsignedWrap()) ||
        (CmpInst::isSigned(Pred) && LBO->hasNoSignedWrap());
    }
    if (RBO && RBO->getOpcode() == Instruction::Add) {
      C = RBO->getOperand(0); D = RBO->getOperand(1);
      NoRHSWrapProblem = ICmpInst::isEquality(Pred) ||
        (CmpInst::isUnsigned(Pred) && RBO->hasNoUnsignedWrap()) ||
        (CmpInst::isSigned(Pred) && RBO->hasNoSignedWrap());
    }

    // icmp (X+Y), X -> icmp Y, 0 for equalities or if there is no overflow.
    if ((A == RHS || B == RHS) && NoLHSWrapProblem)
      if (Value *V = SimplifyICmpInst(Pred, A == RHS ? B : A,
                                      Constant::getNullValue(RHS->getType()),
                                      Q, MaxRecurse-1))
        return V;

    // icmp X, (X+Y) -> icmp 0, Y for equalities or if there is no overflow.
    if ((C == LHS || D == LHS) && NoRHSWrapProblem)
      if (Value *V = SimplifyICmpInst(Pred,
                                      Constant::getNullValue(LHS->getType()),
                                      C == LHS ? D : C, Q, MaxRecurse-1))
        return V;

    // icmp (X+Y), (X+Z) -> icmp Y,Z for equalities or if there is no overflow.
    if (A && C && (A == C || A == D || B == C || B == D) &&
        NoLHSWrapProblem && NoRHSWrapProblem) {
      // Determine Y and Z in the form icmp (X+Y), (X+Z).
      Value *Y, *Z;
      if (A == C) {
        // C + B == C + D  ->  B == D
        Y = B;
        Z = D;
      } else if (A == D) {
        // D + B == C + D  ->  B == C
        Y = B;
        Z = C;
      } else if (B == C) {
        // A + C == C + D  ->  A == D
        Y = A;
        Z = D;
      } else {
        assert(B == D);
        // A + D == C + D  ->  A == C
        Y = A;
        Z = C;
      }
      if (Value *V = SimplifyICmpInst(Pred, Y, Z, Q, MaxRecurse-1))
        return V;
    }
  }

  // icmp pred (or X, Y), X
  if (LBO && match(LBO, m_CombineOr(m_Or(m_Value(), m_Specific(RHS)),
                                    m_Or(m_Specific(RHS), m_Value())))) {
    if (Pred == ICmpInst::ICMP_ULT)
      return getFalse(ITy);
    if (Pred == ICmpInst::ICMP_UGE)
      return getTrue(ITy);
  }
  // icmp pred X, (or X, Y)
  if (RBO && match(RBO, m_CombineOr(m_Or(m_Value(), m_Specific(LHS)),
                                    m_Or(m_Specific(LHS), m_Value())))) {
    if (Pred == ICmpInst::ICMP_ULE)
      return getTrue(ITy);
    if (Pred == ICmpInst::ICMP_UGT)
      return getFalse(ITy);
  }

  // icmp pred (and X, Y), X
  if (LBO && match(LBO, m_CombineOr(m_And(m_Value(), m_Specific(RHS)),
                                    m_And(m_Specific(RHS), m_Value())))) {
    if (Pred == ICmpInst::ICMP_UGT)
      return getFalse(ITy);
    if (Pred == ICmpInst::ICMP_ULE)
      return getTrue(ITy);
  }
  // icmp pred X, (and X, Y)
  if (RBO && match(RBO, m_CombineOr(m_And(m_Value(), m_Specific(LHS)),
                                    m_And(m_Specific(LHS), m_Value())))) {
    if (Pred == ICmpInst::ICMP_UGE)
      return getTrue(ITy);
    if (Pred == ICmpInst::ICMP_ULT)
      return getFalse(ITy);
  }

  // 0 - (zext X) pred C
  if (!CmpInst::isUnsigned(Pred) && match(LHS, m_Neg(m_ZExt(m_Value())))) {
    if (ConstantInt *RHSC = dyn_cast<ConstantInt>(RHS)) {
      if (RHSC->getValue().isStrictlyPositive()) {
        if (Pred == ICmpInst::ICMP_SLT)
          return ConstantInt::getTrue(RHSC->getContext());
        if (Pred == ICmpInst::ICMP_SGE)
          return ConstantInt::getFalse(RHSC->getContext());
        if (Pred == ICmpInst::ICMP_EQ)
          return ConstantInt::getFalse(RHSC->getContext());
        if (Pred == ICmpInst::ICMP_NE)
          return ConstantInt::getTrue(RHSC->getContext());
      }
      if (RHSC->getValue().isNonNegative()) {
        if (Pred == ICmpInst::ICMP_SLE)
          return ConstantInt::getTrue(RHSC->getContext());
        if (Pred == ICmpInst::ICMP_SGT)
          return ConstantInt::getFalse(RHSC->getContext());
      }
    }
  }

  // icmp pred (urem X, Y), Y
  if (LBO && match(LBO, m_URem(m_Value(), m_Specific(RHS)))) {
    bool KnownNonNegative, KnownNegative;
    switch (Pred) {
    default:
      break;
    case ICmpInst::ICMP_SGT:
    case ICmpInst::ICMP_SGE:
      ComputeSignBit(RHS, KnownNonNegative, KnownNegative, Q.DL, 0, Q.AC,
                     Q.CxtI, Q.DT);
      if (!KnownNonNegative)
        break;
      // fall-through
    case ICmpInst::ICMP_EQ:
    case ICmpInst::ICMP_UGT:
    case ICmpInst::ICMP_UGE:
      return getFalse(ITy);
    case ICmpInst::ICMP_SLT:
    case ICmpInst::ICMP_SLE:
      ComputeSignBit(RHS, KnownNonNegative, KnownNegative, Q.DL, 0, Q.AC,
                     Q.CxtI, Q.DT);
      if (!KnownNonNegative)
        break;
      // fall-through
    case ICmpInst::ICMP_NE:
    case ICmpInst::ICMP_ULT:
    case ICmpInst::ICMP_ULE:
      return getTrue(ITy);
    }
  }

  // icmp pred X, (urem Y, X)
  if (RBO && match(RBO, m_URem(m_Value(), m_Specific(LHS)))) {
    bool KnownNonNegative, KnownNegative;
    switch (Pred) {
    default:
      break;
    case ICmpInst::ICMP_SGT:
    case ICmpInst::ICMP_SGE:
      ComputeSignBit(LHS, KnownNonNegative, KnownNegative, Q.DL, 0, Q.AC,
                     Q.CxtI, Q.DT);
      if (!KnownNonNegative)
        break;
      // fall-through
    case ICmpInst::ICMP_NE:
    case ICmpInst::ICMP_UGT:
    case ICmpInst::ICMP_UGE:
      return getTrue(ITy);
    case ICmpInst::ICMP_SLT:
    case ICmpInst::ICMP_SLE:
      ComputeSignBit(LHS, KnownNonNegative, KnownNegative, Q.DL, 0, Q.AC,
                     Q.CxtI, Q.DT);
      if (!KnownNonNegative)
        break;
      // fall-through
    case ICmpInst::ICMP_EQ:
    case ICmpInst::ICMP_ULT:
    case ICmpInst::ICMP_ULE:
      return getFalse(ITy);
    }
  }

  // x udiv y <=u x.
  if (LBO && match(LBO, m_UDiv(m_Specific(RHS), m_Value()))) {
    // icmp pred (X /u Y), X
    if (Pred == ICmpInst::ICMP_UGT)
      return getFalse(ITy);
    if (Pred == ICmpInst::ICMP_ULE)
      return getTrue(ITy);
  }

  // handle:
  //   CI2 << X == CI
  //   CI2 << X != CI
  //
  //   where CI2 is a power of 2 and CI isn't
  if (auto *CI = dyn_cast<ConstantInt>(RHS)) {
    const APInt *CI2Val, *CIVal = &CI->getValue();
    if (LBO && match(LBO, m_Shl(m_APInt(CI2Val), m_Value())) &&
        CI2Val->isPowerOf2()) {
      if (!CIVal->isPowerOf2()) {
        // CI2 << X can equal zero in some circumstances,
        // this simplification is unsafe if CI is zero.
        //
        // We know it is safe if:
        // - The shift is nsw, we can't shift out the one bit.
        // - The shift is nuw, we can't shift out the one bit.
        // - CI2 is one
        // - CI isn't zero
        if (LBO->hasNoSignedWrap() || LBO->hasNoUnsignedWrap() ||
            *CI2Val == 1 || !CI->isZero()) {
          if (Pred == ICmpInst::ICMP_EQ)
            return ConstantInt::getFalse(RHS->getContext());
          if (Pred == ICmpInst::ICMP_NE)
            return ConstantInt::getTrue(RHS->getContext());
        }
      }
      if (CIVal->isSignBit() && *CI2Val == 1) {
        if (Pred == ICmpInst::ICMP_UGT)
          return ConstantInt::getFalse(RHS->getContext());
        if (Pred == ICmpInst::ICMP_ULE)
          return ConstantInt::getTrue(RHS->getContext());
      }
    }
  }

  if (MaxRecurse && LBO && RBO && LBO->getOpcode() == RBO->getOpcode() &&
      LBO->getOperand(1) == RBO->getOperand(1)) {
    switch (LBO->getOpcode()) {
    default: break;
    case Instruction::UDiv:
    case Instruction::LShr:
      if (ICmpInst::isSigned(Pred))
        break;
      // fall-through
    case Instruction::SDiv:
    case Instruction::AShr:
      if (!LBO->isExact() || !RBO->isExact())
        break;
      if (Value *V = SimplifyICmpInst(Pred, LBO->getOperand(0),
                                      RBO->getOperand(0), Q, MaxRecurse-1))
        return V;
      break;
    case Instruction::Shl: {
      bool NUW = LBO->hasNoUnsignedWrap() && RBO->hasNoUnsignedWrap();
      bool NSW = LBO->hasNoSignedWrap() && RBO->hasNoSignedWrap();
      if (!NUW && !NSW)
        break;
      if (!NSW && ICmpInst::isSigned(Pred))
        break;
      if (Value *V = SimplifyICmpInst(Pred, LBO->getOperand(0),
                                      RBO->getOperand(0), Q, MaxRecurse-1))
        return V;
      break;
    }
    }
  }

  // Simplify comparisons involving max/min.
  Value *A, *B;
  CmpInst::Predicate P = CmpInst::BAD_ICMP_PREDICATE;
  CmpInst::Predicate EqP; // Chosen so that "A == max/min(A,B)" iff "A EqP B".

  // Signed variants on "max(a,b)>=a -> true".
  if (match(LHS, m_SMax(m_Value(A), m_Value(B))) && (A == RHS || B == RHS)) {
    if (A != RHS) std::swap(A, B); // smax(A, B) pred A.
    EqP = CmpInst::ICMP_SGE; // "A == smax(A, B)" iff "A sge B".
    // We analyze this as smax(A, B) pred A.
    P = Pred;
  } else if (match(RHS, m_SMax(m_Value(A), m_Value(B))) &&
             (A == LHS || B == LHS)) {
    if (A != LHS) std::swap(A, B); // A pred smax(A, B).
    EqP = CmpInst::ICMP_SGE; // "A == smax(A, B)" iff "A sge B".
    // We analyze this as smax(A, B) swapped-pred A.
    P = CmpInst::getSwappedPredicate(Pred);
  } else if (match(LHS, m_SMin(m_Value(A), m_Value(B))) &&
             (A == RHS || B == RHS)) {
    if (A != RHS) std::swap(A, B); // smin(A, B) pred A.
    EqP = CmpInst::ICMP_SLE; // "A == smin(A, B)" iff "A sle B".
    // We analyze this as smax(-A, -B) swapped-pred -A.
    // Note that we do not need to actually form -A or -B thanks to EqP.
    P = CmpInst::getSwappedPredicate(Pred);
  } else if (match(RHS, m_SMin(m_Value(A), m_Value(B))) &&
             (A == LHS || B == LHS)) {
    if (A != LHS) std::swap(A, B); // A pred smin(A, B).
    EqP = CmpInst::ICMP_SLE; // "A == smin(A, B)" iff "A sle B".
    // We analyze this as smax(-A, -B) pred -A.
    // Note that we do not need to actually form -A or -B thanks to EqP.
    P = Pred;
  }
  if (P != CmpInst::BAD_ICMP_PREDICATE) {
    // Cases correspond to "max(A, B) p A".
    switch (P) {
    default:
      break;
    case CmpInst::ICMP_EQ:
    case CmpInst::ICMP_SLE:
      // Equivalent to "A EqP B".  This may be the same as the condition tested
      // in the max/min; if so, we can just return that.
      if (Value *V = ExtractEquivalentCondition(LHS, EqP, A, B))
        return V;
      if (Value *V = ExtractEquivalentCondition(RHS, EqP, A, B))
        return V;
      // Otherwise, see if "A EqP B" simplifies.
      if (MaxRecurse)
        if (Value *V = SimplifyICmpInst(EqP, A, B, Q, MaxRecurse-1))
          return V;
      break;
    case CmpInst::ICMP_NE:
    case CmpInst::ICMP_SGT: {
      CmpInst::Predicate InvEqP = CmpInst::getInversePredicate(EqP);
      // Equivalent to "A InvEqP B".  This may be the same as the condition
      // tested in the max/min; if so, we can just return that.
      if (Value *V = ExtractEquivalentCondition(LHS, InvEqP, A, B))
        return V;
      if (Value *V = ExtractEquivalentCondition(RHS, InvEqP, A, B))
        return V;
      // Otherwise, see if "A InvEqP B" simplifies.
      if (MaxRecurse)
        if (Value *V = SimplifyICmpInst(InvEqP, A, B, Q, MaxRecurse-1))
          return V;
      break;
    }
    case CmpInst::ICMP_SGE:
      // Always true.
      return getTrue(ITy);
    case CmpInst::ICMP_SLT:
      // Always false.
      return getFalse(ITy);
    }
  }

  // Unsigned variants on "max(a,b)>=a -> true".
  P = CmpInst::BAD_ICMP_PREDICATE;
  if (match(LHS, m_UMax(m_Value(A), m_Value(B))) && (A == RHS || B == RHS)) {
    if (A != RHS) std::swap(A, B); // umax(A, B) pred A.
    EqP = CmpInst::ICMP_UGE; // "A == umax(A, B)" iff "A uge B".
    // We analyze this as umax(A, B) pred A.
    P = Pred;
  } else if (match(RHS, m_UMax(m_Value(A), m_Value(B))) &&
             (A == LHS || B == LHS)) {
    if (A != LHS) std::swap(A, B); // A pred umax(A, B).
    EqP = CmpInst::ICMP_UGE; // "A == umax(A, B)" iff "A uge B".
    // We analyze this as umax(A, B) swapped-pred A.
    P = CmpInst::getSwappedPredicate(Pred);
  } else if (match(LHS, m_UMin(m_Value(A), m_Value(B))) &&
             (A == RHS || B == RHS)) {
    if (A != RHS) std::swap(A, B); // umin(A, B) pred A.
    EqP = CmpInst::ICMP_ULE; // "A == umin(A, B)" iff "A ule B".
    // We analyze this as umax(-A, -B) swapped-pred -A.
    // Note that we do not need to actually form -A or -B thanks to EqP.
    P = CmpInst::getSwappedPredicate(Pred);
  } else if (match(RHS, m_UMin(m_Value(A), m_Value(B))) &&
             (A == LHS || B == LHS)) {
    if (A != LHS) std::swap(A, B); // A pred umin(A, B).
    EqP = CmpInst::ICMP_ULE; // "A == umin(A, B)" iff "A ule B".
    // We analyze this as umax(-A, -B) pred -A.
    // Note that we do not need to actually form -A or -B thanks to EqP.
    P = Pred;
  }
  if (P != CmpInst::BAD_ICMP_PREDICATE) {
    // Cases correspond to "max(A, B) p A".
    switch (P) {
    default:
      break;
    case CmpInst::ICMP_EQ:
    case CmpInst::ICMP_ULE:
      // Equivalent to "A EqP B".  This may be the same as the condition tested
      // in the max/min; if so, we can just return that.
      if (Value *V = ExtractEquivalentCondition(LHS, EqP, A, B))
        return V;
      if (Value *V = ExtractEquivalentCondition(RHS, EqP, A, B))
        return V;
      // Otherwise, see if "A EqP B" simplifies.
      if (MaxRecurse)
        if (Value *V = SimplifyICmpInst(EqP, A, B, Q, MaxRecurse-1))
          return V;
      break;
    case CmpInst::ICMP_NE:
    case CmpInst::ICMP_UGT: {
      CmpInst::Predicate InvEqP = CmpInst::getInversePredicate(EqP);
      // Equivalent to "A InvEqP B".  This may be the same as the condition
      // tested in the max/min; if so, we can just return that.
      if (Value *V = ExtractEquivalentCondition(LHS, InvEqP, A, B))
        return V;
      if (Value *V = ExtractEquivalentCondition(RHS, InvEqP, A, B))
        return V;
      // Otherwise, see if "A InvEqP B" simplifies.
      if (MaxRecurse)
        if (Value *V = SimplifyICmpInst(InvEqP, A, B, Q, MaxRecurse-1))
          return V;
      break;
    }
    case CmpInst::ICMP_UGE:
      // Always true.
      return getTrue(ITy);
    case CmpInst::ICMP_ULT:
      // Always false.
      return getFalse(ITy);
    }
  }

  // Variants on "max(x,y) >= min(x,z)".
  Value *C, *D;
  if (match(LHS, m_SMax(m_Value(A), m_Value(B))) &&
      match(RHS, m_SMin(m_Value(C), m_Value(D))) &&
      (A == C || A == D || B == C || B == D)) {
    // max(x, ?) pred min(x, ?).
    if (Pred == CmpInst::ICMP_SGE)
      // Always true.
      return getTrue(ITy);
    if (Pred == CmpInst::ICMP_SLT)
      // Always false.
      return getFalse(ITy);
  } else if (match(LHS, m_SMin(m_Value(A), m_Value(B))) &&
             match(RHS, m_SMax(m_Value(C), m_Value(D))) &&
             (A == C || A == D || B == C || B == D)) {
    // min(x, ?) pred max(x, ?).
    if (Pred == CmpInst::ICMP_SLE)
      // Always true.
      return getTrue(ITy);
    if (Pred == CmpInst::ICMP_SGT)
      // Always false.
      return getFalse(ITy);
  } else if (match(LHS, m_UMax(m_Value(A), m_Value(B))) &&
             match(RHS, m_UMin(m_Value(C), m_Value(D))) &&
             (A == C || A == D || B == C || B == D)) {
    // max(x, ?) pred min(x, ?).
    if (Pred == CmpInst::ICMP_UGE)
      // Always true.
      return getTrue(ITy);
    if (Pred == CmpInst::ICMP_ULT)
      // Always false.
      return getFalse(ITy);
  } else if (match(LHS, m_UMin(m_Value(A), m_Value(B))) &&
             match(RHS, m_UMax(m_Value(C), m_Value(D))) &&
             (A == C || A == D || B == C || B == D)) {
    // min(x, ?) pred max(x, ?).
    if (Pred == CmpInst::ICMP_ULE)
      // Always true.
      return getTrue(ITy);
    if (Pred == CmpInst::ICMP_UGT)
      // Always false.
      return getFalse(ITy);
  }

  // Simplify comparisons of related pointers using a powerful, recursive
  // GEP-walk when we have target data available..
  if (LHS->getType()->isPointerTy())
    if (Constant *C = computePointerICmp(Q.DL, Q.TLI, Pred, LHS, RHS))
      return C;

  if (GetElementPtrInst *GLHS = dyn_cast<GetElementPtrInst>(LHS)) {
    if (GEPOperator *GRHS = dyn_cast<GEPOperator>(RHS)) {
      if (GLHS->getPointerOperand() == GRHS->getPointerOperand() &&
          GLHS->hasAllConstantIndices() && GRHS->hasAllConstantIndices() &&
          (ICmpInst::isEquality(Pred) ||
           (GLHS->isInBounds() && GRHS->isInBounds() &&
            Pred == ICmpInst::getSignedPredicate(Pred)))) {
        // The bases are equal and the indices are constant.  Build a constant
        // expression GEP with the same indices and a null base pointer to see
        // what constant folding can make out of it.
        Constant *Null = Constant::getNullValue(GLHS->getPointerOperandType());
        SmallVector<Value *, 4> IndicesLHS(GLHS->idx_begin(), GLHS->idx_end());
        Constant *NewLHS = ConstantExpr::getGetElementPtr(
            GLHS->getSourceElementType(), Null, IndicesLHS);

        SmallVector<Value *, 4> IndicesRHS(GRHS->idx_begin(), GRHS->idx_end());
        Constant *NewRHS = ConstantExpr::getGetElementPtr(
            GLHS->getSourceElementType(), Null, IndicesRHS);
        return ConstantExpr::getICmp(Pred, NewLHS, NewRHS);
      }
    }
  }

  // If a bit is known to be zero for A and known to be one for B,
  // then A and B cannot be equal.
  if (ICmpInst::isEquality(Pred)) {
    if (ConstantInt *CI = dyn_cast<ConstantInt>(RHS)) {
      uint32_t BitWidth = CI->getBitWidth();
      APInt LHSKnownZero(BitWidth, 0);
      APInt LHSKnownOne(BitWidth, 0);
      computeKnownBits(LHS, LHSKnownZero, LHSKnownOne, Q.DL, /*Depth=*/0, Q.AC,
                       Q.CxtI, Q.DT);
      const APInt &RHSVal = CI->getValue();
      if (((LHSKnownZero & RHSVal) != 0) || ((LHSKnownOne & ~RHSVal) != 0))
        return Pred == ICmpInst::ICMP_EQ
                   ? ConstantInt::getFalse(CI->getContext())
                   : ConstantInt::getTrue(CI->getContext());
    }
  }

  // If the comparison is with the result of a select instruction, check whether
  // comparing with either branch of the select always yields the same value.
  if (isa<SelectInst>(LHS) || isa<SelectInst>(RHS))
    if (Value *V = ThreadCmpOverSelect(Pred, LHS, RHS, Q, MaxRecurse))
      return V;

  // If the comparison is with the result of a phi instruction, check whether
  // doing the compare with each incoming phi value yields a common result.
  if (isa<PHINode>(LHS) || isa<PHINode>(RHS))
    if (Value *V = ThreadCmpOverPHI(Pred, LHS, RHS, Q, MaxRecurse))
      return V;

  return nullptr;
}

Value *llvm::SimplifyICmpInst(unsigned Predicate, Value *LHS, Value *RHS,
                              const DataLayout &DL,
                              const TargetLibraryInfo *TLI,
                              const DominatorTree *DT, AssumptionCache *AC,
                              Instruction *CxtI) {
  return ::SimplifyICmpInst(Predicate, LHS, RHS, Query(DL, TLI, DT, AC, CxtI),
                            RecursionLimit);
}

/// SimplifyFCmpInst - Given operands for an FCmpInst, see if we can
/// fold the result.  If not, this returns null.
static Value *SimplifyFCmpInst(unsigned Predicate, Value *LHS, Value *RHS,
                               FastMathFlags FMF, const Query &Q,
                               unsigned MaxRecurse) {
  CmpInst::Predicate Pred = (CmpInst::Predicate)Predicate;
  assert(CmpInst::isFPPredicate(Pred) && "Not an FP compare!");

  if (Constant *CLHS = dyn_cast<Constant>(LHS)) {
    if (Constant *CRHS = dyn_cast<Constant>(RHS))
      return ConstantFoldCompareInstOperands(Pred, CLHS, CRHS, Q.DL, Q.TLI);

    // If we have a constant, make sure it is on the RHS.
    std::swap(LHS, RHS);
    Pred = CmpInst::getSwappedPredicate(Pred);
  }

  // Fold trivial predicates.
  if (Pred == FCmpInst::FCMP_FALSE)
    return ConstantInt::get(GetCompareTy(LHS), 0);
  if (Pred == FCmpInst::FCMP_TRUE)
    return ConstantInt::get(GetCompareTy(LHS), 1);

  // UNO/ORD predicates can be trivially folded if NaNs are ignored.
  if (FMF.noNaNs()) {
    if (Pred == FCmpInst::FCMP_UNO)
      return ConstantInt::get(GetCompareTy(LHS), 0);
    if (Pred == FCmpInst::FCMP_ORD)
      return ConstantInt::get(GetCompareTy(LHS), 1);
  }

  // fcmp pred x, undef  and  fcmp pred undef, x
  // fold to true if unordered, false if ordered
  if (isa<UndefValue>(LHS) || isa<UndefValue>(RHS)) {
    // Choosing NaN for the undef will always make unordered comparison succeed
    // and ordered comparison fail.
    return ConstantInt::get(GetCompareTy(LHS), CmpInst::isUnordered(Pred));
  }

  // fcmp x,x -> true/false.  Not all compares are foldable.
  if (LHS == RHS) {
    if (CmpInst::isTrueWhenEqual(Pred))
      return ConstantInt::get(GetCompareTy(LHS), 1);
    if (CmpInst::isFalseWhenEqual(Pred))
      return ConstantInt::get(GetCompareTy(LHS), 0);
  }

  // Handle fcmp with constant RHS
  if (ConstantFP *CFP = dyn_cast<ConstantFP>(RHS)) {
    // If the constant is a nan, see if we can fold the comparison based on it.
    if (CFP->getValueAPF().isNaN()) {
      if (FCmpInst::isOrdered(Pred)) // True "if ordered and foo"
        return ConstantInt::getFalse(CFP->getContext());
      assert(FCmpInst::isUnordered(Pred) &&
             "Comparison must be either ordered or unordered!");
      // True if unordered.
      return ConstantInt::getTrue(CFP->getContext());
    }
    // Check whether the constant is an infinity.
    if (CFP->getValueAPF().isInfinity()) {
      if (CFP->getValueAPF().isNegative()) {
        switch (Pred) {
        case FCmpInst::FCMP_OLT:
          // No value is ordered and less than negative infinity.
          return ConstantInt::getFalse(CFP->getContext());
        case FCmpInst::FCMP_UGE:
          // All values are unordered with or at least negative infinity.
          return ConstantInt::getTrue(CFP->getContext());
        default:
          break;
        }
      } else {
        switch (Pred) {
        case FCmpInst::FCMP_OGT:
          // No value is ordered and greater than infinity.
          return ConstantInt::getFalse(CFP->getContext());
        case FCmpInst::FCMP_ULE:
          // All values are unordered with and at most infinity.
          return ConstantInt::getTrue(CFP->getContext());
        default:
          break;
        }
      }
    }
    if (CFP->getValueAPF().isZero()) {
      switch (Pred) {
      case FCmpInst::FCMP_UGE:
        if (CannotBeOrderedLessThanZero(LHS))
          return ConstantInt::getTrue(CFP->getContext());
        break;
      case FCmpInst::FCMP_OLT:
        // X < 0
        if (CannotBeOrderedLessThanZero(LHS))
          return ConstantInt::getFalse(CFP->getContext());
        break;
      default:
        break;
      }
    }
  }

  // If the comparison is with the result of a select instruction, check whether
  // comparing with either branch of the select always yields the same value.
  if (isa<SelectInst>(LHS) || isa<SelectInst>(RHS))
    if (Value *V = ThreadCmpOverSelect(Pred, LHS, RHS, Q, MaxRecurse))
      return V;

  // If the comparison is with the result of a phi instruction, check whether
  // doing the compare with each incoming phi value yields a common result.
  if (isa<PHINode>(LHS) || isa<PHINode>(RHS))
    if (Value *V = ThreadCmpOverPHI(Pred, LHS, RHS, Q, MaxRecurse))
      return V;

  return nullptr;
}

Value *llvm::SimplifyFCmpInst(unsigned Predicate, Value *LHS, Value *RHS,
                              FastMathFlags FMF, const DataLayout &DL,
                              const TargetLibraryInfo *TLI,
                              const DominatorTree *DT, AssumptionCache *AC,
                              const Instruction *CxtI) {
  return ::SimplifyFCmpInst(Predicate, LHS, RHS, FMF,
                            Query(DL, TLI, DT, AC, CxtI), RecursionLimit);
}

/// SimplifyWithOpReplaced - See if V simplifies when its operand Op is
/// replaced with RepOp.
static const Value *SimplifyWithOpReplaced(Value *V, Value *Op, Value *RepOp,
                                           const Query &Q,
                                           unsigned MaxRecurse) {
  // Trivial replacement.
  if (V == Op)
    return RepOp;

  auto *I = dyn_cast<Instruction>(V);
  if (!I)
    return nullptr;

  // If this is a binary operator, try to simplify it with the replaced op.
  if (auto *B = dyn_cast<BinaryOperator>(I)) {
    // Consider:
    //   %cmp = icmp eq i32 %x, 2147483647
    //   %add = add nsw i32 %x, 1
    //   %sel = select i1 %cmp, i32 -2147483648, i32 %add
    //
    // We can't replace %sel with %add unless we strip away the flags.
    if (isa<OverflowingBinaryOperator>(B))
      if (B->hasNoSignedWrap() || B->hasNoUnsignedWrap())
        return nullptr;
    if (isa<PossiblyExactOperator>(B))
      if (B->isExact())
        return nullptr;

    if (MaxRecurse) {
      if (B->getOperand(0) == Op)
        return SimplifyBinOp(B->getOpcode(), RepOp, B->getOperand(1), Q,
                             MaxRecurse - 1);
      if (B->getOperand(1) == Op)
        return SimplifyBinOp(B->getOpcode(), B->getOperand(0), RepOp, Q,
                             MaxRecurse - 1);
    }
  }

  // Same for CmpInsts.
  if (CmpInst *C = dyn_cast<CmpInst>(I)) {
    if (MaxRecurse) {
      if (C->getOperand(0) == Op)
        return SimplifyCmpInst(C->getPredicate(), RepOp, C->getOperand(1), Q,
                               MaxRecurse - 1);
      if (C->getOperand(1) == Op)
        return SimplifyCmpInst(C->getPredicate(), C->getOperand(0), RepOp, Q,
                               MaxRecurse - 1);
    }
  }

  // TODO: We could hand off more cases to instsimplify here.

  // If all operands are constant after substituting Op for RepOp then we can
  // constant fold the instruction.
  if (Constant *CRepOp = dyn_cast<Constant>(RepOp)) {
    // Build a list of all constant operands.
    SmallVector<Constant *, 8> ConstOps;
    for (unsigned i = 0, e = I->getNumOperands(); i != e; ++i) {
      if (I->getOperand(i) == Op)
        ConstOps.push_back(CRepOp);
      else if (Constant *COp = dyn_cast<Constant>(I->getOperand(i)))
        ConstOps.push_back(COp);
      else
        break;
    }

    // All operands were constants, fold it.
    if (ConstOps.size() == I->getNumOperands()) {
      if (CmpInst *C = dyn_cast<CmpInst>(I))
        return ConstantFoldCompareInstOperands(C->getPredicate(), ConstOps[0],
                                               ConstOps[1], Q.DL, Q.TLI);

      if (LoadInst *LI = dyn_cast<LoadInst>(I))
        if (!LI->isVolatile())
          return ConstantFoldLoadFromConstPtr(ConstOps[0], Q.DL);

      return ConstantFoldInstOperands(I->getOpcode(), I->getType(), ConstOps,
                                      Q.DL, Q.TLI);
    }
  }

  return nullptr;
}

/// SimplifySelectInst - Given operands for a SelectInst, see if we can fold
/// the result.  If not, this returns null.
static Value *SimplifySelectInst(Value *CondVal, Value *TrueVal,
                                 Value *FalseVal, const Query &Q,
                                 unsigned MaxRecurse) {
  // select true, X, Y  -> X
  // select false, X, Y -> Y
  if (Constant *CB = dyn_cast<Constant>(CondVal)) {
    if (CB->isAllOnesValue())
      return TrueVal;
    if (CB->isNullValue())
      return FalseVal;
  }

  // select C, X, X -> X
  if (TrueVal == FalseVal)
    return TrueVal;

  if (isa<UndefValue>(CondVal)) {  // select undef, X, Y -> X or Y
    if (isa<Constant>(TrueVal))
      return TrueVal;
    return FalseVal;
  }
  if (isa<UndefValue>(TrueVal))   // select C, undef, X -> X
    return FalseVal;
  if (isa<UndefValue>(FalseVal))   // select C, X, undef -> X
    return TrueVal;

  if (const auto *ICI = dyn_cast<ICmpInst>(CondVal)) {
    unsigned BitWidth = Q.DL.getTypeSizeInBits(TrueVal->getType());
    ICmpInst::Predicate Pred = ICI->getPredicate();
    Value *CmpLHS = ICI->getOperand(0);
    Value *CmpRHS = ICI->getOperand(1);
    APInt MinSignedValue = APInt::getSignBit(BitWidth);
    Value *X;
    const APInt *Y;
    bool TrueWhenUnset;
    bool IsBitTest = false;
    if (ICmpInst::isEquality(Pred) &&
        match(CmpLHS, m_And(m_Value(X), m_APInt(Y))) &&
        match(CmpRHS, m_Zero())) {
      IsBitTest = true;
      TrueWhenUnset = Pred == ICmpInst::ICMP_EQ;
    } else if (Pred == ICmpInst::ICMP_SLT && match(CmpRHS, m_Zero())) {
      X = CmpLHS;
      Y = &MinSignedValue;
      IsBitTest = true;
      TrueWhenUnset = false;
    } else if (Pred == ICmpInst::ICMP_SGT && match(CmpRHS, m_AllOnes())) {
      X = CmpLHS;
      Y = &MinSignedValue;
      IsBitTest = true;
      TrueWhenUnset = true;
    }
    if (IsBitTest) {
      const APInt *C;
      // (X & Y) == 0 ? X & ~Y : X  --> X
      // (X & Y) != 0 ? X & ~Y : X  --> X & ~Y
      if (FalseVal == X && match(TrueVal, m_And(m_Specific(X), m_APInt(C))) &&
          *Y == ~*C)
        return TrueWhenUnset ? FalseVal : TrueVal;
      // (X & Y) == 0 ? X : X & ~Y  --> X & ~Y
      // (X & Y) != 0 ? X : X & ~Y  --> X
      if (TrueVal == X && match(FalseVal, m_And(m_Specific(X), m_APInt(C))) &&
          *Y == ~*C)
        return TrueWhenUnset ? FalseVal : TrueVal;

      if (Y->isPowerOf2()) {
        // (X & Y) == 0 ? X | Y : X  --> X | Y
        // (X & Y) != 0 ? X | Y : X  --> X
        if (FalseVal == X && match(TrueVal, m_Or(m_Specific(X), m_APInt(C))) &&
            *Y == *C)
          return TrueWhenUnset ? TrueVal : FalseVal;
        // (X & Y) == 0 ? X : X | Y  --> X
        // (X & Y) != 0 ? X : X | Y  --> X | Y
        if (TrueVal == X && match(FalseVal, m_Or(m_Specific(X), m_APInt(C))) &&
            *Y == *C)
          return TrueWhenUnset ? TrueVal : FalseVal;
      }
    }
    if (ICI->hasOneUse()) {
      const APInt *C;
      if (match(CmpRHS, m_APInt(C))) {
        // X < MIN ? T : F  -->  F
        if (Pred == ICmpInst::ICMP_SLT && C->isMinSignedValue())
          return FalseVal;
        // X < MIN ? T : F  -->  F
        if (Pred == ICmpInst::ICMP_ULT && C->isMinValue())
          return FalseVal;
        // X > MAX ? T : F  -->  F
        if (Pred == ICmpInst::ICMP_SGT && C->isMaxSignedValue())
          return FalseVal;
        // X > MAX ? T : F  -->  F
        if (Pred == ICmpInst::ICMP_UGT && C->isMaxValue())
          return FalseVal;
      }
    }

    // If we have an equality comparison then we know the value in one of the
    // arms of the select. See if substituting this value into the arm and
    // simplifying the result yields the same value as the other arm.
    if (Pred == ICmpInst::ICMP_EQ) {
      if (SimplifyWithOpReplaced(FalseVal, CmpLHS, CmpRHS, Q, MaxRecurse) ==
              TrueVal ||
          SimplifyWithOpReplaced(FalseVal, CmpRHS, CmpLHS, Q, MaxRecurse) ==
              TrueVal)
        return FalseVal;
      if (SimplifyWithOpReplaced(TrueVal, CmpLHS, CmpRHS, Q, MaxRecurse) ==
              FalseVal ||
          SimplifyWithOpReplaced(TrueVal, CmpRHS, CmpLHS, Q, MaxRecurse) ==
              FalseVal)
        return FalseVal;
    } else if (Pred == ICmpInst::ICMP_NE) {
      if (SimplifyWithOpReplaced(TrueVal, CmpLHS, CmpRHS, Q, MaxRecurse) ==
              FalseVal ||
          SimplifyWithOpReplaced(TrueVal, CmpRHS, CmpLHS, Q, MaxRecurse) ==
              FalseVal)
        return TrueVal;
      if (SimplifyWithOpReplaced(FalseVal, CmpLHS, CmpRHS, Q, MaxRecurse) ==
              TrueVal ||
          SimplifyWithOpReplaced(FalseVal, CmpRHS, CmpLHS, Q, MaxRecurse) ==
              TrueVal)
        return TrueVal;
    }
  }

  return nullptr;
}

Value *llvm::SimplifySelectInst(Value *Cond, Value *TrueVal, Value *FalseVal,
                                const DataLayout &DL,
                                const TargetLibraryInfo *TLI,
                                const DominatorTree *DT, AssumptionCache *AC,
                                const Instruction *CxtI) {
  return ::SimplifySelectInst(Cond, TrueVal, FalseVal,
                              Query(DL, TLI, DT, AC, CxtI), RecursionLimit);
}

/// SimplifyGEPInst - Given operands for an GetElementPtrInst, see if we can
/// fold the result.  If not, this returns null.
static Value *SimplifyGEPInst(Type *SrcTy, ArrayRef<Value *> Ops,
                              const Query &Q, unsigned) {
  // The type of the GEP pointer operand.
  unsigned AS =
      cast<PointerType>(Ops[0]->getType()->getScalarType())->getAddressSpace();

  // getelementptr P -> P.
  if (Ops.size() == 1)
    return Ops[0];

  // Compute the (pointer) type returned by the GEP instruction.
  Type *LastType = GetElementPtrInst::getIndexedType(SrcTy, Ops.slice(1));
  Type *GEPTy = PointerType::get(LastType, AS);
  if (VectorType *VT = dyn_cast<VectorType>(Ops[0]->getType()))
    GEPTy = VectorType::get(GEPTy, VT->getNumElements());

  if (isa<UndefValue>(Ops[0]))
    return UndefValue::get(GEPTy);

  if (Ops.size() == 2) {
    // getelementptr P, 0 -> P.
    if (match(Ops[1], m_Zero()))
      return Ops[0];

    Type *Ty = SrcTy;
    if (Ty->isSized()) {
      Value *P;
      uint64_t C;
      uint64_t TyAllocSize = Q.DL.getTypeAllocSize(Ty);
      // getelementptr P, N -> P if P points to a type of zero size.
      if (TyAllocSize == 0)
        return Ops[0];

      // The following transforms are only safe if the ptrtoint cast
      // doesn't truncate the pointers.
      if (Ops[1]->getType()->getScalarSizeInBits() ==
          Q.DL.getPointerSizeInBits(AS)) {
        auto PtrToIntOrZero = [GEPTy](Value *P) -> Value * {
          if (match(P, m_Zero()))
            return Constant::getNullValue(GEPTy);
          Value *Temp;
          if (match(P, m_PtrToInt(m_Value(Temp))))
            if (Temp->getType() == GEPTy)
              return Temp;
          return nullptr;
        };

        // getelementptr V, (sub P, V) -> P if P points to a type of size 1.
        if (TyAllocSize == 1 &&
            match(Ops[1], m_Sub(m_Value(P), m_PtrToInt(m_Specific(Ops[0])))))
          if (Value *R = PtrToIntOrZero(P))
            return R;

        // getelementptr V, (ashr (sub P, V), C) -> Q
        // if P points to a type of size 1 << C.
        if (match(Ops[1],
                  m_AShr(m_Sub(m_Value(P), m_PtrToInt(m_Specific(Ops[0]))),
                         m_ConstantInt(C))) &&
            TyAllocSize == 1ULL << C)
          if (Value *R = PtrToIntOrZero(P))
            return R;

        // getelementptr V, (sdiv (sub P, V), C) -> Q
        // if P points to a type of size C.
        if (match(Ops[1],
                  m_SDiv(m_Sub(m_Value(P), m_PtrToInt(m_Specific(Ops[0]))),
                         m_SpecificInt(TyAllocSize))))
          if (Value *R = PtrToIntOrZero(P))
            return R;
      }
    }
  }

  // Check to see if this is constant foldable.
  for (unsigned i = 0, e = Ops.size(); i != e; ++i)
    if (!isa<Constant>(Ops[i]))
      return nullptr;

  return ConstantExpr::getGetElementPtr(SrcTy, cast<Constant>(Ops[0]),
                                        Ops.slice(1));
}

Value *llvm::SimplifyGEPInst(ArrayRef<Value *> Ops, const DataLayout &DL,
                             const TargetLibraryInfo *TLI,
                             const DominatorTree *DT, AssumptionCache *AC,
                             const Instruction *CxtI) {
  return ::SimplifyGEPInst(
      cast<PointerType>(Ops[0]->getType()->getScalarType())->getElementType(),
      Ops, Query(DL, TLI, DT, AC, CxtI), RecursionLimit);
}

/// SimplifyInsertValueInst - Given operands for an InsertValueInst, see if we
/// can fold the result.  If not, this returns null.
static Value *SimplifyInsertValueInst(Value *Agg, Value *Val,
                                      ArrayRef<unsigned> Idxs, const Query &Q,
                                      unsigned) {
  if (Constant *CAgg = dyn_cast<Constant>(Agg))
    if (Constant *CVal = dyn_cast<Constant>(Val))
      return ConstantFoldInsertValueInstruction(CAgg, CVal, Idxs);

  // insertvalue x, undef, n -> x
  if (match(Val, m_Undef()))
    return Agg;

  // insertvalue x, (extractvalue y, n), n
  if (ExtractValueInst *EV = dyn_cast<ExtractValueInst>(Val))
    if (EV->getAggregateOperand()->getType() == Agg->getType() &&
        EV->getIndices() == Idxs) {
      // insertvalue undef, (extractvalue y, n), n -> y
      if (match(Agg, m_Undef()))
        return EV->getAggregateOperand();

      // insertvalue y, (extractvalue y, n), n -> y
      if (Agg == EV->getAggregateOperand())
        return Agg;
    }

  return nullptr;
}

Value *llvm::SimplifyInsertValueInst(
    Value *Agg, Value *Val, ArrayRef<unsigned> Idxs, const DataLayout &DL,
    const TargetLibraryInfo *TLI, const DominatorTree *DT, AssumptionCache *AC,
    const Instruction *CxtI) {
  return ::SimplifyInsertValueInst(Agg, Val, Idxs, Query(DL, TLI, DT, AC, CxtI),
                                   RecursionLimit);
}

/// SimplifyExtractValueInst - Given operands for an ExtractValueInst, see if we
/// can fold the result.  If not, this returns null.
static Value *SimplifyExtractValueInst(Value *Agg, ArrayRef<unsigned> Idxs,
                                       const Query &, unsigned) {
  if (auto *CAgg = dyn_cast<Constant>(Agg))
    return ConstantFoldExtractValueInstruction(CAgg, Idxs);

  // extractvalue x, (insertvalue y, elt, n), n -> elt
  unsigned NumIdxs = Idxs.size();
  for (auto *IVI = dyn_cast<InsertValueInst>(Agg); IVI != nullptr;
       IVI = dyn_cast<InsertValueInst>(IVI->getAggregateOperand())) {
    ArrayRef<unsigned> InsertValueIdxs = IVI->getIndices();
    unsigned NumInsertValueIdxs = InsertValueIdxs.size();
    unsigned NumCommonIdxs = std::min(NumInsertValueIdxs, NumIdxs);
    if (InsertValueIdxs.slice(0, NumCommonIdxs) ==
        Idxs.slice(0, NumCommonIdxs)) {
      if (NumIdxs == NumInsertValueIdxs)
        return IVI->getInsertedValueOperand();
      break;
    }
  }

  return nullptr;
}

Value *llvm::SimplifyExtractValueInst(Value *Agg, ArrayRef<unsigned> Idxs,
                                      const DataLayout &DL,
                                      const TargetLibraryInfo *TLI,
                                      const DominatorTree *DT,
                                      AssumptionCache *AC,
                                      const Instruction *CxtI) {
  return ::SimplifyExtractValueInst(Agg, Idxs, Query(DL, TLI, DT, AC, CxtI),
                                    RecursionLimit);
}

/// SimplifyExtractElementInst - Given operands for an ExtractElementInst, see if we
/// can fold the result.  If not, this returns null.
static Value *SimplifyExtractElementInst(Value *Vec, Value *Idx, const Query &,
                                         unsigned) {
  if (auto *CVec = dyn_cast<Constant>(Vec)) {
    if (auto *CIdx = dyn_cast<Constant>(Idx))
      return ConstantFoldExtractElementInstruction(CVec, CIdx);

    // The index is not relevant if our vector is a splat.
    if (auto *Splat = CVec->getSplatValue())
      return Splat;

    if (isa<UndefValue>(Vec))
      return UndefValue::get(Vec->getType()->getVectorElementType());
  }

  // If extracting a specified index from the vector, see if we can recursively
  // find a previously computed scalar that was inserted into the vector.
  if (auto *IdxC = dyn_cast<ConstantInt>(Idx))
    if (Value *Elt = findScalarElement(Vec, IdxC->getZExtValue()))
      return Elt;

  return nullptr;
}

Value *llvm::SimplifyExtractElementInst(
    Value *Vec, Value *Idx, const DataLayout &DL, const TargetLibraryInfo *TLI,
    const DominatorTree *DT, AssumptionCache *AC, const Instruction *CxtI) {
  return ::SimplifyExtractElementInst(Vec, Idx, Query(DL, TLI, DT, AC, CxtI),
                                      RecursionLimit);
}

/// SimplifyPHINode - See if we can fold the given phi.  If not, returns null.
static Value *SimplifyPHINode(PHINode *PN, const Query &Q) {
  // If all of the PHI's incoming values are the same then replace the PHI node
  // with the common value.
  Value *CommonValue = nullptr;
  bool HasUndefInput = false;
  for (Value *Incoming : PN->incoming_values()) {
    // If the incoming value is the phi node itself, it can safely be skipped.
    if (Incoming == PN) continue;
    if (isa<UndefValue>(Incoming)) {
      // Remember that we saw an undef value, but otherwise ignore them.
      HasUndefInput = true;
      continue;
    }
    if (CommonValue && Incoming != CommonValue)
      return nullptr;  // Not the same, bail out.
    CommonValue = Incoming;
  }

  // If CommonValue is null then all of the incoming values were either undef or
  // equal to the phi node itself.
  if (!CommonValue)
    return UndefValue::get(PN->getType());

  // If we have a PHI node like phi(X, undef, X), where X is defined by some
  // instruction, we cannot return X as the result of the PHI node unless it
  // dominates the PHI block.
  if (HasUndefInput)
    return ValueDominatesPHI(CommonValue, PN, Q.DT) ? CommonValue : nullptr;

  return CommonValue;
}

static Value *SimplifyTruncInst(Value *Op, Type *Ty, const Query &Q, unsigned) {
  if (Constant *C = dyn_cast<Constant>(Op))
    return ConstantFoldInstOperands(Instruction::Trunc, Ty, C, Q.DL, Q.TLI);

  return nullptr;
}

Value *llvm::SimplifyTruncInst(Value *Op, Type *Ty, const DataLayout &DL,
                               const TargetLibraryInfo *TLI,
                               const DominatorTree *DT, AssumptionCache *AC,
                               const Instruction *CxtI) {
  return ::SimplifyTruncInst(Op, Ty, Query(DL, TLI, DT, AC, CxtI),
                             RecursionLimit);
}

//=== Helper functions for higher up the class hierarchy.

/// SimplifyBinOp - Given operands for a BinaryOperator, see if we can
/// fold the result.  If not, this returns null.
static Value *SimplifyBinOp(unsigned Opcode, Value *LHS, Value *RHS,
                            const Query &Q, unsigned MaxRecurse) {
  switch (Opcode) {
  case Instruction::Add:
    return SimplifyAddInst(LHS, RHS, /*isNSW*/false, /*isNUW*/false,
                           Q, MaxRecurse);
  case Instruction::FAdd:
    return SimplifyFAddInst(LHS, RHS, FastMathFlags(), Q, MaxRecurse);

  case Instruction::Sub:
    return SimplifySubInst(LHS, RHS, /*isNSW*/false, /*isNUW*/false,
                           Q, MaxRecurse);
  case Instruction::FSub:
    return SimplifyFSubInst(LHS, RHS, FastMathFlags(), Q, MaxRecurse);

  case Instruction::Mul:  return SimplifyMulInst (LHS, RHS, Q, MaxRecurse);
  case Instruction::FMul:
    return SimplifyFMulInst (LHS, RHS, FastMathFlags(), Q, MaxRecurse);
  case Instruction::SDiv: return SimplifySDivInst(LHS, RHS, Q, MaxRecurse);
  case Instruction::UDiv: return SimplifyUDivInst(LHS, RHS, Q, MaxRecurse);
  case Instruction::FDiv:
      return SimplifyFDivInst(LHS, RHS, FastMathFlags(), Q, MaxRecurse);
  case Instruction::SRem: return SimplifySRemInst(LHS, RHS, Q, MaxRecurse);
  case Instruction::URem: return SimplifyURemInst(LHS, RHS, Q, MaxRecurse);
  case Instruction::FRem:
      return SimplifyFRemInst(LHS, RHS, FastMathFlags(), Q, MaxRecurse);
  case Instruction::Shl:
    return SimplifyShlInst(LHS, RHS, /*isNSW*/false, /*isNUW*/false,
                           Q, MaxRecurse);
  case Instruction::LShr:
    return SimplifyLShrInst(LHS, RHS, /*isExact*/false, Q, MaxRecurse);
  case Instruction::AShr:
    return SimplifyAShrInst(LHS, RHS, /*isExact*/false, Q, MaxRecurse);
  case Instruction::And: return SimplifyAndInst(LHS, RHS, Q, MaxRecurse);
  case Instruction::Or:  return SimplifyOrInst (LHS, RHS, Q, MaxRecurse);
  case Instruction::Xor: return SimplifyXorInst(LHS, RHS, Q, MaxRecurse);
  default:
    if (Constant *CLHS = dyn_cast<Constant>(LHS))
      if (Constant *CRHS = dyn_cast<Constant>(RHS)) {
        Constant *COps[] = {CLHS, CRHS};
        return ConstantFoldInstOperands(Opcode, LHS->getType(), COps, Q.DL,
                                        Q.TLI);
      }

    // If the operation is associative, try some generic simplifications.
    if (Instruction::isAssociative(Opcode))
      if (Value *V = SimplifyAssociativeBinOp(Opcode, LHS, RHS, Q, MaxRecurse))
        return V;

    // If the operation is with the result of a select instruction check whether
    // operating on either branch of the select always yields the same value.
    if (isa<SelectInst>(LHS) || isa<SelectInst>(RHS))
      if (Value *V = ThreadBinOpOverSelect(Opcode, LHS, RHS, Q, MaxRecurse))
        return V;

    // If the operation is with the result of a phi instruction, check whether
    // operating on all incoming values of the phi always yields the same value.
    if (isa<PHINode>(LHS) || isa<PHINode>(RHS))
      if (Value *V = ThreadBinOpOverPHI(Opcode, LHS, RHS, Q, MaxRecurse))
        return V;

    return nullptr;
  }
}

/// SimplifyFPBinOp - Given operands for a BinaryOperator, see if we can
/// fold the result.  If not, this returns null.
/// In contrast to SimplifyBinOp, try to use FastMathFlag when folding the
/// result. In case we don't need FastMathFlags, simply fall to SimplifyBinOp.
static Value *SimplifyFPBinOp(unsigned Opcode, Value *LHS, Value *RHS,
                              const FastMathFlags &FMF, const Query &Q,
                              unsigned MaxRecurse) {
  switch (Opcode) {
  case Instruction::FAdd:
    return SimplifyFAddInst(LHS, RHS, FMF, Q, MaxRecurse);
  case Instruction::FSub:
    return SimplifyFSubInst(LHS, RHS, FMF, Q, MaxRecurse);
  case Instruction::FMul:
    return SimplifyFMulInst(LHS, RHS, FMF, Q, MaxRecurse);
  default:
    return SimplifyBinOp(Opcode, LHS, RHS, Q, MaxRecurse);
  }
}

Value *llvm::SimplifyBinOp(unsigned Opcode, Value *LHS, Value *RHS,
                           const DataLayout &DL, const TargetLibraryInfo *TLI,
                           const DominatorTree *DT, AssumptionCache *AC,
                           const Instruction *CxtI) {
  return ::SimplifyBinOp(Opcode, LHS, RHS, Query(DL, TLI, DT, AC, CxtI),
                         RecursionLimit);
}

Value *llvm::SimplifyFPBinOp(unsigned Opcode, Value *LHS, Value *RHS,
                             const FastMathFlags &FMF, const DataLayout &DL,
                             const TargetLibraryInfo *TLI,
                             const DominatorTree *DT, AssumptionCache *AC,
                             const Instruction *CxtI) {
  return ::SimplifyFPBinOp(Opcode, LHS, RHS, FMF, Query(DL, TLI, DT, AC, CxtI),
                           RecursionLimit);
}

/// SimplifyCmpInst - Given operands for a CmpInst, see if we can
/// fold the result.
static Value *SimplifyCmpInst(unsigned Predicate, Value *LHS, Value *RHS,
                              const Query &Q, unsigned MaxRecurse) {
  if (CmpInst::isIntPredicate((CmpInst::Predicate)Predicate))
    return SimplifyICmpInst(Predicate, LHS, RHS, Q, MaxRecurse);
  return SimplifyFCmpInst(Predicate, LHS, RHS, FastMathFlags(), Q, MaxRecurse);
}

Value *llvm::SimplifyCmpInst(unsigned Predicate, Value *LHS, Value *RHS,
                             const DataLayout &DL, const TargetLibraryInfo *TLI,
                             const DominatorTree *DT, AssumptionCache *AC,
                             const Instruction *CxtI) {
  return ::SimplifyCmpInst(Predicate, LHS, RHS, Query(DL, TLI, DT, AC, CxtI),
                           RecursionLimit);
}

static bool IsIdempotent(Intrinsic::ID ID) {
  switch (ID) {
  default: return false;

  // Unary idempotent: f(f(x)) = f(x)
  case Intrinsic::fabs:
  case Intrinsic::floor:
  case Intrinsic::ceil:
  case Intrinsic::trunc:
  case Intrinsic::rint:
  case Intrinsic::nearbyint:
  case Intrinsic::round:
    return true;
  }
}

template <typename IterTy>
static Value *SimplifyIntrinsic(Function *F, IterTy ArgBegin, IterTy ArgEnd,
                                const Query &Q, unsigned MaxRecurse) {
  Intrinsic::ID IID = F->getIntrinsicID();
  unsigned NumOperands = std::distance(ArgBegin, ArgEnd);
  Type *ReturnType = F->getReturnType();

  // Binary Ops
  if (NumOperands == 2) {
    Value *LHS = *ArgBegin;
    Value *RHS = *(ArgBegin + 1);
    if (IID == Intrinsic::usub_with_overflow ||
        IID == Intrinsic::ssub_with_overflow) {
      // X - X -> { 0, false }
      if (LHS == RHS)
        return Constant::getNullValue(ReturnType);

      // X - undef -> undef
      // undef - X -> undef
      if (isa<UndefValue>(LHS) || isa<UndefValue>(RHS))
        return UndefValue::get(ReturnType);
    }

    if (IID == Intrinsic::uadd_with_overflow ||
        IID == Intrinsic::sadd_with_overflow) {
      // X + undef -> undef
      if (isa<UndefValue>(RHS))
        return UndefValue::get(ReturnType);
    }

    if (IID == Intrinsic::umul_with_overflow ||
        IID == Intrinsic::smul_with_overflow) {
      // X * 0 -> { 0, false }
      if (match(RHS, m_Zero()))
        return Constant::getNullValue(ReturnType);

      // X * undef -> { 0, false }
      if (match(RHS, m_Undef()))
        return Constant::getNullValue(ReturnType);
    }
  }

  // Perform idempotent optimizations
  if (!IsIdempotent(IID))
    return nullptr;

  // Unary Ops
  if (NumOperands == 1)
    if (IntrinsicInst *II = dyn_cast<IntrinsicInst>(*ArgBegin))
      if (II->getIntrinsicID() == IID)
        return II;

  return nullptr;
}

template <typename IterTy>
static Value *SimplifyCall(Value *V, IterTy ArgBegin, IterTy ArgEnd,
                           const Query &Q, unsigned MaxRecurse) {
  Type *Ty = V->getType();
  if (PointerType *PTy = dyn_cast<PointerType>(Ty))
    Ty = PTy->getElementType();
  FunctionType *FTy = cast<FunctionType>(Ty);

  // call undef -> undef
  if (isa<UndefValue>(V))
    return UndefValue::get(FTy->getReturnType());

  Function *F = dyn_cast<Function>(V);
  if (!F)
    return nullptr;

  if (F->isIntrinsic())
    if (Value *Ret = SimplifyIntrinsic(F, ArgBegin, ArgEnd, Q, MaxRecurse))
      return Ret;

  if (!canConstantFoldCallTo(F))
    return nullptr;

  SmallVector<Constant *, 4> ConstantArgs;
  ConstantArgs.reserve(ArgEnd - ArgBegin);
  for (IterTy I = ArgBegin, E = ArgEnd; I != E; ++I) {
    Constant *C = dyn_cast<Constant>(*I);
    if (!C)
      return nullptr;
    ConstantArgs.push_back(C);
  }

  return ConstantFoldCall(F, ConstantArgs, Q.TLI);
}

Value *llvm::SimplifyCall(Value *V, User::op_iterator ArgBegin,
                          User::op_iterator ArgEnd, const DataLayout &DL,
                          const TargetLibraryInfo *TLI, const DominatorTree *DT,
                          AssumptionCache *AC, const Instruction *CxtI) {
  return ::SimplifyCall(V, ArgBegin, ArgEnd, Query(DL, TLI, DT, AC, CxtI),
                        RecursionLimit);
}

Value *llvm::SimplifyCall(Value *V, ArrayRef<Value *> Args,
                          const DataLayout &DL, const TargetLibraryInfo *TLI,
                          const DominatorTree *DT, AssumptionCache *AC,
                          const Instruction *CxtI) {
  return ::SimplifyCall(V, Args.begin(), Args.end(),
                        Query(DL, TLI, DT, AC, CxtI), RecursionLimit);
}

/// SimplifyInstruction - See if we can compute a simplified version of this
/// instruction.  If not, this returns null.
Value *llvm::SimplifyInstruction(Instruction *I, const DataLayout &DL,
                                 const TargetLibraryInfo *TLI,
                                 const DominatorTree *DT, AssumptionCache *AC) {
  Value *Result;

  switch (I->getOpcode()) {
  default:
    Result = ConstantFoldInstruction(I, DL, TLI);
    break;
  case Instruction::FAdd:
    Result = SimplifyFAddInst(I->getOperand(0), I->getOperand(1),
                              I->getFastMathFlags(), DL, TLI, DT, AC, I);
    break;
  case Instruction::Add:
    Result = SimplifyAddInst(I->getOperand(0), I->getOperand(1),
                             cast<BinaryOperator>(I)->hasNoSignedWrap(),
                             cast<BinaryOperator>(I)->hasNoUnsignedWrap(), DL,
                             TLI, DT, AC, I);
    break;
  case Instruction::FSub:
    Result = SimplifyFSubInst(I->getOperand(0), I->getOperand(1),
                              I->getFastMathFlags(), DL, TLI, DT, AC, I);
    break;
  case Instruction::Sub:
    Result = SimplifySubInst(I->getOperand(0), I->getOperand(1),
                             cast<BinaryOperator>(I)->hasNoSignedWrap(),
                             cast<BinaryOperator>(I)->hasNoUnsignedWrap(), DL,
                             TLI, DT, AC, I);
    break;
  case Instruction::FMul:
    Result = SimplifyFMulInst(I->getOperand(0), I->getOperand(1),
                              I->getFastMathFlags(), DL, TLI, DT, AC, I);
    break;
  case Instruction::Mul:
    Result =
        SimplifyMulInst(I->getOperand(0), I->getOperand(1), DL, TLI, DT, AC, I);
    break;
  case Instruction::SDiv:
    Result = SimplifySDivInst(I->getOperand(0), I->getOperand(1), DL, TLI, DT,
                              AC, I);
    break;
  case Instruction::UDiv:
    Result = SimplifyUDivInst(I->getOperand(0), I->getOperand(1), DL, TLI, DT,
                              AC, I);
    break;
  case Instruction::FDiv:
    Result = SimplifyFDivInst(I->getOperand(0), I->getOperand(1),
                              I->getFastMathFlags(), DL, TLI, DT, AC, I);
    break;
  case Instruction::SRem:
    Result = SimplifySRemInst(I->getOperand(0), I->getOperand(1), DL, TLI, DT,
                              AC, I);
    break;
  case Instruction::URem:
    Result = SimplifyURemInst(I->getOperand(0), I->getOperand(1), DL, TLI, DT,
                              AC, I);
    break;
  case Instruction::FRem:
    Result = SimplifyFRemInst(I->getOperand(0), I->getOperand(1),
                              I->getFastMathFlags(), DL, TLI, DT, AC, I);
    break;
  case Instruction::Shl:
    Result = SimplifyShlInst(I->getOperand(0), I->getOperand(1),
                             cast<BinaryOperator>(I)->hasNoSignedWrap(),
                             cast<BinaryOperator>(I)->hasNoUnsignedWrap(), DL,
                             TLI, DT, AC, I);
    break;
  case Instruction::LShr:
    Result = SimplifyLShrInst(I->getOperand(0), I->getOperand(1),
                              cast<BinaryOperator>(I)->isExact(), DL, TLI, DT,
                              AC, I);
    break;
  case Instruction::AShr:
    Result = SimplifyAShrInst(I->getOperand(0), I->getOperand(1),
                              cast<BinaryOperator>(I)->isExact(), DL, TLI, DT,
                              AC, I);
    break;
  case Instruction::And:
    Result =
        SimplifyAndInst(I->getOperand(0), I->getOperand(1), DL, TLI, DT, AC, I);
    break;
  case Instruction::Or:
    Result =
        SimplifyOrInst(I->getOperand(0), I->getOperand(1), DL, TLI, DT, AC, I);
    break;
  case Instruction::Xor:
    Result =
        SimplifyXorInst(I->getOperand(0), I->getOperand(1), DL, TLI, DT, AC, I);
    break;
  case Instruction::ICmp:
    Result =
        SimplifyICmpInst(cast<ICmpInst>(I)->getPredicate(), I->getOperand(0),
                         I->getOperand(1), DL, TLI, DT, AC, I);
    break;
  case Instruction::FCmp:
    Result = SimplifyFCmpInst(cast<FCmpInst>(I)->getPredicate(),
                              I->getOperand(0), I->getOperand(1),
                              I->getFastMathFlags(), DL, TLI, DT, AC, I);
    break;
  case Instruction::Select:
    Result = SimplifySelectInst(I->getOperand(0), I->getOperand(1),
                                I->getOperand(2), DL, TLI, DT, AC, I);
    break;
  case Instruction::GetElementPtr: {
    SmallVector<Value*, 8> Ops(I->op_begin(), I->op_end());
    Result = SimplifyGEPInst(Ops, DL, TLI, DT, AC, I);
    break;
  }
  case Instruction::InsertValue: {
    InsertValueInst *IV = cast<InsertValueInst>(I);
    Result = SimplifyInsertValueInst(IV->getAggregateOperand(),
                                     IV->getInsertedValueOperand(),
                                     IV->getIndices(), DL, TLI, DT, AC, I);
    break;
  }
  case Instruction::ExtractValue: {
    auto *EVI = cast<ExtractValueInst>(I);
    Result = SimplifyExtractValueInst(EVI->getAggregateOperand(),
                                      EVI->getIndices(), DL, TLI, DT, AC, I);
    break;
  }
  case Instruction::ExtractElement: {
    auto *EEI = cast<ExtractElementInst>(I);
    Result = SimplifyExtractElementInst(
        EEI->getVectorOperand(), EEI->getIndexOperand(), DL, TLI, DT, AC, I);
    break;
  }
  case Instruction::PHI:
    Result = SimplifyPHINode(cast<PHINode>(I), Query(DL, TLI, DT, AC, I));
    break;
  case Instruction::Call: {
    CallSite CS(cast<CallInst>(I));
    Result = SimplifyCall(CS.getCalledValue(), CS.arg_begin(), CS.arg_end(), DL,
                          TLI, DT, AC, I);
    break;
  }
  case Instruction::Trunc:
    Result =
        SimplifyTruncInst(I->getOperand(0), I->getType(), DL, TLI, DT, AC, I);
    break;
  }

  /// If called on unreachable code, the above logic may report that the
  /// instruction simplified to itself.  Make life easier for users by
  /// detecting that case here, returning a safe value instead.
  return Result == I ? UndefValue::get(I->getType()) : Result;
}

/// \brief Implementation of recursive simplification through an instructions
/// uses.
///
/// This is the common implementation of the recursive simplification routines.
/// If we have a pre-simplified value in 'SimpleV', that is forcibly used to
/// replace the instruction 'I'. Otherwise, we simply add 'I' to the list of
/// instructions to process and attempt to simplify it using
/// InstructionSimplify.
///
/// This routine returns 'true' only when *it* simplifies something. The passed
/// in simplified value does not count toward this.
static bool replaceAndRecursivelySimplifyImpl(Instruction *I, Value *SimpleV,
                                              const TargetLibraryInfo *TLI,
                                              const DominatorTree *DT,
                                              AssumptionCache *AC) {
  bool Simplified = false;
  SmallSetVector<Instruction *, 8> Worklist;
  const DataLayout &DL = I->getModule()->getDataLayout();

  // If we have an explicit value to collapse to, do that round of the
  // simplification loop by hand initially.
  if (SimpleV) {
    for (User *U : I->users())
      if (U != I)
        Worklist.insert(cast<Instruction>(U));

    // Replace the instruction with its simplified value.
    I->replaceAllUsesWith(SimpleV);

    // Gracefully handle edge cases where the instruction is not wired into any
    // parent block.
    if (I->getParent())
      I->eraseFromParent();
  } else {
    Worklist.insert(I);
  }

  // Note that we must test the size on each iteration, the worklist can grow.
  for (unsigned Idx = 0; Idx != Worklist.size(); ++Idx) {
    I = Worklist[Idx];

    // See if this instruction simplifies.
    SimpleV = SimplifyInstruction(I, DL, TLI, DT, AC);
    if (!SimpleV)
      continue;

    Simplified = true;

    // Stash away all the uses of the old instruction so we can check them for
    // recursive simplifications after a RAUW. This is cheaper than checking all
    // uses of To on the recursive step in most cases.
    for (User *U : I->users())
      Worklist.insert(cast<Instruction>(U));

    // Replace the instruction with its simplified value.
    I->replaceAllUsesWith(SimpleV);

    // Gracefully handle edge cases where the instruction is not wired into any
    // parent block.
    if (I->getParent())
      I->eraseFromParent();
  }
  return Simplified;
}

bool llvm::recursivelySimplifyInstruction(Instruction *I,
                                          const TargetLibraryInfo *TLI,
                                          const DominatorTree *DT,
                                          AssumptionCache *AC) {
  return replaceAndRecursivelySimplifyImpl(I, nullptr, TLI, DT, AC);
}

bool llvm::replaceAndRecursivelySimplify(Instruction *I, Value *SimpleV,
                                         const TargetLibraryInfo *TLI,
                                         const DominatorTree *DT,
                                         AssumptionCache *AC) {
  assert(I != SimpleV && "replaceAndRecursivelySimplify(X,X) is not valid!");
  assert(SimpleV && "Must provide a simplified value.");
  return replaceAndRecursivelySimplifyImpl(I, SimpleV, TLI, DT, AC);
}<|MERGE_RESOLUTION|>--- conflicted
+++ resolved
@@ -1596,15 +1596,8 @@
           llvmberry::Dictionary &data, llvmberry::CoreHint &hints) {
         //    <src>      |  <tgt>
         // Z = X & undef | (Z equals 0)
-<<<<<<< HEAD
-        std::shared_ptr<llvmberry::SimplifyInstArg> ptr = boost::any_cast
-            <std::shared_ptr<llvmberry::SimplifyInstArg> >
-            (data["SimplifyAndInst.arg"]);
-        bool isSwapped = boost::any_cast<bool>(data["SimplifyAndInst.isSwapped"]);
-=======
         auto ptr = data.get<llvmberry::ArgForSimplifyAndInst>();
         bool isSwapped = ptr->isSwapped;
->>>>>>> c3905bb0
         
         ptr->setHintGenFunc("and_undef", [isSwapped, Op0, Op1, &hints](llvm::Instruction *I){
           BinaryOperator *Z = dyn_cast<BinaryOperator>(I);
@@ -1637,13 +1630,7 @@
           llvmberry::ValidationUnit::Dictionary &data, llvmberry::CoreHint &hints) {
         //    <src>  |  <tgt>
         // Z = X & X | (Z equals X)
-<<<<<<< HEAD
-        std::shared_ptr<llvmberry::SimplifyInstArg> ptr = boost::any_cast
-            <std::shared_ptr<llvmberry::SimplifyInstArg> >
-            (data["SimplifyAndInst.arg"]);
-=======
         auto ptr = data.get<llvmberry::ArgForSimplifyAndInst>();
->>>>>>> c3905bb0
         
         ptr->setHintGenFunc("and_same", [Op0, Op1, &hints](llvm::Instruction *I){
           BinaryOperator *Z = dyn_cast<BinaryOperator>(I);
@@ -1667,15 +1654,8 @@
           llvmberry::ValidationUnit::Dictionary &data, llvmberry::CoreHint &hints) {
         //    <src>  |  <tgt>
         // Z = X & 0 | (Z equals 0)
-<<<<<<< HEAD
-        std::shared_ptr<llvmberry::SimplifyInstArg> ptr = boost::any_cast
-            <std::shared_ptr<llvmberry::SimplifyInstArg> >
-            (data["SimplifyAndInst.arg"]);
-        bool isSwapped = boost::any_cast<bool>(data["SimplifyAndInst.isSwapped"]);
-=======
         auto ptr = data.get<llvmberry::ArgForSimplifyAndInst>();
         bool isSwapped = ptr->isSwapped;
->>>>>>> c3905bb0
         
         ptr->setHintGenFunc("and_zero", [isSwapped, Op0, Op1, &hints](llvm::Instruction *I){
           BinaryOperator *Z = dyn_cast<BinaryOperator>(I);
@@ -1702,15 +1682,8 @@
           llvmberry::ValidationUnit::Dictionary &data, llvmberry::CoreHint &hints) {
         //    <src>   |  <tgt>
         // Z = X & -1 | (Z equals X)
-<<<<<<< HEAD
-        std::shared_ptr<llvmberry::SimplifyInstArg> ptr = boost::any_cast
-            <std::shared_ptr<llvmberry::SimplifyInstArg> >
-            (data["SimplifyAndInst.arg"]);
-        bool isSwapped = boost::any_cast<bool>(data["SimplifyAndInst.isSwapped"]);
-=======
         auto ptr = data.get<llvmberry::ArgForSimplifyAndInst>();
         bool isSwapped = ptr->isSwapped;
->>>>>>> c3905bb0
         
         ptr->setHintGenFunc("and_mone", [isSwapped, Op0, Op1, &hints](llvm::Instruction *I){
           BinaryOperator *Z = dyn_cast<BinaryOperator>(I);
@@ -1739,15 +1712,8 @@
         //    <src>   |  <tgt>
         // Y = X ^ -1 | Y = X ^ -1
         // Z = X & Y  | (Z equals 0)
-<<<<<<< HEAD
-        std::shared_ptr<llvmberry::SimplifyInstArg> ptr = boost::any_cast
-            <std::shared_ptr<llvmberry::SimplifyInstArg> >
-            (data["SimplifyAndInst.arg"]);
-        bool isSwapped = boost::any_cast<bool>(data["SimplifyAndInst.isSwapped"]);
-=======
         auto ptr = data.get<llvmberry::ArgForSimplifyAndInst>();
         bool isSwapped = ptr->isSwapped;
->>>>>>> c3905bb0
         bool isOp1NotOfOp0 = match(Op1, m_Not(m_Specific(Op0))); // if this is true, (Op0 & Op1) coalesces with and_not inference rule
         
         ptr->setHintGenFunc("and_not", [isSwapped, isOp1NotOfOp0, Op0, Op1, &hints](llvm::Instruction *I){
@@ -1786,15 +1752,8 @@
         //    <src>  |   <tgt>
         // Y = X | A | Y = X | A
         // Z = X & Y | (Z equals X)
-<<<<<<< HEAD
-        std::shared_ptr<llvmberry::SimplifyInstArg> ptr = boost::any_cast
-            <std::shared_ptr<llvmberry::SimplifyInstArg> >
-            (data["SimplifyAndInst.arg"]);
-        bool isSwapped = boost::any_cast<bool>(data["SimplifyAndInst.isSwapped"]);
-=======
         auto ptr = data.get<llvmberry::ArgForSimplifyAndInst>();
         bool isSwapped = ptr->isSwapped;
->>>>>>> c3905bb0
         
         ptr->setHintGenFunc("and_or", [isSwapped, Op0, Op1, &hints](llvm::Instruction *I){
           BinaryOperator *Z = dyn_cast<BinaryOperator>(I);
@@ -1819,15 +1778,8 @@
         //    <src>  |   <tgt>
         // Y = X | A | Y = X | A
         // Z = X & Y | (Z equals X)
-<<<<<<< HEAD
-        std::shared_ptr<llvmberry::SimplifyInstArg> ptr = boost::any_cast
-            <std::shared_ptr<llvmberry::SimplifyInstArg> >
-            (data["SimplifyAndInst.arg"]);
-        bool isSwapped = boost::any_cast<bool>(data["SimplifyAndInst.isSwapped"]);
-=======
         auto ptr = data.get<llvmberry::ArgForSimplifyAndInst>();
         bool isSwapped = ptr->isSwapped;
->>>>>>> c3905bb0
         
         ptr->setHintGenFunc("and_or", [isSwapped, Op0, Op1, &hints](llvm::Instruction *I){
           BinaryOperator *Z = dyn_cast<BinaryOperator>(I);
