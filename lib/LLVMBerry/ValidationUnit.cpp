--- conflicted
+++ resolved
@@ -145,12 +145,9 @@
 
 void ValidationUnit::intrude(
     std::function<void(Dictionary &, CoreHint &)> func) {
-<<<<<<< HEAD
   if (_optname.compare("mem2reg"))
     return;
-=======
   if (_return_code == ABORT) return;
->>>>>>> 2cfbb643
   func(_data, _corehint);
 }
 
