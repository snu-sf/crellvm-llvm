#include <boost/any.hpp>
#include "llvm/LLVMBerry/Dictionary.h"
#include "llvm/LLVMBerry/ValidationUnit.h"

namespace llvmberry {

SimplifyInstArg::SimplifyInstArg() {
  this->activated = false;
  this->isSwapped = false;
}

void SimplifyInstArg::setHintGenFunc(
    std::string _microoptName,
    std::function<void(llvm::Instruction *)> _hintGenFunc) {
  this->activated = true;
  this->microoptName = _microoptName;
  this->hintGenFunc = _hintGenFunc;
}

void SimplifyInstArg::generateHint(llvm::Instruction *arg) const {
  assert(this->activated);
  auto &func = this->hintGenFunc;
  ValidationUnit::GetInstance()->intrude(
      [&func, &arg](llvmberry::ValidationUnit::Dictionary &data,
                    llvmberry::CoreHint &hint) { func(arg); });
}

std::string SimplifyInstArg::getMicroOptName() const {
  return this->microoptName;
}

bool SimplifyInstArg::isActivated() const { return activated; }

StripPointerCastsArg::StripPointerCastsArg() {
  strippedValues = TyStrippedValues(new TyStrippedValuesObj());
}

FindAvailableLoadedValueArg::FindAvailableLoadedValueArg() {
  orthogonalStores = TyOrthogonalStores(new TyOrthogonalStoresObj());
  ptr1EquivalentValues = TyPtrEqValues(new TyPtrEqValuesObj());
  ptr2EquivalentValues = TyPtrEqValues(new TyPtrEqValuesObj());
  isLoadStore = false;
  loadstoreStoreInst = nullptr;
}

Mem2RegArg::Mem2RegArg()
    : allocas(new TyAllocasObj()), instrIndex(new TyInstrIndexObj()),
      termIndex(new TyTermIndexObj()), values(new TyValuesObj()),
<<<<<<< HEAD
      storeItem(new TyStoreItemObj()), storeMap(new TyStoreMapObj()) {}
=======
      storeItem(new TyStoreItemObj()) {}
>>>>>>> eb65f4e7

} // llvmberry<|MERGE_RESOLUTION|>--- conflicted
+++ resolved
@@ -46,10 +46,6 @@
 Mem2RegArg::Mem2RegArg()
     : allocas(new TyAllocasObj()), instrIndex(new TyInstrIndexObj()),
       termIndex(new TyTermIndexObj()), values(new TyValuesObj()),
-<<<<<<< HEAD
-      storeItem(new TyStoreItemObj()), storeMap(new TyStoreMapObj()) {}
-=======
       storeItem(new TyStoreItemObj()) {}
->>>>>>> eb65f4e7
 
 } // llvmberry