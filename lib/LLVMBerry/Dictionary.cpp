#include <boost/any.hpp>
#include "llvm/LLVMBerry/Dictionary.h"
#include "llvm/LLVMBerry/ValidationUnit.h"

namespace llvmberry {

SimplifyInstArg::SimplifyInstArg() {
  this->activated = false;
  this->isSwapped = false;
  this->aborted = false;
}

void SimplifyInstArg::setHintGenFunc(
    std::string _microoptName,
    std::function<void(llvm::Instruction *)> _hintGenFunc) {
  if (this->aborted)
    return;
  this->activated = true;
  this->microoptName = _microoptName;
  this->hintGenFunc = _hintGenFunc;
}

void SimplifyInstArg::abort() {
  this->aborted = true;
}

void SimplifyInstArg::generateHint(llvm::Instruction *arg) const {
  assert(this->activated);
  if (!this->aborted) {
    auto &func = this->hintGenFunc;
    ValidationUnit::GetInstance()->intrude([&func, &arg](
        llvmberry::ValidationUnit::Dictionary &data,
        llvmberry::CoreHint &hint) { func(arg); });
  }
}

std::string SimplifyInstArg::getMicroOptName() const {
  return this->microoptName;
}

bool SimplifyInstArg::isActivated() const {
  return !aborted && activated;
}

SelectIcmpConstArg::SelectIcmpConstArg() {
  this->activated = false;
  this->isGtToLt = false;
  this->isUnsigned = false;
  this->selectCommutative = false;
  this->Z = nullptr;
  this->Y = nullptr;
  this->X = nullptr;
  this->C = nullptr;
  this->Cprime = nullptr;
}

StripPointerCastsArg::StripPointerCastsArg() {
  strippedValues = TyStrippedValues(new TyStrippedValuesObj());
}

FindAvailableLoadedValueArg::FindAvailableLoadedValueArg() {
  orthogonalStores = TyOrthogonalStores(new TyOrthogonalStoresObj());
  ptr1EquivalentValues = TyPtrEqValues(new TyPtrEqValuesObj());
  ptr2EquivalentValues = TyPtrEqValues(new TyPtrEqValuesObj());
  isLoadStore = false;
  loadstoreStoreInst = nullptr;
}

VisitICmpArg::VisitICmpArg() {
  swapOps = false;
}

Mem2RegArg::Mem2RegArg()
    : allocas(new TyAllocasObj()), diffBlocks(new TyDiffblocksObj()),
      instrIndex(new TyInstrIndexObj()), termIndex(new TyTermIndexObj()),
      reachedEdge(new TyReachedEdgeObj()), reachedEdgeTag(new TyReachedEdgeTagObj()),
      storeItem(new TyStoreItemObj()), mem2regCmd(new TyMem2RegCmdObj()),
      transTgt(new TyTransTgtObj()), strVec(new TyStrVecObj()),
      blockPairVec(new TyBlockPairVecObj()), isReachable(new TyReachableObj()) {}

bool Mem2RegArg::equalsIfConsVar(std::shared_ptr<TyExpr> e1,
                            std::shared_ptr<TyExpr> e2) {
  if (ConsVar *cv1 = dynamic_cast<ConsVar *>(e1.get())) {
    if (ConsVar *cv2 = dynamic_cast<ConsVar *>(e2.get())) {
      return TyRegister::isSame(cv1->getTyReg(), cv2->getTyReg());
    }
  }
  return false;
}

bool Mem2RegArg::isUndef(std::shared_ptr<TyExpr> e) {
  if (ConsConst *cc = dynamic_cast<ConsConst *>(e.get()))
    if (ConsConstUndef *ccu =
          dynamic_cast<ConsConstUndef *>(cc->getTyConst().get()))
      return true;

  return false;
}

void Mem2RegArg::replaceCmdRhs(std::string which, std::string key,
                               std::shared_ptr<TyExpr> newExpr) {
  std::cout<<"replaceCmdRhsbegin: "+which+", "+key<<std::endl;
  if (mem2regCmd->find(key) == mem2regCmd->end())
    return;

  std::cout<<"replaceCmdRhsstart: "+which+", "+key<<std::endl;
  if (which == "Lessdef") {
    std::cout<<"lessdef replace:"+key<<std::endl;

    std::shared_ptr<TyExpr> keyRhs = ConsVar::make(key, Physical);
    std::shared_ptr<TyExpr> keyLhs = ConsVar::make(key, Ghost);

    std::vector<std::shared_ptr<TyPropagateLessdef>> &vec =
      mem2regCmd->find(key)->second.lessdef;

    std::string phiKey = "";
    if (ConsVar *cv = dynamic_cast<ConsVar *>(newExpr.get()))
      phiKey = std::string(cv->getTyReg()->getName());

    for(size_t i = 0; i < vec.size(); i++) {
      if (equalsIfConsVar(vec[i]->getRhs(), keyRhs)) {
        std::cout<<"checkrhs: "<<vec[i]->getRhs()<<", "<<newExpr<<std::endl;
        vec[i]->updateRhs(newExpr);

        if (phiKey != "")
          (*mem2regCmd.get())[phiKey].lessdef.push_back(vec[i]);

        std::cout<<"check: "<<vec[i]->getRhs()<<std::endl;
      }
      
      if (equalsIfConsVar(vec[i]->getLhs(), keyLhs)) {
        std::cout<<"checklhs: "<<vec[i]->getLhs()<<", "<<newExpr<<std::endl;

        if (isUndef(vec[i]->getRhs())) {
          std::cout<<"undefreplace check"<<std::endl;
          vec[i]->updateRhs(newExpr);
        }

        std::cout<<"check: "<<vec[i]->getLhs()<<std::endl;
      }
    }
  } else if (which == "Transitivity_e1") {
    std::cout<<"trans1 replace:"+key<<std::endl;

    std::shared_ptr<TyExpr> keyExpr = ConsVar::make(key, Physical);

    std::vector<std::pair<std::shared_ptr<TyPosition>,
                         std::shared_ptr<TyTransitivity>>> &vec =
      mem2regCmd->find(key)->second.transSrc;

    for(size_t i = 0; i < vec.size(); i++) {
      if (equalsIfConsVar(vec[i].second->getExpr2(), keyExpr)) {
        std::cout<<"check: "<<vec[i].second->getExpr1()<<", "<<newExpr<<std::endl;
        vec[i].second->updateExpr1(newExpr);
        std::cout<<"check: "<<vec[i].second->getExpr1()<<std::endl;
      }
    }
  } else if (which == "Transitivity_e2") {
    std::cout<<"trans2 replace:"+key<<std::endl;

    std::shared_ptr<TyExpr> keyExpr = ConsVar::make(key, Physical);

    std::vector<std::pair<std::shared_ptr<TyPosition>,
                         std::shared_ptr<TyTransitivity>>> &vec =
      mem2regCmd->find(key)->second.transSrc;

    for(size_t i = 0; i < vec.size(); i++) {
      if (equalsIfConsVar(vec[i].second->getExpr2(), keyExpr)) {
        std::cout<<"check: "<<vec[i].second->getExpr2()<<", "<<newExpr<<std::endl;
        vec[i].second->updateExpr2(newExpr);
        std::cout<<"check: "<<vec[i].second->getExpr2()<<std::endl;
      }
    }
  } else if (which == "Transitivity_e3") {
    std::cout<<"trans3 replace:"+key<<std::endl;

    std::shared_ptr<TyExpr> keyExpr = ConsVar::make(key, Physical);

    std::vector<std::pair<std::shared_ptr<TyPosition>,
                         std::shared_ptr<TyTransitivity>>> &vec =
      mem2regCmd->find(key)->second.transSrc;

    for(size_t i = 0; i < vec.size(); i++) {
      if (equalsIfConsVar(vec[i].second->getExpr2(), keyExpr)) {
        std::cout<<"check: "<<vec[i].second->getExpr3()<<", "<<newExpr<<std::endl;
        vec[i].second->updateExpr3(newExpr);
        std::cout<<"check: "<<vec[i].second->getExpr3()<<std::endl;
      }
    }
  } else if (which == "TransitivityTgt_e2") {
    std::cout<<"transTgt2 replace:"+key<<std::endl;
    std::string phiKey = "";
    if (ConsVar *cv = dynamic_cast<ConsVar*>(newExpr.get()))
      phiKey = std::string(cv->getTyReg()->getName());
    std::cout<<"check_replace_transtgt2: "<<key + "->" + phiKey <<std::endl;

    std::shared_ptr<TyExpr> keyExpr = ConsVar::make(key, Physical);
    std::shared_ptr<TyExpr> keyExprGhost = ConsVar::make(key, Ghost);
    std::shared_ptr<TyExpr> keyExprPrev = ConsVar::make(key, Previous);
<<<<<<< HEAD

=======
  
>>>>>>> 5cf77cec
    std::vector<std::shared_ptr<TyTransitivityTgt>> &vec =
      mem2regCmd->find(key)->second.transTgt;

    for(size_t i = 0; i < vec.size(); i++) {
      if (equalsIfConsVar(vec[i]->getExpr2(), keyExpr)) {
        std::cout<<"check physical: "<<vec[i]->getExpr2()<<", "<<newExpr<<std::endl;
        vec[i]->updateExpr2(newExpr);

        if (phiKey != "")
          (*mem2regCmd.get())[phiKey].transTgt.push_back(vec[i]);
        std::cout<<"check: "<<vec[i]->getExpr2()<<std::endl;
      }

      if (equalsIfConsVar(vec[i]->getExpr2(), keyExprGhost)) {
        std::cout<<"check ghost: "<<vec[i]->getExpr2()<<", "<<newExpr<<std::endl;
        if (phiKey != "")
          newExpr = ConsVar::make(phiKey, Ghost);

        vec[i]->updateExpr2(newExpr);

        if (phiKey != "")
          (*mem2regCmd.get())[phiKey].transTgt.push_back(vec[i]);
        std::cout<<"check: "<<vec[i]->getExpr2()<<std::endl;
      }
        if (equalsIfConsVar(vec[i]->getExpr2(), keyExprPrev)) {
          if (phiKey != "")
             newExpr = ConsVar::make(phiKey, Previous); 

          vec[i]->updateExpr2(newExpr);

<<<<<<< HEAD
      if (equalsIfConsVar(vec[i]->getExpr2(), keyExprPrev)) {
        std::cout<<"check previous: "<<vec[i]->getExpr2()<<", "<<newExpr<<std::endl;
        if (phiKey != "")
          newExpr = ConsVar::make(phiKey, Previous);
          
        vec[i]->updateExpr2(newExpr);

        if (phiKey != "")
          (*mem2regCmd.get())[phiKey].transTgt.push_back(vec[i]);
        std::cout<<"check: "<<vec[i]->getExpr2()<<std::endl;
=======
>>>>>>> 5cf77cec
      }
    }
  } else if (which == "TransitivityTgt_e3") {
    std::cout<<"transTgt3 replace:"+key<<std::endl;
    std::string phiKey = "";
    if (ConsVar *cv = dynamic_cast<ConsVar *>(newExpr.get()))
      phiKey = std::string(cv->getTyReg()->getName());
    std::cout<<"check_replace_transtgt3: "<<key + "->" + phiKey <<std::endl;

    std::shared_ptr<TyExpr> keyExpr = ConsVar::make(key, Physical);

    std::vector<std::shared_ptr<TyTransitivityTgt>> &vec =
      mem2regCmd->find(key)->second.transTgt;

    for(size_t i = 0; i < vec.size(); i++) {
      if (equalsIfConsVar(vec[i]->getExpr3(), keyExpr)) {
        std::cout<<"check: "<<vec[i]->getExpr3()<<", "<<newExpr<<std::endl;
        vec[i]->updateExpr3(newExpr);

        if (phiKey != "")
          (*mem2regCmd.get())[phiKey].transTgt.push_back(vec[i]);
        std::cout<<"check: "<<vec[i]->getExpr3()<<std::endl;
      }
    }
  } else if (which == "IntroGhost") {
    std::cout<<"ghost replace:"+key<<std::endl;

    std::shared_ptr<TyExpr> keyExpr = ConsVar::make(key, Physical);
    std::vector<std::shared_ptr<TyIntroGhost>> &vec =
      mem2regCmd->find(key)->second.ghost;

    for(size_t i = 0; i < vec.size(); i++) {
      if (equalsIfConsVar(vec[i]->getExpr(), keyExpr)) {
        std::cout<<"check: "<<vec[i]->getExpr()<<", "<<newExpr<<std::endl;
        vec[i]->updateExpr(newExpr);
        std::cout<<"check: "<<vec[i]->getExpr()<<std::endl;
      }
    }
  }
}

void Mem2RegArg::replaceTransTgtPrev() {
  std::cout<<"TransTgtPrev"<<std::endl;
  std::vector<std::shared_ptr<TyTransitivityTgt>> &vec = *transTgt.get();

  for(size_t i = 0; i < vec.size(); i++) {
    if (ConsVar *cv = dynamic_cast<ConsVar *>(vec[i]->getExpr2().get())) {
      vec[i]->updateExpr2(std::shared_ptr<TyExpr>
                            (new ConsVar(std::shared_ptr<TyRegister>
                                          (new TyRegister(cv->getTyReg()->getName(),
                                                          Previous)))));
    }
  }
  std::cout<<"TransTgtPrevEnd"<<std::endl;
}

void Mem2RegArg::replaceLessthanUndef(std::string key,
                                      std::shared_ptr<TyValue> newVal) {
  if (mem2regCmd->find(key) == mem2regCmd->end())
    return;

  std::cout<<"LessthanUndef"<<std::endl;
  std::vector<std::shared_ptr<TyLessthanUndef>> &vec =
      mem2regCmd->find(key)->second.lessUndef;

  for(size_t i = 0; i < vec.size(); i++) {
    vec[i]->updateRhs(newVal);
  }
  std::cout<<"LessthanUndefEnd"<<std::endl;
}

void Mem2RegArg::replaceLessthanUndefTgt(std::string key,
                                      std::shared_ptr<TyValue> newVal) {
  if (mem2regCmd->find(key) == mem2regCmd->end())
    return;

  std::cout<<"LessthanUndefTgt"<<std::endl;
  std::vector<std::shared_ptr<TyLessthanUndefTgt>> &vec =
          mem2regCmd->find(key)->second.lessUndefTgt;

  for(size_t i = 0; i < vec.size(); i++) {
    vec[i]->updateRhs(newVal);
  }
  std::cout<<"LessthanUndefEndTgt"<<std::endl;
}

// PassDictionary

void PassDictionary::Create() {
  assert(!_Instance && "PassDictionary Instance already exists!");
  _Instance = new PassDictionary();
}

PassDictionary &PassDictionary::GetInstance() { return *_Instance; }

void PassDictionary::Destroy() {
  assert(_Instance && "PassDictionary Instance doesn't exist!");
  delete _Instance;
  _Instance = nullptr;
}

GVNReplaceArg::GVNReplaceArg() {
  isGVNReplace = false;
  BB = nullptr;
  VNptr = nullptr;
}

PassDictionary *PassDictionary::_Instance = nullptr;
} // llvmberry<|MERGE_RESOLUTION|>--- conflicted
+++ resolved
@@ -197,11 +197,6 @@
     std::shared_ptr<TyExpr> keyExpr = ConsVar::make(key, Physical);
     std::shared_ptr<TyExpr> keyExprGhost = ConsVar::make(key, Ghost);
     std::shared_ptr<TyExpr> keyExprPrev = ConsVar::make(key, Previous);
-<<<<<<< HEAD
-
-=======
-  
->>>>>>> 5cf77cec
     std::vector<std::shared_ptr<TyTransitivityTgt>> &vec =
       mem2regCmd->find(key)->second.transTgt;
 
@@ -226,13 +221,7 @@
           (*mem2regCmd.get())[phiKey].transTgt.push_back(vec[i]);
         std::cout<<"check: "<<vec[i]->getExpr2()<<std::endl;
       }
-        if (equalsIfConsVar(vec[i]->getExpr2(), keyExprPrev)) {
-          if (phiKey != "")
-             newExpr = ConsVar::make(phiKey, Previous); 
-
-          vec[i]->updateExpr2(newExpr);
-
-<<<<<<< HEAD
+
       if (equalsIfConsVar(vec[i]->getExpr2(), keyExprPrev)) {
         std::cout<<"check previous: "<<vec[i]->getExpr2()<<", "<<newExpr<<std::endl;
         if (phiKey != "")
@@ -243,8 +232,6 @@
         if (phiKey != "")
           (*mem2regCmd.get())[phiKey].transTgt.push_back(vec[i]);
         std::cout<<"check: "<<vec[i]->getExpr2()<<std::endl;
-=======
->>>>>>> 5cf77cec
       }
     }
   } else if (which == "TransitivityTgt_e3") {
