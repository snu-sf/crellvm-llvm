#include <boost/any.hpp>
#include "llvm/LLVMBerry/Dictionary.h"
#include "llvm/LLVMBerry/ValidationUnit.h"

namespace llvmberry {

SimplifyInstArg::SimplifyInstArg() {
  this->activated = false;
  this->isSwapped = false;
  this->aborted = false;
}

void SimplifyInstArg::setHintGenFunc(
    std::string _microoptName,
    std::function<void(llvm::Instruction *)> _hintGenFunc) {
  if (this->aborted)
    return;
  this->activated = true;
  this->microoptName = _microoptName;
  this->hintGenFunc = _hintGenFunc;
}

void SimplifyInstArg::abort() {
  this->aborted = true;
}

void SimplifyInstArg::generateHint(llvm::Instruction *arg) const {
  assert(this->activated);
  if (!this->aborted) {
    auto &func = this->hintGenFunc;
    ValidationUnit::GetInstance()->intrude([&func, &arg](
        llvmberry::ValidationUnit::Dictionary &data,
        llvmberry::CoreHint &hint) { func(arg); });
  }
}

std::string SimplifyInstArg::getMicroOptName() const {
  return this->microoptName;
}

bool SimplifyInstArg::isActivated() const {
  return !aborted && activated;
}

StripPointerCastsArg::StripPointerCastsArg() {
  strippedValues = TyStrippedValues(new TyStrippedValuesObj());
}

FindAvailableLoadedValueArg::FindAvailableLoadedValueArg() {
  orthogonalStores = TyOrthogonalStores(new TyOrthogonalStoresObj());
  ptr1EquivalentValues = TyPtrEqValues(new TyPtrEqValuesObj());
  ptr2EquivalentValues = TyPtrEqValues(new TyPtrEqValuesObj());
  isLoadStore = false;
  loadstoreStoreInst = nullptr;
}

VisitICmpArg::VisitICmpArg() {
  swapOps = false;
}

Mem2RegArg::Mem2RegArg()
    : allocas(new TyAllocasObj()), instrIndex(new TyInstrIndexObj()),
      termIndex(new TyTermIndexObj()), values(new TyValuesObj()),
      storeItem(new TyStoreItemObj()), mem2regCmd(new TyMem2RegCmdObj()),
      transTgt(new TyTransTgtObj()), blocks(new TyBlocksObj()) {}

bool Mem2RegArg::equalsIfConsVar(std::shared_ptr<TyExpr> e1,
                            std::shared_ptr<TyExpr> e2) {
  if (ConsVar *cv1 = dynamic_cast<ConsVar *>(e1.get())) {
    if (ConsVar *cv2 = dynamic_cast<ConsVar *>(e2.get())) {
      return TyRegister::isSame(cv1->getTyReg(), cv2->getTyReg());
    }
  }
  return false;
}

bool Mem2RegArg::isUndef(std::shared_ptr<TyExpr> e) {
  if (ConsConst *cc = dynamic_cast<ConsConst *>(e.get()))
    if (ConsConstUndef *ccu =
          dynamic_cast<ConsConstUndef *>(cc->getTyConst().get()))
      return true;

  return false;
}

void Mem2RegArg::replaceCmdRhs(std::string which, std::string key,
                               std::shared_ptr<TyExpr> newExpr) {
  std::cout<<"replaceCmdRhsbegin: "+which+", "+key<<std::endl;
  if (mem2regCmd->find(key) == mem2regCmd->end())
    return;

  std::cout<<"replaceCmdRhsstart: "+which+", "+key<<std::endl;
  if (which == "Lessdef") {
    std::cout<<"lessdef replace:"+key<<std::endl;

    std::shared_ptr<TyExpr> keyRhs = ConsVar::make(key, Physical);
    std::shared_ptr<TyExpr> keyLhs = ConsVar::make(key, Ghost);

    std::vector<std::shared_ptr<TyPropagateLessdef>> &vec =
      mem2regCmd->find(key)->second.lessdef;

    std::string phiKey = "";
    if (ConsVar *cv = dynamic_cast<ConsVar *>(newExpr.get()))
      phiKey = cv->getTyReg()->getName();

    for(size_t i = 0; i < vec.size(); i++) {
      if (equalsIfConsVar(vec[i]->getRhs(), keyRhs)) {
        std::cout<<"checkrhs: "<<vec[i]->getRhs()<<", "<<newExpr<<std::endl;
        vec[i]->updateRhs(newExpr);

        if (phiKey != "")
          (*mem2regCmd.get())[phiKey].lessdef.push_back(vec[i]);

        std::cout<<"check: "<<vec[i]->getRhs()<<std::endl;
      }
      
      if (equalsIfConsVar(vec[i]->getLhs(), keyLhs)) {
        std::cout<<"checklhs: "<<vec[i]->getLhs()<<", "<<newExpr<<std::endl;

        if (isUndef(vec[i]->getRhs())) {
          std::cout<<"undefreplace check"<<std::endl;
          vec[i]->updateRhs(newExpr);
        }

        std::cout<<"check: "<<vec[i]->getLhs()<<std::endl;
      }
    }
  } else if (which == "Transitivity_e1") {
    std::cout<<"trans1 replace:"+key<<std::endl;

    std::shared_ptr<TyExpr> keyExpr = ConsVar::make(key, Physical);

    std::vector<std::pair<std::shared_ptr<TyPosition>,
                         std::shared_ptr<TyTransitivity>>> &vec =
      mem2regCmd->find(key)->second.transSrc;

    for(size_t i = 0; i < vec.size(); i++) {
      if (equalsIfConsVar(vec[i].second->getExpr2(), keyExpr)) {
        std::cout<<"check: "<<vec[i].second->getExpr1()<<", "<<newExpr<<std::endl;
        vec[i].second->updateExpr1(newExpr);
        std::cout<<"check: "<<vec[i].second->getExpr1()<<std::endl;
      }
    }
  } else if (which == "Transitivity_e2") {
    std::cout<<"trans2 replace:"+key<<std::endl;

    std::shared_ptr<TyExpr> keyExpr = ConsVar::make(key, Physical);

    std::vector<std::pair<std::shared_ptr<TyPosition>,
                         std::shared_ptr<TyTransitivity>>> &vec =
      mem2regCmd->find(key)->second.transSrc;

    for(size_t i = 0; i < vec.size(); i++) {
      if (equalsIfConsVar(vec[i].second->getExpr2(), keyExpr)) {
        std::cout<<"check: "<<vec[i].second->getExpr2()<<", "<<newExpr<<std::endl;
        vec[i].second->updateExpr2(newExpr);
        std::cout<<"check: "<<vec[i].second->getExpr2()<<std::endl;
      }
    }
  } else if (which == "Transitivity_e3") {
    std::cout<<"trans3 replace:"+key<<std::endl;

    std::shared_ptr<TyExpr> keyExpr = ConsVar::make(key, Physical);

    std::vector<std::pair<std::shared_ptr<TyPosition>,
                         std::shared_ptr<TyTransitivity>>> &vec =
      mem2regCmd->find(key)->second.transSrc;

    for(size_t i = 0; i < vec.size(); i++) {
      if (equalsIfConsVar(vec[i].second->getExpr2(), keyExpr)) {
        std::cout<<"check: "<<vec[i].second->getExpr3()<<", "<<newExpr<<std::endl;
        vec[i].second->updateExpr3(newExpr);
        std::cout<<"check: "<<vec[i].second->getExpr3()<<std::endl;
      }
    }
  } else if (which == "TransitivityTgt_e2") {
    std::cout<<"transTgt2 replace:"+key<<std::endl;
<<<<<<< HEAD
=======

>>>>>>> e974ae91
    std::string phiKey = "";
    if (ConsVar *cv = dynamic_cast<ConsVar *>(newExpr.get()))
      phiKey = cv->getTyReg()->getName();

    std::shared_ptr<TyExpr> keyExpr = ConsVar::make(key, Physical);

    std::vector<std::shared_ptr<TyTransitivityTgt>> &vec =
      mem2regCmd->find(key)->second.transTgt;

    for(size_t i = 0; i < vec.size(); i++) {
      if (equalsIfConsVar(vec[i]->getExpr2(), keyExpr)) {
        std::cout<<"check: "<<vec[i]->getExpr2()<<", "<<newExpr<<std::endl;
        vec[i]->updateExpr2(newExpr);

        if (phiKey != "")
          (*mem2regCmd.get())[phiKey].transTgt.push_back(vec[i]);
        std::cout<<"check: "<<vec[i]->getExpr2()<<std::endl;
      }
    }
  } else if (which == "TransitivityTgt_e3") {
    std::cout<<"transTgt3 replace:"+key<<std::endl;

    std::string phiKey = "";
    if (ConsVar *cv = dynamic_cast<ConsVar *>(newExpr.get()))
      phiKey = cv->getTyReg()->getName();

    std::shared_ptr<TyExpr> keyExpr = ConsVar::make(key, Physical);

    std::vector<std::shared_ptr<TyTransitivityTgt>> &vec =
      mem2regCmd->find(key)->second.transTgt;

    for(size_t i = 0; i < vec.size(); i++) {
      if (equalsIfConsVar(vec[i]->getExpr3(), keyExpr)) {
        std::cout<<"check: "<<vec[i]->getExpr3()<<", "<<newExpr<<std::endl;
        vec[i]->updateExpr3(newExpr);

        if (phiKey != "")
          (*mem2regCmd.get())[phiKey].transTgt.push_back(vec[i]);
        std::cout<<"check: "<<vec[i]->getExpr3()<<std::endl;
      }
    }
  } else if (which == "IntroGhost") {
    std::cout<<"ghost replace:"+key<<std::endl;

    std::shared_ptr<TyExpr> keyExpr = ConsVar::make(key, Physical);
    std::vector<std::shared_ptr<TyIntroGhost>> &vec =
      mem2regCmd->find(key)->second.ghost;

    for(size_t i = 0; i < vec.size(); i++) {
      if (equalsIfConsVar(vec[i]->getExpr(), keyExpr)) {
        std::cout<<"check: "<<vec[i]->getExpr()<<", "<<newExpr<<std::endl;
        vec[i]->updateExpr(newExpr);
        std::cout<<"check: "<<vec[i]->getExpr()<<std::endl;
      }
    }
  }
}

void Mem2RegArg::replaceTransTgtPrev() {
  std::cout<<"TransTgtPrev"<<std::endl;
  std::vector<std::shared_ptr<TyTransitivityTgt>> &vec = *transTgt.get();

  for(size_t i = 0; i < vec.size(); i++) {
    if (ConsVar *cv = dynamic_cast<ConsVar *>(vec[i]->getExpr2().get())) {
      vec[i]->updateExpr2(std::shared_ptr<TyExpr>
                            (new ConsVar(std::shared_ptr<TyRegister>
                                          (new TyRegister(cv->getTyReg()->getName(),
                                                          Previous)))));
    }
  }
  std::cout<<"TransTgtPrevEnd"<<std::endl;
}

void Mem2RegArg::replaceLessthanUndef(std::string key,
                                      std::shared_ptr<TyValue> newVal) {
  if (mem2regCmd->find(key) == mem2regCmd->end())
    return;

  std::cout<<"LessthanUndef"<<std::endl;
  std::vector<std::shared_ptr<TyLessthanUndef>> &vec =
      mem2regCmd->find(key)->second.lessUndef;

  for(size_t i = 0; i < vec.size(); i++) {
    vec[i]->updateRhs(newVal);
  }
  std::cout<<"LessthanUndefEnd"<<std::endl;
}
<<<<<<< HEAD

  void Mem2RegArg::replaceLessthanUndefTgt(std::string key,
                                        std::shared_ptr<TyValue> newVal) {
    if (mem2regCmd->find(key) == mem2regCmd->end())
      return;

    std::cout<<"LessthanUndefTgt"<<std::endl;
    std::vector<std::shared_ptr<TyLessthanUndefTgt>> &vec =
            mem2regCmd->find(key)->second.lessUndefTgt;

    for(size_t i = 0; i < vec.size(); i++) {
      vec[i]->updateRhs(newVal);
    }
    std::cout<<"LessthanUndefEndTgt"<<std::endl;
  }



// PassDictionary

void PassDictionary::Create() {
  assert(!_Instance && "PassDictionary Instance already exists!");
  _Instance = new PassDictionary();
}

PassDictionary &PassDictionary::GetInstance() { return *_Instance; }

void PassDictionary::Destroy() {
  assert(_Instance && "PassDictionary Instance doesn't exist!");
  delete _Instance;
  _Instance = nullptr;
}

GVNReplaceArg::GVNReplaceArg() {
  isGVNReplace = false;
  BB = nullptr;
  VNptr = nullptr;
}
=======
>>>>>>> e974ae91

// PassDictionary

void PassDictionary::Create() {
  assert(!_Instance && "PassDictionary Instance already exists!");
  _Instance = new PassDictionary();
}

PassDictionary &PassDictionary::GetInstance() { return *_Instance; }

void PassDictionary::Destroy() {
  assert(_Instance && "PassDictionary Instance doesn't exist!");
  delete _Instance;
  _Instance = nullptr;
}

GVNReplaceArg::GVNReplaceArg() {
  isGVNReplace = false;
  BB = nullptr;
  VNptr = nullptr;
}

PassDictionary *PassDictionary::_Instance = nullptr;
} // llvmberry<|MERGE_RESOLUTION|>--- conflicted
+++ resolved
@@ -175,10 +175,6 @@
     }
   } else if (which == "TransitivityTgt_e2") {
     std::cout<<"transTgt2 replace:"+key<<std::endl;
-<<<<<<< HEAD
-=======
-
->>>>>>> e974ae91
     std::string phiKey = "";
     if (ConsVar *cv = dynamic_cast<ConsVar *>(newExpr.get()))
       phiKey = cv->getTyReg()->getName();
@@ -266,7 +262,6 @@
   }
   std::cout<<"LessthanUndefEnd"<<std::endl;
 }
-<<<<<<< HEAD
 
   void Mem2RegArg::replaceLessthanUndefTgt(std::string key,
                                         std::shared_ptr<TyValue> newVal) {
@@ -283,8 +278,6 @@
     std::cout<<"LessthanUndefEndTgt"<<std::endl;
   }
 
-
-
 // PassDictionary
 
 void PassDictionary::Create() {
@@ -305,29 +298,6 @@
   BB = nullptr;
   VNptr = nullptr;
 }
-=======
->>>>>>> e974ae91
-
-// PassDictionary
-
-void PassDictionary::Create() {
-  assert(!_Instance && "PassDictionary Instance already exists!");
-  _Instance = new PassDictionary();
-}
-
-PassDictionary &PassDictionary::GetInstance() { return *_Instance; }
-
-void PassDictionary::Destroy() {
-  assert(_Instance && "PassDictionary Instance doesn't exist!");
-  delete _Instance;
-  _Instance = nullptr;
-}
-
-GVNReplaceArg::GVNReplaceArg() {
-  isGVNReplace = false;
-  BB = nullptr;
-  VNptr = nullptr;
-}
 
 PassDictionary *PassDictionary::_Instance = nullptr;
 } // llvmberry