#include <boost/any.hpp>
#include "llvm/LLVMBerry/Dictionary.h"
#include "llvm/LLVMBerry/ValidationUnit.h"

namespace llvmberry {

SimplifyInstArg::SimplifyInstArg() {
  this->activated = false;
  this->isSwapped = false;
}

void SimplifyInstArg::setHintGenFunc(
    std::string _microoptName,
    std::function<void(llvm::Instruction *)> _hintGenFunc) {
  this->activated = true;
  this->microoptName = _microoptName;
  this->hintGenFunc = _hintGenFunc;
}

void SimplifyInstArg::generateHint(llvm::Instruction *arg) const {
  assert(this->activated);
  auto &func = this->hintGenFunc;
  ValidationUnit::GetInstance()->intrude(
      [&func, &arg](llvmberry::ValidationUnit::Dictionary &data,
                    llvmberry::CoreHint &hint) { func(arg); });
}

std::string SimplifyInstArg::getMicroOptName() const {
  return this->microoptName;
}

bool SimplifyInstArg::isActivated() const { return activated; }

StripPointerCastsArg::StripPointerCastsArg() {
  strippedValues = TyStrippedValues(new TyStrippedValuesObj());
}

FindAvailableLoadedValueArg::FindAvailableLoadedValueArg() {
  orthogonalStores = TyOrthogonalStores(new TyOrthogonalStoresObj());
  ptr1EquivalentValues = TyPtrEqValues(new TyPtrEqValuesObj());
  ptr2EquivalentValues = TyPtrEqValues(new TyPtrEqValuesObj());
  isLoadStore = false;
  loadstoreStoreInst = nullptr;
}

VisitICmpArg::VisitICmpArg() {
  swapOps = false;
}

Mem2RegArg::Mem2RegArg()
    : allocas(new TyAllocasObj()), instrIndex(new TyInstrIndexObj()),
      termIndex(new TyTermIndexObj()), values(new TyValuesObj()),
      storeItem(new TyStoreItemObj()), mem2regCmd(new TyMem2RegCmdObj()),
      transTgt(new TyTransTgtObj()), blocks(new TyBlocksObj()) {}

bool Mem2RegArg::equalsIfConsVar(std::shared_ptr<TyExpr> e1,
                            std::shared_ptr<TyExpr> e2) {
  if (ConsVar *cv1 = dynamic_cast<ConsVar *>(e1.get())) {
    if (ConsVar *cv2 = dynamic_cast<ConsVar *>(e2.get())) {
      return TyRegister::isSame(cv1->getTyReg(), cv2->getTyReg());
    }
  }
  return false;
}

bool Mem2RegArg::isUndef(std::shared_ptr<TyExpr> e) {
  if (ConsConst *cc = dynamic_cast<ConsConst *>(e.get()))
    if (ConsConstUndef *ccu =
          dynamic_cast<ConsConstUndef *>(cc->getTyConst().get()))
      return true;

  return false;
}

void Mem2RegArg::replaceCmdRhs(std::string which, std::string key,
                               std::shared_ptr<TyExpr> newExpr) {
  std::cout<<"replaceCmdRhsbegin: "+which+", "+key<<std::endl;
  if (mem2regCmd->find(key) == mem2regCmd->end())
    return;

  std::cout<<"replaceCmdRhsstart: "+which+", "+key<<std::endl;
  if (which == "Lessdef") {
    std::cout<<"lessdef replace:"+key<<std::endl;

    std::shared_ptr<TyExpr> keyRhs = ConsVar::make(key, Physical);
    std::shared_ptr<TyExpr> keyLhs = ConsVar::make(key, Ghost);

    std::vector<std::shared_ptr<TyPropagateLessdef>> &vec =
      mem2regCmd->find(key)->second.lessdef;

    std::string phiKey = "";
    if (ConsVar *cv = dynamic_cast<ConsVar *>(newExpr.get()))
      phiKey = cv->getTyReg()->getName();

    for(size_t i = 0; i < vec.size(); i++) {
      if (equalsIfConsVar(vec[i]->getRhs(), keyRhs)) {
        std::cout<<"checkrhs: "<<vec[i]->getRhs()<<", "<<newExpr<<std::endl;
        vec[i]->updateRhs(newExpr);

        if (phiKey != "")
          (*mem2regCmd.get())[phiKey].lessdef.push_back(vec[i]);

        std::cout<<"check: "<<vec[i]->getRhs()<<std::endl;
      }
      
      if (equalsIfConsVar(vec[i]->getLhs(), keyLhs)) {
        std::cout<<"checklhs: "<<vec[i]->getLhs()<<", "<<newExpr<<std::endl;

        if (isUndef(vec[i]->getRhs())) {
          std::cout<<"undefreplace check"<<std::endl;
          vec[i]->updateRhs(newExpr);
        }

        std::cout<<"check: "<<vec[i]->getLhs()<<std::endl;
      }
    }
  } else if (which == "Transitivity_e1") {
    std::cout<<"trans1 replace:"+key<<std::endl;

    std::shared_ptr<TyExpr> keyExpr = ConsVar::make(key, Physical);

    std::vector<std::pair<std::shared_ptr<TyPosition>,
                         std::shared_ptr<TyTransitivity>>> &vec =
      mem2regCmd->find(key)->second.transSrc;

    for(size_t i = 0; i < vec.size(); i++) {
      if (equalsIfConsVar(vec[i].second->getExpr2(), keyExpr)) {
        std::cout<<"check: "<<vec[i].second->getExpr1()<<", "<<newExpr<<std::endl;
        vec[i].second->updateExpr1(newExpr);
        std::cout<<"check: "<<vec[i].second->getExpr1()<<std::endl;
      }
    }
  } else if (which == "Transitivity_e2") {
    std::cout<<"trans2 replace:"+key<<std::endl;

    std::shared_ptr<TyExpr> keyExpr = ConsVar::make(key, Physical);

    std::vector<std::pair<std::shared_ptr<TyPosition>,
                         std::shared_ptr<TyTransitivity>>> &vec =
      mem2regCmd->find(key)->second.transSrc;

    for(size_t i = 0; i < vec.size(); i++) {
      if (equalsIfConsVar(vec[i].second->getExpr2(), keyExpr)) {
        std::cout<<"check: "<<vec[i].second->getExpr2()<<", "<<newExpr<<std::endl;
        vec[i].second->updateExpr2(newExpr);
        std::cout<<"check: "<<vec[i].second->getExpr2()<<std::endl;
      }
    }
  } else if (which == "Transitivity_e3") {
    std::cout<<"trans3 replace:"+key<<std::endl;

    std::shared_ptr<TyExpr> keyExpr = ConsVar::make(key, Physical);

    std::vector<std::pair<std::shared_ptr<TyPosition>,
                         std::shared_ptr<TyTransitivity>>> &vec =
      mem2regCmd->find(key)->second.transSrc;

    for(size_t i = 0; i < vec.size(); i++) {
      if (equalsIfConsVar(vec[i].second->getExpr2(), keyExpr)) {
        std::cout<<"check: "<<vec[i].second->getExpr3()<<", "<<newExpr<<std::endl;
        vec[i].second->updateExpr3(newExpr);
        std::cout<<"check: "<<vec[i].second->getExpr3()<<std::endl;
      }
    }
  } else if (which == "TransitivityTgt_e2") {
    std::cout<<"transTgt2 replace:"+key<<std::endl;
<<<<<<< HEAD

    std::string phiKey = "";
    if (ConsVar *cv = dynamic_cast<ConsVar *>(newExpr.get()))
      phiKey = cv->get_TyReg()->getName();

    std::shared_ptr<TyExpr> keyExpr = ConsVar::make(key, Physical);

    std::vector<std::shared_ptr<TyTransitivityTgt>> &vec =
      mem2regCmd->find(key)->second.transTgt;

    for(size_t i = 0; i < vec.size(); i++) {
      if (equalsIfConsVar(vec[i]->get_expr2(), keyExpr)) {
        std::cout<<"check: "<<vec[i]->get_expr2()<<", "<<newExpr<<std::endl;
        vec[i]->update_expr2(newExpr);

        if (phiKey != "")
          (*mem2regCmd.get())[phiKey].transTgt.push_back(vec[i]);
        std::cout<<"check: "<<vec[i]->get_expr2()<<std::endl;
      }
    }
  } else if (which == "TransitivityTgt_e3") {
    std::cout<<"transTgt3 replace:"+key<<std::endl;
=======
>>>>>>> 86a8c23c

    std::string phiKey = "";
    if (ConsVar *cv = dynamic_cast<ConsVar *>(newExpr.get()))
      phiKey = cv->getTyReg()->getName();

    std::shared_ptr<TyExpr> keyExpr = ConsVar::make(key, Physical);

    std::vector<std::shared_ptr<TyTransitivityTgt>> &vec =
      mem2regCmd->find(key)->second.transTgt;

    for(size_t i = 0; i < vec.size(); i++) {
      if (equalsIfConsVar(vec[i]->getExpr2(), keyExpr)) {
        std::cout<<"check: "<<vec[i]->getExpr2()<<", "<<newExpr<<std::endl;
        vec[i]->updateExpr2(newExpr);

        if (phiKey != "")
          (*mem2regCmd.get())[phiKey].transTgt.push_back(vec[i]);
        std::cout<<"check: "<<vec[i]->getExpr2()<<std::endl;
      }
    }
  } else if (which == "TransitivityTgt_e3") {
    std::cout<<"transTgt3 replace:"+key<<std::endl;

    std::string phiKey = "";
    if (ConsVar *cv = dynamic_cast<ConsVar *>(newExpr.get()))
      phiKey = cv->getTyReg()->getName();

    std::shared_ptr<TyExpr> keyExpr = ConsVar::make(key, Physical);

    std::vector<std::shared_ptr<TyTransitivityTgt>> &vec =
      mem2regCmd->find(key)->second.transTgt;

    for(size_t i = 0; i < vec.size(); i++) {
      if (equalsIfConsVar(vec[i]->getExpr3(), keyExpr)) {
        std::cout<<"check: "<<vec[i]->getExpr3()<<", "<<newExpr<<std::endl;
        vec[i]->updateExpr3(newExpr);

        if (phiKey != "")
          (*mem2regCmd.get())[phiKey].transTgt.push_back(vec[i]);
        std::cout<<"check: "<<vec[i]->getExpr3()<<std::endl;
      }
    }
  } else if (which == "IntroGhost") {
    std::cout<<"ghost replace:"+key<<std::endl;

    std::shared_ptr<TyExpr> keyExpr = ConsVar::make(key, Physical);
    std::vector<std::shared_ptr<TyIntroGhost>> &vec =
      mem2regCmd->find(key)->second.ghost;

    for(size_t i = 0; i < vec.size(); i++) {
      if (equalsIfConsVar(vec[i]->getExpr(), keyExpr)) {
        std::cout<<"check: "<<vec[i]->getExpr()<<", "<<newExpr<<std::endl;
        vec[i]->updateExpr(newExpr);
        std::cout<<"check: "<<vec[i]->getExpr()<<std::endl;
      }
    }
  }
}

void Mem2RegArg::replaceTransTgtPrev() {
  std::cout<<"TransTgtPrev"<<std::endl;
  std::vector<std::shared_ptr<TyTransitivityTgt>> &vec = *transTgt.get();

  for(size_t i = 0; i < vec.size(); i++) {
    if (ConsVar *cv = dynamic_cast<ConsVar *>(vec[i]->getExpr2().get())) {
      vec[i]->updateExpr2(std::shared_ptr<TyExpr>
                            (new ConsVar(std::shared_ptr<TyRegister>
                                          (new TyRegister(cv->getTyReg()->getName(),
                                                          Previous)))));
    }
  }
  std::cout<<"TransTgtPrevEnd"<<std::endl;
}

void Mem2RegArg::replaceLessthanUndef(std::string key,
                                      std::shared_ptr<TyValue> newVal) {
  if (mem2regCmd->find(key) == mem2regCmd->end())
    return;

  std::cout<<"LessthanUndef"<<std::endl;
  std::vector<std::shared_ptr<TyLessthanUndef>> &vec =
      mem2regCmd->find(key)->second.lessUndef;

  for(size_t i = 0; i < vec.size(); i++) {
    vec[i]->updateRhs(newVal);
  }
  std::cout<<"LessthanUndefEnd"<<std::endl;
}
} // llvmberry<|MERGE_RESOLUTION|>--- conflicted
+++ resolved
@@ -164,32 +164,6 @@
     }
   } else if (which == "TransitivityTgt_e2") {
     std::cout<<"transTgt2 replace:"+key<<std::endl;
-<<<<<<< HEAD
-
-    std::string phiKey = "";
-    if (ConsVar *cv = dynamic_cast<ConsVar *>(newExpr.get()))
-      phiKey = cv->get_TyReg()->getName();
-
-    std::shared_ptr<TyExpr> keyExpr = ConsVar::make(key, Physical);
-
-    std::vector<std::shared_ptr<TyTransitivityTgt>> &vec =
-      mem2regCmd->find(key)->second.transTgt;
-
-    for(size_t i = 0; i < vec.size(); i++) {
-      if (equalsIfConsVar(vec[i]->get_expr2(), keyExpr)) {
-        std::cout<<"check: "<<vec[i]->get_expr2()<<", "<<newExpr<<std::endl;
-        vec[i]->update_expr2(newExpr);
-
-        if (phiKey != "")
-          (*mem2regCmd.get())[phiKey].transTgt.push_back(vec[i]);
-        std::cout<<"check: "<<vec[i]->get_expr2()<<std::endl;
-      }
-    }
-  } else if (which == "TransitivityTgt_e3") {
-    std::cout<<"transTgt3 replace:"+key<<std::endl;
-=======
->>>>>>> 86a8c23c
-
     std::string phiKey = "";
     if (ConsVar *cv = dynamic_cast<ConsVar *>(newExpr.get()))
       phiKey = cv->getTyReg()->getName();
