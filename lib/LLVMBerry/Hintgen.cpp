--- conflicted
+++ resolved
@@ -1074,7 +1074,8 @@
       continue;
 
     llvm::dbgs() << "properPHI iter: " << BBtmp->getName() << "->" << BB->getName() << "\n";
-    if (std::find(blockPairVec.begin(), blockPairVec.end(), std::make_pair(getBasicBlockIndex(BB), getBasicBlockIndex(BBtmp))) != blockPairVec.end())
+    if (std::find(blockPairVec.begin(), blockPairVec.end(),
+        std::make_pair(getBasicBlockIndex(BB), getBasicBlockIndex(BBtmp))) != blockPairVec.end())
       continue;
     blockPairVec.push_back(std::make_pair(getBasicBlockIndex(BB), getBasicBlockIndex(BBtmp)));
 
@@ -1351,30 +1352,14 @@
             std::pair<std::pair<llvm::BasicBlock*,
                                 llvm::BasicBlock*>,
                       bool> blockPairTag = std::make_pair(*VisitedBlock.rbegin(), false);
-<<<<<<< HEAD
-            std::pair<std::pair<llvm::BasicBlock*,
-                                llvm::BasicBlock*>,
-                      bool> blockPairTag2 = std::make_pair(*VisitedBlock.rbegin(), true);
-            llvm::BasicBlock *current = (*VisitedBlock.rbegin()).first;
-            //llvm::BasicBlock *pre = (*VisitedBlock.rbegin()).second;
-            llvm::Value *UndefVal = llvm::UndefValue::get(PN->getType());
-
-            if (std::find(reachedEdgeTag.begin(), reachedEdgeTag.end(), blockPairTag) != reachedEdgeTag.end()) {
-                //std::find(reachedEdgeTag.begin(), reachedEdgeTag.end(), blockPairTag2) != reachedEdgeTag.end()) {
-              //blockPairTag.second = true;
-=======
-            
             llvm::BasicBlock *current = (*VisitedBlock.rbegin()).first;
             llvm::Value *UndefVal = llvm::UndefValue::get(PN->getType());
 
             if (std::find(reachedEdgeTag.begin(), reachedEdgeTag.end(), blockPairTag) != reachedEdgeTag.end()) {
->>>>>>> 75c12a61
               std::vector<std::pair<std::pair<llvm::BasicBlock*,
                                               llvm::BasicBlock*>,
                                     bool>>::iterator it =
               std::find(reachedEdgeTag.begin(), reachedEdgeTag.end(), blockPairTag);
-<<<<<<< HEAD
-
               int pos = std::distance(reachedEdgeTag.begin(), it);
               reachedEdgeTag.at(pos).second = true;
             } else {
@@ -1383,17 +1368,6 @@
 
             VisitedBlock.pop_back();
 
-=======
-
-              int pos = std::distance(reachedEdgeTag.begin(), it);
-              reachedEdgeTag.at(pos).second = true;
-            } else {
-              assert("Cannot find edge damn");
-            }
-
-            VisitedBlock.pop_back();
-
->>>>>>> 75c12a61
             if (AI->getParent() != current) {
               PROPAGATE(
                       LESSDEF(INSN(std::shared_ptr<TyInstruction>(
@@ -1446,140 +1420,95 @@
         }
       } else if(llvm::LoadInst *LI = llvm::dyn_cast<llvm::LoadInst>(Inst)) {
         if(LI->getOperand(0)->getName() == AI->getName()) {
-            llvm::Value *UndefVal = llvm::UndefValue::get(LI->getType());
-
-            if (BB == LI->getParent()->getParent()->begin()) {
+          llvm::Value *UndefVal = llvm::UndefValue::get(LI->getType());
+
+          if (BB == LI->getParent()->getParent()->begin()) {
+            PROPAGATE(
+                    LESSDEF(INSN(std::shared_ptr<TyInstruction>(
+                                  new ConsLoadInst(TyLoadInst::makeAlignOne(AI)))),
+                            VAR(getVariable(*AI), Ghost),
+                            SRC),
+                    BOUNDS(TyPosition::make(SRC, *AI),
+                           TyPosition::make(SRC, *LI)));
+            PROPAGATE(
+                    LESSDEF(VAR(getVariable(*AI), Ghost),
+                            EXPR(llvm::UndefValue::get(LI->getType()), Physical),
+                            TGT),
+                    BOUNDS(TyPosition::make(SRC, *AI),
+                           TyPosition::make(SRC, *LI)));
+          } else {
+            PROPAGATE(
+                    LESSDEF(INSN(std::shared_ptr<TyInstruction>(
+                                  new ConsLoadInst(TyLoadInst::makeAlignOne(AI)))),
+                            VAR(getVariable(*AI), Ghost),
+                            SRC),
+                    BOUNDS(TyPosition::make_start_of_block(SRC, getBasicBlockIndex(BB)),
+                           TyPosition::make(SRC, *LI)));
+            PROPAGATE(
+                    LESSDEF(VAR(getVariable(*AI), Ghost),
+                            EXPR(UndefVal, Physical),
+                            TGT),
+                    BOUNDS(TyPosition::make_start_of_block(SRC, getBasicBlockIndex(BB)),
+                           TyPosition::make(SRC, *LI))); 
+          }
+
+          for (unsigned a = 0; a < VisitedBlock.size(); a++) {
+            llvm::BasicBlock *current = (VisitedBlock.at(a)).first;
+            std::pair<std::pair<llvm::BasicBlock*,
+                                llvm::BasicBlock*>,
+                      bool> blockPairTag = std::make_pair(VisitedBlock.at(a), false);
+
+            if (std::find(reachedEdgeTag.begin(), reachedEdgeTag.end(), blockPairTag) != reachedEdgeTag.end()) {
+              std::vector<std::pair<std::pair<llvm::BasicBlock*,
+                                              llvm::BasicBlock*>,
+                                    bool>>::iterator it =
+              std::find(reachedEdgeTag.begin(), reachedEdgeTag.end(), blockPairTag);
+
+              int pos = std::distance(reachedEdgeTag.begin(), it);
+              reachedEdgeTag.at(pos).second = true;
+            }
+
+            if (AI->getParent() != current) {
               PROPAGATE(
                       LESSDEF(INSN(std::shared_ptr<TyInstruction>(
                                     new ConsLoadInst(TyLoadInst::makeAlignOne(AI)))),
                               VAR(getVariable(*AI), Ghost),
                               SRC),
-                      BOUNDS(TyPosition::make(SRC, *AI),
-                             TyPosition::make(SRC, *LI)));
-              PROPAGATE(
-                      LESSDEF(VAR(getVariable(*AI), Ghost),
-                              EXPR(llvm::UndefValue::get(LI->getType()), Physical),
-                              TGT),
-                      BOUNDS(TyPosition::make(SRC, *AI),
-                             TyPosition::make(SRC, *LI)));
+                        BOUNDS(TyPosition::make_start_of_block(SRC, getBasicBlockIndex(current)),
+                             TyPosition::make_end_of_block(SRC, *current, termIndex[getBasicBlockIndex(current)])));
+                PROPAGATE(
+                        LESSDEF(VAR(getVariable(*AI), Ghost),
+                                EXPR(UndefVal, Physical),
+                                TGT),
+                        BOUNDS(TyPosition::make_start_of_block(SRC, getBasicBlockIndex(current)),
+                               TyPosition::make_end_of_block(SRC, *current, termIndex[getBasicBlockIndex(current)])));
             } else {
               PROPAGATE(
                       LESSDEF(INSN(std::shared_ptr<TyInstruction>(
                                     new ConsLoadInst(TyLoadInst::makeAlignOne(AI)))),
                               VAR(getVariable(*AI), Ghost),
                               SRC),
-                      BOUNDS(TyPosition::make_start_of_block(SRC, getBasicBlockIndex(BB)),
-                             TyPosition::make(SRC, *LI)));
+                      BOUNDS(TyPosition::make(SRC, *AI, instrIndex[AI], ""),
+                             TyPosition::make_end_of_block(SRC, *current, termIndex[getBasicBlockIndex(current)])));
+
               PROPAGATE(
                       LESSDEF(VAR(getVariable(*AI), Ghost),
                               EXPR(UndefVal, Physical),
                               TGT),
-                      BOUNDS(TyPosition::make_start_of_block(SRC, getBasicBlockIndex(BB)),
-                             TyPosition::make(SRC, *LI))); 
+                      BOUNDS(TyPosition::make(SRC, *AI, instrIndex[AI], ""),
+                             TyPosition::make_end_of_block(SRC, *current, termIndex[getBasicBlockIndex(current)])));
+
+              INFRULE(llvmberry::TyPosition::make(SRC, *AI, instrIndex[AI], ""),
+                      llvmberry::ConsIntroGhost::make(EXPR(UndefVal, Physical),
+                                                      REGISTER(getVariable(*AI), Ghost)));
+
+              INFRULE(llvmberry::TyPosition::make(SRC, *AI, instrIndex[AI], ""),
+                      llvmberry::ConsTransitivity::make(INSN(std::shared_ptr<TyInstruction>(
+                                                            new ConsLoadInst(TyLoadInst::makeAlignOne(AI)))),
+                                                        EXPR(UndefVal, Physical),
+                                                        VAR(getVariable(*AI), Ghost)));
             }
-
-            for (unsigned a = 0; a < VisitedBlock.size(); a++) {
-              llvm::BasicBlock *current = (VisitedBlock.at(a)).first;
-
-<<<<<<< HEAD
-              if (AI->getParent() != current) {
-                PROPAGATE(
-                        LESSDEF(INSN(std::shared_ptr<TyInstruction>(
-                                      new ConsLoadInst(TyLoadInst::makeAlignOne(AI)))),
-                                VAR(getVariable(*AI), Ghost),
-                                SRC),
-                          BOUNDS(TyPosition::make_start_of_block(SRC, getBasicBlockIndex(current)),
-                               TyPosition::make_end_of_block(SRC, *current, termIndex[getBasicBlockIndex(current)])));
-                  PROPAGATE(
-                          LESSDEF(VAR(getVariable(*AI), Ghost),
-                                  EXPR(UndefVal, Physical),
-                                  TGT),
-                          BOUNDS(TyPosition::make_start_of_block(SRC, getBasicBlockIndex(current)),
-                                 TyPosition::make_end_of_block(SRC, *current, termIndex[getBasicBlockIndex(current)])));
-              } else {
-                PROPAGATE(
-                        LESSDEF(INSN(std::shared_ptr<TyInstruction>(
-                                      new ConsLoadInst(TyLoadInst::makeAlignOne(AI)))),
-                                VAR(getVariable(*AI), Ghost),
-                                SRC),
-                        BOUNDS(TyPosition::make(SRC, *AI, instrIndex[AI], ""),
-                               TyPosition::make_end_of_block(SRC, *current, termIndex[getBasicBlockIndex(current)])));
-
-                PROPAGATE(
-                        LESSDEF(VAR(getVariable(*AI), Ghost),
-                                EXPR(UndefVal, Physical),
-                                TGT),
-                        BOUNDS(TyPosition::make(SRC, *AI, instrIndex[AI], ""),
-                               TyPosition::make_end_of_block(SRC, *current, termIndex[getBasicBlockIndex(current)])));
-
-                INFRULE(llvmberry::TyPosition::make(SRC, *AI, instrIndex[AI], ""),
-                        llvmberry::ConsIntroGhost::make(EXPR(UndefVal, Physical),
-                                                        REGISTER(getVariable(*AI), Ghost)));
-
-                INFRULE(llvmberry::TyPosition::make(SRC, *AI, instrIndex[AI], ""),
-                        llvmberry::ConsTransitivity::make(INSN(std::shared_ptr<TyInstruction>(
-                                                              new ConsLoadInst(TyLoadInst::makeAlignOne(AI)))),
-                                                          EXPR(UndefVal, Physical),
-                                                          VAR(getVariable(*AI), Ghost)));
-              }
-            }
-=======
-            std::pair<std::pair<llvm::BasicBlock*,
-                                llvm::BasicBlock*>,
-                      bool> blockPairTag = std::make_pair(VisitedBlock.at(a), false);
-
-            if (std::find(reachedEdgeTag.begin(), reachedEdgeTag.end(), blockPairTag) != reachedEdgeTag.end()) {
-              std::vector<std::pair<std::pair<llvm::BasicBlock*,
-                                              llvm::BasicBlock*>,
-                                    bool>>::iterator it =
-              std::find(reachedEdgeTag.begin(), reachedEdgeTag.end(), blockPairTag);
-
-              int pos = std::distance(reachedEdgeTag.begin(), it);
-              reachedEdgeTag.at(pos).second = true;
-            }
-
-              if (AI->getParent() != current) {
-                PROPAGATE(
-                        LESSDEF(INSN(std::shared_ptr<TyInstruction>(
-                                      new ConsLoadInst(TyLoadInst::makeAlignOne(AI)))),
-                                VAR(getVariable(*AI), Ghost),
-                                SRC),
-                          BOUNDS(TyPosition::make_start_of_block(SRC, getBasicBlockIndex(current)),
-                               TyPosition::make_end_of_block(SRC, *current, termIndex[getBasicBlockIndex(current)])));
-                  PROPAGATE(
-                          LESSDEF(VAR(getVariable(*AI), Ghost),
-                                  EXPR(UndefVal, Physical),
-                                  TGT),
-                          BOUNDS(TyPosition::make_start_of_block(SRC, getBasicBlockIndex(current)),
-                                 TyPosition::make_end_of_block(SRC, *current, termIndex[getBasicBlockIndex(current)])));
-              } else {
-                PROPAGATE(
-                        LESSDEF(INSN(std::shared_ptr<TyInstruction>(
-                                      new ConsLoadInst(TyLoadInst::makeAlignOne(AI)))),
-                                VAR(getVariable(*AI), Ghost),
-                                SRC),
-                        BOUNDS(TyPosition::make(SRC, *AI, instrIndex[AI], ""),
-                               TyPosition::make_end_of_block(SRC, *current, termIndex[getBasicBlockIndex(current)])));
-
-                PROPAGATE(
-                        LESSDEF(VAR(getVariable(*AI), Ghost),
-                                EXPR(UndefVal, Physical),
-                                TGT),
-                        BOUNDS(TyPosition::make(SRC, *AI, instrIndex[AI], ""),
-                               TyPosition::make_end_of_block(SRC, *current, termIndex[getBasicBlockIndex(current)])));
-
-                INFRULE(llvmberry::TyPosition::make(SRC, *AI, instrIndex[AI], ""),
-                        llvmberry::ConsIntroGhost::make(EXPR(UndefVal, Physical),
-                                                        REGISTER(getVariable(*AI), Ghost)));
-
-                INFRULE(llvmberry::TyPosition::make(SRC, *AI, instrIndex[AI], ""),
-                        llvmberry::ConsTransitivity::make(INSN(std::shared_ptr<TyInstruction>(
-                                                              new ConsLoadInst(TyLoadInst::makeAlignOne(AI)))),
-                                                          EXPR(UndefVal, Physical),
-                                                          VAR(getVariable(*AI), Ghost)));
-              }
-            }
->>>>>>> 75c12a61
+          }
         }
       }
     }
@@ -1596,23 +1525,13 @@
                 bool> BpairTrue = std::make_pair(Bpair, true);
 
       llvm::dbgs() << "PHIdelete for start(" + std::to_string(i) + "): " + std::string(BB->getName()) + ", " + std::string(succ->getName()) + "\n"; 
-      //if(std::find(VisitedBlock.begin(), VisitedBlock.end(), Bpair) != VisitedBlock.end()) {
-      // i++;
-      //  continue;
-      //}
 
       if (std::find(reachedEdgeTag.begin(), reachedEdgeTag.end(), BpairFalse) != reachedEdgeTag.end()) {
         continue;
       } else if (std::find(reachedEdgeTag.begin(), reachedEdgeTag.end(), BpairTrue) != reachedEdgeTag.end()) {
-        
         while (!VisitedBlock.empty()) {
           llvm::BasicBlock *current = (*VisitedBlock.rbegin()).first;
           llvm::Value *UndefVal = llvm::UndefValue::get(AI->getType());
-<<<<<<< HEAD
-          VisitedBlock.pop_back();
-
-=======
-
           std::pair<std::pair<llvm::BasicBlock*,
                               llvm::BasicBlock*>,
                     bool> blockPairTag = std::make_pair(*VisitedBlock.rbegin(), false);
@@ -1629,7 +1548,6 @@
 
           VisitedBlock.pop_back();
           
->>>>>>> 75c12a61
           if (AI->getParent() != current) {
             PROPAGATE(
                     LESSDEF(INSN(std::shared_ptr<TyInstruction>(
@@ -1671,16 +1589,6 @@
                                                       VAR(getVariable(*AI), Ghost)));
           }
         }
-<<<<<<< HEAD
-        
-        /*
-        VisitedBlock.push_back(Bpair);
-        generateHintForMem2RegPHIdelete(succ, VisitedBlock, AI);
-        VisitedBlock.pop_back();
-        */
-=======
-
->>>>>>> 75c12a61
       } else {
         reachedEdgeTag.push_back(BpairFalse);
         VisitedBlock.push_back(Bpair);
@@ -1962,16 +1870,19 @@
 
           // prepare variables
           std::string Rload = getVariable(*LI);
-
           blockPairVec.clear();
           llvm::PHINode* PHI = NULL; 
-            if (llvm::Instruction* Itmp = properPHI(LI->getParent(), Rstore, SItmp, true, false, data))
-              PHI = llvm::dyn_cast<llvm::PHINode>(Itmp);
+          if (llvm::Instruction* Itmp = properPHI(LI->getParent(), Rstore, SItmp, true, false, data))
+            PHI = llvm::dyn_cast<llvm::PHINode>(Itmp);
+
           if (PHI != NULL) {
             std::string Rphi = getVariable(*PHI);
-
+/*            
             blockPairVec.clear();
-            llvm::PHINode* PHIbefore = NULL; 
+            llvm::PHINode* PHIbefore = NULL;
+            if (llvm::Instruction* Itmp = properPHI(LI->getParent(), Rstore, SItmp, false, false, data))
+              PHIbefore = llvm::dyn_cast<llvm::PHINode>(Itmp);
+
             if (PHIbefore != NULL) {
               llvm::BasicBlock* source = PHIbefore->getParent();
               llvm::BasicBlock* target = PHI->getParent();
@@ -2027,6 +1938,7 @@
                 }
               }
             }
+*/
 
             PROPAGATE(
                 LESSDEF(INSN(std::shared_ptr<TyInstruction>(
@@ -2037,7 +1949,7 @@
                        TyPosition::make(SRC, *LI, instrIndex[LI], "")));
 
             std::shared_ptr<TyPropagateLessdef> lessdef = TyPropagateLessdef::make
-                  (VAR(Rstore,Ghost),
+                  (VAR(Rstore, Ghost),
                    VAR(Rphi, Physical), TGT);
 
             PROPAGATE(std::shared_ptr<TyPropagateObject>(new ConsLessdef(lessdef)),
