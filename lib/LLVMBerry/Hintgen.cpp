--- conflicted
+++ resolved
@@ -896,7 +896,6 @@
 
       isReachable[Src].push_back(BB);
       makeReachableBlockMap(Src, BB);
-<<<<<<< HEAD
     }
   });
 }
@@ -982,20 +981,13 @@
 
       worklist.push_back(pred_edge);
       generateHintForMem2RegPropagatePerBlock(lessdef_src, lessdef_tgt, from, to, worklist, pred);
-=======
->>>>>>> 496e501c
     }
   });
 }
 
 void generateHintForMem2RegPropagateStore(llvm::BasicBlock* Pred,
-<<<<<<< HEAD
                                           llvm::StoreInst* SI,
                                           llvm::Instruction* next,
-=======
-                                          llvm::StoreInst *SI,
-                                          llvm::Instruction *next,
->>>>>>> 496e501c
                                           int nextIndex) {
   if (Pred != NULL)
     llvm::dbgs() << "PropStore begin" <<  Pred->getName() << *SI << *next << "\n";
@@ -1031,11 +1023,7 @@
 
       PROPAGATE(std::shared_ptr<TyPropagateObject>(new ConsLessdef(lessdef)),
                 BOUNDS(TyPosition::make(SRC, *SI, instrIndex[SI], ""),
-<<<<<<< HEAD
                 /*here */       TyPosition::make_end_of_block(SRC, *Pred, termIndex[predName])));
-=======
-                       TyPosition::make_end_of_block(TGT, *Pred, termIndex[predName])));
->>>>>>> 496e501c
     } else {
       PROPAGATE(LESSDEF(INSN(std::shared_ptr<TyInstruction>(
                           new ConsLoadInst(TyLoadInst::makeAlignOne(SI)))),
@@ -1068,10 +1056,7 @@
         data.get<ArgForMem2Reg>()->equalsIfConsVar(storeItem[SI].expr, 
                                                   TyExpr::make(*(SI->getOperand(0)),
                                                                 Physical))) {
-<<<<<<< HEAD
       llvm::dbgs() << "no change SI inf :" << *SI << "\n";
-=======
->>>>>>> 496e501c
       // stored value will not be changed in another iteration
       std::shared_ptr<TyIntroGhost> ghost(new TyIntroGhost(storeItem[SI].expr,
                                                            REGISTER(Rstore, Ghost)));
@@ -1099,10 +1084,7 @@
           position,
           std::shared_ptr<TyInfrule>(new ConsTransitivity(transitivity)));
     } else {
-<<<<<<< HEAD
        llvm::dbgs() << " may change SI inf :" << *SI << "\n";
-=======
->>>>>>> 496e501c
       std::shared_ptr<TyPosition> position =
         TyPosition::make(SRC, *SI, instrIndex[SI], "");
 
@@ -1128,11 +1110,7 @@
                                                     VAR(storeItem[SI].op0, Ghost),
                                                     TyExpr::make(*(SI->getOperand(0)), Physical)));
 
-<<<<<<< HEAD
       INFRULE(position,
-=======
-      INFRULE(position,//TyPosition::make(SRC, *SI, instrIndex[SI], ""),
->>>>>>> 496e501c
               std::shared_ptr<TyInfrule>(new ConsTransitivityTgt(transTgt)));
 
       if (SI->getOperand(0)->getName() != "")
@@ -1141,7 +1119,6 @@
     }
   });
   std::cout<<"PropStore end"<<std::endl;
-<<<<<<< HEAD
 }
 
 llvm::Instruction* properPHI(llvm::BasicBlock* BB, std::string Target,
@@ -1244,116 +1221,13 @@
   assert(I != NULL && "Input Instruction should not be NULL");
 
   ValidationUnit::GetInstance()->intrude([&I, &LI, &use, &useIndex, &useBB](
-=======
-}
-
-//llvm::PHINode* properPHI(llvm::BasicBlock *BB, std::string Target,
-llvm::Instruction* properPHI(llvm::BasicBlock* BB, std::string Target,
-                         //llvm::StoreInst *SI, bool isInit,
-                         llvm::Instruction* I, bool isInit,
-                         bool checkSI, Dictionary data) {
-  llvm::dbgs() << "properPHI begin(" << BB->getParent()->getName() << "): " << BB->getName() << ", " << Target << ", " << I->getParent()->getName() << "(" << *I << ")" << "\n";
-  auto &blockPairVec = *(data.get<ArgForMem2Reg>()->blockPairVec);
-  auto &isReachable = *(data.get<ArgForMem2Reg>()->isReachable);
-  llvm::BasicBlock *IB = I->getParent();
-
-  // return NULL if IB block is same as BB block 
-  if (BB == IB)
-    return NULL;
-
-  // if isInit is true, check current BB
-  if (isInit) {
-    if (checkSI) {
-      llvm::BasicBlock::iterator II = BB->begin();
-
-      while (II != BB->end()) {
-        if (llvm::StoreInst* SI = llvm::dyn_cast<llvm::StoreInst>(II++)) {
-          if (Target == getVariable(*SI->getOperand(1))) {
-            return SI;
-          }
-        }
-      }
-    }
-
-    if (llvm::PHINode *PHI = llvm::dyn_cast<llvm::PHINode>(BB->begin())) {
-      llvm::BasicBlock::iterator PNI = BB->begin();
-
-      while (PHI) {
-        std::string Rphi = getVariable(*PHI);
-
-        // fragile: this condition relies on llvm naming convention of PHI
-        if (Target == Rphi.substr(0, Rphi.rfind(".")))
-          return PHI;
-
-        PNI++;
-        PHI = llvm::dyn_cast<llvm::PHINode>(PNI);
-      }
-    }
-  }
-
-  for (auto BI = pred_begin(BB), BE = pred_end(BB); BI != BE;) {
-    llvm::BasicBlock* BBtmp = *(BI++);
-
-    // skip if IB block is not reachable to BBtmp block
-    if (std::find(isReachable[IB].begin(), isReachable[IB].end(), BBtmp) == isReachable[IB].end())
-      continue;
-
-    llvm::dbgs() << "properPHI iter: " << BBtmp->getName() << "->" << BB->getName() << "\n";
-    if (std::find(blockPairVec.begin(), blockPairVec.end(),
-        std::make_pair(getBasicBlockIndex(BB), getBasicBlockIndex(BBtmp))) != blockPairVec.end())
-      continue;
-    blockPairVec.push_back(std::make_pair(getBasicBlockIndex(BB), getBasicBlockIndex(BBtmp)));
-
-    llvm::BasicBlock::iterator II = BBtmp->begin();
-    while (II != BBtmp->end()) {
-      if (llvm::StoreInst* SI = llvm::dyn_cast<llvm::StoreInst>(II++)) {
-        if (Target == getVariable(*SI->getOperand(1)))
-          return SI;
-      }
-    }
-
-    if (llvm::PHINode *PHI = llvm::dyn_cast<llvm::PHINode>(BBtmp->begin())) {
-      llvm::BasicBlock::iterator PNI = BBtmp->begin();
-
-      while (PHI) {
-        std::string Rphi = getVariable(*PHI);
-
-        // fragile: this condition relies on llvm naming convention of PHI
-        if (Target == Rphi.substr(0, Rphi.rfind("."))) {
-          return PHI;
-        }
-
-        PNI++;
-        PHI = llvm::dyn_cast<llvm::PHINode>(PNI);
-      }
-    }
-
-    llvm::Instruction* ret = properPHI(BBtmp, Target, I, false, checkSI, data);
-    if (ret != NULL)
-      return ret;
-  }
-  return NULL;
-}
-
-void generateHintForMem2RegPropagateLoad(llvm::Instruction* I,
-                                         llvm::PHINode* tmp,
-                                         llvm::LoadInst* LI,
-                                         llvm::Instruction* use, int useIndex) {
-  std::cout<<"PropLoad begin"<<std::endl;
-  assert(I != NULL && "Input Instruction should not be NULL");
-
-  ValidationUnit::GetInstance()->intrude([&I, &LI, &use, &useIndex](
->>>>>>> 496e501c
       Dictionary &data, CoreHint &hints) {
     auto &instrIndex = *(data.get<ArgForMem2Reg>()->instrIndex);
     auto &mem2regCmd = *(data.get<ArgForMem2Reg>()->mem2regCmd);
     auto &blockPairVec = *(data.get<ArgForMem2Reg>()->blockPairVec);
-<<<<<<< HEAD
     auto &allocas = *(data.get<ArgForMem2Reg>()->allocas);
     auto &termIndex = *(data.get<ArgForMem2Reg>()->termIndex);
 
-=======
->>>>>>> 496e501c
     std::string Rload = getVariable(*LI);
     if (llvm::isa<llvm::PHINode>(use)) {
       llvm::dbgs() << "LI : " << *LI << "\n";
@@ -1389,7 +1263,6 @@
               ConsTransitivity::make(VAR(Rload, Physical), VAR(Rstore, Ghost),
                                      VAR(Rload, Ghost)));
 
-<<<<<<< HEAD
       if (llvm::isa<llvm::PHINode>(use)) {
         llvm::PHINode *use_aux = llvm::dyn_cast<llvm::PHINode>(use);
         for (unsigned i = 0; i != use_aux->getNumIncomingValues(); ++i) {
@@ -2072,471 +1945,6 @@
   return;
 }
 
-=======
-      PROPAGATE(LESSDEF(VAR(Rload, Physical), VAR(Rload, Ghost), SRC),
-                BOUNDS(TyPosition::make(SRC, *LI, instrIndex[LI], ""),
-                       TyPosition::make(SRC, *use, useIndex, "")));
-
-      blockPairVec.clear();
-      llvm::PHINode* PHI = NULL; 
-      if (llvm::Instruction* Itmp = properPHI(LI->getParent(), Rstore, SI, true, false, data))
-        PHI = llvm::dyn_cast<llvm::PHINode>(Itmp);
-
-      if (PHI != NULL) {
-        std::shared_ptr<TyPropagateLessdef> lessdef =
-          TyPropagateLessdef::make
-            (VAR(Rload, Ghost),
-             VAR(Rload, Physical),
-             TGT);
-
-        mem2regCmd[Rload].lessdef.push_back(lessdef);
-
-        PROPAGATE(std::shared_ptr<TyPropagateObject>(new ConsLessdef(lessdef)),
-                  BOUNDS(TyPosition::make(SRC, *LI, instrIndex[LI], ""),
-                         TyPosition::make(SRC, *use, useIndex, "")));
-
-        std::shared_ptr<TyTransitivityTgt> transTgt(new TyTransitivityTgt(
-                                                      VAR(Rload, Ghost),
-                                                      VAR(Rstore, Ghost),
-                                                      VAR(Rload, Physical)));
-
-        INFRULE(TyPosition::make(SRC, *LI, instrIndex[LI], ""),
-                std::shared_ptr<TyInfrule>(new ConsTransitivityTgt(transTgt)));
-
-        mem2regCmd[Rload].transTgt.push_back(transTgt);
-      } else {
-        std::shared_ptr<TyPropagateLessdef> lessdef =
-          TyPropagateLessdef::make
-            (VAR(Rload, Ghost),
-             TyExpr::make(*(SI->getOperand(0)), Physical),
-             TGT);
-
-        PROPAGATE(std::shared_ptr<TyPropagateObject>(new ConsLessdef(lessdef)),
-                  BOUNDS(TyPosition::make(SRC, *LI, instrIndex[LI], ""),
-                         TyPosition::make(SRC, *use, useIndex, "")));
-
-        std::shared_ptr<TyTransitivityTgt> transTgt(new TyTransitivityTgt(
-                                                      VAR(Rload, Ghost),
-                                                      VAR(Rstore, Ghost),
-                                                      TyExpr::make(*(SI->getOperand(0)), Physical)));
-
-        INFRULE(TyPosition::make(SRC, *LI, instrIndex[LI], ""),
-                std::shared_ptr<TyInfrule>(new ConsTransitivityTgt(transTgt)));
-
-        if (SI->getOperand(0)->getName()!="") {
-          mem2regCmd[getVariable(*(SI->getOperand(0)))].lessdef.push_back(lessdef);
-          mem2regCmd[getVariable(*(SI->getOperand(0)))].transTgt.push_back(transTgt);
-        }
-      }
-    } else if (llvm::AllocaInst* AI = llvm::dyn_cast<llvm::AllocaInst>(I)) {
-      std::string Ralloca = getVariable(*AI);
-
-      INFRULE(TyPosition::make(SRC, *LI, instrIndex[LI], ""),
-              ConsIntroGhost::make(VAR(Ralloca, Ghost), REGISTER(Rload, Ghost)));
-
-      INFRULE(TyPosition::make(SRC, *LI, instrIndex[LI], ""),
-              ConsTransitivity::make(VAR(Rload, Physical),
-                                     INSN(std::shared_ptr<TyInstruction>(
-                                       new ConsLoadInst(TyLoadInst::makeAlignOne(AI)))),
-                                     VAR(Ralloca, Ghost)));
-
-      INFRULE(TyPosition::make(SRC, *LI, instrIndex[LI], ""),
-              ConsTransitivity::make(VAR(Rload, Physical), VAR(Ralloca, Ghost),
-                                     VAR(Rload, Ghost)));
-
-      PROPAGATE(LESSDEF(VAR(Rload, Physical), VAR(Rload, Ghost), SRC),
-                BOUNDS(TyPosition::make(SRC, *LI, instrIndex[LI], ""),
-                       TyPosition::make(SRC, *use, useIndex, "")));
-
-      // now working:: not sure
-        std::shared_ptr<TyPropagateLessdef> lessdef =
-          TyPropagateLessdef::make
-            (VAR(Rload, Ghost),
-             VAR(Rload, Physical),
-             TGT);
-
-        mem2regCmd[Rload].lessdef.push_back(lessdef);
-
-        PROPAGATE(std::shared_ptr<TyPropagateObject>(new ConsLessdef(lessdef)),
-                  BOUNDS(TyPosition::make(SRC, *LI, instrIndex[LI], ""),
-                         TyPosition::make(SRC, *use, useIndex, "")));
-
-        std::shared_ptr<TyTransitivityTgt> transTgt(new TyTransitivityTgt(
-                                                      VAR(Rload, Ghost),
-                                                      VAR(Ralloca, Ghost),
-                                                      VAR(Rload, Physical)));
-
-        INFRULE(TyPosition::make(SRC, *LI, instrIndex[LI], ""),
-                std::shared_ptr<TyInfrule>(new ConsTransitivityTgt(transTgt)));
-
-        mem2regCmd[Rload].transTgt.push_back(transTgt);
-    }
-  });
-  std::cout<<"PropLoad end"<<std::endl;
-}
-
-void generateHintForMem2RegReplaceHint(llvm::Value *ReplVal,
-                                       llvm::Instruction *ReplInst) {
-  std::cout<<"ReplaceHint begin"<<std::endl;
-  ValidationUnit::GetInstance()->intrude
-    ([&ReplVal, &ReplInst]
-      (Dictionary &data, CoreHint &hints) {
-    auto &mem2regCmd = *(data.get<ArgForMem2Reg>()->mem2regCmd);
-    std::string ReplName = "";
-
-    if (llvm::isa<llvm::AllocaInst>(ReplInst) ||
-        llvm::isa<llvm::LoadInst>(ReplInst) ||
-        llvm::isa<llvm::PHINode>(ReplInst))
-      ReplName = getVariable(*ReplInst);
-    
-    if ((ReplName == "") ||
-        (mem2regCmd.find(ReplName) == mem2regCmd.end()))
-      return;
-
-    data.get<ArgForMem2Reg>()->replaceCmdRhs("Lessdef", ReplName,
-                                    TyExpr::make(*ReplVal, Physical));
-
-    data.get<ArgForMem2Reg>()->replaceCmdRhs("IntroGhost", ReplName,
-                                    VAR(ReplName, Ghost));
-
-    data.get<ArgForMem2Reg>()->replaceCmdRhs("TransitivityTgt_e2", ReplName,
-                                    TyExpr::make(*ReplVal, Physical));
-
-    data.get<ArgForMem2Reg>()->replaceCmdRhs("TransitivityTgt_e3", ReplName,
-                                    TyExpr::make(*ReplVal, Physical));
-
-    data.get<ArgForMem2Reg>()->replaceLessthanUndef(ReplName,
-                                                    TyValue::make(*ReplVal));
-
-    data.get<ArgForMem2Reg>()->replaceLessthanUndefTgt(ReplName,
-                                                       TyValue::make(*ReplVal));
-
-    std::shared_ptr<TyExpr> keyExpr = ConsVar::make(ReplName, Physical);
-
-    std::vector<std::pair<std::shared_ptr<TyPosition>,
-                         std::shared_ptr<TyTransitivity>>> &vec =
-      mem2regCmd[ReplName].transSrc;
-
-    std::vector<std::pair<std::shared_ptr<TyPosition>,
-                          std::shared_ptr<TyTransitivity>>> tmp;
-
-    for (size_t i = 0; i < vec.size(); i++) {
-      if(data.get<ArgForMem2Reg>()->equalsIfConsVar(vec[i].second->getExpr2(), 
-                                                    keyExpr)) {
-        if (ConsInsn *cv1 = dynamic_cast<ConsInsn *>(vec[i].second->getExpr1().get())) {
-        if (ConsVar *cv2 = dynamic_cast<ConsVar *>(vec[i].second->getExpr2().get())) {
-        if (ConsVar *cv3 = dynamic_cast<ConsVar *>(vec[i].second->getExpr3().get())) {
-          std::shared_ptr<TyTransitivity> transitivity
-            (new TyTransitivity(std::shared_ptr<TyExpr>(new ConsInsn(cv1->getTyInsn())),
-                                std::shared_ptr<TyExpr>(new ConsVar(cv2->getTyReg())),
-                                std::shared_ptr<TyExpr>(new ConsVar(cv3->getTyReg()))));
-
-          tmp.push_back(std::make_pair(vec[i].first, transitivity));
-
-          std::shared_ptr<TyTransitivityTgt> transitivitytgt
-            (new TyTransitivityTgt(std::shared_ptr<TyExpr>(new ConsVar(cv3->getTyReg())),
-                                   VAR(ReplName, Ghost),
-                                   TyExpr::make(*ReplVal, Physical)));
-
-          if (ReplVal->getName() != "")
-            mem2regCmd[getVariable(*ReplVal)].transTgt.push_back(transitivitytgt);
-
-          INFRULE(vec[i].first,
-                  std::shared_ptr<TyInfrule>(new ConsTransitivityTgt(transitivitytgt)));
-          
-          data.get<ArgForMem2Reg>()->replaceCmdRhs("Transitivity_e3", ReplName,
-                                                   vec[i].second->getExpr3());
-        }}}
-      }
-    }
-
-    data.get<ArgForMem2Reg>()->replaceCmdRhs("Transitivity_e1", ReplName,
-                                    VAR(ReplName, Physical));
-
-    data.get<ArgForMem2Reg>()->replaceCmdRhs("Transitivity_e2", ReplName,
-                                    VAR(ReplName, Ghost));
-
-    for (size_t i = 0; i < tmp.size(); i++) {
-      INFRULE(tmp[i].first,
-              std::shared_ptr<TyInfrule>(new ConsTransitivity(tmp[i].second)));
-
-      mem2regCmd[ReplName].transSrc.push_back(tmp[i]);
-    }
-  });
-  std::cout<<"ReplaceHint end"<<std::endl;
-}
-
-void generateHintForMem2RegPHIdelete(llvm::BasicBlock *BB,
-                                     std::vector<std::pair<llvm::BasicBlock*,
-                                                           llvm::BasicBlock*>> VisitedBlock,
-                                     llvm::AllocaInst *AI) {
-  ValidationUnit::GetInstance()->intrude([&BB, &VisitedBlock, &AI]
-      (Dictionary &data, CoreHint &hints) {
-    auto &instrIndex = *(data.get<ArgForMem2Reg>()->instrIndex);
-    auto &termIndex = *(data.get<ArgForMem2Reg>()->termIndex);
-    auto &reachedEdgeTag = *(data.get<ArgForMem2Reg>()->reachedEdgeTag);
-
-    for(auto IN = BB->begin(), IE = BB->end(); IN != IE; ++IN) {
-      llvm::Instruction *Inst = IN;
-
-      if (llvm::PHINode* PN = llvm::dyn_cast<llvm::PHINode>(Inst)) {
-        if (AI->getName() == PN->getName().substr(0, PN->getName().rfind("."))) {
-          while (!VisitedBlock.empty()) {
-            std::pair<std::pair<llvm::BasicBlock*,
-                                llvm::BasicBlock*>,
-                      bool> blockPairTag = std::make_pair(*VisitedBlock.rbegin(), false);
-            llvm::BasicBlock *current = (*VisitedBlock.rbegin()).first;
-            llvm::Value *UndefVal = llvm::UndefValue::get(PN->getType());
-
-            if (std::find(reachedEdgeTag.begin(), reachedEdgeTag.end(), blockPairTag) != reachedEdgeTag.end()) {
-              std::vector<std::pair<std::pair<llvm::BasicBlock*,
-                                              llvm::BasicBlock*>,
-                                    bool>>::iterator it =
-              std::find(reachedEdgeTag.begin(), reachedEdgeTag.end(), blockPairTag);
-              int pos = std::distance(reachedEdgeTag.begin(), it);
-              reachedEdgeTag.at(pos).second = true;
-            } else {
-              assert("Cannot find edge damn");
-            }
-
-            VisitedBlock.pop_back();
-
-            if (AI->getParent() != current) {
-              PROPAGATE(
-                      LESSDEF(INSN(std::shared_ptr<TyInstruction>(
-                                    new ConsLoadInst(TyLoadInst::makeAlignOne(AI)))),
-                              VAR(getVariable(*AI), Ghost),
-                              SRC),
-                      BOUNDS(TyPosition::make_start_of_block(SRC, getBasicBlockIndex(current)),
-                             TyPosition::make_end_of_block(SRC, *current, termIndex[getBasicBlockIndex(current)])));
-
-
-              PROPAGATE(
-                      LESSDEF(VAR(getVariable(*AI), Ghost),
-                              EXPR(UndefVal, Physical),
-                              TGT),
-                      BOUNDS(TyPosition::make_start_of_block(SRC, getBasicBlockIndex(current)),
-                             TyPosition::make_end_of_block(SRC, *current, termIndex[getBasicBlockIndex(current)])));
-            } else {
-              PROPAGATE(
-                      LESSDEF(INSN(std::shared_ptr<TyInstruction>(
-                                    new ConsLoadInst(TyLoadInst::makeAlignOne(AI)))),
-                              VAR(getVariable(*AI), Ghost),
-                              SRC),
-                      BOUNDS(TyPosition::make(SRC, *AI, instrIndex[AI], ""),
-                             TyPosition::make_end_of_block(SRC, *current, termIndex[getBasicBlockIndex(current)])));
-
-              PROPAGATE(
-                      LESSDEF(VAR(getVariable(*AI), Ghost),
-                              EXPR(UndefVal, Physical),
-                              TGT),
-                      BOUNDS(TyPosition::make(SRC, *AI, instrIndex[AI], ""),
-                             TyPosition::make_end_of_block(SRC, *current, termIndex[getBasicBlockIndex(current)])));
-
-              INFRULE(llvmberry::TyPosition::make(SRC, *AI, instrIndex[AI], ""),
-                      llvmberry::ConsIntroGhost::make(EXPR(UndefVal, Physical),
-                                                      REGISTER(getVariable(*AI), Ghost)));
-
-              INFRULE(llvmberry::TyPosition::make(SRC, *AI, instrIndex[AI], ""),
-                      llvmberry::ConsTransitivity::make(INSN(*AI),
-                                                        EXPR(UndefVal, Physical),
-                                                        VAR(getVariable(*AI), Ghost)));
-            }
-          }
-          llvm::dbgs()<< "PHIdelete case PHI: " + std::string(BB->getName()) + "\n";
-          return;  
-        }
-      } else if(llvm::StoreInst *SI = llvm::dyn_cast<llvm::StoreInst>(Inst)){
-        if(SI->getOperand(1)->getName() == AI->getName()) {
-          llvm::dbgs()<< "PHIdelete case SI: " + std::string(BB->getName()) + "\n";
-          return;
-        }
-      } else if(llvm::LoadInst *LI = llvm::dyn_cast<llvm::LoadInst>(Inst)) {
-        if(LI->getOperand(0)->getName() == AI->getName()) {
-          llvm::Value *UndefVal = llvm::UndefValue::get(LI->getType());
-
-          if (BB == LI->getParent()->getParent()->begin()) {
-            PROPAGATE(
-                    LESSDEF(INSN(std::shared_ptr<TyInstruction>(
-                                  new ConsLoadInst(TyLoadInst::makeAlignOne(AI)))),
-                            VAR(getVariable(*AI), Ghost),
-                            SRC),
-                    BOUNDS(TyPosition::make(SRC, *AI),
-                           TyPosition::make(SRC, *LI)));
-            PROPAGATE(
-                    LESSDEF(VAR(getVariable(*AI), Ghost),
-                            EXPR(llvm::UndefValue::get(LI->getType()), Physical),
-                            TGT),
-                    BOUNDS(TyPosition::make(SRC, *AI),
-                           TyPosition::make(SRC, *LI)));
-          } else {
-            PROPAGATE(
-                    LESSDEF(INSN(std::shared_ptr<TyInstruction>(
-                                  new ConsLoadInst(TyLoadInst::makeAlignOne(AI)))),
-                            VAR(getVariable(*AI), Ghost),
-                            SRC),
-                    BOUNDS(TyPosition::make_start_of_block(SRC, getBasicBlockIndex(BB)),
-                           TyPosition::make(SRC, *LI)));
-            PROPAGATE(
-                    LESSDEF(VAR(getVariable(*AI), Ghost),
-                            EXPR(UndefVal, Physical),
-                            TGT),
-                    BOUNDS(TyPosition::make_start_of_block(SRC, getBasicBlockIndex(BB)),
-                           TyPosition::make(SRC, *LI))); 
-          }
-
-          for (unsigned a = 0; a < VisitedBlock.size(); a++) {
-            llvm::BasicBlock *current = (VisitedBlock.at(a)).first;
-            std::pair<std::pair<llvm::BasicBlock*,
-                                llvm::BasicBlock*>,
-                      bool> blockPairTag = std::make_pair(VisitedBlock.at(a), false);
-
-            if (std::find(reachedEdgeTag.begin(), reachedEdgeTag.end(), blockPairTag) != reachedEdgeTag.end()) {
-              std::vector<std::pair<std::pair<llvm::BasicBlock*,
-                                              llvm::BasicBlock*>,
-                                    bool>>::iterator it =
-              std::find(reachedEdgeTag.begin(), reachedEdgeTag.end(), blockPairTag);
-
-              int pos = std::distance(reachedEdgeTag.begin(), it);
-              reachedEdgeTag.at(pos).second = true;
-            }
-
-            if (AI->getParent() != current) {
-              PROPAGATE(
-                      LESSDEF(INSN(std::shared_ptr<TyInstruction>(
-                                    new ConsLoadInst(TyLoadInst::makeAlignOne(AI)))),
-                              VAR(getVariable(*AI), Ghost),
-                              SRC),
-                        BOUNDS(TyPosition::make_start_of_block(SRC, getBasicBlockIndex(current)),
-                             TyPosition::make_end_of_block(SRC, *current, termIndex[getBasicBlockIndex(current)])));
-                PROPAGATE(
-                        LESSDEF(VAR(getVariable(*AI), Ghost),
-                                EXPR(UndefVal, Physical),
-                                TGT),
-                        BOUNDS(TyPosition::make_start_of_block(SRC, getBasicBlockIndex(current)),
-                               TyPosition::make_end_of_block(SRC, *current, termIndex[getBasicBlockIndex(current)])));
-            } else {
-              PROPAGATE(
-                      LESSDEF(INSN(std::shared_ptr<TyInstruction>(
-                                    new ConsLoadInst(TyLoadInst::makeAlignOne(AI)))),
-                              VAR(getVariable(*AI), Ghost),
-                              SRC),
-                      BOUNDS(TyPosition::make(SRC, *AI, instrIndex[AI], ""),
-                             TyPosition::make_end_of_block(SRC, *current, termIndex[getBasicBlockIndex(current)])));
-
-              PROPAGATE(
-                      LESSDEF(VAR(getVariable(*AI), Ghost),
-                              EXPR(UndefVal, Physical),
-                              TGT),
-                      BOUNDS(TyPosition::make(SRC, *AI, instrIndex[AI], ""),
-                             TyPosition::make_end_of_block(SRC, *current, termIndex[getBasicBlockIndex(current)])));
-
-              INFRULE(llvmberry::TyPosition::make(SRC, *AI, instrIndex[AI], ""),
-                      llvmberry::ConsIntroGhost::make(EXPR(UndefVal, Physical),
-                                                      REGISTER(getVariable(*AI), Ghost)));
-
-              INFRULE(llvmberry::TyPosition::make(SRC, *AI, instrIndex[AI], ""),
-                      llvmberry::ConsTransitivity::make(INSN(std::shared_ptr<TyInstruction>(
-                                                            new ConsLoadInst(TyLoadInst::makeAlignOne(AI)))),
-                                                        EXPR(UndefVal, Physical),
-                                                        VAR(getVariable(*AI), Ghost)));
-            }
-          }
-        }
-      }
-    }
-
-    int i = 0;
-    for (auto BI = succ_begin(BB), BE = succ_end(BB); BI != BE; ++BI) {
-      llvm::BasicBlock* succ = *BI;
-      std::pair<llvm::BasicBlock*, llvm::BasicBlock*> Bpair = std::make_pair(BB, succ);
-      std::pair<std::pair<llvm::BasicBlock*,
-                          llvm::BasicBlock*>,
-                bool> BpairFalse = std::make_pair(Bpair, false);
-      std::pair<std::pair<llvm::BasicBlock*,
-                          llvm::BasicBlock*>,
-                bool> BpairTrue = std::make_pair(Bpair, true);
-
-      llvm::dbgs() << "PHIdelete for start(" + std::to_string(i) + "): " + std::string(BB->getName()) + ", " + std::string(succ->getName()) + "\n"; 
-
-      if (std::find(reachedEdgeTag.begin(), reachedEdgeTag.end(), BpairFalse) != reachedEdgeTag.end()) {
-        continue;
-      } else if (std::find(reachedEdgeTag.begin(), reachedEdgeTag.end(), BpairTrue) != reachedEdgeTag.end()) {
-        while (!VisitedBlock.empty()) {
-          llvm::BasicBlock *current = (*VisitedBlock.rbegin()).first;
-          llvm::Value *UndefVal = llvm::UndefValue::get(AI->getType());
-          std::pair<std::pair<llvm::BasicBlock*,
-                              llvm::BasicBlock*>,
-                    bool> blockPairTag = std::make_pair(*VisitedBlock.rbegin(), false);
-
-          if (std::find(reachedEdgeTag.begin(), reachedEdgeTag.end(), blockPairTag) != reachedEdgeTag.end()) {
-            std::vector<std::pair<std::pair<llvm::BasicBlock*,
-                                            llvm::BasicBlock*>,
-                                  bool>>::iterator it =
-            std::find(reachedEdgeTag.begin(), reachedEdgeTag.end(), blockPairTag);
-
-            int pos = std::distance(reachedEdgeTag.begin(), it);
-            reachedEdgeTag.at(pos).second = true;
-          }
-
-          VisitedBlock.pop_back();
-          
-          if (AI->getParent() != current) {
-            PROPAGATE(
-                    LESSDEF(INSN(std::shared_ptr<TyInstruction>(
-                                  new ConsLoadInst(TyLoadInst::makeAlignOne(AI)))),
-                            VAR(getVariable(*AI), Ghost),
-                            SRC),
-                    BOUNDS(TyPosition::make_start_of_block(SRC, getBasicBlockIndex(current)),
-                           TyPosition::make_end_of_block(SRC, *current, termIndex[getBasicBlockIndex(current)])));
-
-            PROPAGATE(
-                    LESSDEF(VAR(getVariable(*AI), Ghost),
-                            EXPR(UndefVal, Physical),
-                            TGT),
-                    BOUNDS(TyPosition::make_start_of_block(SRC, getBasicBlockIndex(current)),
-                           TyPosition::make_end_of_block(SRC, *current, termIndex[getBasicBlockIndex(current)])));
-          } else {
-            PROPAGATE(
-                    LESSDEF(INSN(std::shared_ptr<TyInstruction>(
-                                  new ConsLoadInst(TyLoadInst::makeAlignOne(AI)))),
-                            VAR(getVariable(*AI), Ghost),
-                            SRC),
-                    BOUNDS(TyPosition::make(SRC, *AI, instrIndex[AI], ""),
-                           TyPosition::make_end_of_block(SRC, *current, termIndex[getBasicBlockIndex(current)])));
-
-            PROPAGATE(
-                    LESSDEF(VAR(getVariable(*AI), Ghost),
-                            EXPR(UndefVal, Physical),
-                            TGT),
-                    BOUNDS(TyPosition::make(SRC, *AI, instrIndex[AI], ""),
-                           TyPosition::make_end_of_block(SRC, *current, termIndex[getBasicBlockIndex(current)])));
-
-            INFRULE(llvmberry::TyPosition::make(SRC, *AI, instrIndex[AI], ""),
-                    llvmberry::ConsIntroGhost::make(EXPR(UndefVal, Physical),
-                                                    REGISTER(getVariable(*AI), Ghost)));
-
-            INFRULE(llvmberry::TyPosition::make(SRC, *AI, instrIndex[AI], ""),
-                    llvmberry::ConsTransitivity::make(INSN(*AI),
-                                                      EXPR(UndefVal, Physical),
-                                                      VAR(getVariable(*AI), Ghost)));
-          }
-        }
-      } else {
-        reachedEdgeTag.push_back(BpairFalse);
-        VisitedBlock.push_back(Bpair);
-        generateHintForMem2RegPHIdelete(succ, VisitedBlock, AI);
-        VisitedBlock.pop_back();
-        llvm::dbgs() << "PHIdelete for end(" + std::to_string(i) + "): " + std::string(BB->getName()) + ", " + std::string(succ->getName()) + "\n"; 
-        i++;
-      }
-    }
-  });
-  llvm::dbgs()<< "PHIdelete end of function: " + std::string(BB->getName()) + "\n";
-  return;
-}
-
->>>>>>> 496e501c
 void generateHintForMem2RegPHI(llvm::BasicBlock *BB, llvm::BasicBlock *Pred,
                                llvm::AllocaInst *AI, llvm::StoreInst *SI,
                                llvm::BasicBlock::iterator II,
@@ -2556,10 +1964,7 @@
     // prepare variables
     auto &instrIndex = *(data.get<ArgForMem2Reg>()->instrIndex);
     auto &termIndex = *(data.get<ArgForMem2Reg>()->termIndex);
-<<<<<<< HEAD
     auto &usePile = *(data.get<ArgForMem2Reg>()->usePile);
-=======
->>>>>>> 496e501c
     auto &storeItem = *(data.get<ArgForMem2Reg>()->storeItem);
     auto &transTgt = *(data.get<ArgForMem2Reg>()->transTgt);
     auto &mem2regCmd = *(data.get<ArgForMem2Reg>()->mem2regCmd);
@@ -2609,11 +2014,7 @@
             // <Condition 1>
             // check if one of incoming values of PHI is
             // stored value of current SI
-<<<<<<< HEAD
             if (PAM.count(PHI) &&
-=======
-            if (/*Predtmp != PHI->getParent() && */PAM.count(PHI) &&
->>>>>>> 496e501c
                 // fragile: this condition relies on llvm naming convention of PHI
                 Rstore == Rphi.substr(0, Rphi.rfind("."))) {
 
@@ -2626,13 +2027,7 @@
               // <Condition 2-1>
               // if there is no other PHI between SI and current PHI,
               // we can propagate store to current PHI
-<<<<<<< HEAD
               if (Itmp == NULL) {
-=======
-              //if (PHItmp == NULL /*||
-              if (Itmp == NULL /*
-                  (PHItmp != NULL && (BBtmp == SItmp->getParent()))*/) {
->>>>>>> 496e501c
                 generateHintForMem2RegPropagateStore(Predtmp, SItmp, PHI, termIndex[getBasicBlockIndex(Predtmp)]);
               } else if (llvm::PHINode* PHItmp = llvm::dyn_cast<llvm::PHINode>(Itmp)) {
               // <Condition 2-2>
@@ -2645,7 +2040,6 @@
                               new ConsLoadInst(TyLoadInst::makeAlignOne(SItmp)))),
                             VAR(Rstore, Ghost), SRC),
                     BOUNDS(TyPosition::make_start_of_block(
-<<<<<<< HEAD
                                SRC, getBasicBlockIndex(PHItmp->getParent())),
                            TyPosition::make_end_of_block(SRC, *Predtmp, termIndex[getBasicBlockIndex(Predtmp)])));
 
@@ -2661,29 +2055,16 @@
                     BOUNDS(TyPosition::make_start_of_block(
                                SRC, getBasicBlockIndex(PHItmp->getParent())),
                            TyPosition::make_end_of_block(SRC, *Predtmp, termIndex[getBasicBlockIndex(Predtmp)])));
-=======
-                               TGT, getBasicBlockIndex(PHItmp->getParent())),
-                           TyPosition::make_end_of_block(TGT, *Predtmp)));
-
-                PROPAGATE(
-                    LESSDEF(VAR(Rstore, Ghost), VAR(Rphitmp, Physical), TGT),
-                    BOUNDS(TyPosition::make_start_of_block(
-                               TGT, getBasicBlockIndex(PHItmp->getParent())),
-                           TyPosition::make_end_of_block(TGT, *Predtmp)));
->>>>>>> 496e501c
 
                 std::shared_ptr<TyTransitivityTgt> transitivitytgt
                   (new TyTransitivityTgt(VAR(Rstore, Ghost),
                                          VAR(Rphitmp, Previous),
                                          VAR(Rphi, Physical)));
-<<<<<<< HEAD
 std::cout << "2nd elem1: " << Rphitmp << std::endl;
                 mem2regCmd[Rphitmp].transTgt.push_back(transitivitytgt);
                 transTgt.push_back(transitivitytgt);
 
                 llvm::dbgs() << "here? " << Rphitmp << " Rstore :" << Rstore << " Rphi : " << Rphi << "\n";
-=======
->>>>>>> 496e501c
 
                 INFRULE(TyPosition::make(TGT, PHI->getParent()->getName(),
                                          Predtmp->getName()),
@@ -2712,32 +2093,23 @@
                   (new TyTransitivityTgt(VAR(Rstore, Ghost),
                                          EXPR(SItmp->getOperand(0), Physical),
                                          VAR(Rphi, Physical)));
-<<<<<<< HEAD
 std::cout << "2nd elem2: " << std::string(SItmp->getOperand(0)->getName()) << std::endl;
-=======
->>>>>>> 496e501c
 
                 INFRULE(TyPosition::make(TGT, PHI->getParent()->getName(),
                                          Predtmp->getName()),
                         std::shared_ptr<TyInfrule>(new ConsTransitivityTgt(transitivitytgt)));
-<<<<<<< HEAD
                
                 if (SItmp->getOperand(0)->getName() != "")
                   mem2regCmd[getVariable(*(SItmp->getOperand(0)))].transTgt.push_back(transitivitytgt);
-=======
->>>>>>> 496e501c
 
                 if (storeItem[SItmp].op0 != "%") {
                   std::cout<<"transtgt check key: "+storeItem[SItmp].op0+", "+Rstore+", "+Rphi<<std::endl;
                   transTgt.push_back(transitivitytgt);
                 }
-<<<<<<< HEAD
 
                 if (SItmp->getOperand(0)->getName() != "") {
                   mem2regCmd[getVariable(*SItmp->getOperand(0))].transTgt.push_back(transitivitytgt);
                 }
-=======
->>>>>>> 496e501c
                 //check end
               }
 
@@ -2762,14 +2134,8 @@
                     std::cout<<"isPred before("+std::string(target->getParent()->getName())+"): "+getBasicBlockIndex(source)+", "+getBasicBlockIndex(target)<<std::endl;
                     llvm::BasicBlock* usePred = *(UI2++);
                     blockPairVec.clear();
-<<<<<<< HEAD
                     llvm::PHINode* PHItmp = NULL;
 
-=======
-
-                    // now working; 20160901
-                    llvm::PHINode* PHItmp = NULL;
->>>>>>> 496e501c
                     // check properPHI only if there is no incoming value from usePred in PHI
                     if (PHI->getBasicBlockIndex(usePred) != -1)
                       if (PHI->getIncomingValueForBlock(usePred) == NULL) {
@@ -2786,13 +2152,8 @@
                                     new ConsLoadInst(TyLoadInst::makeAlignOne(SItmp)))),
                                   VAR(Rstore, Ghost), SRC),
                           BOUNDS(TyPosition::make_start_of_block(
-<<<<<<< HEAD
                    /*here*/                  SRC, getBasicBlockIndex(PHI->getParent())),
                                  TyPosition::make_end_of_block(SRC, *usePred, termIndex[getBasicBlockIndex(usePred)])));
-=======
-                                     TGT, getBasicBlockIndex(PHI->getParent())),
-                                 TyPosition::make_end_of_block(TGT, *usePred)));
->>>>>>> 496e501c
 
                       std::shared_ptr<TyPropagateLessdef> lessdef = TyPropagateLessdef::make
                                                                     (VAR(Rstore,Ghost),
@@ -2803,33 +2164,22 @@
                       PROPAGATE(
                           std::shared_ptr<TyPropagateObject>(new ConsLessdef(lessdef)),
                           BOUNDS(TyPosition::make_start_of_block(
-<<<<<<< HEAD
                            /*here*/          SRC, getBasicBlockIndex(PHI->getParent())),
                                  TyPosition::make_end_of_block(SRC, *usePred, termIndex[getBasicBlockIndex(usePred)])));
-=======
-                                     TGT, getBasicBlockIndex(PHI->getParent())),
-                                 TyPosition::make_end_of_block(TGT, *usePred)));
->>>>>>> 496e501c
 
                       std::shared_ptr<TyTransitivityTgt> transitivitytgt
                         (new TyTransitivityTgt(VAR(Rstore, Ghost),
                                                VAR(Rphi, Previous),
                                                VAR(getVariable(*use), Physical)));
                      
-<<<<<<< HEAD
 std::cout << "2nd elem3: " << Rphi << std::endl;
-=======
->>>>>>> 496e501c
                       INFRULE(TyPosition::make(TGT, target->getName(),
                                                usePred->getName()),
                               std::shared_ptr<TyInfrule>(new ConsTransitivityTgt(transitivitytgt)));
                      
                       mem2regCmd[Rphi].transTgt.push_back(transitivitytgt);
-<<<<<<< HEAD
 
                       llvm::dbgs() << "here?2 " << Rphi << "\n";
-=======
->>>>>>> 496e501c
                     }
                   }
                 } else if (llvm::isa<llvm::LoadInst>(use) &&
@@ -2840,11 +2190,7 @@
                                 new ConsLoadInst(TyLoadInst::makeAlignOne(SItmp)))),
                               VAR(Rstore, Ghost), SRC),
                       BOUNDS(TyPosition::make_start_of_block(
-<<<<<<< HEAD
                           /* here*/       SRC, getBasicBlockIndex(PHI->getParent())),
-=======
-                                 TGT, getBasicBlockIndex(PHI->getParent())),
->>>>>>> 496e501c
                              TyPosition::make(SRC, *use, useIndex, "")));
 
                   std::shared_ptr<TyPropagateLessdef> lessdef = TyPropagateLessdef::make
@@ -2855,17 +2201,10 @@
           
                   PROPAGATE(std::shared_ptr<TyPropagateObject>(new ConsLessdef(lessdef)),
                       BOUNDS(TyPosition::make_start_of_block(
-<<<<<<< HEAD
                        /*here*/          SRC, getBasicBlockIndex(PHI->getParent())),
                              TyPosition::make(SRC, *use, useIndex, "")));
                 } else {
                   llvm::dbgs()<<"use is not load or phi("+std::string(use->getOpcodeName())+")"<<"\n";
-=======
-                                 TGT, getBasicBlockIndex(PHI->getParent())),
-                             TyPosition::make(SRC, *use, useIndex, "")));
-                } else {
-                  std::cout<<"use is not load or phi("+std::string(use->getOpcodeName())+")"<<std::endl;
->>>>>>> 496e501c
                 }
               }
             }
@@ -2896,82 +2235,14 @@
           // prepare variables
           std::string Rload = getVariable(*LI);
           blockPairVec.clear();
-<<<<<<< HEAD
           llvm::PHINode* PHI = NULL;
 
-=======
-          llvm::PHINode* PHI = NULL; 
->>>>>>> 496e501c
           if (llvm::Instruction* Itmp = properPHI(LI->getParent(), Rstore, SItmp, true, false, data))
             PHI = llvm::dyn_cast<llvm::PHINode>(Itmp);
 
           if (PHI != NULL) {
             std::string Rphi = getVariable(*PHI);
-<<<<<<< HEAD
-
-=======
-/*            
-            blockPairVec.clear();
-            llvm::PHINode* PHIbefore = NULL;
-            if (llvm::Instruction* Itmp = properPHI(LI->getParent(), Rstore, SItmp, false, false, data))
-              PHIbefore = llvm::dyn_cast<llvm::PHINode>(Itmp);
-            if (PHIbefore != NULL) {
-              llvm::BasicBlock* source = PHIbefore->getParent();
-              llvm::BasicBlock* target = PHI->getParent();
-            
-              if (source != target) {
-                for (auto UI2 = pred_begin(target), UE2 = pred_end(target); UI2 != UE2; UI2++) {
-                  llvm::BasicBlock* usePred = *UI2;
-
-                  if (std::find(isReachable[source].begin(),
-                                isReachable[source].end(),
-                                usePred) != isReachable[source].end()) {
-                    blockPairVec.clear();
-                    llvm::PHINode* PHItmp = NULL; 
-                      if (llvm::Instruction* Itmp = properPHI(usePred, Rstore, SItmp, true, true, data))
-                        PHItmp = llvm::dyn_cast<llvm::PHINode>(Itmp);
-
-                    if (PHItmp != NULL) {
-                      if (PHIbefore == PHItmp) {
-                        PROPAGATE(
-                            LESSDEF(INSN(std::shared_ptr<TyInstruction>(
-                                      new ConsLoadInst(TyLoadInst::makeAlignOne(SItmp)))),
-                                    VAR(Rstore, Ghost), SRC),
-                            BOUNDS(TyPosition::make_start_of_block(
-                                       TGT, getBasicBlockIndex(source)),
-                                   TyPosition::make_end_of_block(TGT, *usePred)));
-
-                        std::shared_ptr<TyPropagateLessdef> lessdef = TyPropagateLessdef::make
-                                                                      (VAR(Rstore,Ghost),
-                                                                       VAR(getVariable(*PHIbefore), Physical),
-                                                                       TGT);
-                        //mem2regCmd[Rphi].lessdef.push_back(lessdef);
-
-                        PROPAGATE(
-                            std::shared_ptr<TyPropagateObject>(new ConsLessdef(lessdef)),
-                            BOUNDS(TyPosition::make_start_of_block(
-                                       TGT, getBasicBlockIndex(source)),
-                                   TyPosition::make_end_of_block(TGT, *usePred)));
-
-                        
-                        std::shared_ptr<TyTransitivityTgt> transitivitytgt
-                          (new TyTransitivityTgt(VAR(Rstore, Ghost),
-                                                 VAR(getVariable(*PHIbefore), Previous),
-                                                 VAR(Rphi, Physical)));
-                       
-                        INFRULE(TyPosition::make(TGT, target->getName(),
-                                                 usePred->getName()),
-                                std::shared_ptr<TyInfrule>(new ConsTransitivityTgt(transitivitytgt)));
-                       
-                        //mem2regCmd[Rphi].transTgt.push_back(transitivitytgt);
-                      }
-                    }
-                  }
-                }
-              }
-            }
-*/
->>>>>>> 496e501c
+
             PROPAGATE(
                 LESSDEF(INSN(std::shared_ptr<TyInstruction>(
                           new ConsLoadInst(TyLoadInst::makeAlignOne(SItmp)))),
@@ -3003,11 +2274,8 @@
                 (new TyTransitivityTgt(VAR(Rstore, Ghost),
                                        storeItem[SItmp].expr,
                                        VAR(getVariable(*PHI), Physical)));
-<<<<<<< HEAD
 
 std::cout << "2nd elem4: " << storeItem[SItmp].op0 << std::endl;
-=======
->>>>>>> 496e501c
               mem2regCmd[getVariable(*PHI)].transTgt.push_back(transitivitytgt);
 
               INFRULE(TyPosition::make(TGT, LI->getParent()->getName(),
@@ -3041,7 +2309,6 @@
             }
 
             // add hints per every use of LI
-<<<<<<< HEAD
             //for (auto UI = LI->use_begin(), E = LI->use_end(); UI != E;) {
             for (auto UI = usePile[LI].begin(), E = usePile[LI].end(); UI != E;) {
               auto t = *(UI++);
@@ -3063,23 +2330,6 @@
                              isReachable[LI->getParent()].end(),
                              useBB) != isReachable[LI->getParent()].end())) {
                 generateHintForMem2RegPropagateLoad(SItmp, NULL, LI, useBB, useIndex, std::get<2>(t));
-=======
-            for (auto UI = LI->use_begin(), E = LI->use_end(); UI != E;) {
-              llvm::Use &U = *(UI++);
-              llvm::Instruction *use =
-                  llvm::dyn_cast<llvm::Instruction>(U.getUser());
-
-              // set index of use
-              int useIndex = getIndexofMem2Reg(
-                  use, instrIndex[use],
-                  termIndex[getBasicBlockIndex(use->getParent())]);
-              if ((LI->getParent() == use->getParent() &&
-                   instrIndex[LI] < instrIndex[use]) ||
-                  (std::find(isReachable[LI->getParent()].begin(),
-                             isReachable[LI->getParent()].end(),
-                             use->getParent()) != isReachable[LI->getParent()].end())) {
-                generateHintForMem2RegPropagateLoad(SItmp, NULL, LI, use, useIndex);
->>>>>>> 496e501c
               }
             }
           }
@@ -3137,9 +2387,6 @@
   }
   return false;
 }
-<<<<<<< HEAD
-} // llvmberry:
-=======
 
 void generateHintForPHIResolved(llvm::Instruction *I, llvm::BasicBlock *PB,
                                 TyScope scope) {
@@ -3169,5 +2416,4 @@
       });
 }
 
-} // llvmberry
->>>>>>> 496e501c
+} // llvmberry