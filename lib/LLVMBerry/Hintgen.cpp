#include "llvm/LLVMBerry/Hintgen.h"
#include "llvm/LLVMBerry/Infrules.h"
#include "llvm/LLVMBerry/ValidationUnit.h"

namespace llvmberry{
// insert nop at tgt where I is at src
void insertTgtNopAtSrcI(CoreHint &hints, llvm::Instruction *I) {
  std::string empty_str = "";
  if (I == I->getParent()->getFirstNonPHI()) {
    std::string nop_block_name = getBasicBlockIndex(I->getParent());
    hints.addNopPosition(TyPosition::make(TyScope::Target, nop_block_name, empty_str));
  } else if (!llvm::isa<llvm::PHINode>(I)) {
    llvm::BasicBlock::iterator prevI = I;
    prevI--;
    hints.addNopPosition(TyPosition::make(TyScope::Target, *prevI));
  }
}

// insert nop at src where I is at tgt
void insertSrcNopAtTgtI(CoreHint &hints, llvm::Instruction *I) {
  std::string empty_str = "";
  if (I == I->getParent()->getFirstNonPHI()) {
    std::string nop_block_name = getBasicBlockIndex(I->getParent());
    hints.addNopPosition(TyPosition::make(TyScope::Source, nop_block_name, empty_str));
  } else if (!llvm::isa<llvm::PHINode>(I)) {
    llvm::BasicBlock::iterator prevI = I;
    prevI--;
    hints.addNopPosition(TyPosition::make(TyScope::Source, *prevI));
  }
}
/* propagateInstruction(I1, I2, scope, propagateEquivalence) : 
 *   if propagateEquivalence == false : 
 *     Propagates I1 >= rhs(I1) from I1 to I2 if scope == Source, or
 *     Propagates rhs(I1) >= I1 from I1 to I2 if scope == Target
 *   else : 
 *     Propagate I1 >= rhs(I1) and rhs(I1) >= I1 from I1 to I2 in scope.
 */
void propagateInstruction(llvm::Instruction *from, llvm::Instruction *to, TyScope scope, bool propagateEquivalence) {
  assert(ValidationUnit::Exists());
  ValidationUnit::GetInstance()->intrude([&from, &to, &scope, &propagateEquivalence](
      ValidationUnit::Dictionary &data, CoreHint &hints) {
    std::string reg_name = getVariable(*from);

    if(scope == Source){
      hints.addCommand(ConsPropagate::make(
          ConsLessdef::make(
              ConsVar::make(reg_name, Physical),
              ConsRhs::make(reg_name, Physical, scope),
              scope),
          ConsBounds::make(
              TyPosition::make(scope, *from),
              TyPosition::make(scope, *to))));
      if(propagateEquivalence){
        hints.addCommand(ConsPropagate::make(
            ConsLessdef::make(
                ConsRhs::make(reg_name, Physical, scope),
                ConsVar::make(reg_name, Physical),
                scope),
            ConsBounds::make(
                TyPosition::make(scope, *from),
                TyPosition::make(scope, *to))));
      }
    }else if(scope == Target){
      hints.addCommand(ConsPropagate::make(
          ConsLessdef::make(
              ConsRhs::make(reg_name, Physical, scope),
              ConsVar::make(reg_name, Physical),
              scope),
          ConsBounds::make(
              TyPosition::make(scope, *from),
              TyPosition::make(scope, *to))));
      if(propagateEquivalence){
        hints.addCommand(ConsPropagate::make(
            ConsLessdef::make(
                ConsVar::make(reg_name, Physical),
                ConsRhs::make(reg_name, Physical, scope),
                scope),
            ConsBounds::make(
                TyPosition::make(scope, *from),
                TyPosition::make(scope, *to))));
      }
    }else{
      assert("propagateInstruction() : scope is neither Source nor Target" && false);
    }
  });
}

void propagateLessdef(llvm::Instruction *from, llvm::Instruction *to, const llvm::Value *lesserval,
        const llvm::Value *greaterval, TyScope scope) {
  assert(ValidationUnit::Exists());
  ValidationUnit::GetInstance()->intrude([&from, &to, &lesserval, &greaterval, &scope](
      ValidationUnit::Dictionary &data, CoreHint &hints) {
    hints.addCommand(ConsPropagate::make(
      ConsLessdef::make(
          TyExpr::make(*greaterval),
          TyExpr::make(*lesserval),
          scope),
      ConsBounds::make(
          TyPosition::make(scope, *from),
          TyPosition::make(scope, *to))));
  });
}

void applyCommutativity(llvm::Instruction *position, llvm::BinaryOperator *expression, TyScope scope){
  assert(ValidationUnit::Exists());
  
  ValidationUnit::GetInstance()->intrude([&position, &expression, &scope](
      ValidationUnit::Dictionary &data, CoreHint &hints){
    int bitwidth = isFloatOpcode(expression->getOpcode()) ? -1 : expression->getType()->getIntegerBitWidth();
    std::string regname = getVariable(*expression);
    if(scope == Source){
      switch(expression->getOpcode()){
      case llvm::Instruction::Add :
        hints.addCommand(ConsInfrule::make(
          TyPosition::make(Source, *position),
          ConsAddCommutative::make(
            TyRegister::make(regname, Physical),
            TyValue::make(*expression->getOperand(0)),
            TyValue::make(*expression->getOperand(1)),
            ConsSize::make(bitwidth))));
        break;
      case llvm::Instruction::And :
        hints.addCommand(ConsInfrule::make(
          TyPosition::make(Source, *position),
          ConsAndCommutative::make(
            TyRegister::make(regname, Physical),
            TyValue::make(*expression->getOperand(0)),
            TyValue::make(*expression->getOperand(1)),
            ConsSize::make(bitwidth))));
        break;
      case llvm::Instruction::Mul : 
        hints.addCommand(ConsInfrule::make(
          TyPosition::make(Source, *position),
          ConsMulCommutative::make(
            TyRegister::make(regname, Physical),
            TyValue::make(*expression->getOperand(0)),
            TyValue::make(*expression->getOperand(1)),
            ConsSize::make(bitwidth))));
        break;
      case llvm::Instruction::Or : 
        hints.addCommand(ConsInfrule::make(
          TyPosition::make(Source, *position),
          ConsOrCommutative::make(
            TyRegister::make(regname, Physical),
            TyValue::make(*expression->getOperand(0)),
            TyValue::make(*expression->getOperand(1)),
            ConsSize::make(bitwidth))));
        break;
      case llvm::Instruction::Xor :
        hints.addCommand(ConsInfrule::make(
          TyPosition::make(Source, *position),
          ConsXorCommutative::make(
            TyRegister::make(regname, Physical),
            TyValue::make(*expression->getOperand(0)),
            TyValue::make(*expression->getOperand(1)),
            ConsSize::make(bitwidth))));
        break;
      default:
        assert("applyCommutativity() : we don't support commutativity rule for this binary operator");
      }
    }else if(scope == Target){
      switch(expression->getOpcode()){
      case llvm::Instruction::Add :
        hints.addCommand(ConsInfrule::make(
          TyPosition::make(Target, *position),
          ConsAddCommutativeTgt::make(
            TyRegister::make(regname, Physical),
            TyValue::make(*expression->getOperand(0)),
            TyValue::make(*expression->getOperand(1)),
            ConsSize::make(bitwidth))));
        break;
       case llvm::Instruction::Xor :
        hints.addCommand(ConsInfrule::make(
          TyPosition::make(Target, *position),
          ConsXorCommutativeTgt::make(
            TyRegister::make(regname, Physical),
            TyValue::make(*expression->getOperand(0)),
            TyValue::make(*expression->getOperand(1)),
            ConsSize::make(bitwidth))));
        break;
      case llvm::Instruction::FAdd :
        hints.addCommand(ConsInfrule::make(
          TyPosition::make(Target, *position),
          ConsFaddCommutativeTgt::make(
            TyRegister::make(regname, Physical),
            TyValue::make(*expression->getOperand(0)),
            TyValue::make(*expression->getOperand(1)),
            getFloatType(expression->getType()))));
      case llvm::Instruction::Or : 
        INFRULE(INSTPOS(llvmberry::Source, position),
          ConsOrCommutative::make(REGISTER(regname, Physical),
            VAL(expression->getOperand(0), Physical),
            VAL(expression->getOperand(1), Physical),
            BITSIZE(bitwidth)));
        break;
      default:
        assert("applyCommutativity() : we don't support commutativity rule for this binary operator");
      }
    }else{
      assert("applyCommutativity() : scope is neither Source nor Target" && false);
    }
  }); 
}

void applyTransitivity(llvm::Instruction *position, llvm::Value *v_greatest, llvm::Value *v_mid, llvm::Value *v_smallest, TyScope scope) {
  assert(ValidationUnit::Exists());
  
  ValidationUnit::GetInstance()->intrude([&position, &v_smallest, &v_mid, &v_greatest, &scope](
      ValidationUnit::Dictionary &data, CoreHint &hints){
    hints.addCommand(ConsInfrule::make(
       INSTPOS(scope, position),
       ConsTransitivity::make(
         TyExpr::make(*v_greatest, Physical),
         TyExpr::make(*v_mid, Physical),
         TyExpr::make(*v_smallest, Physical))));
  });
}

void propagateMaydiffGlobal(std::string varname, TyTag tag) {
  assert(ValidationUnit::Exists());
  
  ValidationUnit::GetInstance()->intrude([&varname, &tag](
      Dictionary &data, CoreHint &hints) {
    hints.addCommand(ConsPropagate::make(
        ConsMaydiff::make(varname, tag),
        ConsGlobal::make()));
  });
}

void generateHintForNegValue(llvm::Value *V, llvm::BinaryOperator &I, TyScope scope) {
  assert(ValidationUnit::Exists());

  if (llvm::BinaryOperator::isNeg(V)) {
    ValidationUnit::GetInstance()->intrude([&V, &I, &scope](
        ValidationUnit::Dictionary &data,
        CoreHint &hints) {

      std::string reg0_name = getVariable(I); // z = x -my
      std::string reg1_name = getVariable(*V); // my

      llvm::Instruction *Vins = llvm::dyn_cast<llvm::Instruction>(V);

      hints.addCommand(ConsPropagate::make(
          ConsLessdef::make(
              ConsVar::make(reg1_name, Physical), // my = -y
              ConsRhs::make(reg1_name, Physical, scope),
              scope),
          ConsBounds::make(
              TyPosition::make(scope, *Vins), // From my to z = x -my
              TyPosition::make(scope, I))));

      hints.addCommand(ConsPropagate::make(
          ConsLessdef::make(
              ConsRhs::make(reg1_name, Physical, scope),
              ConsVar::make(reg1_name, Physical), // my = -y
              scope),
          ConsBounds::make(
              TyPosition::make(scope, *Vins), // From my to z = x -my
              TyPosition::make(scope, I))));
    });
  }
  // Constants can be considered to be negated values if they can be folded.
  if (llvm::ConstantInt *C = llvm::dyn_cast<llvm::ConstantInt>(V)) {
    ValidationUnit::GetInstance()->intrude([&I, &V, &C, &scope](
        ValidationUnit::Dictionary &data,
        CoreHint &hints) {

      std::string reg0_name = getVariable(I); // z = x -my

      unsigned sz_bw = I.getType()->getPrimitiveSizeInBits();
      int64_t c1 = C->getSExtValue();
      int64_t c2 = -c1;

      hints.addCommand(ConsInfrule::make(
          TyPosition::make(scope, I),
          ConsNegVal::make(TyConstInt::make(c1, sz_bw),
                                      TyConstInt::make(c2, sz_bw),
                                      ConsSize::make(sz_bw))));

      hints.addCommand(ConsInfrule::make(
          TyPosition::make(scope, I),
          ConsNegVal::make(TyConstInt::make(c1, sz_bw),
                                      TyConstInt::make(c2, sz_bw),
                                      ConsSize::make(sz_bw))));
    });
  }
  //  if(ConstantDataVector *C = dyn_cast<ConstantDataVector>(V))
  //  {
  //  Todo
  //  }
}

void generateHintForReplaceAllUsesWith(llvm::Instruction *source, llvm::Value *replaceTo){
  assert(ValidationUnit::Exists());
  
  ValidationUnit::GetInstance()->intrude([&source, &replaceTo](
      ValidationUnit::Dictionary &data, CoreHint &hints) {
    llvm::Instruction *I = source;
    llvm::Value *repl = replaceTo;

    std::string to_rem = getVariable(*I);

    for (auto UI = I->use_begin(); UI != I->use_end(); ++UI) {
      if (!llvm::isa<llvm::Instruction>(UI->getUser())) {
        // let the validation fail when the user is not an instruction
        return;
      }
      std::string user = getVariable(*UI->getUser());
      llvm::Instruction *user_I = llvm::dyn_cast<llvm::Instruction>(UI->getUser());

      std::string prev_block_name = "";
      if (llvm::isa<llvm::PHINode>(user_I)) {
        llvm::BasicBlock *bb_from =
            llvm::dyn_cast<llvm::PHINode>(user_I)->getIncomingBlock(*UI);
        prev_block_name = getBasicBlockIndex(bb_from);
      }

      hints.addCommand(ConsPropagate::make(
          ConsLessdef::make(
              ConsVar::make(to_rem, Physical),
              TyExpr::make(*repl, Physical),
              Source),
          ConsBounds::make(
              TyPosition::make(Source, *I),
              TyPosition::make(Source, *user_I, prev_block_name))));
      if (llvm::isa<llvm::PHINode>(user_I)) {
        hints.addCommand(ConsInfrule::make(
            TyPosition::make(Source, *user_I,
                                        prev_block_name),
            ConsTransitivity::make(
                ConsVar::make(user, Physical),
                ConsVar::make(to_rem, Previous),
                TyExpr::make(*repl, Previous))));
      } else if (!user.empty() && !llvm::isa<llvm::CallInst>(user_I)) {
        hints.addCommand(ConsInfrule::make(
            TyPosition::make(Source, *user_I,
                                        prev_block_name),
            ConsReplaceRhs::make(
                TyRegister::make(to_rem, Physical),
                TyValue::make(*repl, Physical),
                ConsVar::make(user, Physical),
                ConsRhs::make(user, Physical,
                                         Source),
                ConsRhs::make(user, Physical,
                                         Target))));
      }
    }
  });

}

void generateHintForAddSelectZero(llvm::BinaryOperator *Z, 
                                  llvm::BinaryOperator *X, 
                                  llvm::SelectInst *Y, 
                                  bool needs_commutativity,
                                  bool is_leftform){
  assert(ValidationUnit::Exists());
  assert(Z);
  assert(X);
  assert(Y);
  
  ValidationUnit::GetInstance()->intrude([&Z, &X, &Y, 
                needs_commutativity, is_leftform](
      ValidationUnit::Dictionary &data,
      CoreHint &hints) {
    // is_leftform == true : 
    //   <src>                          |     <tgt>
    // X = n - a                        | Z = n - a
    // Y = select c ? x : 0             | Y = select c ? x : 0
    // Z = Y + a                        | Z = select c ? n : a
 
    // is_leftform == false : 
    //   <src>                          |     <tgt>
    // X = n - a                        | Z = n - a
    // Y = select c ? 0 : x             | Y = select c ? 0 : x
    // Z = Y + a                        | Z = select c ? a : n
    
    llvm::Value *c = Y->getCondition();
    llvm::Value *n = X->getOperand(0);
    llvm::Value *a = X->getOperand(1);
    llvm::Value *a_Z = Z->getOperand(1);
    int bitwidth = Z->getType()->getIntegerBitWidth();

    // prepare variables
    std::string reg_y_name = getVariable(*Y);
    std::string reg_z_name = getVariable(*Z);
    std::string reg_x_name = getVariable(*X);

    // Propagate "X = n - a"
    hints.addCommand(ConsPropagate::make(
        ConsLessdef::make(
            ConsVar::make(reg_x_name, Physical),
            ConsRhs::make(reg_x_name, Physical, Source),
            Source),
        ConsBounds::make(
            TyPosition::make(Source, *X),
            TyPosition::make(Source, *Z))));

    // Propagate "Y = select c ? x : 0" or "Y = select c ? 0 : x"
    hints.addCommand(ConsPropagate::make(
        ConsLessdef::make(
            ConsVar::make(reg_y_name, Physical),
            ConsRhs::make(reg_y_name, Physical, Source),
            Source),
        ConsBounds::make(
            TyPosition::make(Source, *Y),
            TyPosition::make(Source, *Z))));

    if(needs_commutativity){
      hints.addCommand(ConsInfrule::make(
        TyPosition::make(Source, *Z),
        ConsAddCommutative::make(
            TyRegister::make(reg_z_name, Physical),
            TyValue::make(*Y),
            TyValue::make(*a_Z),
            ConsSize::make(bitwidth))));
    }
    
    if(is_leftform){
      hints.addCommand(ConsInfrule::make(
        TyPosition::make(Source, *Z),
        ConsAddSelectZero::make(
            TyRegister::make(reg_z_name, Physical),
            TyRegister::make(reg_x_name, Physical),
            TyRegister::make(reg_y_name, Physical),
            TyValue::make(*c),
            TyValue::make(*n),
            TyValue::make(*a),
            ConsSize::make(bitwidth))));
    }else{
      hints.addCommand(ConsInfrule::make(
        TyPosition::make(Source, *Z),
        ConsAddSelectZero2::make(
            TyRegister::make(reg_z_name, Physical),
            TyRegister::make(reg_x_name, Physical),
            TyRegister::make(reg_y_name, Physical),
            TyValue::make(*c),
            TyValue::make(*n),
            TyValue::make(*a),
            ConsSize::make(bitwidth))));
    }
  });
}

void generateHintForOrAnd(llvm::BinaryOperator *Y, llvm::Value *X, llvm::Value *A){
  assert(ValidationUnit::Exists());

  ValidationUnit::GetInstance()->intrude([Y, X, A](Dictionary &data, CoreHint &hints){
    auto ptr = data.get<ArgForSimplifyOrInst>();
    bool isSwapped = ptr->isSwapped;
    ptr->setHintGenFunc("or_and", [Y, X, A, isSwapped, &hints](llvm::Instruction *I){
      //   <src>   |   <tgt>
      // Y = X & A | Y = X & A
      // Z = Y | X | (Z equals X)
      llvm::BinaryOperator *Z = llvm::dyn_cast<llvm::BinaryOperator>(I);
      assert(Z && "Z must be a binary operator in or_and optimization");

      bool Zswapped = Z->getOperand(0) == X;
      propagateInstruction(Y, Z, SRC);
      if (Zswapped ^ isSwapped)
        applyCommutativity(Z, Z, SRC);
      if (Y->getOperand(0) == A)
        applyCommutativity(Z, Y, SRC);
      INFRULE(INSTPOS(SRC, Z), ConsOrAnd::make(
          VAL(Z, Physical), VAL(Y, Physical), VAL(X, Physical), VAL(A, Physical),
          BITSIZE(Z->getType()->getIntegerBitWidth())));
    });
  });
}

void generateHintForOrXor(llvm::BinaryOperator *W, llvm::Value *op0, llvm::Value *op1, bool needsCommutativity){
  assert(ValidationUnit::Exists());
  
  ValidationUnit::GetInstance()->intrude([&W, &op0, &op1, &needsCommutativity](
      ValidationUnit::Dictionary &data,
      CoreHint &hints) {
    //    <src>    |   <tgt>
    // X = B ^ -1  | X = B ^ -1
    // Y = A & X   | Y = A & X
    // Z = A ^ B   | Z = A ^ B
    // W = Y | Z   | W = A ^ B
    llvm::BinaryOperator *Z = llvm::dyn_cast<llvm::BinaryOperator>(op1);
    llvm::BinaryOperator *Y = llvm::dyn_cast<llvm::BinaryOperator>(op0);
    llvm::BinaryOperator *X = llvm::dyn_cast<llvm::BinaryOperator>(Y->getOperand(1));
    assert(X);
    assert(Y);
    assert(Z);
    assert(W);
    llvm::Value *A = Z->getOperand(0);
    llvm::Value *B = Z->getOperand(1);
    int bitwidth = W->getType()->getIntegerBitWidth();

    propagateInstruction(X, W, Source);
    propagateInstruction(Y, W, Source);
    propagateInstruction(Z, W, Source);
    if(X->getOperand(1) == B){
      applyCommutativity(W, X, Source);
    }

    if(needsCommutativity){
      applyCommutativity(W, W, Source);
    }
   
    hints.addCommand(ConsInfrule::make(
        TyPosition::make(Source, *W),
        ConsOrXor::make(
            TyValue::make(*W), 
            TyValue::make(*Z), 
            TyValue::make(*X), 
            TyValue::make(*Y), 
            TyValue::make(*A), 
            TyValue::make(*B), 
            ConsSize::make(bitwidth))));

  });
}

void generateHintForOrXor2(llvm::BinaryOperator *Z, 
        llvm::Value *X1_val, llvm::Value *X2_val,
        llvm::Value *A, llvm::Value *B,
        bool needsY1Commutativity, bool needsY2Commutativity){
  assert(ValidationUnit::Exists());
  
  ValidationUnit::GetInstance()->intrude([&Z, &X1_val, &X2_val, &A, &B,
      &needsY1Commutativity,
      &needsY2Commutativity](Dictionary &data, CoreHint &hints) {
    //     <src>           <tgt>
    // X1 = B  ^ -1  | X1 =  B ^ -1
    // Y1 = A  & X1  | Y1 =  A & X1
    // X2 = A  ^ -1  | X2 =  A ^ -1
    // Y2 = X2 & B   | Y2 = X2 & B
    // Z =  Y1 | Y2  | Z =   A ^ B
    llvm::BinaryOperator *Y1 = llvm::dyn_cast<llvm::BinaryOperator>(Z->getOperand(0));
    llvm::BinaryOperator *Y2 = llvm::dyn_cast<llvm::BinaryOperator>(Z->getOperand(1));
    llvm::BinaryOperator *X1 = llvm::dyn_cast<llvm::BinaryOperator>(X1_val);
    llvm::BinaryOperator *X2 = llvm::dyn_cast<llvm::BinaryOperator>(X2_val);
    assert(Y1);
    assert(Y2);
    assert(X1);
    assert(X2);
    int bitwidth = Z->getType()->getIntegerBitWidth();
  
    propagateInstruction(X1, Z, Source);
    propagateInstruction(X2, Z, Source);
    propagateInstruction(Y1, Z, Source);
    propagateInstruction(Y2, Z, Source);
    if(X1->getOperand(1) == B)
      applyCommutativity(Z, X1, Source);
    if(X2->getOperand(1) == A)
      applyCommutativity(Z, X2, Source);
    if(needsY1Commutativity)
      applyCommutativity(Z, Y1, Source);
    if(needsY2Commutativity)
      applyCommutativity(Z, Y2, Source);
   
    hints.addCommand(ConsInfrule::make(
      TyPosition::make(Target, *Z),
      ConsOrXor2::make(
          TyValue::make(*Z), 
          TyValue::make(*X1), 
          TyValue::make(*Y1), 
          TyValue::make(*X2), 
          TyValue::make(*Y2), 
          TyValue::make(*A), 
          TyValue::make(*B), 
          ConsSize::make(bitwidth))));
   
  });
}

void generateHintForOrXor4(llvm::BinaryOperator *Z,
          llvm::Value *X,
          llvm::BinaryOperator *Y,
          llvm::BinaryOperator *A,
          llvm::Value *B,
          llvm::BinaryOperator *NB,
          bool needsYCommutativity,
          bool needsZCommutativity) {
  assert(ValidationUnit::Exists());
  
  ValidationUnit::GetInstance()->intrude([&Z, &X, &Y, &A, &B, &NB, needsYCommutativity, needsZCommutativity]
      (Dictionary &data, CoreHint &hints) {
    // <src>      |  <tgt>
    // A = X ^ -1 | A = X ^ -1
    // Y = A ^ B  | Y = A ^ B
    // <nop>      | NB = B ^ -1
    // Z = X | Y  | Z = NB | X
    int bitwidth = Z->getType()->getIntegerBitWidth();
    propagateInstruction(A, Z, Target);
    propagateInstruction(Y, Z, Target);
    propagateInstruction(NB, Z, Target);
    if(needsYCommutativity)
      applyCommutativity(Z, Y, Target);
    insertSrcNopAtTgtI(hints, NB);
    propagateMaydiffGlobal(getVariable(*NB), Physical);

    INFRULE(INSTPOS(TGT, Z), ConsOrXor4::make(
        VAL(Z, Physical), VAL(X, Physical), VAL(Y, Physical),
        VAL(A, Physical), VAL(B, Physical), VAL(NB, Physical),
        BITSIZE(bitwidth)));
    if(needsZCommutativity)
      INFRULE(INSTPOS(TGT, Z), ConsOrCommutativeTgt::make(
        REGISTER(llvmberry::getVariable(*Z), Physical),
        VAL(X, Physical), VAL(Y, Physical), BITSIZE(bitwidth)));
  });

}

void generateHintForAddXorAnd(llvm::BinaryOperator *Z, 
        llvm::BinaryOperator *X,
        llvm::BinaryOperator *Y,
        llvm::Value *A, llvm::Value *B,
        bool needsYCommutativity, bool needsZCommutativity){
  ValidationUnit::GetInstance()->intrude([&Z, &X, &Y,
      &needsYCommutativity,
      &needsZCommutativity]
      (ValidationUnit::Dictionary &data,
      CoreHint &hints) {
    //    <src>       <tgt>
    // X = A ^ B  | X = A ^ B
    // Y = A & B  | Y = A & B
    // Z = X + Y  | Z = A | B
    llvm::Value *A = X->getOperand(0);
    llvm::Value *B = X->getOperand(1);
    int bitwidth = Z->getType()->getIntegerBitWidth();
  
    propagateInstruction(X, Z, Source);
    propagateInstruction(Y, Z, Source);
   
    if(needsYCommutativity)
      applyCommutativity(Z, Y, Source);
    if(needsZCommutativity)
      applyCommutativity(Z, Z, Source);

    hints.addCommand(ConsInfrule::make(
      TyPosition::make(Source, *Z),
      ConsAddXorAnd::make(
          TyRegister::make(getVariable(*Z), Physical),
          TyValue::make(*A), 
          TyValue::make(*B), 
          TyRegister::make(getVariable(*X), Physical),
          TyRegister::make(getVariable(*Y), Physical),
          ConsSize::make(bitwidth))));
  });
}

void generateHintForAddOrAnd(llvm::BinaryOperator *Z, 
        llvm::BinaryOperator *X,
        llvm::BinaryOperator *Y,
        llvm::Value *A, llvm::Value *B,
        bool needsYCommutativity, bool needsZCommutativity){
  assert(ValidationUnit::Exists());
  
  ValidationUnit::GetInstance()->intrude([&Z, &X, &Y,
      &needsYCommutativity,
      &needsZCommutativity]
      (ValidationUnit::Dictionary &data,
      CoreHint &hints) {
    //    <src>       <tgt>
    // X = A ^ B  | X = A ^ B
    // Y = A & B  | Y = A & B
    // Z = X + Y  | Z = A | B
    llvm::Value *A = X->getOperand(0);
    llvm::Value *B = X->getOperand(1);
    int bitwidth = Z->getType()->getIntegerBitWidth();
  
    propagateInstruction(X, Z, Source);
    propagateInstruction(Y, Z, Source);
   
    if(needsYCommutativity)
      applyCommutativity(Z, Y, Source);
    if(needsZCommutativity)
      applyCommutativity(Z, Z, Source);

    hints.addCommand(ConsInfrule::make(
      TyPosition::make(Source, *Z),
      ConsAddOrAnd::make(
          TyRegister::make(getVariable(*Z), Physical),
          TyValue::make(*A), 
          TyValue::make(*B), 
          TyRegister::make(getVariable(*X), Physical),
          TyRegister::make(getVariable(*Y), Physical),
          ConsSize::make(bitwidth))));
  });
}

void generateHintForAndOr(llvm::BinaryOperator *Z,
          llvm::Value *X,
          llvm::BinaryOperator *Y,
          llvm::Value *A,
          bool needsZCommutativity){
  assert(ValidationUnit::Exists());

  ValidationUnit::GetInstance()->intrude([&Z, &X, &Y, &A,
      &needsZCommutativity]
      (ValidationUnit::Dictionary &data, CoreHint &hints) {
    assert(Z);

    propagateInstruction(Y, Z, Source);
    if(Y->getOperand(0) != X)
      applyCommutativity(Z, Y, Source);
    if(needsZCommutativity)
      applyCommutativity(Z, Z, Source);
    hints.addCommand(ConsInfrule::make(
        INSTPOS(Source, Z),
        ConsAndOr::make(
            VAL(Z, Physical), VAL(X, Physical), VAL(Y, Physical), VAL(A, Physical),
            ConsSize::make(Z->getType()->getIntegerBitWidth()))));
  });
}

<<<<<<< HEAD
void generateHintForDCE(llvmberry::CoreHint &hints, llvm::Instruction &I) {
  std::string reg = llvmberry::getVariable(I);

  hints.addCommand(llvmberry::ConsPropagate::make(
      llvmberry::ConsMaydiff::make(reg, llvmberry::Physical),
      llvmberry::ConsGlobal::make()));

  insertTgtNopAtSrcI(hints, &I);
}

void generateHintForTrivialDCE(llvm::Instruction &I) {
  assert(llvmberry::ValidationUnit::Exists());
  llvmberry::ValidationUnit::GetInstance()->intrude([&I](
      llvmberry::ValidationUnit::Dictionary &data, llvmberry::CoreHint &hints) {
    generateHintForDCE(hints, I);
    if (llvm::dyn_cast<llvm::CallInst>(&I)) {
      hints.setDescription("DCE on call "
                           "instruction.\n\"isInstructionTriviallyDead\" "
                           "should give enough power to validate.");
      hints.appendAdmittedToDescription();
    }
  });
}

void generateHintForGVNDCE(llvm::Instruction &I) {
  assert(llvmberry::ValidationUnit::Exists());
  llvmberry::ValidationUnit::GetInstance()->intrude([&I](
      llvmberry::ValidationUnit::Dictionary &data, llvmberry::CoreHint &hints) {
    generateHintForDCE(hints, I);
    if (llvm::dyn_cast<llvm::CallInst>(&I)) {
      hints.setDescription("DCE on call instruction inside GVN.\nIt might be "
                           "introduced from SimplifyInstruction or "
                           "lookup_or_add_call.");
      hints.appendAdmittedToDescription();
    }
  });
=======
// Copied from ValueTable::create_expression() in GVN.cpp
  
// This function generates a symbolic expressions from an
// instruction that is used to decide the equivalence of values

// We copied this function because this is a private member
// function of the ValueTable class, so we cannot access it
// while generating hint.
  
// We modified this function to take the vector of value numbers
// of I's operands. The original function can obtain the value
// numbers from the ValueTable instance, but there's no way to
// see the ValueTable class here, since its definition is in an
// anonymous namespace in GVN.cpp
  
Expression create_expression(llvm::Instruction *I, bool &swapped,
                             llvm::SmallVector<uint32_t, 4> va) {
  swapped = false;
  Expression e;
  e.type = I->getType();
  e.opcode = I->getOpcode();
  e.varargs = va;

  if (I->isCommutative()) {
    assert(I->getNumOperands() == 2 && "Unsupported commutative instruction!");
    if (e.varargs[0] > e.varargs[1]) {
      swapped = true;
      std::swap(e.varargs[0], e.varargs[1]);
    }
  }

  if (llvm::CmpInst *C = llvm::dyn_cast<llvm::CmpInst>(I)) {
    llvm::CmpInst::Predicate Predicate = C->getPredicate();
    if (e.varargs[0] > e.varargs[1]) {
      std::swap(e.varargs[0], e.varargs[1]);
      Predicate = llvm::CmpInst::getSwappedPredicate(Predicate);
    }
    e.opcode = (C->getOpcode() << 8) | Predicate;
  } else if (llvm::InsertValueInst *E =
                 llvm::dyn_cast<llvm::InsertValueInst>(I)) {
    for (llvm::InsertValueInst::idx_iterator II = E->idx_begin(),
                                             IE = E->idx_end();
         II != IE; ++II)
      e.varargs.push_back(*II);
  }

  return e;
}

bool is_inverse_expression(Expression e1, Expression e2) {
  if (e1.varargs == e2.varargs) {
    uint32_t orig_opcode1 = e1.opcode >> 8;
    uint32_t orig_opcode2 = e2.opcode >> 8;
    llvm::CmpInst::Predicate p1 = (llvm::CmpInst::Predicate)(e1.opcode & 255U);
    llvm::CmpInst::Predicate p2 = (llvm::CmpInst::Predicate)(e2.opcode & 255U);
    if ((orig_opcode1 == orig_opcode2) &&
        (orig_opcode1 == llvm::Instruction::ICmp) &&
        (llvm::CmpInst::getInversePredicate(p1) == p2))
      return true;
  }
  return false;
>>>>>>> 29da8537
}
}<|MERGE_RESOLUTION|>--- conflicted
+++ resolved
@@ -709,7 +709,6 @@
   });
 }
 
-<<<<<<< HEAD
 void generateHintForDCE(llvmberry::CoreHint &hints, llvm::Instruction &I) {
   std::string reg = llvmberry::getVariable(I);
 
@@ -746,7 +745,7 @@
       hints.appendAdmittedToDescription();
     }
   });
-=======
+}
 // Copied from ValueTable::create_expression() in GVN.cpp
   
 // This function generates a symbolic expressions from an
@@ -808,6 +807,5 @@
       return true;
   }
   return false;
->>>>>>> 29da8537
 }
 }