--- conflicted
+++ resolved
@@ -589,17 +589,6 @@
   });
 }
 
-<<<<<<< HEAD
-StripPointerCastsArgs::StripPointerCastsArgs(){
-  strippedValues = TyStrippedValues(new TyStrippedValuesObj());
-}
-
-FindAvailableLoadedValueArgs::FindAvailableLoadedValueArgs(){
-  orthogonalStores = TyOrthogonalStores(new TyOrthogonalStoresObj());
-  ptr1EquivalentValues = TyPtrEqValues(new TyPtrEqValuesObj());
-  ptr2EquivalentValues = TyPtrEqValues(new TyPtrEqValuesObj());
-  isLoadStore = false;
-=======
 void generateHintForAndOr(llvm::BinaryOperator &I,
           llvm::Value *X,
           llvm::BinaryOperator *Y,
@@ -656,7 +645,17 @@
 
 bool SimplifyAndInstArg::isActivated() const{
   return activated;
->>>>>>> 2894fe10
+}
+
+StripPointerCastsArgs::StripPointerCastsArgs(){
+  strippedValues = TyStrippedValues(new TyStrippedValuesObj());
+}
+
+FindAvailableLoadedValueArgs::FindAvailableLoadedValueArgs(){
+  orthogonalStores = TyOrthogonalStores(new TyOrthogonalStoresObj());
+  ptr1EquivalentValues = TyPtrEqValues(new TyPtrEqValuesObj());
+  ptr2EquivalentValues = TyPtrEqValues(new TyPtrEqValuesObj());
+  isLoadStore = false;
 }
 
 }