--- conflicted
+++ resolved
@@ -180,13 +180,8 @@
                                   getFloatType(expression->getType()))));
       case llvm::Instruction::Or:
         INFRULE(
-<<<<<<< HEAD
-            INSTPOS(Source, position),
-            ConsOrCommutative::make(REGISTER(regname, Physical),
-=======
             INSTPOS(llvmberry::Source, position),
             ConsOrCommutativeTgt::make(REGISTER(regname, Physical),
->>>>>>> cd02c88b
                                     VAL(expression->getOperand(0), Physical),
                                     VAL(expression->getOperand(1), Physical),
                                     BITSIZE(bitwidth)));
@@ -1246,20 +1241,20 @@
                           std::shared_ptr<TyTransitivity>>> tmp;
 
     for (size_t i = 0; i < vec.size(); i++) {
-      if(data.get<ArgForMem2Reg>()->equalsIfConsVar(vec[i].second->get_expr2(), 
+      if(data.get<ArgForMem2Reg>()->equalsIfConsVar(vec[i].second->getExpr2(), 
                                                     keyExpr)) {
-        if (ConsInsn *cv1 = dynamic_cast<ConsInsn *>(vec[i].second->get_expr1().get())) {
-        if (ConsVar *cv2 = dynamic_cast<ConsVar *>(vec[i].second->get_expr2().get())) {
-        if (ConsVar *cv3 = dynamic_cast<ConsVar *>(vec[i].second->get_expr3().get())) {
+        if (ConsInsn *cv1 = dynamic_cast<ConsInsn *>(vec[i].second->getExpr1().get())) {
+        if (ConsVar *cv2 = dynamic_cast<ConsVar *>(vec[i].second->getExpr2().get())) {
+        if (ConsVar *cv3 = dynamic_cast<ConsVar *>(vec[i].second->getExpr3().get())) {
           std::shared_ptr<TyTransitivity> transitivity
-            (new TyTransitivity(std::shared_ptr<TyExpr>(new ConsInsn(cv1->get_TyInsn())),
-                                std::shared_ptr<TyExpr>(new ConsVar(cv2->get_TyReg())),
-                                std::shared_ptr<TyExpr>(new ConsVar(cv3->get_TyReg()))));
+            (new TyTransitivity(std::shared_ptr<TyExpr>(new ConsInsn(cv1->getTyInsn())),
+                                std::shared_ptr<TyExpr>(new ConsVar(cv2->getTyReg())),
+                                std::shared_ptr<TyExpr>(new ConsVar(cv3->getTyReg()))));
 
           tmp.push_back(std::make_pair(vec[i].first, transitivity));
 
           std::shared_ptr<TyTransitivityTgt> transitivitytgt
-            (new TyTransitivityTgt(std::shared_ptr<TyExpr>(new ConsVar(cv3->get_TyReg())),
+            (new TyTransitivityTgt(std::shared_ptr<TyExpr>(new ConsVar(cv3->getTyReg())),
                                    VAR(ReplName, Ghost),
                                    TyExpr::make(*ReplVal, Physical)));
 
@@ -1268,7 +1263,7 @@
           
           std::cout<<"where1"<<std::endl;
           data.get<ArgForMem2Reg>()->replaceCmdRhs("Transitivity_e3", ReplName,
-                                                   vec[i].second->get_expr3());
+                                                   vec[i].second->getExpr3());
         }}}
       }
     }
