#include "llvm/LLVMBerry/ValidationUnit.h"
#include "llvm/LLVMBerry/Dictionary.h"
#include "llvm/LLVMBerry/Hintgen.h"
#include "llvm/LLVMBerry/Infrules.h"
#include "llvm/Support/Debug.h"

namespace llvmberry {
// insert nop at tgt where I is at src
void insertTgtNopAtSrcI(CoreHint &hints, llvm::Instruction *I) {
  std::string empty_str = "";
  if (I == I->getParent()->getFirstNonPHI()) {
    std::string nop_block_name = getBasicBlockIndex(I->getParent());
    hints.addNopPosition(
        TyPosition::make(TyScope::Target, nop_block_name, empty_str));
  } else if (!llvm::isa<llvm::PHINode>(I)) {
    llvm::BasicBlock::iterator prevI = I;
    prevI--;
    hints.addNopPosition(TyPosition::make(TyScope::Target, *prevI));
  }
}

// insert nop at src where I is at tgt
void insertSrcNopAtTgtI(CoreHint &hints, llvm::Instruction *I) {
  std::string empty_str = "";
  if (I == I->getParent()->getFirstNonPHI()) {
    std::string nop_block_name = getBasicBlockIndex(I->getParent());
    hints.addNopPosition(
        TyPosition::make(TyScope::Source, nop_block_name, empty_str));
  } else if (!llvm::isa<llvm::PHINode>(I)) {
    llvm::BasicBlock::iterator prevI = I;
    prevI--;
    hints.addNopPosition(TyPosition::make(TyScope::Source, *prevI));
  }
}
/* propagateInstruction(I1, I2, scope, propagateEquivalence) :
 *   if propagateEquivalence == false :
 *     Propagates I1 >= rhs(I1) from I1 to I2 if scope == Source, or
 *     Propagates rhs(I1) >= I1 from I1 to I2 if scope == Target
 *   else :
 *     Propagate I1 >= rhs(I1) and rhs(I1) >= I1 from I1 to I2 in scope.
 */
void propagateInstruction(llvm::Instruction *from, llvm::Instruction *to,
                          TyScope scope, bool propagateEquivalence) {
  assert(ValidationUnit::Exists());
  ValidationUnit::GetInstance()->intrude([&from, &to, &scope,
                                          &propagateEquivalence](
      ValidationUnit::Dictionary &data, CoreHint &hints) {
    std::string reg_name = getVariable(*from);

    if (scope == Source) {
      hints.addCommand(ConsPropagate::make(
          ConsLessdef::make(ConsVar::make(reg_name, Physical),
                            ConsRhs::make(reg_name, Physical, scope), scope),
          ConsBounds::make(TyPosition::make(scope, *from),
                           TyPosition::make(scope, *to))));
      if (propagateEquivalence) {
        hints.addCommand(ConsPropagate::make(
            ConsLessdef::make(ConsRhs::make(reg_name, Physical, scope),
                              ConsVar::make(reg_name, Physical), scope),
            ConsBounds::make(TyPosition::make(scope, *from),
                             TyPosition::make(scope, *to))));
      }
    } else if (scope == Target) {
      hints.addCommand(ConsPropagate::make(
          ConsLessdef::make(ConsRhs::make(reg_name, Physical, scope),
                            ConsVar::make(reg_name, Physical), scope),
          ConsBounds::make(TyPosition::make(scope, *from),
                           TyPosition::make(scope, *to))));
      if (propagateEquivalence) {
        hints.addCommand(ConsPropagate::make(
            ConsLessdef::make(ConsVar::make(reg_name, Physical),
                              ConsRhs::make(reg_name, Physical, scope), scope),
            ConsBounds::make(TyPosition::make(scope, *from),
                             TyPosition::make(scope, *to))));
      }
    } else {
      assert("propagateInstruction() : scope is neither Source nor Target" &&
             false);
    }
  });
}

void propagateLessdef(llvm::Instruction *from, llvm::Instruction *to,
                      const llvm::Value *lesserval,
                      const llvm::Value *greaterval, TyScope scope) {
  assert(ValidationUnit::Exists());
  ValidationUnit::GetInstance()->intrude(
      [&from, &to, &lesserval, &greaterval,
       &scope](ValidationUnit::Dictionary &data, CoreHint &hints) {
        hints.addCommand(ConsPropagate::make(
            ConsLessdef::make(TyExpr::make(*greaterval),
                              TyExpr::make(*lesserval), scope),
            ConsBounds::make(TyPosition::make(scope, *from),
                             TyPosition::make(scope, *to))));
      });
}

void applyCommutativity(llvm::Instruction *position,
                        llvm::BinaryOperator *expression, TyScope scope) {
  assert(ValidationUnit::Exists());

  ValidationUnit::GetInstance()->intrude([&position, &expression, &scope](
      ValidationUnit::Dictionary &data, CoreHint &hints) {
    int bitwidth = isFloatOpcode(expression->getOpcode())
                       ? -1
                       : expression->getType()->getIntegerBitWidth();
    std::string regname = getVariable(*expression);
    if (scope == Source) {
      TyBop bop;
      switch (expression->getOpcode()) {
      case llvm::Instruction::Add:
        bop = BopAdd;
        break;
      case llvm::Instruction::And:
        bop = BopAnd;
        break;
      case llvm::Instruction::Mul:
        bop = BopMul;
        break;
      case llvm::Instruction::Or:
        bop = BopOr;
        break;
      case llvm::Instruction::Xor:
        bop = BopXor;
        break;
      default:
        assert("applyCommutativity() : we don't support commutativity rule for "
               "this binary operator");
      }

      hints.addCommand(ConsInfrule::make(
          TyPosition::make(Source, *position),
          ConsBopCommutative::make(VAR(regname, Physical),
                                   bop,
                                   TyValue::make(*expression->getOperand(0)),
                                   TyValue::make(*expression->getOperand(1)),
                                   ConsSize::make(bitwidth))));
    } else if (scope == Target) {
      switch (expression->getOpcode()) {
      case llvm::Instruction::Add:
        hints.addCommand(
            ConsInfrule::make(TyPosition::make(Target, *position),
                              ConsAddCommutativeTgt::make(
                                  TyRegister::make(regname, Physical),
                                  TyValue::make(*expression->getOperand(0)),
                                  TyValue::make(*expression->getOperand(1)),
                                  ConsSize::make(bitwidth))));
        break;
      case llvm::Instruction::Xor:
        hints.addCommand(
            ConsInfrule::make(TyPosition::make(Target, *position),
                              ConsXorCommutativeTgt::make(
                                  TyRegister::make(regname, Physical),
                                  TyValue::make(*expression->getOperand(0)),
                                  TyValue::make(*expression->getOperand(1)),
                                  ConsSize::make(bitwidth))));
        break;
      case llvm::Instruction::FAdd:
        hints.addCommand(
            ConsInfrule::make(TyPosition::make(Target, *position),
                              ConsFaddCommutativeTgt::make(
                                  TyRegister::make(regname, Physical),
                                  TyValue::make(*expression->getOperand(0)),
                                  TyValue::make(*expression->getOperand(1)),
                                  getFloatType(expression->getType()))));
      case llvm::Instruction::Or:
        INFRULE(
            INSTPOS(llvmberry::Target, position),
            ConsOrCommutativeTgt::make(REGISTER(regname, Physical),
                                    VAL(expression->getOperand(0), Physical),
                                    VAL(expression->getOperand(1), Physical),
                                    BITSIZE(bitwidth)));
        break;
      default:
        assert("applyCommutativity() : we don't support commutativity rule for "
               "this binary operator");
      }
    } else {
      assert("applyCommutativity() : scope is neither Source nor Target" &&
             false);
    }
  });
}

void applyTransitivity(llvm::Instruction *position, llvm::Value *v_greatest,
                       llvm::Value *v_mid, llvm::Value *v_smallest,
                       TyScope scope) {
  applyTransitivity(position, v_greatest, v_mid, v_smallest, scope, scope);
}

void applyTransitivity(llvm::Instruction *position, llvm::Value *v_greatest,
                       llvm::Value *v_mid, llvm::Value *v_smallest,
                       TyScope scope, TyScope position_scopetag) {
  assert(ValidationUnit::Exists());

  ValidationUnit::GetInstance()->intrude(
      [&position, &v_smallest, &v_mid, &v_greatest, &scope, &position_scopetag](
          ValidationUnit::Dictionary &data, CoreHint &hints) {
        INFRULE(INSTPOS(position_scopetag, position),
                ConsTransitivity::make(TyExpr::make(*v_greatest, Physical),
                                       TyExpr::make(*v_mid, Physical),
                                       TyExpr::make(*v_smallest, Physical)));
      });
}

void propagateMaydiffGlobal(std::string varname, TyTag tag) {
  assert(ValidationUnit::Exists());

  ValidationUnit::GetInstance()->intrude(
      [&varname, &tag](Dictionary &data, CoreHint &hints) {
        hints.addCommand(ConsPropagate::make(ConsMaydiff::make(varname, tag),
                                             ConsGlobal::make()));
      });
}

void generateHintForNegValue(llvm::Value *V, llvm::BinaryOperator &I,
                             TyScope scope) {
  assert(ValidationUnit::Exists());

  if (llvm::BinaryOperator::isNeg(V)) {
    ValidationUnit::GetInstance()->intrude([&V, &I, &scope](
        ValidationUnit::Dictionary &data, CoreHint &hints) {

      std::string reg0_name = getVariable(I);  // z = x -my
      std::string reg1_name = getVariable(*V); // my

      llvm::Instruction *Vins = llvm::dyn_cast<llvm::Instruction>(V);

      hints.addCommand(ConsPropagate::make(
          ConsLessdef::make(ConsVar::make(reg1_name, Physical), // my = -y
                            ConsRhs::make(reg1_name, Physical, scope), scope),
          ConsBounds::make(
              TyPosition::make(scope, *Vins), // From my to z = x -my
              TyPosition::make(scope, I))));

      hints.addCommand(ConsPropagate::make(
          ConsLessdef::make(ConsRhs::make(reg1_name, Physical, scope),
                            ConsVar::make(reg1_name, Physical), // my = -y
                            scope),
          ConsBounds::make(
              TyPosition::make(scope, *Vins), // From my to z = x -my
              TyPosition::make(scope, I))));
    });
  }
  // Constants can be considered to be negated values if they can be folded.
  if (llvm::ConstantInt *C = llvm::dyn_cast<llvm::ConstantInt>(V)) {
    ValidationUnit::GetInstance()->intrude([&I, &V, &C, &scope](
        ValidationUnit::Dictionary &data, CoreHint &hints) {

      std::string reg0_name = getVariable(I); // z = x -my

      unsigned sz_bw = I.getType()->getPrimitiveSizeInBits();
      int64_t c1 = C->getSExtValue();
      int64_t c2 = -c1;

      hints.addCommand(
          ConsInfrule::make(TyPosition::make(scope, I),
                            ConsNegVal::make(TyConstInt::make(c1, sz_bw),
                                             TyConstInt::make(c2, sz_bw),
                                             ConsSize::make(sz_bw))));

      hints.addCommand(
          ConsInfrule::make(TyPosition::make(scope, I),
                            ConsNegVal::make(TyConstInt::make(c1, sz_bw),
                                             TyConstInt::make(c2, sz_bw),
                                             ConsSize::make(sz_bw))));
    });
  }
  //  if(ConstantDataVector *C = dyn_cast<ConstantDataVector>(V))
  //  {
  //  Todo
  //  }
}

void generateHintForReplaceAllUsesWith(llvm::Instruction *source,
                                       llvm::Value *replaceTo,
                                       std::string ghostvar,
                                       std::shared_ptr<TyPosition> source_pos) {
  assert(ValidationUnit::Exists());
  if (!source_pos) {
    source_pos = INSTPOS(SRC, source);
  }

  ValidationUnit::GetInstance()
      ->intrude([&source, &replaceTo, &ghostvar, &source_pos](
            ValidationUnit::Dictionary &data, CoreHint &hints) {
    llvm::Instruction *I = source;

    std::string to_rem = getVariable(*I);

    for (auto UI = I->use_begin(); UI != I->use_end(); ++UI) {
      if (!llvm::isa<llvm::Instruction>(UI->getUser())) {
        // let the validation fail when the user is not an instruction
        return;
      }
      std::string user = getVariable(*UI->getUser());
      llvm::Instruction *user_I =
          llvm::dyn_cast<llvm::Instruction>(UI->getUser());

      std::string prev_block_name = "";
      if (llvm::isa<llvm::PHINode>(user_I)) {
        llvm::BasicBlock *bb_from =
            llvm::dyn_cast<llvm::PHINode>(user_I)->getIncomingBlock(*UI);
        prev_block_name = getBasicBlockIndex(bb_from);
      }

      if (ghostvar == "") {
        PROPAGATE(
            LESSDEF(VAR(to_rem, Physical), EXPR(replaceTo, Physical), SRC),
            BOUNDS(source_pos,
                   TyPosition::make(SRC, *user_I, prev_block_name)));
        if (llvm::isa<llvm::PHINode>(user_I)) {
          INFRULE(TyPosition::make(SRC, *user_I, prev_block_name),
                  ConsTransitivity::make(VAR(user, Physical),
                                         VAR(to_rem, Previous),
                                         EXPR(replaceTo, Previous)));
        } else if (!user.empty() && !llvm::isa<llvm::CallInst>(user_I)) {
          INFRULE(TyPosition::make(Source, *user_I, prev_block_name),
                  ConsReplaceRhs::make(
                      REGISTER(to_rem, Physical), VAL(replaceTo, Physical),
                      VAR(user, Physical), RHS(user, Physical, Source),
                      RHS(user, Physical, Target)));
        }
      } else {
        PROPAGATE(LESSDEF(VAR(to_rem, Physical), VAR(ghostvar, Ghost), SRC),
                  BOUNDS(source_pos,
                         TyPosition::make(SRC, *user_I, prev_block_name)));
        PROPAGATE(LESSDEF(VAR(ghostvar, Ghost), EXPR(replaceTo, Physical), TGT),
                  BOUNDS(INSTPOS(TGT, I),
                         TyPosition::make(TGT, *user_I, prev_block_name)));


        if (llvm::isa<llvm::PHINode>(user_I)) {
          // src : user = phi [ to_rem, prev_block_name ]
          // tgt : user = phi [replaceTo, prev_block_name ]
          // In src : Transitivity ;
          //    user >= to_rem(physical) >= to_rem(previous) >= ghostvar
          // In tgt : TransitivityTgt ;
          //    ghostva >= replaceTo(physical) >= replaceTo(previous) >= user
          INFRULE(TyPosition::make(SRC, *user_I, prev_block_name),
                  ConsTransitivity::make(VAR(user, Physical),
                                         VAR(to_rem, Previous),
                                         VAR(to_rem, Physical)));
          INFRULE(TyPosition::make(SRC, *user_I, prev_block_name),
                  ConsTransitivity::make(VAR(user, Physical),
                                         VAR(to_rem, Physical),
                                         VAR(ghostvar, Ghost)));
          INFRULE(TyPosition::make(TGT, *user_I, prev_block_name),
                  ConsTransitivityTgt::make(EXPR(replaceTo, Physical),
                                            EXPR(replaceTo, Previous),
                                            VAR(user, Physical)));
          INFRULE(TyPosition::make(TGT, *user_I, prev_block_name),
                  ConsTransitivityTgt::make(VAR(ghostvar, Ghost),
                                            EXPR(replaceTo, Physical),
                                            VAR(user, Physical)));
        } else if (!user.empty() && !llvm::isa<llvm::CallInst>(user_I)) {
          INFRULE(TyPosition::make(SRC, *user_I, prev_block_name),
                  ConsSubstitute::make(REGISTER(to_rem, Physical),
                                       ID(ghostvar, Ghost), INSN(*user_I)));
          llvm::Instruction *user_I_copy = user_I->clone();

          for (unsigned i = 0; i < user_I_copy->getNumOperands(); i++) {
            if (user_I->getOperand(i) == source)
              user_I_copy->setOperand(i, replaceTo);
          }
          INFRULE(TyPosition::make(SRC, *user_I, prev_block_name),
                  ConsTransitivity::make(EXPR(user_I, Physical), INSN(*user_I),
                                         INSN(*user_I_copy)));
          delete user_I_copy;
        }
      }
    }
        });
}

void generateHintForReplaceAllUsesWithAtTgt(llvm::Instruction *source,
                                            llvm::Value *replaceTo) {
  assert(ValidationUnit::Exists());

  ValidationUnit::GetInstance()->intrude([&source, &replaceTo](
      Dictionary &data, CoreHint &hints) {
    llvm::Instruction *I = source;
    auto I_pos = INSTPOS(TGT, I);

    std::string I_var = getVariable(*I);

    for (auto UI = I->use_begin(); UI != I->use_end(); ++UI) {
      if (!llvm::isa<llvm::Instruction>(UI->getUser())) {
        // let the validation fail when the user is not an instruction
        return;
      }
      std::string user = getVariable(*UI->getUser());
      llvm::Instruction *user_I =
          llvm::dyn_cast<llvm::Instruction>(UI->getUser());

      std::string prev_block_name = "";
      if (llvm::isa<llvm::PHINode>(user_I)) {
        llvm::BasicBlock *bb_from =
            llvm::dyn_cast<llvm::PHINode>(user_I)->getIncomingBlock(*UI);
        prev_block_name = getBasicBlockIndex(bb_from);
      }

      PROPAGATE(LESSDEF(VAR(I_var, Physical), EXPR(replaceTo, Physical), TGT),
                BOUNDS(I_pos, TyPosition::make(TGT, *user_I, prev_block_name)));
      if (llvm::isa<llvm::PHINode>(user_I)) {
        INFRULE(TyPosition::make(TGT, *user_I, prev_block_name),
                ConsTransitivityTgt::make(VAR(I_var, Previous),
                                          EXPR(replaceTo, Previous),
                                          VAR(user, Physical)));
      } else if (!user.empty() && !llvm::isa<llvm::CallInst>(user_I)) {
        llvm::Instruction *user_I_copy = user_I->clone();
        INFRULE(TyPosition::make(TGT, *user_I, prev_block_name),
                ConsSubstituteTgt::make(REGISTER(I_var, Physical),
                                        VAL(replaceTo, Physical),
                                        INSN(*user_I)));

        for (unsigned i = 0; i < user_I_copy->getNumOperands(); i++) {
          if (user_I->getOperand(i) == source)
            user_I_copy->setOperand(i, replaceTo);
        }
        INFRULE(TyPosition::make(TGT, *user_I, prev_block_name),
                ConsTransitivityTgt::make(INSN(*user_I_copy), INSN(*user_I),
                                          EXPR(user_I, Physical)));
        delete user_I_copy;
      }
    }
  });
}

void generateHintForAddSelectZero(llvm::BinaryOperator *Z,
                                  llvm::BinaryOperator *X, llvm::SelectInst *Y,
                                  bool needs_commutativity, bool is_leftform) {
  assert(ValidationUnit::Exists());
  assert(Z);
  assert(X);
  assert(Y);

  ValidationUnit::GetInstance()->intrude([&Z, &X, &Y, needs_commutativity,
                                          is_leftform](
      ValidationUnit::Dictionary &data, CoreHint &hints) {
    // is_leftform == true :
    //   <src>                          |     <tgt>
    // X = n - a                        | Z = n - a
    // Y = select c ? x : 0             | Y = select c ? x : 0
    // Z = Y + a                        | Z = select c ? n : a

    // is_leftform == false :
    //   <src>                          |     <tgt>
    // X = n - a                        | Z = n - a
    // Y = select c ? 0 : x             | Y = select c ? 0 : x
    // Z = Y + a                        | Z = select c ? a : n

    llvm::Value *c = Y->getCondition();
    llvm::Value *n = X->getOperand(0);
    llvm::Value *a = X->getOperand(1);
    llvm::Value *a_Z = Z->getOperand(1);
    int bitwidth = Z->getType()->getIntegerBitWidth();

    // prepare variables
    std::string reg_y_name = getVariable(*Y);
    std::string reg_z_name = getVariable(*Z);
    std::string reg_x_name = getVariable(*X);

    // Propagate "X = n - a"
    hints.addCommand(ConsPropagate::make(
        ConsLessdef::make(ConsVar::make(reg_x_name, Physical),
                          ConsRhs::make(reg_x_name, Physical, Source), Source),
        ConsBounds::make(TyPosition::make(Source, *X),
                         TyPosition::make(Source, *Z))));

    // Propagate "Y = select c ? x : 0" or "Y = select c ? 0 : x"
    hints.addCommand(ConsPropagate::make(
        ConsLessdef::make(ConsVar::make(reg_y_name, Physical),
                          ConsRhs::make(reg_y_name, Physical, Source), Source),
        ConsBounds::make(TyPosition::make(Source, *Y),
                         TyPosition::make(Source, *Z))));

    if (needs_commutativity) {
      hints.addCommand(ConsInfrule::make(
          TyPosition::make(Source, *Z),
          ConsBopCommutative::make(VAR(reg_z_name, Physical), TyBop::BopAdd,
                                   TyValue::make(*Y), TyValue::make(*a_Z),
                                   ConsSize::make(bitwidth))));
    }

    if (is_leftform) {
      hints.addCommand(ConsInfrule::make(
          TyPosition::make(Source, *Z),
          ConsAddSelectZero::make(
              TyRegister::make(reg_z_name, Physical),
              TyRegister::make(reg_x_name, Physical),
              TyRegister::make(reg_y_name, Physical), TyValue::make(*c),
              TyValue::make(*n), TyValue::make(*a), ConsSize::make(bitwidth))));
    } else {
      hints.addCommand(ConsInfrule::make(
          TyPosition::make(Source, *Z),
          ConsAddSelectZero2::make(
              TyRegister::make(reg_z_name, Physical),
              TyRegister::make(reg_x_name, Physical),
              TyRegister::make(reg_y_name, Physical), TyValue::make(*c),
              TyValue::make(*n), TyValue::make(*a), ConsSize::make(bitwidth))));
    }
  });
}

void generateHintForOrAnd(llvm::BinaryOperator *Y, llvm::Value *X,
                          llvm::Value *A) {
  assert(ValidationUnit::Exists());

  ValidationUnit::GetInstance()->intrude(
      [Y, X, A](Dictionary &data, CoreHint &hints) {
        auto ptr = data.get<ArgForSimplifyOrInst>();
        bool isSwapped = ptr->isSwapped;
        ptr->setHintGenFunc("or_and", [Y, X, A, isSwapped,
                                       &hints](llvm::Instruction *I) {
          //   <src>   |   <tgt>
          // Y = X & A | Y = X & A
          // Z = Y | X | (Z equals X)
          llvm::BinaryOperator *Z = llvm::dyn_cast<llvm::BinaryOperator>(I);
          assert(Z && "Z must be a binary operator in or_and optimization");

          bool Zswapped = Z->getOperand(0) == X;
          propagateInstruction(Y, Z, SRC);
          if (Zswapped ^ isSwapped)
            applyCommutativity(Z, Z, SRC);
          if (Y->getOperand(0) == A)
            applyCommutativity(Z, Y, SRC);
          INFRULE(INSTPOS(SRC, Z),
                  ConsOrAnd::make(VAL(Z, Physical), VAL(Y, Physical),
                                  VAL(X, Physical), VAL(A, Physical),
                                  BITSIZE(Z->getType()->getIntegerBitWidth())));
        });
      });
}

void generateHintForOrXor(llvm::BinaryOperator *W, llvm::Value *op0,
                          llvm::Value *op1, bool needsCommutativity) {
  assert(ValidationUnit::Exists());

  ValidationUnit::GetInstance()->intrude([&W, &op0, &op1, &needsCommutativity](
      ValidationUnit::Dictionary &data, CoreHint &hints) {
    //    <src>    |   <tgt>
    // X = B ^ -1  | X = B ^ -1
    // Y = A & X   | Y = A & X
    // Z = A ^ B   | Z = A ^ B
    // W = Y | Z   | W = A ^ B
    llvm::BinaryOperator *Z = llvm::dyn_cast<llvm::BinaryOperator>(op1);
    llvm::BinaryOperator *Y = llvm::dyn_cast<llvm::BinaryOperator>(op0);
    llvm::BinaryOperator *X =
        llvm::dyn_cast<llvm::BinaryOperator>(Y->getOperand(1));
    assert(X);
    assert(Y);
    assert(Z);
    assert(W);
    llvm::Value *A = Z->getOperand(0);
    llvm::Value *B = Z->getOperand(1);
    int bitwidth = W->getType()->getIntegerBitWidth();

    propagateInstruction(X, W, Source);
    propagateInstruction(Y, W, Source);
    propagateInstruction(Z, W, Source);
    if (X->getOperand(1) == B) {
      applyCommutativity(W, X, Source);
    }

    if (needsCommutativity) {
      applyCommutativity(W, W, Source);
    }

    hints.addCommand(ConsInfrule::make(
        TyPosition::make(Source, *W),
        ConsOrXor::make(TyValue::make(*W), TyValue::make(*Z), TyValue::make(*X),
                        TyValue::make(*Y), TyValue::make(*A), TyValue::make(*B),
                        ConsSize::make(bitwidth))));

  });
}

void generateHintForOrXor2(llvm::BinaryOperator *Z, llvm::Value *X1_val,
                           llvm::Value *X2_val, llvm::Value *A, llvm::Value *B,
                           bool needsY1Commutativity,
                           bool needsY2Commutativity) {
  assert(ValidationUnit::Exists());

  ValidationUnit::GetInstance()->intrude(
      [&Z, &X1_val, &X2_val, &A, &B, &needsY1Commutativity,
       &needsY2Commutativity](Dictionary &data, CoreHint &hints) {
        //     <src>           <tgt>
        // X1 = B  ^ -1  | X1 =  B ^ -1
        // Y1 = A  & X1  | Y1 =  A & X1
        // X2 = A  ^ -1  | X2 =  A ^ -1
        // Y2 = X2 & B   | Y2 = X2 & B
        // Z =  Y1 | Y2  | Z =   A ^ B
        llvm::BinaryOperator *Y1 =
            llvm::dyn_cast<llvm::BinaryOperator>(Z->getOperand(0));
        llvm::BinaryOperator *Y2 =
            llvm::dyn_cast<llvm::BinaryOperator>(Z->getOperand(1));
        llvm::BinaryOperator *X1 = llvm::dyn_cast<llvm::BinaryOperator>(X1_val);
        llvm::BinaryOperator *X2 = llvm::dyn_cast<llvm::BinaryOperator>(X2_val);
        assert(Y1);
        assert(Y2);
        assert(X1);
        assert(X2);
        int bitwidth = Z->getType()->getIntegerBitWidth();

        propagateInstruction(X1, Z, Source);
        propagateInstruction(X2, Z, Source);
        propagateInstruction(Y1, Z, Source);
        propagateInstruction(Y2, Z, Source);
        if (X1->getOperand(1) == B)
          applyCommutativity(Z, X1, Source);
        if (X2->getOperand(1) == A)
          applyCommutativity(Z, X2, Source);
        if (needsY1Commutativity)
          applyCommutativity(Z, Y1, Source);
        if (needsY2Commutativity)
          applyCommutativity(Z, Y2, Source);

        hints.addCommand(ConsInfrule::make(
            TyPosition::make(Target, *Z),
            ConsOrXor2::make(TyValue::make(*Z), TyValue::make(*X1),
                             TyValue::make(*Y1), TyValue::make(*X2),
                             TyValue::make(*Y2), TyValue::make(*A),
                             TyValue::make(*B), ConsSize::make(bitwidth))));

      });
}

void generateHintForOrXor4(llvm::BinaryOperator *Z, llvm::Value *X,
                           llvm::BinaryOperator *Y, llvm::BinaryOperator *A,
                           llvm::Value *B, llvm::BinaryOperator *NB,
                           bool needsYCommutativity, bool needsZCommutativity) {
  assert(ValidationUnit::Exists());

  ValidationUnit::GetInstance()->intrude(
      [&Z, &X, &Y, &A, &B, &NB, needsYCommutativity,
       needsZCommutativity](Dictionary &data, CoreHint &hints) {
        // <src>      |  <tgt>
        // A = X ^ -1 | A = X ^ -1
        // Y = A ^ B  | Y = A ^ B
        // <nop>      | NB = B ^ -1
        // Z = X | Y  | Z = NB | X
        int bitwidth = Z->getType()->getIntegerBitWidth();
        propagateInstruction(A, Z, Target);
        propagateInstruction(Y, Z, Target);
        propagateInstruction(NB, Z, Target);
        if (needsYCommutativity)
          applyCommutativity(Z, Y, Target);
        insertSrcNopAtTgtI(hints, NB);
        propagateMaydiffGlobal(getVariable(*NB), Physical);

        INFRULE(INSTPOS(TGT, Z),
                ConsOrXor4::make(VAL(Z, Physical), VAL(X, Physical),
                                 VAL(Y, Physical), VAL(A, Physical),
                                 VAL(B, Physical), VAL(NB, Physical),
                                 BITSIZE(bitwidth)));
        if (needsZCommutativity)
          INFRULE(INSTPOS(TGT, Z),
                  ConsOrCommutativeTgt::make(
                      REGISTER(getVariable(*Z), Physical),
                      VAL(X, Physical), VAL(Y, Physical), BITSIZE(bitwidth)));
      });
}

void generateHintForAddXorAnd(llvm::BinaryOperator *Z, llvm::BinaryOperator *X,
                              llvm::BinaryOperator *Y, llvm::Value *A,
                              llvm::Value *B, bool needsYCommutativity,
                              bool needsZCommutativity) {
  ValidationUnit::GetInstance()->intrude(
      [&Z, &X, &Y, &needsYCommutativity, &needsZCommutativity](
          ValidationUnit::Dictionary &data, CoreHint &hints) {
        //    <src>       <tgt>
        // X = A ^ B  | X = A ^ B
        // Y = A & B  | Y = A & B
        // Z = X + Y  | Z = A | B
        llvm::Value *A = X->getOperand(0);
        llvm::Value *B = X->getOperand(1);
        int bitwidth = Z->getType()->getIntegerBitWidth();

        propagateInstruction(X, Z, Source);
        propagateInstruction(Y, Z, Source);

        if (needsYCommutativity)
          applyCommutativity(Z, Y, Source);
        if (needsZCommutativity)
          applyCommutativity(Z, Z, Source);

        hints.addCommand(ConsInfrule::make(
            TyPosition::make(Source, *Z),
            ConsAddXorAnd::make(TyRegister::make(getVariable(*Z), Physical),
                                TyValue::make(*A), TyValue::make(*B),
                                TyRegister::make(getVariable(*X), Physical),
                                TyRegister::make(getVariable(*Y), Physical),
                                ConsSize::make(bitwidth))));
      });
}

void generateHintForAddOrAnd(llvm::BinaryOperator *Z, llvm::BinaryOperator *X,
                             llvm::BinaryOperator *Y, llvm::Value *A,
                             llvm::Value *B, bool needsYCommutativity,
                             bool needsZCommutativity) {
  assert(ValidationUnit::Exists());

  ValidationUnit::GetInstance()->intrude(
      [&Z, &X, &Y, &needsYCommutativity, &needsZCommutativity](
          ValidationUnit::Dictionary &data, CoreHint &hints) {
        //    <src>       <tgt>
        // X = A ^ B  | X = A ^ B
        // Y = A & B  | Y = A & B
        // Z = X + Y  | Z = A | B
        llvm::Value *A = X->getOperand(0);
        llvm::Value *B = X->getOperand(1);
        int bitwidth = Z->getType()->getIntegerBitWidth();

        propagateInstruction(X, Z, Source);
        propagateInstruction(Y, Z, Source);

        if (needsYCommutativity)
          applyCommutativity(Z, Y, Source);
        if (needsZCommutativity)
          applyCommutativity(Z, Z, Source);

        hints.addCommand(ConsInfrule::make(
            TyPosition::make(Source, *Z),
            ConsAddOrAnd::make(TyRegister::make(getVariable(*Z), Physical),
                               TyValue::make(*A), TyValue::make(*B),
                               TyRegister::make(getVariable(*X), Physical),
                               TyRegister::make(getVariable(*Y), Physical),
                               ConsSize::make(bitwidth))));
      });
}

void generateHintForAndOr(llvm::BinaryOperator *Z, llvm::Value *X,
                          llvm::BinaryOperator *Y, llvm::Value *A,
                          bool needsZCommutativity) {
  assert(ValidationUnit::Exists());

  ValidationUnit::GetInstance()->intrude([&Z, &X, &Y, &A, &needsZCommutativity](
      ValidationUnit::Dictionary &data, CoreHint &hints) {
    assert(Z);

    propagateInstruction(Y, Z, Source);
    if (Y->getOperand(0) != X)
      applyCommutativity(Z, Y, Source);
    if (needsZCommutativity)
      applyCommutativity(Z, Z, Source);
    hints.addCommand(ConsInfrule::make(
        INSTPOS(Source, Z),
        ConsAndOr::make(VAL(Z, Physical), VAL(X, Physical), VAL(Y, Physical),
                        VAL(A, Physical),
                        ConsSize::make(Z->getType()->getIntegerBitWidth()))));
  });
}

void generateHintForIcmpEqNeBopBop(llvm::ICmpInst *Z, llvm::BinaryOperator *W,
                                   llvm::BinaryOperator *Y) {
  assert(ValidationUnit::Exists());

  ValidationUnit::GetInstance()->intrude([&Z, &W, &Y](Dictionary &data,
                                                      CoreHint &hints) {
    //       <src>      |      <tgt>
    // W = A + X        | W = A + X
    // Y = B + X        | Y = B + X
    // Z = icmp eq W, Y | Z = icmp eq A, B
    //       <src>      |      <tgt>
    // W = A + X        | W = A + X
    // Y = B + X        | Y = B + X
    // Z = icmp ne W, Y | Z = icmp ne A, B
    llvm::Value *X = nullptr;
    llvm::Value *A = nullptr;
    llvm::Value *B = nullptr;
    auto pred = Z->getPredicate();
    unsigned bitsize = Y->getType()->getIntegerBitWidth();
    propagateInstruction(W, Z, llvmberry::Source);
    propagateInstruction(Y, Z, llvmberry::Source);
    if (W->getOperand(1) == Y->getOperand(1)) {
      X = W->getOperand(1);
      A = W->getOperand(0);
      B = Y->getOperand(0);
    } else if (W->getOperand(0) == Y->getOperand(0)) {
      X = W->getOperand(0);
      A = W->getOperand(1);
      B = Y->getOperand(1);
      applyCommutativity(Z, W, llvmberry::Source);
      applyCommutativity(Z, Y, llvmberry::Source);
    } else if (W->getOperand(0) == Y->getOperand(1)) {
      X = W->getOperand(0);
      A = W->getOperand(1);
      B = Y->getOperand(0);
      applyCommutativity(Z, W, llvmberry::Source);
    } else if (W->getOperand(1) == Y->getOperand(0)) {
      X = W->getOperand(1);
      A = W->getOperand(0);
      B = Y->getOperand(1);
      applyCommutativity(Z, Y, llvmberry::Source);
    }

    std::function<std::shared_ptr<TyInfrule>(
        std::shared_ptr<TyValue>, std::shared_ptr<TyValue>,
        std::shared_ptr<TyValue>, std::shared_ptr<TyValue>,
        std::shared_ptr<TyValue>, std::shared_ptr<TyValue>,
        std::shared_ptr<TySize>)> makeFunc;
    std::string optname;
    if (W->getOpcode() == llvm::Instruction::Add) {
      if (pred == llvm::ICmpInst::ICMP_EQ) {
        optname = "icmp_eq_add_add";
        makeFunc = ConsIcmpEqAddAdd::make;
      } else {
        optname = "icmp_ne_add_add";
        makeFunc = ConsIcmpNeAddAdd::make;
      }
    } else if (W->getOpcode() == llvm::Instruction::Sub) {
      if (pred == llvm::ICmpInst::ICMP_EQ) {
        optname = "icmp_eq_sub_sub";
        makeFunc = ConsIcmpEqSubSub::make;
      } else {
        optname = "icmp_ne_sub_sub";
        makeFunc = ConsIcmpNeSubSub::make;
      }
    } else if (W->getOpcode() == llvm::Instruction::Xor) {
      if (pred == llvm::ICmpInst::ICMP_EQ) {
        optname = "icmp_eq_xor_xor";
        makeFunc = ConsIcmpEqXorXor::make;
      } else {
        optname = "icmp_ne_xor_xor";
        makeFunc = ConsIcmpNeXorXor::make;
      }
    } else {
      assert(false && "icmp_eq_<bop> optimization : opcode should be one of "
                      "ADD, SUB, or XOR");
    }

    ValidationUnit::GetInstance()->setOptimizationName(optname);
    INFRULE(INSTPOS(SRC, Z),
            makeFunc(VAL(Z, Physical), VAL(W, Physical), VAL(X, Physical),
                     VAL(Y, Physical), VAL(A, Physical), VAL(B, Physical),
                     BITSIZE(bitsize)));
  });
}

std::pair<std::shared_ptr<TyExpr>, std::shared_ptr<TyExpr> > false_encoding =
    std::make_pair(llvmberry::ConsConst::make(0, 64),
                   llvmberry::ConsConst::make(42, 64));

void generateHintForDCE(CoreHint &hints, llvm::Instruction &I) {
  std::string reg = getVariable(I);

  hints.addCommand(ConsPropagate::make(
      ConsMaydiff::make(reg, Physical),
      ConsGlobal::make()));

  insertTgtNopAtSrcI(hints, &I);
}

void generateHintForTrivialDCE(llvm::Instruction &I) {
  assert(ValidationUnit::Exists());
  ValidationUnit::GetInstance()->intrude([&I](
      ValidationUnit::Dictionary &data, CoreHint &hints) {
    generateHintForDCE(hints, I);
    if (llvm::dyn_cast<llvm::CallInst>(&I)) {
      hints.setDescription("DCE on call "
                           "instruction.\n\"isInstructionTriviallyDead\" "
                           "should give enough power to validate.");
      hints.setReturnCodeToAdmitted();
    }
  });
}

void generateHintForGVNDCE(llvm::Instruction &I) {
  assert(ValidationUnit::Exists());
  ValidationUnit::GetInstance()->intrude([&I](
      ValidationUnit::Dictionary &data, CoreHint &hints) {
    generateHintForDCE(hints, I);
    if (llvm::dyn_cast<llvm::CallInst>(&I)) {
      hints.setDescription("DCE on call instruction inside GVN.\nIt might be "
                           "introduced from SimplifyInstruction or "
                           "lookup_or_add_call.");
      hints.setReturnCodeToAdmitted();
    }
  });
}

void makeReachableBlockMap(llvm::BasicBlock* Src,
                           llvm::BasicBlock* Tgt) {
  ValidationUnit::GetInstance()->intrude([&Src, &Tgt](
      Dictionary &data, CoreHint &hints) {
    auto &strVec = *(data.get<ArgForMem2Reg>()->strVec);
    auto &isReachable = *(data.get<ArgForMem2Reg>()->isReachable);

    for (auto BI = succ_begin(Tgt), BE = succ_end(Tgt); BI != BE;) {
      llvm::BasicBlock* BB = *(BI++);
      
      if (std::find(strVec.begin(), strVec.end(), BB->getName()) != strVec.end())
        continue;
      strVec.push_back(BB->getName());

      isReachable[Src].push_back(BB);
      makeReachableBlockMap(Src, BB);
    }
  });
}

void generateHintForMem2RegPropagatePerBlock(std::shared_ptr<TyPropagateObject> lessdef_src,
                                             std::shared_ptr<TyPropagateObject> lessdef_tgt,
                                             llvm::Instruction* from,
                                             llvm::Instruction* to, 
                                             std::vector<std::pair<llvm::BasicBlock *, llvm::BasicBlock *>> worklist,
                                             llvm::BasicBlock* BB) {
  ValidationUnit::GetInstance()->intrude([&lessdef_src, &lessdef_tgt, &from,
                                          &to, &worklist, &BB](
      Dictionary &data, CoreHint &hints) {
    auto &instrIndex = *(data.get<ArgForMem2Reg>()->instrIndex);
    auto &termIndex = *(data.get<ArgForMem2Reg>()->termIndex);
    llvm::BasicBlock* fromBB = from->getParent();
    llvm::BasicBlock* toBB = to->getParent();
    std::string fromBBname = getBasicBlockIndex(fromBB);
    std::string toBBname = getBasicBlockIndex(toBB);
    std::string from_name = getVariable(*from);

    if (fromBB == toBB) {
      PROPAGATE(lessdef_src,
                BOUNDS(TyPosition::make(SRC, *from, instrIndex[from], ""),
                       TyPosition::make(SRC, *to, instrIndex[to], "")));
      PROPAGATE(lessdef_tgt,
                BOUNDS(TyPosition::make(SRC, *from, instrIndex[from], ""),
                       TyPosition::make(SRC, *to, instrIndex[to], "")));
      return;
    }

    if (fromBB == BB) {
      PROPAGATE(lessdef_src,
                BOUNDS(TyPosition::make(SRC, *from, instrIndex[from], ""),
                       TyPosition::make_end_of_block(SRC, *fromBB, termIndex[fromBBname])));
      PROPAGATE(lessdef_tgt,
                BOUNDS(TyPosition::make(SRC, *from, instrIndex[from], ""),
                       TyPosition::make_end_of_block(SRC, *fromBB, termIndex[fromBBname])));

      // propagate from inst to end of block
      while(!worklist.empty()) {
        llvm::BasicBlock *BBtmp = (*worklist.rbegin()).second;
        std::string BBtmpName = getBasicBlockIndex(BBtmp);
        worklist.pop_back();

        if (toBB == BBtmp) {
          PROPAGATE(lessdef_src,
                    BOUNDS(TyPosition::make_start_of_block(SRC, toBBname),
                           TyPosition::make(SRC, *to, instrIndex[to], "")));
          PROPAGATE(lessdef_tgt,
                    BOUNDS(TyPosition::make_start_of_block(SRC, toBBname),
                           TyPosition::make(SRC, *to, instrIndex[to], "")));
        } else { 
          PROPAGATE(lessdef_src,
                    BOUNDS(TyPosition::make_start_of_block(SRC, BBtmpName),
                           TyPosition::make_end_of_block(SRC, *BBtmp, termIndex[BBtmpName])));
          PROPAGATE(lessdef_tgt,
                    BOUNDS(TyPosition::make_start_of_block(SRC, BBtmpName),
                           TyPosition::make_end_of_block(SRC, *BBtmp, termIndex[BBtmpName])));
        }
      }

      if (worklist.empty()) 
        return;
    }

    // to block's propagate start to to Inst. 
    
    for (auto BI = pred_begin(BB), BE = pred_end(BB); BI != BE;) {
      llvm::BasicBlock* pred = *(BI++);
      std::pair<llvm::BasicBlock *, llvm::BasicBlock *> pred_edge = std::make_pair(pred, BB);
      
      if (std::find(worklist.begin(), worklist.end(), pred_edge) != worklist.end())
        continue;

      worklist.push_back(pred_edge);
      generateHintForMem2RegPropagatePerBlock(lessdef_src, lessdef_tgt, from, to, worklist, pred);
    }
  });
}

void generateHintForMem2RegPropagateStore(llvm::BasicBlock* Pred,
                                          llvm::StoreInst* SI,
                                          llvm::Instruction* next,
                                          int nextIndex) {
  ValidationUnit::GetInstance()->intrude([&Pred, &SI, &next, &nextIndex](
      Dictionary &data, CoreHint &hints) {
    auto &instrIndex = *(data.get<ArgForMem2Reg>()->instrIndex);
    auto &termIndex = *(data.get<ArgForMem2Reg>()->termIndex);
    auto &storeItem = *(data.get<ArgForMem2Reg>()->storeItem);
    auto &mem2regCmd = *(data.get<ArgForMem2Reg>()->mem2regCmd);
    std::string Rstore = getVariable(*(SI->getOperand(1)));
    std::string bname = getBasicBlockIndex(SI->getParent());
    std::string predName = getBasicBlockIndex(Pred);

    // propagate instruction
    if (llvm::isa<llvm::PHINode>(next)) {
      PROPAGATE(LESSDEF(INSN(std::shared_ptr<TyInstruction>(
                          new ConsLoadInst(TyLoadInst::makeAlignOne(SI)))),
                        VAR(Rstore, Ghost), SRC),
                BOUNDS(TyPosition::make(SRC, *SI, instrIndex[SI], ""),
                       TyPosition::make_end_of_block(TGT, *Pred, termIndex[predName])));

      std::shared_ptr<TyPropagateLessdef> lessdef = TyPropagateLessdef::make
                                                  (VAR(Rstore, Ghost),
                                                   TyExpr::make(*(SI->getOperand(0)),
                                                                Physical),
                                                   TGT);

      if (SI->getOperand(0)->getName()!="")
        mem2regCmd[getVariable(*(SI->getOperand(0)))].lessdef.push_back(lessdef);

      PROPAGATE(std::shared_ptr<TyPropagateObject>(new ConsLessdef(lessdef)),
                BOUNDS(TyPosition::make(SRC, *SI, instrIndex[SI], ""),
                       TyPosition::make_end_of_block(SRC, *Pred, termIndex[predName])));
    } else {
      PROPAGATE(LESSDEF(INSN(std::shared_ptr<TyInstruction>(
                          new ConsLoadInst(TyLoadInst::makeAlignOne(SI)))),
                        VAR(Rstore, Ghost), SRC),
                BOUNDS(TyPosition::make(SRC, *SI, instrIndex[SI], ""),
                       TyPosition::make(SRC, *next, nextIndex, "")));

      std::shared_ptr<TyPropagateLessdef> lessdef = TyPropagateLessdef::make
                                                      (VAR(Rstore, Ghost),
                                                       TyExpr::make(*(SI->getOperand(0)),
                                                                    Physical),
                                                       TGT);

      if (SI->getOperand(0)->getName()!="")
        mem2regCmd[getVariable(*(SI->getOperand(0)))].lessdef.push_back(lessdef);
    
      PROPAGATE(std::shared_ptr<TyPropagateObject>(new ConsLessdef(lessdef)),
                BOUNDS(TyPosition::make(SRC, *SI, instrIndex[SI], ""),
                       TyPosition::make(SRC, *next, nextIndex, "")));
    }

    if (storeItem[SI].op0 == "%" ||
        data.get<ArgForMem2Reg>()->equalsIfConsVar(storeItem[SI].expr, 
                                                  TyExpr::make(*(SI->getOperand(0)),
                                                                Physical))) {
      // stored value will not be changed in another iteration
      std::shared_ptr<TyIntroGhost> ghost(new TyIntroGhost(storeItem[SI].expr,
                                                           REGISTER(Rstore, Ghost)));

      std::shared_ptr<TyTransitivity> transitivity(
          new TyTransitivity(
                INSN(std::shared_ptr<TyInstruction>(
                  new ConsLoadInst(TyLoadInst::makeAlignOne(SI)))),
                storeItem[SI].expr,
                VAR(Rstore, Ghost)));

      std::shared_ptr<TyPosition> position =
        TyPosition::make(SRC, *SI, instrIndex[SI], "");

      if (storeItem[SI].op0 != "%") {
        mem2regCmd[getVariable(*(SI->getOperand(0)))].ghost.push_back(ghost);
        mem2regCmd[getVariable(*(SI->getOperand(0)))].transSrc.push_back(std::make_pair(position, transitivity));
      }

      INFRULE(
          position,
          std::shared_ptr<TyInfrule>(new ConsIntroGhost(ghost)));

      INFRULE(
          position,
          std::shared_ptr<TyInfrule>(new ConsTransitivity(transitivity)));
    } else {
      std::shared_ptr<TyPosition> position =
        TyPosition::make(SRC, *SI, instrIndex[SI], "");

      // stored value will be changed in another iteration
      INFRULE(position,//TyPosition::make(SRC, *SI, instrIndex[SI], ""),
              ConsIntroGhost::make(VAR(storeItem[SI].op0, Ghost),
                                   REGISTER(Rstore, Ghost)));

      INFRULE(position,//TyPosition::make(SRC, *SI, instrIndex[SI], ""),
              ConsTransitivity::make(INSN(std::shared_ptr<TyInstruction>(
                                       new ConsLoadInst(TyLoadInst::makeAlignOne(SI)))),
                                     VAR(storeItem[SI].op0, Physical),
                                     VAR(storeItem[SI].op0, Ghost)));

      INFRULE(position,//TyPosition::make(SRC, *SI, instrIndex[SI], ""),
              ConsTransitivity::make(INSN(std::shared_ptr<TyInstruction>(
                                       new ConsLoadInst(TyLoadInst::makeAlignOne(SI)))),
                                     VAR(storeItem[SI].op0, Ghost),
                                     VAR(Rstore, Ghost)));

      std::shared_ptr<TyTransitivityTgt> transTgt(new TyTransitivityTgt(
                                                    VAR(Rstore, Ghost),
                                                    VAR(storeItem[SI].op0, Ghost),
                                                    TyExpr::make(*(SI->getOperand(0)), Physical)));

      INFRULE(position,
              std::shared_ptr<TyInfrule>(new ConsTransitivityTgt(transTgt)));

      if (SI->getOperand(0)->getName() != "")
        mem2regCmd[getVariable(*(SI->getOperand(0)))].transTgt.push_back(transTgt);
       
    }
  });
}

llvm::Instruction* properPHI(llvm::BasicBlock* BB, std::string Target,
                             llvm::Instruction* I, bool isInit,
                             bool checkSI, Dictionary data,
                             bool isLoop) {
  auto &blockPairVec = *(data.get<ArgForMem2Reg>()->blockPairVec);
  auto &isReachable = *(data.get<ArgForMem2Reg>()->isReachable);
  llvm::BasicBlock *IB = I->getParent();

  // return NULL if BB is loop
   if (!llvm::isa<llvm::PHINode>(I) && (BB == IB))
    return NULL;

  // if isInit is true, check current BB
  if (isInit) {
    if (checkSI) {
      llvm::BasicBlock::iterator II = BB->begin();

      while (II != BB->end()) {
        if (llvm::StoreInst* SI = llvm::dyn_cast<llvm::StoreInst>(II++)) {
          if ((Target == getVariable(*SI->getOperand(1)))) {
            return SI;
          }
        }
      }
    }

    if (llvm::PHINode *PHI = llvm::dyn_cast<llvm::PHINode>(BB->begin())) {
      llvm::BasicBlock::iterator PNI = BB->begin();

      while (PHI) {
        std::string Rphi = getVariable(*PHI);

        // fragile: this condition relies on llvm naming convention of PHI
        if (Target == Rphi.substr(0, Rphi.rfind(".")))
          return PHI;

        PNI++;
        PHI = llvm::dyn_cast<llvm::PHINode>(PNI);
      }
    }
  }

  for (auto BI = pred_begin(BB), BE = pred_end(BB); BI != BE;) {
    llvm::BasicBlock* BBtmp = *(BI++);

    // skip if IB block is not reachable to BBtmp block
    if (std::find(isReachable[IB].begin(), isReachable[IB].end(), BBtmp) == isReachable[IB].end())
      continue;

    if (std::find(blockPairVec.begin(), blockPairVec.end(),
        std::make_pair(getBasicBlockIndex(BB), getBasicBlockIndex(BBtmp))) != blockPairVec.end())
      continue;
    blockPairVec.push_back(std::make_pair(getBasicBlockIndex(BB), getBasicBlockIndex(BBtmp)));

    llvm::BasicBlock::iterator II = BBtmp->begin();
    while (II != BBtmp->end()) {
      if (llvm::StoreInst* SI = llvm::dyn_cast<llvm::StoreInst>(II++)) {
        if (Target == getVariable(*SI->getOperand(1)))
          return SI;
      }
    }

    if (llvm::PHINode *PHI = llvm::dyn_cast<llvm::PHINode>(BBtmp->begin())) {
      llvm::BasicBlock::iterator PNI = BBtmp->begin();

      while (PHI) {
        std::string Rphi = getVariable(*PHI);

        // fragile: this condition relies on llvm naming convention of PHI
        if (Target == Rphi.substr(0, Rphi.rfind("."))) {
          return PHI;
        }

        PNI++;
        PHI = llvm::dyn_cast<llvm::PHINode>(PNI);
      }
    }

    llvm::Instruction* ret = properPHI(BBtmp, Target, I, false, checkSI, data, true);
    if (ret != NULL)
      return ret;
  }
  return NULL;
}

void generateHintForMem2RegPropagateLoad(llvm::Instruction* I,
                                         llvm::PHINode* tmp,
                                         llvm::LoadInst* LI,
                                         llvm::BasicBlock* useBB,
                                         int useIndex,
                                         llvm::Instruction* use) {
  assert(I != NULL && "Input Instruction should not be NULL");

  ValidationUnit::GetInstance()->intrude([&I, &LI, &use, &useIndex, &useBB](
      Dictionary &data, CoreHint &hints) {
    auto &instrIndex = *(data.get<ArgForMem2Reg>()->instrIndex);
    auto &mem2regCmd = *(data.get<ArgForMem2Reg>()->mem2regCmd);
    auto &blockPairVec = *(data.get<ArgForMem2Reg>()->blockPairVec);
    std::string Rload = getVariable(*LI);

    if (llvm::StoreInst* SI = llvm::dyn_cast<llvm::StoreInst>(I)) {
      std::string Rstore = getVariable(*(SI->getOperand(1)));

      INFRULE(TyPosition::make(SRC, *LI, instrIndex[LI], ""),
              ConsIntroGhost::make(VAR(Rstore, Ghost), REGISTER(Rload, Ghost)));

      INFRULE(TyPosition::make(SRC, *LI, instrIndex[LI], ""),
              ConsTransitivity::make(VAR(Rload, Physical),
                                     INSN(std::shared_ptr<TyInstruction>(
                                       new ConsLoadInst(TyLoadInst::makeAlignOne(SI)))),
                                     VAR(Rstore, Ghost)));

      INFRULE(TyPosition::make(SRC, *LI, instrIndex[LI], ""),
              ConsTransitivity::make(VAR(Rload, Physical), VAR(Rstore, Ghost),
                                     VAR(Rload, Ghost)));

      if (llvm::isa<llvm::PHINode>(use)) {
        llvm::PHINode *use_aux = llvm::dyn_cast<llvm::PHINode>(use);
        for (unsigned i = 0; i != use_aux->getNumIncomingValues(); ++i) {
          llvm::Value *iPI =
              llvm::dyn_cast<llvm::Value>(use_aux->getIncomingValue(i));
          if (LI == iPI) {
            std::string prev = use_aux->getIncomingBlock(i)->getName();
            PROPAGATE(LESSDEF(VAR(Rload, Physical), VAR(Rload, Ghost), SRC),
                      BOUNDS(TyPosition::make(SRC, *LI, instrIndex[LI], ""),
                             TyPosition::make(SRC, *use, useIndex, prev)));
          }
        }
      } else {
        PROPAGATE(LESSDEF(VAR(Rload, Physical), VAR(Rload, Ghost), SRC),
                  BOUNDS(TyPosition::make(SRC, *LI, instrIndex[LI], ""),
                         TyPosition::make(SRC, *useBB, useIndex)));
      }

      blockPairVec.clear();
      llvm::PHINode* PHI = NULL; 
      if (llvm::Instruction* Itmp = properPHI(LI->getParent(), Rstore, SI, true, false, data))
        PHI = llvm::dyn_cast<llvm::PHINode>(Itmp);

      if (PHI != NULL) {
        std::shared_ptr<TyPropagateLessdef> lessdef =
          TyPropagateLessdef::make
            (VAR(Rload, Ghost),
             VAR(Rload, Physical),
             TGT);

        mem2regCmd[Rload].lessdef.push_back(lessdef);
        
        if (llvm::isa<llvm::PHINode>(use)) {
          llvm::PHINode *use_aux = llvm::dyn_cast<llvm::PHINode>(use);
          for (unsigned i = 0; i != use_aux->getNumIncomingValues(); ++i) {
            llvm::Value *iPI =
                llvm::dyn_cast<llvm::Value>(use_aux->getIncomingValue(i));
            if (LI == iPI) {
              std::string prev = use_aux->getIncomingBlock(i)->getName();
              PROPAGATE(
                  std::shared_ptr<TyPropagateObject>(new ConsLessdef(lessdef)),
                  BOUNDS(TyPosition::make(SRC, *LI, instrIndex[LI], ""),
                         TyPosition::make(SRC, *use, useIndex, prev)));
            }
          }
        } else {
          PROPAGATE(
              std::shared_ptr<TyPropagateObject>(new ConsLessdef(lessdef)),
              BOUNDS(TyPosition::make(SRC, *LI, instrIndex[LI], ""),
                     TyPosition::make(SRC, *useBB, useIndex)));
        }

        std::shared_ptr<TyTransitivityTgt> transTgt(new TyTransitivityTgt(
                                                      VAR(Rload, Ghost),
                                                      VAR(Rstore, Ghost),
                                                      VAR(Rload, Physical)));

        INFRULE(TyPosition::make(SRC, *LI, instrIndex[LI], ""),
                std::shared_ptr<TyInfrule>(new ConsTransitivityTgt(transTgt)));

        mem2regCmd[Rload].transTgt.push_back(transTgt);
      } else {
        std::shared_ptr<TyPropagateLessdef> lessdef =
          TyPropagateLessdef::make
            (VAR(Rload, Ghost),
             TyExpr::make(*(SI->getOperand(0)), Physical),
             TGT);

        if (llvm::isa<llvm::PHINode>(use)) {
          llvm::PHINode *use_aux = llvm::dyn_cast<llvm::PHINode>(use);
          for (unsigned i = 0; i != use_aux->getNumIncomingValues(); ++i) {
            llvm::Value *iPI =
                llvm::dyn_cast<llvm::Value>(use_aux->getIncomingValue(i));
            if (LI == iPI) {
              std::string prev = use_aux->getIncomingBlock(i)->getName();
              PROPAGATE(
                  std::shared_ptr<TyPropagateObject>(new ConsLessdef(lessdef)),
                  BOUNDS(TyPosition::make(SRC, *LI, instrIndex[LI], ""),
                         TyPosition::make(SRC, *use, useIndex, prev)));
            }
          }
        } else {
          PROPAGATE(
              std::shared_ptr<TyPropagateObject>(new ConsLessdef(lessdef)),
              BOUNDS(TyPosition::make(SRC, *LI, instrIndex[LI], ""),
                     TyPosition::make(SRC, *useBB, useIndex)));
        }
        std::shared_ptr<TyTransitivityTgt> transTgt(new TyTransitivityTgt(
                                                      VAR(Rload, Ghost),
                                                      VAR(Rstore, Ghost),
                                                      TyExpr::make(*(SI->getOperand(0)), Physical)));

        INFRULE(TyPosition::make(SRC, *LI, instrIndex[LI], ""),
                std::shared_ptr<TyInfrule>(new ConsTransitivityTgt(transTgt)));

        if (SI->getOperand(0)->getName()!="") {
          mem2regCmd[getVariable(*(SI->getOperand(0)))].lessdef.push_back(lessdef);
          mem2regCmd[getVariable(*(SI->getOperand(0)))].transTgt.push_back(transTgt);
        }
      }
    } else if (llvm::AllocaInst* AI = llvm::dyn_cast<llvm::AllocaInst>(I)) {
      std::string Ralloca = getVariable(*AI);

      INFRULE(TyPosition::make(SRC, *LI, instrIndex[LI], ""),
              ConsIntroGhost::make(VAR(Ralloca, Ghost), REGISTER(Rload, Ghost)));

      INFRULE(TyPosition::make(SRC, *LI, instrIndex[LI], ""),
              ConsTransitivity::make(VAR(Rload, Physical),
                                     INSN(std::shared_ptr<TyInstruction>(
                                       new ConsLoadInst(TyLoadInst::makeAlignOne(AI)))),
                                     VAR(Ralloca, Ghost)));

      INFRULE(TyPosition::make(SRC, *LI, instrIndex[LI], ""),
              ConsTransitivity::make(VAR(Rload, Physical), VAR(Ralloca, Ghost),
                                     VAR(Rload, Ghost)));

      if (llvm::isa<llvm::PHINode>(use)) {
        llvm::PHINode *use_aux = llvm::dyn_cast<llvm::PHINode>(use);
        for (unsigned i = 0; i != use_aux->getNumIncomingValues(); ++i) {
          llvm::Value *iPI =
              llvm::dyn_cast<llvm::Value>(use_aux->getIncomingValue(i));
          if (LI == iPI) {
            std::string prev = use_aux->getIncomingBlock(i)->getName();
            PROPAGATE(LESSDEF(VAR(Rload, Physical), VAR(Rload, Ghost), SRC),
                      BOUNDS(TyPosition::make(SRC, *LI, instrIndex[LI], ""),
                             TyPosition::make(SRC, *use, useIndex, prev)));
          }
        }
      } else {
        PROPAGATE(LESSDEF(VAR(Rload, Physical), VAR(Rload, Ghost), SRC),
                  BOUNDS(TyPosition::make(SRC, *LI, instrIndex[LI], ""),
                         TyPosition::make(SRC, *useBB, useIndex)));
      }

      std::shared_ptr<TyPropagateLessdef> lessdef =
        TyPropagateLessdef::make
          (VAR(Rload, Ghost),
           VAR(Rload, Physical),
           TGT);

      mem2regCmd[Rload].lessdef.push_back(lessdef);

      if (llvm::isa<llvm::PHINode>(use)) {
        llvm::PHINode *use_aux = llvm::dyn_cast<llvm::PHINode>(use);
        for (unsigned i = 0; i != use_aux->getNumIncomingValues(); ++i) {
          llvm::Value *iPI =
              llvm::dyn_cast<llvm::Value>(use_aux->getIncomingValue(i));
          if (LI == iPI) {
            std::string prev = use_aux->getIncomingBlock(i)->getName();
            PROPAGATE(
                std::shared_ptr<TyPropagateObject>(new ConsLessdef(lessdef)),
                BOUNDS(TyPosition::make(SRC, *LI, instrIndex[LI], ""),
                       TyPosition::make(SRC, *use, useIndex, prev)));
          }
        }
      } else {
        PROPAGATE(
            std::shared_ptr<TyPropagateObject>(new ConsLessdef(lessdef)),
            BOUNDS(TyPosition::make(SRC, *LI, instrIndex[LI], ""),
                   TyPosition::make(SRC, *useBB, useIndex)));
      }

      std::shared_ptr<TyTransitivityTgt> transTgt(new TyTransitivityTgt(
                                                    VAR(Rload, Ghost),
                                                    VAR(Ralloca, Ghost),
                                                    VAR(Rload, Physical)));

      INFRULE(TyPosition::make(SRC, *LI, instrIndex[LI], ""),
              std::shared_ptr<TyInfrule>(new ConsTransitivityTgt(transTgt)));

      mem2regCmd[Rload].transTgt.push_back(transTgt);
    }
  });
}

void generateHintForMem2RegReplaceHint(llvm::Value *ReplVal,
                                       llvm::Instruction *ReplInst) {
  ValidationUnit::GetInstance()->intrude
    ([&ReplVal, &ReplInst]
      (Dictionary &data, CoreHint &hints) {
    auto &mem2regCmd = *(data.get<ArgForMem2Reg>()->mem2regCmd);
    std::string ReplName = "";

    if (llvm::isa<llvm::AllocaInst>(ReplInst) ||
        llvm::isa<llvm::LoadInst>(ReplInst) ||
        llvm::isa<llvm::PHINode>(ReplInst))
      ReplName = getVariable(*ReplInst);
    
    if ((ReplName == "") ||
        (mem2regCmd.find(ReplName) == mem2regCmd.end()))
      return;

    data.get<ArgForMem2Reg>()->replaceCmdRhs("Lessdef", ReplName,
                                    TyExpr::make(*ReplVal, Physical));

    data.get<ArgForMem2Reg>()->replaceCmdRhs("IntroGhost", ReplName,
                                    VAR(ReplName, Ghost));

    data.get<ArgForMem2Reg>()->replaceCmdRhs("TransitivityTgt_e2", ReplName,
                                    TyExpr::make(*ReplVal, Physical));

    data.get<ArgForMem2Reg>()->replaceCmdRhs("TransitivityTgt_e3", ReplName,
                                    TyExpr::make(*ReplVal, Physical));

    data.get<ArgForMem2Reg>()->replaceLessthanUndef(ReplName,
                                                    TyValue::make(*ReplVal));

    data.get<ArgForMem2Reg>()->replaceLessthanUndefTgt(ReplName,
                                                       TyValue::make(*ReplVal));

    std::shared_ptr<TyExpr> keyExpr = ConsVar::make(ReplName, Physical);

    std::vector<std::pair<std::shared_ptr<TyPosition>,
                         std::shared_ptr<TyTransitivity>>> &vec =
      mem2regCmd[ReplName].transSrc;

    std::vector<std::pair<std::shared_ptr<TyPosition>,
                          std::shared_ptr<TyTransitivity>>> tmp;

    for (size_t i = 0; i < vec.size(); i++) {
      if (data.get<ArgForMem2Reg>()->equalsIfConsVar(vec[i].second->getExpr2(), 
                                                    keyExpr)) {
        if (ConsInsn* ci = dynamic_cast<ConsInsn*>(vec[i].second->getExpr1().get())) {
        if (ConsVar* cv2 = dynamic_cast<ConsVar*>(vec[i].second->getExpr2().get())) {
        if (ConsVar* cv3 = dynamic_cast<ConsVar*>(vec[i].second->getExpr3().get())) {
          std::shared_ptr<TyTransitivity> transitivity
            (new TyTransitivity(std::shared_ptr<TyExpr>(new ConsInsn(ci->getTyInsn())),
                                std::shared_ptr<TyExpr>(new ConsVar(cv2->getTyReg())),
                                std::shared_ptr<TyExpr>(new ConsVar(cv3->getTyReg()))));

          tmp.push_back(std::make_pair(vec[i].first, transitivity));

          std::shared_ptr<TyTransitivityTgt> transitivitytgt
            (new TyTransitivityTgt(std::shared_ptr<TyExpr>(new ConsVar(cv3->getTyReg())),
                                   VAR(ReplName, Ghost),
                                   TyExpr::make(*ReplVal, Physical)));

          if (ReplVal->getName() != "")
            mem2regCmd[getVariable(*ReplVal)].transTgt.push_back(transitivitytgt);

          INFRULE(vec[i].first,
                  std::shared_ptr<TyInfrule>(new ConsTransitivityTgt(transitivitytgt)));
         
          if (ConsLoadInst* cli = dynamic_cast<ConsLoadInst*>(ci->getTyInsn().get())) {
          if (ConsId* cid = dynamic_cast<ConsId*>(cli->getTyLoadInst().get()->getPtrValue().get())) {
          if (cv3->getTyReg() == cid->reg) {
            data.get<ArgForMem2Reg>()->replaceCmdRhs("Transitivity_e3", ReplName,
                                                     vec[i].second->getExpr3());
          }}}
        }}}
      }
    }

    data.get<ArgForMem2Reg>()->replaceCmdRhs("Transitivity_e1", ReplName,
                                    VAR(ReplName, Physical));

    data.get<ArgForMem2Reg>()->replaceCmdRhs("Transitivity_e2", ReplName,
                                    VAR(ReplName, Ghost));

    for (size_t i = 0; i < tmp.size(); i++) {
      INFRULE(tmp[i].first,
              std::shared_ptr<TyInfrule>(new ConsTransitivity(tmp[i].second)));

      mem2regCmd[ReplName].transSrc.push_back(tmp[i]);
    }
  });
}

void checkTag_propagate (llvm::BasicBlock *BB, llvm::AllocaInst *AI, llvm::Instruction *Inst) {

  ValidationUnit::GetInstance()->intrude([&BB, &AI, &Inst]
                                                 (Dictionary &data, CoreHint &hints) {
    auto &instrIndex = *(data.get<ArgForMem2Reg>()->instrIndex);
    auto &termIndex = *(data.get<ArgForMem2Reg>()->termIndex);
    auto &reachedEdgeTag = *(data.get<ArgForMem2Reg>()->reachedEdgeTag);
    
    for (auto BI = pred_begin(BB), BE = pred_end(BB); BI != BE; ++BI) {
      llvm::BasicBlock *pred = *BI;
      llvm::Value *UndefVal = llvm::UndefValue::get(Inst->getType());

      std::pair<llvm::BasicBlock *, llvm::BasicBlock *> edge = std::make_pair(pred, BB);

      std::pair<std::pair<llvm::BasicBlock *, llvm::BasicBlock *>,
             llvmberry::Mem2RegArg::Tr_Type> blockPairTag1 = std::make_pair(edge, llvmberry::Mem2RegArg::False);
      std::pair<std::pair<llvm::BasicBlock *, llvm::BasicBlock *>,
              llvmberry::Mem2RegArg::Tr_Type> blockPairTag2 = std::make_pair(edge, llvmberry::Mem2RegArg::LoadStart);
      std::vector<std::pair<std::pair<llvm::BasicBlock*,llvm::BasicBlock*>,
              llvmberry::Mem2RegArg::Tr_Type>>::iterator it1 =
              std::find(reachedEdgeTag.begin(), reachedEdgeTag.end(), blockPairTag1);
      std::vector<std::pair<std::pair<llvm::BasicBlock*,llvm::BasicBlock*>,
              llvmberry::Mem2RegArg::Tr_Type>>::iterator it2 =
              std::find(reachedEdgeTag.begin(), reachedEdgeTag.end(), blockPairTag2);

      if (it1 != reachedEdgeTag.end()) {
        int pos = std::distance(reachedEdgeTag.begin(), it1);
        reachedEdgeTag.at(pos).second = llvmberry::Mem2RegArg::True;

           //propagate pred block
        if (AI->getParent() != pred) {
          PROPAGATE(
                  LESSDEF(INSN(std::shared_ptr<TyInstruction>(
                                  new ConsLoadInst(TyLoadInst::makeAlignOne(AI)))),
                          VAR(getVariable(*AI), Ghost),
                          SRC),
                  BOUNDS(TyPosition::make_start_of_block(SRC, getBasicBlockIndex(pred)),
                         TyPosition::make_end_of_block(SRC, *pred, termIndex[getBasicBlockIndex(pred)])));


          PROPAGATE(
                  LESSDEF(VAR(getVariable(*AI), Ghost),
                          EXPR(UndefVal, Physical),
                          TGT),
                  BOUNDS(TyPosition::make_start_of_block(SRC, getBasicBlockIndex(pred)),
                         TyPosition::make_end_of_block(SRC, *pred, termIndex[getBasicBlockIndex(pred)])));
        } else {
          PROPAGATE(
                  LESSDEF(INSN(std::shared_ptr<TyInstruction>(
                                  new ConsLoadInst(TyLoadInst::makeAlignOne(AI)))),
                          VAR(getVariable(*AI), Ghost),
                          SRC),
                  BOUNDS(TyPosition::make(SRC, *AI, instrIndex[AI], ""),
                         TyPosition::make_end_of_block(SRC, *pred, termIndex[getBasicBlockIndex(pred)])));

          PROPAGATE(
                  LESSDEF(VAR(getVariable(*AI), Ghost),
                          EXPR(UndefVal, Physical),
                          TGT),
                  BOUNDS(TyPosition::make(SRC, *AI, instrIndex[AI], ""),
                         TyPosition::make_end_of_block(SRC, *pred, termIndex[getBasicBlockIndex(pred)])));

          INFRULE(llvmberry::TyPosition::make(SRC, *AI, instrIndex[AI], ""),
                  llvmberry::ConsIntroGhost::make(EXPR(UndefVal, Physical),
                                                  REGISTER(getVariable(*AI), Ghost)));

          INFRULE(llvmberry::TyPosition::make(SRC, *AI, instrIndex[AI], ""),
                  llvmberry::ConsTransitivity::make(INSN(*AI),
                                                    EXPR(UndefVal, Physical),
                                                    VAR(getVariable(*AI), Ghost)));
        }
            checkTag_propagate(pred, AI, Inst);
      }
      if (it2 != reachedEdgeTag.end()) {
        int pos = std::distance(reachedEdgeTag.begin(), it2);
        reachedEdgeTag.at(pos).second = llvmberry::Mem2RegArg::True;

       //propagate pred block
      if (AI->getParent() != pred) {
        PROPAGATE(
                LESSDEF(INSN(std::shared_ptr<TyInstruction>(
                                new ConsLoadInst(TyLoadInst::makeAlignOne(AI)))),
                        VAR(getVariable(*AI), Ghost),
                        SRC),
                BOUNDS(TyPosition::make_start_of_block(SRC, getBasicBlockIndex(pred)),
                       TyPosition::make_end_of_block(SRC, *pred, termIndex[getBasicBlockIndex(pred)])));


        PROPAGATE(
                LESSDEF(VAR(getVariable(*AI), Ghost),
                        EXPR(UndefVal, Physical),
                        TGT),
                BOUNDS(TyPosition::make_start_of_block(SRC, getBasicBlockIndex(pred)),
                       TyPosition::make_end_of_block(SRC, *pred, termIndex[getBasicBlockIndex(pred)])));
      } else {
        PROPAGATE(
                LESSDEF(INSN(std::shared_ptr<TyInstruction>(
                                new ConsLoadInst(TyLoadInst::makeAlignOne(AI)))),
                        VAR(getVariable(*AI), Ghost),
                        SRC),
                BOUNDS(TyPosition::make(SRC, *AI, instrIndex[AI], ""),
                       TyPosition::make_end_of_block(SRC, *pred, termIndex[getBasicBlockIndex(pred)])));

        PROPAGATE(
                LESSDEF(VAR(getVariable(*AI), Ghost),
                        EXPR(UndefVal, Physical),
                        TGT),
                BOUNDS(TyPosition::make(SRC, *AI, instrIndex[AI], ""),
                       TyPosition::make_end_of_block(SRC, *pred, termIndex[getBasicBlockIndex(pred)])));

        INFRULE(llvmberry::TyPosition::make(SRC, *AI, instrIndex[AI], ""),
                llvmberry::ConsIntroGhost::make(EXPR(UndefVal, Physical),
                                                REGISTER(getVariable(*AI), Ghost)));

        INFRULE(llvmberry::TyPosition::make(SRC, *AI, instrIndex[AI], ""),
                llvmberry::ConsTransitivity::make(INSN(*AI),
                                                  EXPR(UndefVal, Physical),
                                                  VAR(getVariable(*AI), Ghost)));
      }
            checkTag_propagate(pred, AI, Inst);
    }
  }
  });
}


void generateHintForMem2RegPHIdelete(llvm::BasicBlock *BB,
                                     std::vector<std::pair<llvm::BasicBlock*,
                                                           llvm::BasicBlock*>> VisitedBlock,
                                     llvm::AllocaInst *AI, bool ignore) {
  ValidationUnit::GetInstance()->intrude([&BB, &VisitedBlock, &AI, &ignore]
      (Dictionary &data, CoreHint &hints) {
    auto &instrIndex = *(data.get<ArgForMem2Reg>()->instrIndex);
    auto &termIndex = *(data.get<ArgForMem2Reg>()->termIndex);
    auto &usePile = *(data.get<ArgForMem2Reg>()->usePile);
    auto &reachedEdgeTag = *(data.get<ArgForMem2Reg>()->reachedEdgeTag);
    auto &isReachable = *(data.get<ArgForMem2Reg>()->isReachable);
    for(auto IN = BB->begin(), IE = BB->end(); IN != IE; ++IN) {
      llvm::Instruction *Inst = IN;

      if (llvm::PHINode* PN = llvm::dyn_cast<llvm::PHINode>(Inst)) {
        if (AI->getName() == PN->getName().substr(0, PN->getName().rfind("."))) {

          checkTag_propagate(BB, AI, PN); 
          return;  
        }
      } else if(llvm::StoreInst *SI = llvm::dyn_cast<llvm::StoreInst>(Inst)){
        if(SI->getOperand(1)->getName() == AI->getName()) {
          return;
        }
      } else if(llvm::LoadInst *LI = llvm::dyn_cast<llvm::LoadInst>(Inst)) {
        if(LI->getOperand(0)->getName() == AI->getName()) {
          llvm::Value *UndefVal = llvm::UndefValue::get(LI->getType());

          if (BB == LI->getParent()->getParent()->begin()) {
            PROPAGATE(
                    LESSDEF(INSN(std::shared_ptr<TyInstruction>(
                                  new ConsLoadInst(TyLoadInst::makeAlignOne(AI)))),
                            VAR(getVariable(*AI), Ghost),
                            SRC),
                    BOUNDS(TyPosition::make(SRC, *AI, instrIndex[AI], ""),
                           TyPosition::make(SRC, *LI, instrIndex[LI], "")));
            PROPAGATE(
                    LESSDEF(VAR(getVariable(*AI), Ghost),
                            EXPR(llvm::UndefValue::get(LI->getType()), Physical),
                            TGT),
                    BOUNDS(TyPosition::make(SRC, *AI, instrIndex[AI], ""),
                           TyPosition::make(SRC, *LI, instrIndex[LI], "")));
            
            INFRULE(llvmberry::TyPosition::make(SRC, *AI, instrIndex[AI], ""),
                    llvmberry::ConsIntroGhost::make(EXPR(UndefVal, Physical),
                                                    REGISTER(getVariable(*AI), Ghost)));

            INFRULE(llvmberry::TyPosition::make(SRC, *AI, instrIndex[AI], ""),
                    llvmberry::ConsTransitivity::make(INSN(std::shared_ptr<TyInstruction>(
                                                          new ConsLoadInst(TyLoadInst::makeAlignOne(AI)))),
                                                      EXPR(UndefVal, Physical),
                                                      VAR(getVariable(*AI), Ghost)));
          } else {
            PROPAGATE(
                    LESSDEF(INSN(std::shared_ptr<TyInstruction>(
                                  new ConsLoadInst(TyLoadInst::makeAlignOne(AI)))),
                            VAR(getVariable(*AI), Ghost),
                            SRC),
                    BOUNDS(TyPosition::make_start_of_block(SRC, getBasicBlockIndex(BB)),
                           TyPosition::make(SRC, *LI, instrIndex[LI], "")));
            PROPAGATE(
                    LESSDEF(VAR(getVariable(*AI), Ghost),
                            EXPR(UndefVal, Physical),
                            TGT),
                    BOUNDS(TyPosition::make_start_of_block(SRC, getBasicBlockIndex(BB)),
                           TyPosition::make(SRC, *LI, instrIndex[LI], ""))); 
          }

            checkTag_propagate(BB, AI, LI);

            ignore = true;

            // add hints per every use of LI
            for (auto UI = usePile[LI].begin(), E = usePile[LI].end(); UI != E;) {
              auto t = *(UI++);
              llvm::BasicBlock* useBB = std::get<0>(t);
              int useIndex =
                llvmberry::getIndexofMem2Reg(std::get<2>(t), std::get<1>(t),
                                             termIndex[llvmberry::getBasicBlockIndex(std::get<0>(t))]);

              // set index of use
              if ((LI->getParent() == useBB &&
                   instrIndex[LI] < std::get<1>(t)) ||
                  (std::find(isReachable[LI->getParent()].begin(),
                             isReachable[LI->getParent()].end(),
                             useBB) != isReachable[LI->getParent()].end())) {
                generateHintForMem2RegPropagateLoad(AI, NULL, LI, useBB, useIndex, std::get<2>(t));
              }
            }

        }
      }
    }
      
    int i = 0;
    for (auto BI = succ_begin(BB), BE = succ_end(BB); BI != BE; ++BI) {
      llvm::BasicBlock* succ = *BI;
      std::pair<llvm::BasicBlock*, llvm::BasicBlock*> Bpair = std::make_pair(BB, succ);
      std::pair<std::pair<llvm::BasicBlock*,
                          llvm::BasicBlock*>,
                llvmberry::Mem2RegArg::Tr_Type> BpairFalse = std::make_pair(Bpair, llvmberry::Mem2RegArg::False);
        std::pair<std::pair<llvm::BasicBlock*,
                          llvm::BasicBlock*>,
                llvmberry::Mem2RegArg::Tr_Type> BpairTrue = std::make_pair(Bpair, llvmberry::Mem2RegArg::True);
      std::pair<std::pair<llvm::BasicBlock*,
                          llvm::BasicBlock*>,
                llvmberry::Mem2RegArg::Tr_Type> BpairLoad = std::make_pair(Bpair, llvmberry::Mem2RegArg::LoadStart);

      if (ignore) {
        if (std::find(reachedEdgeTag.begin(), reachedEdgeTag.end(), BpairLoad) != reachedEdgeTag.end()) {
          continue;
        } else if (std::find(reachedEdgeTag.begin(), reachedEdgeTag.end(), BpairTrue) != reachedEdgeTag.end()) { 
          while (!VisitedBlock.empty()) {
            llvm::BasicBlock *current = (*VisitedBlock.rbegin()).first;
            llvm::Value *UndefVal = llvm::UndefValue::get(AI->getType());
            std::pair<std::pair<llvm::BasicBlock*,
                              llvm::BasicBlock*>,
                    llvmberry::Mem2RegArg::Tr_Type> blockPairTag1 = std::make_pair(*VisitedBlock.rbegin(), llvmberry::Mem2RegArg::LoadStart);
            std::pair<std::pair<llvm::BasicBlock*,
                              llvm::BasicBlock*>,
                    llvmberry::Mem2RegArg::Tr_Type> blockPairTag2 = std::make_pair(*VisitedBlock.rbegin(), llvmberry::Mem2RegArg::False);
            std::vector<std::pair<std::pair<llvm::BasicBlock*,
                    llvm::BasicBlock*>,
                    llvmberry::Mem2RegArg::Tr_Type>>::iterator it1 =
                    std::find(reachedEdgeTag.begin(), reachedEdgeTag.end(), blockPairTag1);
            std::vector<std::pair<std::pair<llvm::BasicBlock*,
                    llvm::BasicBlock*>,
                    llvmberry::Mem2RegArg::Tr_Type>>::iterator it2 =
                    std::find(reachedEdgeTag.begin(), reachedEdgeTag.end(), blockPairTag2);
           
          if (it1 != reachedEdgeTag.end()) {
            int pos = std::distance(reachedEdgeTag.begin(), it1);
            reachedEdgeTag.at(pos).second = llvmberry::Mem2RegArg::True;
          } else if (it2 != reachedEdgeTag.end()) {
            int pos = std::distance(reachedEdgeTag.begin(), it2);
            reachedEdgeTag.at(pos).second = llvmberry::Mem2RegArg::True;
          }
          VisitedBlock.pop_back();

          if (AI->getParent() != current) {
            PROPAGATE(
                    LESSDEF(INSN(std::shared_ptr<TyInstruction>(
                                  new ConsLoadInst(TyLoadInst::makeAlignOne(AI)))),
                            VAR(getVariable(*AI), Ghost),
                            SRC),
                    BOUNDS(TyPosition::make_start_of_block(SRC, getBasicBlockIndex(current)),
                           TyPosition::make_end_of_block(SRC, *current, termIndex[getBasicBlockIndex(current)])));

            PROPAGATE(
                    LESSDEF(VAR(getVariable(*AI), Ghost),
                            EXPR(UndefVal, Physical),
                            TGT),
                    BOUNDS(TyPosition::make_start_of_block(SRC, getBasicBlockIndex(current)),
                           TyPosition::make_end_of_block(SRC, *current, termIndex[getBasicBlockIndex(current)])));
          } else {
            PROPAGATE(
                    LESSDEF(INSN(std::shared_ptr<TyInstruction>(
                                  new ConsLoadInst(TyLoadInst::makeAlignOne(AI)))),
                            VAR(getVariable(*AI), Ghost),
                            SRC),
                    BOUNDS(TyPosition::make(SRC, *AI, instrIndex[AI], ""),
                           TyPosition::make_end_of_block(SRC, *current, termIndex[getBasicBlockIndex(current)])));

            PROPAGATE(
                    LESSDEF(VAR(getVariable(*AI), Ghost),
                            EXPR(UndefVal, Physical),
                            TGT),
                    BOUNDS(TyPosition::make(SRC, *AI, instrIndex[AI], ""),
                           TyPosition::make_end_of_block(SRC, *current, termIndex[getBasicBlockIndex(current)])));

            INFRULE(llvmberry::TyPosition::make(SRC, *AI, instrIndex[AI], ""),
                    llvmberry::ConsIntroGhost::make(EXPR(UndefVal, Physical),
                                                    REGISTER(getVariable(*AI), Ghost)));

            INFRULE(llvmberry::TyPosition::make(SRC, *AI, instrIndex[AI], ""),
                    llvmberry::ConsTransitivity::make(INSN(*AI),
                                                      EXPR(UndefVal, Physical),
                                                      VAR(getVariable(*AI), Ghost)));
          }
         } 
          return ;
        } else if (std::find(reachedEdgeTag.begin(), reachedEdgeTag.end(), BpairFalse) != reachedEdgeTag.end() ) {

            std::vector<std::pair<std::pair<llvm::BasicBlock*, llvm::BasicBlock*>,
                                  llvmberry::Mem2RegArg::Tr_Type>>::iterator it =
            std::find(reachedEdgeTag.begin(), reachedEdgeTag.end(), BpairFalse);
            int pos = std::distance(reachedEdgeTag.begin(), it);
            reachedEdgeTag.at(pos).second = llvmberry::Mem2RegArg::True;
          } else { 
          reachedEdgeTag.push_back(BpairLoad);
          VisitedBlock.push_back(Bpair);
          generateHintForMem2RegPHIdelete(succ, VisitedBlock, AI, ignore);
          VisitedBlock.pop_back();
          i++;
        }
      } else { 
        if (std::find(reachedEdgeTag.begin(), reachedEdgeTag.end(), BpairFalse) != reachedEdgeTag.end() || 
            std::find(reachedEdgeTag.begin(), reachedEdgeTag.end(), BpairLoad) != reachedEdgeTag.end()) {
          continue;
        } else if (std::find(reachedEdgeTag.begin(), reachedEdgeTag.end(), BpairTrue) != reachedEdgeTag.end()) { 
        while (!VisitedBlock.empty()) {
          llvm::BasicBlock *current = (*VisitedBlock.rbegin()).first;
          llvm::Value *UndefVal = llvm::UndefValue::get(AI->getType());
           std::pair<std::pair<llvm::BasicBlock*,
                              llvm::BasicBlock*>,
                    llvmberry::Mem2RegArg::Tr_Type> blockPairTag1 = std::make_pair(*VisitedBlock.rbegin(), llvmberry::Mem2RegArg::False);
          std::vector<std::pair<std::pair<llvm::BasicBlock*,
                  llvm::BasicBlock*>,
                  llvmberry::Mem2RegArg::Tr_Type>>::iterator it1 =
                  std::find(reachedEdgeTag.begin(), reachedEdgeTag.end(), blockPairTag1);        

 
           if (it1 != reachedEdgeTag.end()) {
            int pos = std::distance(reachedEdgeTag.begin(), it1);
            reachedEdgeTag.at(pos).second = llvmberry::Mem2RegArg::True;
          }

          VisitedBlock.pop_back();
          if (AI->getParent() != current) {
            PROPAGATE(
                    LESSDEF(INSN(std::shared_ptr<TyInstruction>(
                                  new ConsLoadInst(TyLoadInst::makeAlignOne(AI)))),
                            VAR(getVariable(*AI), Ghost),
                            SRC),
                    BOUNDS(TyPosition::make_start_of_block(SRC, getBasicBlockIndex(current)),
                           TyPosition::make_end_of_block(SRC, *current, termIndex[getBasicBlockIndex(current)])));

            PROPAGATE(
                    LESSDEF(VAR(getVariable(*AI), Ghost),
                            EXPR(UndefVal, Physical),
                            TGT),
                    BOUNDS(TyPosition::make_start_of_block(SRC, getBasicBlockIndex(current)),
                           TyPosition::make_end_of_block(SRC, *current, termIndex[getBasicBlockIndex(current)])));
          } else {
            PROPAGATE(
                    LESSDEF(INSN(std::shared_ptr<TyInstruction>(
                                  new ConsLoadInst(TyLoadInst::makeAlignOne(AI)))),
                            VAR(getVariable(*AI), Ghost),
                            SRC),
                    BOUNDS(TyPosition::make(SRC, *AI, instrIndex[AI], ""),
                           TyPosition::make_end_of_block(SRC, *current, termIndex[getBasicBlockIndex(current)])));

            PROPAGATE(
                    LESSDEF(VAR(getVariable(*AI), Ghost),
                            EXPR(UndefVal, Physical),
                            TGT),
                    BOUNDS(TyPosition::make(SRC, *AI, instrIndex[AI], ""),
                           TyPosition::make_end_of_block(SRC, *current, termIndex[getBasicBlockIndex(current)])));

            INFRULE(llvmberry::TyPosition::make(SRC, *AI, instrIndex[AI], ""),
                    llvmberry::ConsIntroGhost::make(EXPR(UndefVal, Physical),
                                                    REGISTER(getVariable(*AI), Ghost)));

            INFRULE(llvmberry::TyPosition::make(SRC, *AI, instrIndex[AI], ""),
                    llvmberry::ConsTransitivity::make(INSN(*AI),
                                                      EXPR(UndefVal, Physical),
                                                      VAR(getVariable(*AI), Ghost)));
          }
        }
      }  else {
        reachedEdgeTag.push_back(BpairFalse);
        VisitedBlock.push_back(Bpair);
        generateHintForMem2RegPHIdelete(succ, VisitedBlock, AI, ignore);
        VisitedBlock.pop_back();
        i++;
      }
    }
  }
  });
  return;
}

void generateHintForMem2RegPhiUndef(llvm::PHINode* APN, llvm::BasicBlock* Pred) {
  llvmberry::ValidationUnit::GetInstance()->intrude
          ([&APN, &Pred]
           (llvmberry::Dictionary &data, llvmberry::CoreHint &hints) {
    auto &allocas = *(data.get<llvmberry::ArgForMem2Reg>()->allocas);
    auto &instrIndex = *(data.get<llvmberry::ArgForMem2Reg>()->instrIndex);
    auto &termIndex =  *(data.get<llvmberry::ArgForMem2Reg>()->termIndex);
    auto &usePile = *(data.get<llvmberry::ArgForMem2Reg>()->usePile);
    auto &isReachable = *(data.get<llvmberry::ArgForMem2Reg>()->isReachable);
    auto &mem2regCmd = *(data.get<llvmberry::ArgForMem2Reg>()->mem2regCmd);
    auto &blockPairVec = *(data.get<llvmberry::ArgForMem2Reg>()->blockPairVec);
    llvm::AllocaInst* AI = NULL;
    std::string Rphi = getVariable(*APN);
    std::string AIname = Rphi.substr(0, Rphi.rfind("."));
    std::string prev = getBasicBlockIndex(Pred);

    for (auto i = allocas.begin(); i != allocas.end();) {
      llvm::AllocaInst* AItmp = *(i++);
    
      if (getVariable(*AItmp) == AIname)
        AI = AItmp;
    }

<<<<<<< HEAD
  if (AI != NULL) {
    for (auto UI = AI->user_begin(), E = AI->user_end(); UI != E;) {
      llvm::Instruction *User = llvm::dyn_cast<llvm::Instruction>(*UI++);

      if (llvm::LoadInst *LI = llvm::dyn_cast<llvm::LoadInst>(User)) {
        if (APN->getParent() == LI ->getParent() ||
            (std::find(isReachable[APN->getParent()].begin(),
                       isReachable[APN->getParent()].end(),
                       LI->getParent()) != isReachable[APN->getParent()].end())) {
          llvm::PHINode *check = NULL;
          llvm::StoreInst *ST = NULL;
          blockPairVec.clear();
          llvm::Instruction *tmp = properPHI(LI->getParent(), llvmberry::getVariable(*AI), APN, true, true, data);
=======
    if (AI != NULL) {
      std::string Ralloca = getVariable(*AI);
>>>>>>> 83c6e1f9

      for (auto UI = AI->user_begin(), E = AI->user_end(); UI != E;) {
        llvm::Instruction *User = llvm::dyn_cast<llvm::Instruction>(*UI++);

        if (llvm::LoadInst *LI = llvm::dyn_cast<llvm::LoadInst>(User)) {
          if (APN->getParent() == LI ->getParent() ||
              (std::find(isReachable[APN->getParent()].begin(),
                         isReachable[APN->getParent()].end(),
                         LI->getParent()) != isReachable[APN->getParent()].end())) {
            llvm::PHINode *check = NULL;
            llvm::StoreInst *ST = NULL;
            blockPairVec.clear();
            llvm::Instruction *tmp = properPHI(LI->getParent(), Ralloca, APN, true, true, data);

            if (tmp != NULL) {
              check = llvm::dyn_cast<llvm::PHINode>(tmp);
              ST = llvm::dyn_cast<llvm::StoreInst>(tmp);
            }

            if (ST != NULL) {
              if ((ST->getParent() == LI->getParent()) && (instrIndex[ST] > instrIndex[LI])) {
                blockPairVec.clear();
                llvm::Instruction *tmpI = properPHI(LI->getParent(), Ralloca, APN, true, false, data); //to check there is phi in same block as LI
                llvm::PHINode *checkPHI = NULL;

                if (tmpI != NULL) {
                  checkPHI = llvm::dyn_cast<llvm::PHINode>(tmpI);
                }

                if (checkPHI != NULL) {
                  std::string Rphi = llvmberry::getVariable(*checkPHI);

                  PROPAGATE(
                          LESSDEF(INSN(std::shared_ptr<llvmberry::TyInstruction>(
                                          new llvmberry::ConsLoadInst(llvmberry::TyLoadInst::makeAlignOne(AI)))),
                                  VAR(Ralloca, Ghost),
                                  SRC),
                          BOUNDS(llvmberry::TyPosition::make_start_of_block(SRC, llvmberry::getBasicBlockIndex(checkPHI->getParent())),
                                 llvmberry::TyPosition::make(SRC, *LI, instrIndex[LI], "")));

                  std::shared_ptr<llvmberry::TyPropagateLessdef> lessdef = llvmberry::TyPropagateLessdef::make
                          (VAR(Ralloca, Ghost),
                           VAR(Rphi, Physical), TGT);

                  PROPAGATE(std::shared_ptr<llvmberry::TyPropagateObject>(new llvmberry::ConsLessdef(lessdef)),
                            BOUNDS(llvmberry::TyPosition::make_start_of_block(SRC, llvmberry::getBasicBlockIndex(checkPHI->getParent())),
                                   llvmberry::TyPosition::make(SRC, *LI, instrIndex[LI], "")));

                  mem2regCmd[Rphi].lessdef.push_back(lessdef);
                }
              }
            }

            if (check == APN) {
              PROPAGATE(
                      LESSDEF(INSN(std::shared_ptr<llvmberry::TyInstruction>(
                                      new llvmberry::ConsLoadInst(llvmberry::TyLoadInst::makeAlignOne(AI)))),
                              VAR(Ralloca, Ghost),
                              SRC),
                      BOUNDS(llvmberry::TyPosition::make_start_of_block(SRC, llvmberry::getBasicBlockIndex(APN->getParent())),
                             llvmberry::TyPosition::make(SRC, *LI, instrIndex[LI], "")));

              std::shared_ptr<llvmberry::TyPropagateLessdef> lessdef = llvmberry::TyPropagateLessdef::make
                      (VAR(Ralloca, Ghost),
                       VAR(Rphi, Physical), TGT);

              PROPAGATE(std::shared_ptr<llvmberry::TyPropagateObject>(new llvmberry::ConsLessdef(lessdef)),
                        BOUNDS(llvmberry::TyPosition::make_start_of_block(SRC, llvmberry::getBasicBlockIndex(APN->getParent())),
                               llvmberry::TyPosition::make(SRC, *LI, instrIndex[LI], "")));
              mem2regCmd[Rphi].lessdef.push_back(lessdef);
            } else if (check != NULL) {
              std::string Rphi = llvmberry::getVariable(*check);

              PROPAGATE(
                      LESSDEF(INSN(std::shared_ptr<llvmberry::TyInstruction>(
                                      new llvmberry::ConsLoadInst(llvmberry::TyLoadInst::makeAlignOne(AI)))),
                              VAR(Ralloca, Ghost),
                              SRC),
                      BOUNDS(llvmberry::TyPosition::make_start_of_block(SRC, llvmberry::getBasicBlockIndex(
                                     check->getParent())),
                             llvmberry::TyPosition::make(SRC, *LI, instrIndex[LI], "")));

              std::shared_ptr<llvmberry::TyPropagateLessdef> lessdef = llvmberry::TyPropagateLessdef::make
                      (VAR(Ralloca, Ghost),
                       VAR(Rphi, Physical), TGT);

              PROPAGATE(std::shared_ptr<llvmberry::TyPropagateObject>(new llvmberry::ConsLessdef(lessdef)),
                        BOUNDS(llvmberry::TyPosition::make_start_of_block(SRC, llvmberry::getBasicBlockIndex(
                                       check->getParent())),
                               llvmberry::TyPosition::make(SRC, *LI, instrIndex[LI], "")));
              mem2regCmd[Rphi].lessdef.push_back(lessdef);
            }
          }

          for (auto UI2 = usePile[LI].begin(), E2 = usePile[LI].end(); UI2 != E2;) {
            auto t = *(UI2++);

            int useIndex =
                    llvmberry::getIndexofMem2Reg(std::get<2>(t), std::get<1>(t),
                                                 termIndex[llvmberry::getBasicBlockIndex(std::get<0>(t))]);

            llvmberry::generateHintForMem2RegPropagateLoad(AI, APN, LI, std::get<0>(t),
                                                           useIndex, std::get<2>(t));
          }
        }
      }
    }
  });
}

void generateHintForMem2RegPHI(llvm::BasicBlock *BB, llvm::BasicBlock *Pred,
                               llvm::AllocaInst *AI, llvm::StoreInst *SI,
                               llvm::BasicBlock::iterator II,
                               llvm::DenseMap<llvm::PHINode *, unsigned> PAM,
                               llvm::DenseMap<llvm::AllocaInst *, unsigned> AL,
                               bool isSameBB) {
  ValidationUnit::GetInstance()->intrude([&BB, &Pred, &AI, &SI, &II, &PAM, &AL,
                                          &isSameBB](Dictionary &data,
                                                     CoreHint &hints) {
    if (BB == NULL || AI == NULL || SI == NULL)
      return;

    llvm::StoreInst *SItmp = SI;
    llvm::AllocaInst *AItmp = AI;

    // prepare variables
    auto &instrIndex = *(data.get<ArgForMem2Reg>()->instrIndex);
    auto &termIndex = *(data.get<ArgForMem2Reg>()->termIndex);
    auto &usePile = *(data.get<ArgForMem2Reg>()->usePile);
    auto &storeItem = *(data.get<ArgForMem2Reg>()->storeItem);
    auto &transTgt = *(data.get<ArgForMem2Reg>()->transTgt);
    auto &mem2regCmd = *(data.get<ArgForMem2Reg>()->mem2regCmd);
    auto &blockPairVec = *(data.get<ArgForMem2Reg>()->blockPairVec);
    auto &reachedEdge = *(data.get<ArgForMem2Reg>()->reachedEdge);
    auto &isReachable = *(data.get<ArgForMem2Reg>()->isReachable);
    std::string bname = getBasicBlockIndex(SItmp->getParent());
    std::string Ralloca = getVariable(*AItmp);
    std::string Rstore = getVariable(*SItmp->getOperand(1));
    llvm::BasicBlock *BBtmp = BB;
    llvm::BasicBlock *Predtmp = Pred;
    llvm::succ_iterator BI = succ_begin(BB), BE = succ_end(BB);
    llvm::BasicBlock::iterator IItmp = II;

    do {
      bool newStore = false;
      if (!isSameBB) {
        Predtmp = BB;
        BBtmp = *BI++;
        IItmp = BBtmp->begin();

        // do not check same block again
        // now working
        std::pair <llvm::BasicBlock *, llvm::BasicBlock *> tmp = std::make_pair(Predtmp, BBtmp);
        if (std::find(reachedEdge[Ralloca].begin(), reachedEdge[Ralloca].end(), tmp) != reachedEdge[Ralloca].end())
          continue;
        reachedEdge[Ralloca].push_back(tmp);

        // if this successor block has PHI,
        // propagate store or another PHI to current PHI
        // according to several conditions
        if (llvm::PHINode *PHI = llvm::dyn_cast<llvm::PHINode>(BBtmp->begin())) {
          llvm::BasicBlock::iterator PNI = BBtmp->begin();

          while (PHI) {
            std::string Rphi = getVariable(*PHI);

            // <Condition 1>
            // check if one of incoming values of PHI is
            // stored value of current SI
            if (PAM.count(PHI) &&
                // fragile: this condition relies on llvm naming convention of PHI
                Rstore == Rphi.substr(0, Rphi.rfind("."))) {

              // check if there is other PHI between
              // SI block and current PHI block.
              // compiler can choose either 2-1 or 2-2 according to this
              blockPairVec.clear();
              llvm::Instruction* Itmp = properPHI(Predtmp, Rstore, SItmp, true, true, data);

              // <Condition 2-1>
              // if there is no other PHI between SI and current PHI,
              // we can propagate store to current PHI
              if (Itmp == NULL) {
                generateHintForMem2RegPropagateStore(Predtmp, SItmp, PHI, termIndex[getBasicBlockIndex(Predtmp)]);
              } else if (llvm::PHINode* PHItmp = llvm::dyn_cast<llvm::PHINode>(Itmp)) {
              // <Condition 2-2>
              // if we find another PHI(PHItmp) after SI,
              // propagate PHItmp to current PHI
                std::string Rphitmp = getVariable(*PHItmp);

                PROPAGATE(
                    LESSDEF(INSN(std::shared_ptr<TyInstruction>(
                              new ConsLoadInst(TyLoadInst::makeAlignOne(SItmp)))),
                            VAR(Rstore, Ghost), SRC),
                    BOUNDS(TyPosition::make_start_of_block(
                               SRC, getBasicBlockIndex(PHItmp->getParent())),
                           TyPosition::make_end_of_block(SRC, *Predtmp, termIndex[getBasicBlockIndex(Predtmp)])));

                std::shared_ptr<TyPropagateLessdef> lessdef =
                  TyPropagateLessdef::make(VAR(Rstore, Ghost),
                                           VAR(Rphitmp, Physical),
                                           TGT);

                mem2regCmd[Rphitmp].lessdef.push_back(lessdef);

                PROPAGATE(
                    std::shared_ptr<TyPropagateObject>(new ConsLessdef(lessdef)),
                    BOUNDS(TyPosition::make_start_of_block(
                               SRC, getBasicBlockIndex(PHItmp->getParent())),
                           TyPosition::make_end_of_block(SRC, *Predtmp, termIndex[getBasicBlockIndex(Predtmp)])));

                std::shared_ptr<TyTransitivityTgt> transitivitytgt
                  (new TyTransitivityTgt(VAR(Rstore, Ghost),
                                         VAR(Rphitmp, Previous),
                                         VAR(Rphi, Physical)));
                mem2regCmd[Rphitmp].transTgt.push_back(transitivitytgt);
                transTgt.push_back(transitivitytgt);

                INFRULE(TyPosition::make(TGT, PHI->getParent()->getName(),
                                         Predtmp->getName()),
                        std::shared_ptr<TyInfrule>(new ConsTransitivityTgt(transitivitytgt)));
              } else if (llvm::StoreInst* SISI = llvm::dyn_cast<llvm::StoreInst>(Itmp)) {
                if ((SItmp->getParent() != SISI->getParent() &&
                     (std::find(isReachable[SItmp->getParent()].begin(),
                                isReachable[SItmp->getParent()].end(),
                                SISI->getParent()) != isReachable[SItmp->getParent()].end())) ||
                    (SItmp->getParent() == SISI->getParent() && instrIndex[SItmp]<instrIndex[SISI]))
                  generateHintForMem2RegPropagateStore(Predtmp, SItmp, SISI, instrIndex[SISI]);
                else if (SItmp == SISI)
                  generateHintForMem2RegPropagateStore(Predtmp, SItmp, PHI, termIndex[getBasicBlockIndex(Predtmp)]);
              }

              // this step apply infrules
              if (storeItem[SItmp].expr != NULL &&
                  (storeItem[SItmp].op0 == "%" ||
                   SItmp->getOperand(0)->getName() == "" ||
                   SItmp->getOperand(0)->getName() != "" ||
                   data.get<ArgForMem2Reg>()->equalsIfConsVar(storeItem[SItmp].expr, 
                                                              TyExpr::make(*(SItmp->getOperand(0)),
                                                                           Physical)))) {
                //check transtgt
                std::shared_ptr<TyTransitivityTgt> transitivitytgt
                  (new TyTransitivityTgt(VAR(Rstore, Ghost),
                                         EXPR(SItmp->getOperand(0), Physical),
                                         VAR(Rphi, Physical)));

                INFRULE(TyPosition::make(TGT, PHI->getParent()->getName(),
                                         Predtmp->getName()),
                        std::shared_ptr<TyInfrule>(new ConsTransitivityTgt(transitivitytgt)));
               
                if (SItmp->getOperand(0)->getName() != "")
                  mem2regCmd[getVariable(*(SItmp->getOperand(0)))].transTgt.push_back(transitivitytgt);

                if (storeItem[SItmp].op0 != "%") {
                  transTgt.push_back(transitivitytgt);
                }

                if (SItmp->getOperand(0)->getName() != "") {
                  mem2regCmd[getVariable(*SItmp->getOperand(0))].transTgt.push_back(transitivitytgt);
                }
                //check end
              }

              // add hints per every use of PHI
              for (auto UI = PHI->use_begin(), UE = PHI->use_end(); UI != UE;) {
                llvm::Use &U = *(UI++);
                llvm::Instruction *use =
                    llvm::dyn_cast<llvm::Instruction>(U.getUser());

                int useIndex = getIndexofMem2Reg(
                    use, instrIndex[use],
                    termIndex[getBasicBlockIndex(use->getParent())]);

                // if use is other PHI
                if (llvm::isa<llvm::PHINode>(use)) {
                  llvm::BasicBlock* source = PHI->getParent();
                  llvm::BasicBlock* target = use->getParent();
                  
                  for (auto UI2 = pred_begin(target), UE2 = pred_end(target); UI2 != UE2;) {
                    llvm::BasicBlock* usePred = *(UI2++);
                    blockPairVec.clear();
                    llvm::PHINode* PHItmp = NULL;

                    // check properPHI only if there is no incoming value from usePred in PHI
                    if (PHI->getBasicBlockIndex(usePred) != -1)
                      if (PHI->getIncomingValueForBlock(usePred) == NULL) {
                        if (llvm::Instruction* Itmp = properPHI(usePred, Rstore, SItmp, true, true, data))
                          PHItmp = llvm::dyn_cast<llvm::PHINode>(Itmp);
                      }

                    if (PHItmp == PHI &&
                        (std::find(isReachable[source].begin(),
                                   isReachable[source].end(),
                                   usePred) != isReachable[source].end())) {
                      PROPAGATE(
                          LESSDEF(INSN(std::shared_ptr<TyInstruction>(
                                    new ConsLoadInst(TyLoadInst::makeAlignOne(SItmp)))),
                                  VAR(Rstore, Ghost), SRC),
                          BOUNDS(TyPosition::make_start_of_block(
                                 SRC, getBasicBlockIndex(PHI->getParent())),
                                 TyPosition::make_end_of_block(SRC, *usePred, termIndex[getBasicBlockIndex(usePred)])));

                      std::shared_ptr<TyPropagateLessdef> lessdef = TyPropagateLessdef::make
                                                                    (VAR(Rstore,Ghost),
                                                                     VAR(Rphi, Physical),
                                                                     TGT);
                      mem2regCmd[Rphi].lessdef.push_back(lessdef);

                      PROPAGATE(
                          std::shared_ptr<TyPropagateObject>(new ConsLessdef(lessdef)),
                          BOUNDS(TyPosition::make_start_of_block(
                                 SRC, getBasicBlockIndex(PHI->getParent())),
                                 TyPosition::make_end_of_block(SRC, *usePred, termIndex[getBasicBlockIndex(usePred)])));

                      std::shared_ptr<TyTransitivityTgt> transitivitytgt
                        (new TyTransitivityTgt(VAR(Rstore, Ghost),
                                               VAR(Rphi, Previous),
                                               VAR(getVariable(*use), Physical)));
                     
                      INFRULE(TyPosition::make(TGT, target->getName(),
                                               usePred->getName()),
                              std::shared_ptr<TyInfrule>(new ConsTransitivityTgt(transitivitytgt)));
                     
                      mem2regCmd[Rphi].transTgt.push_back(transitivitytgt);

                    }
                  }
                } else if (llvm::isa<llvm::LoadInst>(use) &&
                           (use->getOperand(0) == SItmp->getOperand(1))) {
                  PROPAGATE(
                      LESSDEF(INSN(std::shared_ptr<TyInstruction>(
                                new ConsLoadInst(TyLoadInst::makeAlignOne(SItmp)))),
                              VAR(Rstore, Ghost), SRC),
                      BOUNDS(TyPosition::make_start_of_block(
                             SRC, getBasicBlockIndex(PHI->getParent())),
                             TyPosition::make(SRC, *use, useIndex, "")));

                  std::shared_ptr<TyPropagateLessdef> lessdef = TyPropagateLessdef::make
                                                                (VAR(Rstore, Ghost),
                                                                 VAR(Rphi, Physical),
                                                                 TGT);              
                  mem2regCmd[Rphi].lessdef.push_back(lessdef);
          
                  PROPAGATE(std::shared_ptr<TyPropagateObject>(new ConsLessdef(lessdef)),
                      BOUNDS(TyPosition::make_start_of_block(
                             SRC, getBasicBlockIndex(PHI->getParent())),
                             TyPosition::make(SRC, *use, useIndex, "")));
                }
              }
            }
            PNI++;
            PHI = llvm::dyn_cast<llvm::PHINode>(PNI);
          }
        }
      }

      // iterate instructions in current block
      for (llvm::BasicBlock::iterator Iiter = IItmp;
           !llvm::isa<llvm::TerminatorInst>(Iiter);) {
        llvm::Instruction *I = Iiter++;
        if (llvm::LoadInst *LI = llvm::dyn_cast<llvm::LoadInst>(I)) {
          if (getVariable(*(LI->getOperand(0))) != Ralloca)
            continue;

          llvm::AllocaInst *Src =
              llvm::dyn_cast<llvm::AllocaInst>(LI->getPointerOperand());
          if (!Src)
            continue;

          llvm::DenseMap<llvm::AllocaInst *, unsigned>::iterator AImap =
              AL.find(Src);
          if (AImap == AL.end())
            continue;

          // prepare variables
          std::string Rload = getVariable(*LI);
          blockPairVec.clear();
          llvm::PHINode* PHI = NULL;

          if (llvm::Instruction* Itmp = properPHI(LI->getParent(), Rstore, SItmp, true, false, data))
            PHI = llvm::dyn_cast<llvm::PHINode>(Itmp);

          if (PHI != NULL) {
            std::string Rphi = getVariable(*PHI);

            PROPAGATE(
                LESSDEF(INSN(std::shared_ptr<TyInstruction>(
                          new ConsLoadInst(TyLoadInst::makeAlignOne(SItmp)))),
                        VAR(Rstore, Ghost), SRC),
                BOUNDS(TyPosition::make_start_of_block(
                           SRC, getBasicBlockIndex(PHI->getParent())),
                       TyPosition::make(SRC, *LI, instrIndex[LI], "")));

            std::shared_ptr<TyPropagateLessdef> lessdef = TyPropagateLessdef::make
                  (VAR(Rstore, Ghost),
                   VAR(Rphi, Physical), TGT);

            PROPAGATE(std::shared_ptr<TyPropagateObject>(new ConsLessdef(lessdef)),
                BOUNDS(TyPosition::make_start_of_block(
                           SRC, getBasicBlockIndex(PHI->getParent())),
                       TyPosition::make(SRC, *LI, instrIndex[LI], "")));

            mem2regCmd[Rphi].lessdef.push_back(lessdef);

            if (storeItem[SItmp].expr != NULL &&
                (storeItem[SItmp].op0 == "%" ||
                 SItmp->getOperand(0)->getName() == "" ||
                 SItmp->getOperand(0)->getName() != "" ||
                 data.get<ArgForMem2Reg>()->equalsIfConsVar(storeItem[SItmp].expr, 
                                                            TyExpr::make(*(SItmp->getOperand(0)),
                                                                        Physical)))) {
              //check transtgt
              std::shared_ptr<TyTransitivityTgt> transitivitytgt
                (new TyTransitivityTgt(VAR(Rstore, Ghost),
                                       storeItem[SItmp].expr,
                                       VAR(getVariable(*PHI), Physical)));

              mem2regCmd[getVariable(*PHI)].transTgt.push_back(transitivitytgt);

              INFRULE(TyPosition::make(TGT, LI->getParent()->getName(),
                                       Predtmp->getName()),
                      std::shared_ptr<TyInfrule>(new ConsTransitivityTgt(transitivitytgt)));

              if (storeItem[SItmp].op0 != "%")
                transTgt.push_back(transitivitytgt);
              //check end
            }
          }

          PROPAGATE(PRIVATE(REGISTER(Ralloca, Physical), SRC),
                    BOUNDS(TyPosition::make(SRC, *AItmp, instrIndex[AItmp], ""),
                           TyPosition::make(SRC, *LI, instrIndex[LI], "")));

          if ((getVariable(*LI->getOperand(0)) == Rstore) &&
              ((LI->getParent() == SItmp->getParent() &&
                instrIndex[SItmp] < instrIndex[LI]) ||
               (std::find(isReachable[SItmp->getParent()].begin(),
                          isReachable[SItmp->getParent()].end(),
                          LI->getParent()) != isReachable[SItmp->getParent()].end()))) {
            blockPairVec.clear();
            llvm::PHINode* PHI = NULL;

            if (llvm::Instruction* Itmp = properPHI(LI->getParent(), Rstore, SItmp, true, false, data))
              PHI = llvm::dyn_cast<llvm::PHINode>(Itmp);

            if (PHI == NULL) {
              generateHintForMem2RegPropagateStore(Predtmp, SItmp, LI, instrIndex[LI]);
            }

            // add hints per every use of LI
            for (auto UI = usePile[LI].begin(), E = usePile[LI].end(); UI != E;) {
              auto t = *(UI++);
              llvm::BasicBlock* useBB = std::get<0>(t);
              int useIndex =
                llvmberry::getIndexofMem2Reg(std::get<2>(t), std::get<1>(t),
                                             termIndex[llvmberry::getBasicBlockIndex(std::get<0>(t))]);

              // set index of use
              if ((LI->getParent() == useBB &&
                   instrIndex[LI] < std::get<1>(t)) ||
                  (std::find(isReachable[LI->getParent()].begin(),
                             isReachable[LI->getParent()].end(),
                             useBB) != isReachable[LI->getParent()].end())) {
                generateHintForMem2RegPropagateLoad(SItmp, NULL, LI, useBB, useIndex, std::get<2>(t));
              }
            }
          }

          // propagate maydiff
          propagateMaydiffGlobal(Rload, Physical);
          propagateMaydiffGlobal(Rload, Previous);
        } else if (llvm::StoreInst *SItmp2 =
                       llvm::dyn_cast<llvm::StoreInst>(I)) {
          // if we find new store to same alloca,
          // stop searching remaining instructions
          if (getVariable(*(SItmp2->getOperand(1))) == Ralloca) {
            newStore = true;
            break;
          } else
            continue;
        }
      }

      // if we find new store to same alloca in same block,
      // stop propagating hint for this store
      if (isSameBB && newStore)
        break;
      
      if (!isSameBB) {
        BI--;
        if (BI != BE && !newStore) {
          generateHintForMem2RegPHI(BBtmp, Predtmp, AItmp, SItmp, IItmp,
                                    PAM, AL, true);
        }
        BI++;
      }
      isSameBB = false;
    } while (BI != BE);
  });
}

int getIndexofMem2Reg(llvm::Instruction* I,
                      int instrIndex, int termIndex) {
  if (llvm::isa<llvm::TerminatorInst>(I))
    return termIndex;
  else
    return instrIndex;
}

bool hasBitcastOrGEP(llvm::AllocaInst* AI) {
  for (auto UI = AI->user_begin(), E = AI->user_end(); UI != E;) {
    llvm::Instruction* I = llvm::cast<llvm::Instruction>(*UI++);

    if (llvm::isa<llvm::BitCastInst>(I) ||
        llvm::isa<llvm::GetElementPtrInst>(I))
      return true;
  }
  return false;
}

void generateHintForPHIResolved(llvm::Instruction *I, llvm::BasicBlock *PB,
                                TyScope scope) {
  ValidationUnit::GetInstance()->intrude(
      [&I, &PB, &scope](Dictionary &data, CoreHint &hints) {
    for (unsigned i = 0, e = I->getNumOperands(); i != e; ++i) {
      llvm::Value *Op = I->getOperand(i);
      if (llvm::PHINode *OpPHI = llvm::dyn_cast<llvm::PHINode>(Op)) {
        if (I->getParent() != OpPHI->getParent())
          continue;

        llvm::Value *OpPHIResolved = OpPHI->getIncomingValueForBlock(PB);
        std::string OpPHI_id = getVariable(*OpPHI);
        std::string OpPHIResolved_id = getVariable(*OpPHIResolved);

        INFRULE(TyPosition::make(scope, getBasicBlockIndex(I->getParent()),
                                 getBasicBlockIndex(PB)),
                ConsTransitivity::make(VAR(OpPHIResolved_id, Physical),
                                       VAR(OpPHIResolved_id, Previous),
                                       VAR(OpPHI_id, Physical)));

        INFRULE(TyPosition::make(scope, getBasicBlockIndex(I->getParent()),
                                 getBasicBlockIndex(PB)),
                ConsTransitivity::make(VAR(OpPHI_id, Physical),
                                       VAR(OpPHIResolved_id, Previous),
                                       VAR(OpPHIResolved_id, Physical)));
      }
    }
  });
}

} // llvmberry<|MERGE_RESOLUTION|>--- conflicted
+++ resolved
@@ -889,10 +889,10 @@
 
     for (auto BI = succ_begin(Tgt), BE = succ_end(Tgt); BI != BE;) {
       llvm::BasicBlock* BB = *(BI++);
-      
-      if (std::find(strVec.begin(), strVec.end(), BB->getName()) != strVec.end())
+      std::string BBname = BB->getName(); 
+      if (std::find(strVec.begin(), strVec.end(), BBname) != strVec.end())
         continue;
-      strVec.push_back(BB->getName());
+      strVec.push_back(BBname);
 
       isReachable[Src].push_back(BB);
       makeReachableBlockMap(Src, BB);
@@ -990,7 +990,6 @@
     std::string Rstore = getVariable(*(SI->getOperand(1)));
     std::string bname = getBasicBlockIndex(SI->getParent());
     std::string predName = getBasicBlockIndex(Pred);
-
     // propagate instruction
     if (llvm::isa<llvm::PHINode>(next)) {
       PROPAGATE(LESSDEF(INSN(std::shared_ptr<TyInstruction>(
@@ -1903,25 +1902,8 @@
         AI = AItmp;
     }
 
-<<<<<<< HEAD
-  if (AI != NULL) {
-    for (auto UI = AI->user_begin(), E = AI->user_end(); UI != E;) {
-      llvm::Instruction *User = llvm::dyn_cast<llvm::Instruction>(*UI++);
-
-      if (llvm::LoadInst *LI = llvm::dyn_cast<llvm::LoadInst>(User)) {
-        if (APN->getParent() == LI ->getParent() ||
-            (std::find(isReachable[APN->getParent()].begin(),
-                       isReachable[APN->getParent()].end(),
-                       LI->getParent()) != isReachable[APN->getParent()].end())) {
-          llvm::PHINode *check = NULL;
-          llvm::StoreInst *ST = NULL;
-          blockPairVec.clear();
-          llvm::Instruction *tmp = properPHI(LI->getParent(), llvmberry::getVariable(*AI), APN, true, true, data);
-=======
     if (AI != NULL) {
       std::string Ralloca = getVariable(*AI);
->>>>>>> 83c6e1f9
-
       for (auto UI = AI->user_begin(), E = AI->user_end(); UI != E;) {
         llvm::Instruction *User = llvm::dyn_cast<llvm::Instruction>(*UI++);
 
@@ -2153,11 +2135,12 @@
                   generateHintForMem2RegPropagateStore(Predtmp, SItmp, PHI, termIndex[getBasicBlockIndex(Predtmp)]);
               }
 
+              std::string SIname = SItmp->getOperand(0)->getName();
               // this step apply infrules
               if (storeItem[SItmp].expr != NULL &&
                   (storeItem[SItmp].op0 == "%" ||
-                   SItmp->getOperand(0)->getName() == "" ||
-                   SItmp->getOperand(0)->getName() != "" ||
+                   SIname == "" ||
+                   SIname != "" ||
                    data.get<ArgForMem2Reg>()->equalsIfConsVar(storeItem[SItmp].expr, 
                                                               TyExpr::make(*(SItmp->getOperand(0)),
                                                                            Physical)))) {
@@ -2171,14 +2154,14 @@
                                          Predtmp->getName()),
                         std::shared_ptr<TyInfrule>(new ConsTransitivityTgt(transitivitytgt)));
                
-                if (SItmp->getOperand(0)->getName() != "")
+                if (SIname != "")
                   mem2regCmd[getVariable(*(SItmp->getOperand(0)))].transTgt.push_back(transitivitytgt);
 
                 if (storeItem[SItmp].op0 != "%") {
                   transTgt.push_back(transitivitytgt);
                 }
 
-                if (SItmp->getOperand(0)->getName() != "") {
+                if (SIname != "") {
                   mem2regCmd[getVariable(*SItmp->getOperand(0))].transTgt.push_back(transitivitytgt);
                 }
                 //check end
