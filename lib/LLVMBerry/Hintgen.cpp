--- conflicted
+++ resolved
@@ -693,11 +693,6 @@
   });
 }
 
-<<<<<<< HEAD
-std::pair<std::shared_ptr<TyExpr>, std::shared_ptr<TyExpr>> false_encoding =
-    std::make_pair(ConsConst::make(0, 64),
-                   ConsConst::make(42, 64));
-=======
 void generateHintForIcmpEqNeBopBop(llvm::ICmpInst *Z, llvm::BinaryOperator *W,
                                    llvm::BinaryOperator *Y) {
   assert(ValidationUnit::Exists());
@@ -787,7 +782,6 @@
 std::pair<std::shared_ptr<TyExpr>, std::shared_ptr<TyExpr> > false_encoding =
     std::make_pair(llvmberry::ConsConst::make(0, 64),
                    llvmberry::ConsConst::make(42, 64));
->>>>>>> f5c71782
 
 void generateHintForDCE(CoreHint &hints, llvm::Instruction &I) {
   std::string reg = getVariable(I);
