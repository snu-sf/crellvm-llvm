#include "llvm/LLVMBerry/ValidationUnit.h"
#include "llvm/LLVMBerry/Dictionary.h"
#include "llvm/LLVMBerry/Hintgen.h"
#include "llvm/LLVMBerry/Infrules.h"
#include "llvm/Support/Debug.h"

namespace llvmberry {
// insert nop at tgt where I is at src
void insertTgtNopAtSrcI(CoreHint &hints, llvm::Instruction *I) {
  std::string empty_str = "";
  if (I == I->getParent()->getFirstNonPHI()) {
    std::string nop_block_name = getBasicBlockIndex(I->getParent());
    hints.addNopPosition(
        TyPosition::make(TyScope::Target, nop_block_name, empty_str));
  } else if (!llvm::isa<llvm::PHINode>(I)) {
    llvm::BasicBlock::iterator prevI = I;
    prevI--;
    hints.addNopPosition(TyPosition::make(TyScope::Target, *prevI));
  }
}

// insert nop at src where I is at tgt
void insertSrcNopAtTgtI(CoreHint &hints, llvm::Instruction *I) {
  std::string empty_str = "";
  if (I == I->getParent()->getFirstNonPHI()) {
    std::string nop_block_name = getBasicBlockIndex(I->getParent());
    hints.addNopPosition(
        TyPosition::make(TyScope::Source, nop_block_name, empty_str));
  } else if (!llvm::isa<llvm::PHINode>(I)) {
    llvm::BasicBlock::iterator prevI = I;
    prevI--;
    hints.addNopPosition(TyPosition::make(TyScope::Source, *prevI));
  }
}
/* propagateInstruction(I1, I2, scope, propagateEquivalence) :
 *   if propagateEquivalence == false :
 *     Propagates I1 >= rhs(I1) from I1 to I2 if scope == Source, or
 *     Propagates rhs(I1) >= I1 from I1 to I2 if scope == Target
 *   else :
 *     Propagate I1 >= rhs(I1) and rhs(I1) >= I1 from I1 to I2 in scope.
 */
void propagateInstruction(llvm::Instruction *from, llvm::Instruction *to,
                          TyScope scope, bool propagateEquivalence) {
  assert(ValidationUnit::Exists());
  ValidationUnit::GetInstance()->intrude([&from, &to, &scope,
                                          &propagateEquivalence](
      ValidationUnit::Dictionary &data, CoreHint &hints) {
    std::string reg_name = getVariable(*from);

    if (scope == Source) {
      hints.addCommand(ConsPropagate::make(
          ConsLessdef::make(ConsVar::make(reg_name, Physical),
                            ConsRhs::make(reg_name, Physical, scope), scope),
          ConsBounds::make(TyPosition::make(scope, *from),
                           TyPosition::make(scope, *to))));
      if (propagateEquivalence) {
        hints.addCommand(ConsPropagate::make(
            ConsLessdef::make(ConsRhs::make(reg_name, Physical, scope),
                              ConsVar::make(reg_name, Physical), scope),
            ConsBounds::make(TyPosition::make(scope, *from),
                             TyPosition::make(scope, *to))));
      }
    } else if (scope == Target) {
      hints.addCommand(ConsPropagate::make(
          ConsLessdef::make(ConsRhs::make(reg_name, Physical, scope),
                            ConsVar::make(reg_name, Physical), scope),
          ConsBounds::make(TyPosition::make(scope, *from),
                           TyPosition::make(scope, *to))));
      if (propagateEquivalence) {
        hints.addCommand(ConsPropagate::make(
            ConsLessdef::make(ConsVar::make(reg_name, Physical),
                              ConsRhs::make(reg_name, Physical, scope), scope),
            ConsBounds::make(TyPosition::make(scope, *from),
                             TyPosition::make(scope, *to))));
      }
    } else {
      assert("propagateInstruction() : scope is neither Source nor Target" &&
             false);
    }
  });
}

void propagateLessdef(llvm::Instruction *from, llvm::Instruction *to,
                      const llvm::Value *lesserval,
                      const llvm::Value *greaterval, TyScope scope) {
  assert(ValidationUnit::Exists());
  ValidationUnit::GetInstance()->intrude(
      [&from, &to, &lesserval, &greaterval,
       &scope](ValidationUnit::Dictionary &data, CoreHint &hints) {
        hints.addCommand(ConsPropagate::make(
            ConsLessdef::make(TyExpr::make(*greaterval),
                              TyExpr::make(*lesserval), scope),
            ConsBounds::make(TyPosition::make(scope, *from),
                             TyPosition::make(scope, *to))));
      });
}

void applyCommutativity(llvm::Instruction *position,
                        llvm::BinaryOperator *expression, TyScope scope) {
  assert(ValidationUnit::Exists());

  ValidationUnit::GetInstance()->intrude([&position, &expression, &scope](
      ValidationUnit::Dictionary &data, CoreHint &hints) {
    int bitwidth = isFloatOpcode(expression->getOpcode())
                       ? -1
                       : expression->getType()->getIntegerBitWidth();
    std::string regname = getVariable(*expression);
    if (scope == Source) {
      TyBop bop;
      switch (expression->getOpcode()) {
      case llvm::Instruction::Add:
        bop = BopAdd;
        break;
      case llvm::Instruction::And:
        bop = BopAnd;
        break;
      case llvm::Instruction::Mul:
        bop = BopMul;
        break;
      case llvm::Instruction::Or:
        bop = BopOr;
        break;
      case llvm::Instruction::Xor:
        bop = BopXor;
        break;
      default:
        assert("applyCommutativity() : we don't support commutativity rule for "
               "this binary operator");
      }

      hints.addCommand(ConsInfrule::make(
          TyPosition::make(Source, *position),
          ConsBopCommutative::make(VAR(regname, Physical),
                                   bop,
                                   TyValue::make(*expression->getOperand(0)),
                                   TyValue::make(*expression->getOperand(1)),
                                   ConsSize::make(bitwidth))));
    } else if (scope == Target) {
      switch (expression->getOpcode()) {
      case llvm::Instruction::Add:
        hints.addCommand(
            ConsInfrule::make(TyPosition::make(Target, *position),
                              ConsAddCommutativeTgt::make(
                                  TyRegister::make(regname, Physical),
                                  TyValue::make(*expression->getOperand(0)),
                                  TyValue::make(*expression->getOperand(1)),
                                  ConsSize::make(bitwidth))));
        break;
      case llvm::Instruction::Xor:
        hints.addCommand(
            ConsInfrule::make(TyPosition::make(Target, *position),
                              ConsXorCommutativeTgt::make(
                                  TyRegister::make(regname, Physical),
                                  TyValue::make(*expression->getOperand(0)),
                                  TyValue::make(*expression->getOperand(1)),
                                  ConsSize::make(bitwidth))));
        break;
      case llvm::Instruction::FAdd:
        hints.addCommand(
            ConsInfrule::make(TyPosition::make(Target, *position),
                              ConsFaddCommutativeTgt::make(
                                  TyRegister::make(regname, Physical),
                                  TyValue::make(*expression->getOperand(0)),
                                  TyValue::make(*expression->getOperand(1)),
                                  getFloatType(expression->getType()))));
      case llvm::Instruction::Or:
        INFRULE(
            INSTPOS(llvmberry::Target, position),
            ConsOrCommutativeTgt::make(REGISTER(regname, Physical),
                                    VAL(expression->getOperand(0), Physical),
                                    VAL(expression->getOperand(1), Physical),
                                    BITSIZE(bitwidth)));
        break;
      default:
        assert("applyCommutativity() : we don't support commutativity rule for "
               "this binary operator");
      }
    } else {
      assert("applyCommutativity() : scope is neither Source nor Target" &&
             false);
    }
  });
}

void applyTransitivity(llvm::Instruction *position, llvm::Value *v_greatest,
                       llvm::Value *v_mid, llvm::Value *v_smallest,
                       TyScope scope) {
  applyTransitivity(position, v_greatest, v_mid, v_smallest, scope, scope);
}

void applyTransitivity(llvm::Instruction *position, llvm::Value *v_greatest,
                       llvm::Value *v_mid, llvm::Value *v_smallest,
                       TyScope scope, TyScope position_scopetag) {
  assert(ValidationUnit::Exists());

  ValidationUnit::GetInstance()->intrude(
      [&position, &v_smallest, &v_mid, &v_greatest, &scope, &position_scopetag](
          ValidationUnit::Dictionary &data, CoreHint &hints) {
        INFRULE(INSTPOS(position_scopetag, position),
                ConsTransitivity::make(TyExpr::make(*v_greatest, Physical),
                                       TyExpr::make(*v_mid, Physical),
                                       TyExpr::make(*v_smallest, Physical)));
      });
}

void propagateMaydiffGlobal(std::string varname, TyTag tag) {
  assert(ValidationUnit::Exists());

  ValidationUnit::GetInstance()->intrude(
      [&varname, &tag](Dictionary &data, CoreHint &hints) {
        hints.addCommand(ConsPropagate::make(ConsMaydiff::make(varname, tag),
                                             ConsGlobal::make()));
      });
}

void generateHintForNegValue(llvm::Value *V, llvm::BinaryOperator &I,
                             TyScope scope) {
  assert(ValidationUnit::Exists());

  if (llvm::BinaryOperator::isNeg(V)) {
    ValidationUnit::GetInstance()->intrude([&V, &I, &scope](
        ValidationUnit::Dictionary &data, CoreHint &hints) {

      std::string reg0_name = getVariable(I);  // z = x -my
      std::string reg1_name = getVariable(*V); // my

      llvm::Instruction *Vins = llvm::dyn_cast<llvm::Instruction>(V);

      hints.addCommand(ConsPropagate::make(
          ConsLessdef::make(ConsVar::make(reg1_name, Physical), // my = -y
                            ConsRhs::make(reg1_name, Physical, scope), scope),
          ConsBounds::make(
              TyPosition::make(scope, *Vins), // From my to z = x -my
              TyPosition::make(scope, I))));

      hints.addCommand(ConsPropagate::make(
          ConsLessdef::make(ConsRhs::make(reg1_name, Physical, scope),
                            ConsVar::make(reg1_name, Physical), // my = -y
                            scope),
          ConsBounds::make(
              TyPosition::make(scope, *Vins), // From my to z = x -my
              TyPosition::make(scope, I))));
    });
  }
  // Constants can be considered to be negated values if they can be folded.
  if (llvm::ConstantInt *C = llvm::dyn_cast<llvm::ConstantInt>(V)) {
    ValidationUnit::GetInstance()->intrude([&I, &V, &C, &scope](
        ValidationUnit::Dictionary &data, CoreHint &hints) {

      std::string reg0_name = getVariable(I); // z = x -my

      unsigned sz_bw = I.getType()->getPrimitiveSizeInBits();
      int64_t c1 = C->getSExtValue();
      int64_t c2 = -c1;

      hints.addCommand(
          ConsInfrule::make(TyPosition::make(scope, I),
                            ConsNegVal::make(TyConstInt::make(c1, sz_bw),
                                             TyConstInt::make(c2, sz_bw),
                                             ConsSize::make(sz_bw))));

      hints.addCommand(
          ConsInfrule::make(TyPosition::make(scope, I),
                            ConsNegVal::make(TyConstInt::make(c1, sz_bw),
                                             TyConstInt::make(c2, sz_bw),
                                             ConsSize::make(sz_bw))));
    });
  }
  //  if(ConstantDataVector *C = dyn_cast<ConstantDataVector>(V))
  //  {
  //  Todo
  //  }
}

void generateHintForReplaceAllUsesWith(llvm::Instruction *source,
                                       llvm::Value *replaceTo,
                                       std::string ghostvar,
                                       std::shared_ptr<TyPosition> source_pos) {
  assert(ValidationUnit::Exists());
  if (!source_pos) {
    source_pos = INSTPOS(SRC, source);
  }

  ValidationUnit::GetInstance()
      ->intrude([&source, &replaceTo, &ghostvar, &source_pos](
            ValidationUnit::Dictionary &data, CoreHint &hints) {
    llvm::Instruction *I = source;

    std::string to_rem = getVariable(*I);

    for (auto UI = I->use_begin(); UI != I->use_end(); ++UI) {
      if (!llvm::isa<llvm::Instruction>(UI->getUser())) {
        // let the validation fail when the user is not an instruction
        return;
      }
      std::string user = getVariable(*UI->getUser());
      llvm::Instruction *user_I =
          llvm::dyn_cast<llvm::Instruction>(UI->getUser());

      std::string prev_block_name = "";
      if (llvm::isa<llvm::PHINode>(user_I)) {
        llvm::BasicBlock *bb_from =
            llvm::dyn_cast<llvm::PHINode>(user_I)->getIncomingBlock(*UI);
        prev_block_name = getBasicBlockIndex(bb_from);
      }

      if (ghostvar == "") {
        PROPAGATE(
            LESSDEF(VAR(to_rem, Physical), EXPR(replaceTo, Physical), SRC),
            BOUNDS(source_pos,
                   TyPosition::make(SRC, *user_I, prev_block_name)));
        if (llvm::isa<llvm::PHINode>(user_I)) {
          INFRULE(TyPosition::make(SRC, *user_I, prev_block_name),
                  ConsTransitivity::make(VAR(user, Physical),
                                         VAR(to_rem, Previous),
                                         EXPR(replaceTo, Previous)));
        } else if (!user.empty() && !llvm::isa<llvm::CallInst>(user_I)) {
          INFRULE(TyPosition::make(Source, *user_I, prev_block_name),
                  ConsReplaceRhs::make(
                      REGISTER(to_rem, Physical), VAL(replaceTo, Physical),
                      VAR(user, Physical), RHS(user, Physical, Source),
                      RHS(user, Physical, Target)));
        }
      } else {
        PROPAGATE(LESSDEF(VAR(to_rem, Physical), VAR(ghostvar, Ghost), SRC),
                  BOUNDS(source_pos,
                         TyPosition::make(SRC, *user_I, prev_block_name)));
        PROPAGATE(LESSDEF(VAR(ghostvar, Ghost), EXPR(replaceTo, Physical), TGT),
                  BOUNDS(INSTPOS(TGT, I),
                         TyPosition::make(TGT, *user_I, prev_block_name)));


        if (llvm::isa<llvm::PHINode>(user_I)) {
          // src : user = phi [ to_rem, prev_block_name ]
          // tgt : user = phi [replaceTo, prev_block_name ]
          // In src : Transitivity ;
          //    user >= to_rem(physical) >= to_rem(previous) >= ghostvar
          // In tgt : TransitivityTgt ;
          //    ghostva >= replaceTo(physical) >= replaceTo(previous) >= user
          INFRULE(TyPosition::make(SRC, *user_I, prev_block_name),
                  ConsTransitivity::make(VAR(user, Physical),
                                         VAR(to_rem, Previous),
                                         VAR(to_rem, Physical)));
          INFRULE(TyPosition::make(SRC, *user_I, prev_block_name),
                  ConsTransitivity::make(VAR(user, Physical),
                                         VAR(to_rem, Physical),
                                         VAR(ghostvar, Ghost)));
          INFRULE(TyPosition::make(TGT, *user_I, prev_block_name),
                  ConsTransitivityTgt::make(EXPR(replaceTo, Physical),
                                            EXPR(replaceTo, Previous),
                                            VAR(user, Physical)));
          INFRULE(TyPosition::make(TGT, *user_I, prev_block_name),
                  ConsTransitivityTgt::make(VAR(ghostvar, Ghost),
                                            EXPR(replaceTo, Physical),
                                            VAR(user, Physical)));
        } else if (!user.empty() && !llvm::isa<llvm::CallInst>(user_I)) {
          INFRULE(TyPosition::make(SRC, *user_I, prev_block_name),
                  ConsSubstitute::make(REGISTER(to_rem, Physical),
                                       ID(ghostvar, Ghost), INSN(*user_I)));
          llvm::Instruction *user_I_copy = user_I->clone();

          for (unsigned i = 0; i < user_I_copy->getNumOperands(); i++) {
            if (user_I->getOperand(i) == source)
              user_I_copy->setOperand(i, replaceTo);
          }
          INFRULE(TyPosition::make(SRC, *user_I, prev_block_name),
                  ConsTransitivity::make(EXPR(user_I, Physical), INSN(*user_I),
                                         INSN(*user_I_copy)));
          delete user_I_copy;
        }
      }
    }
        });
}

void generateHintForReplaceAllUsesWithAtTgt(llvm::Instruction *source,
                                            llvm::Value *replaceTo) {
  assert(ValidationUnit::Exists());

  ValidationUnit::GetInstance()->intrude([&source, &replaceTo](
      Dictionary &data, CoreHint &hints) {
    llvm::Instruction *I = source;
    auto I_pos = INSTPOS(TGT, I);

    std::string I_var = getVariable(*I);

    for (auto UI = I->use_begin(); UI != I->use_end(); ++UI) {
      if (!llvm::isa<llvm::Instruction>(UI->getUser())) {
        // let the validation fail when the user is not an instruction
        return;
      }
      std::string user = getVariable(*UI->getUser());
      llvm::Instruction *user_I =
          llvm::dyn_cast<llvm::Instruction>(UI->getUser());

      std::string prev_block_name = "";
      if (llvm::isa<llvm::PHINode>(user_I)) {
        llvm::BasicBlock *bb_from =
            llvm::dyn_cast<llvm::PHINode>(user_I)->getIncomingBlock(*UI);
        prev_block_name = getBasicBlockIndex(bb_from);
      }

      PROPAGATE(LESSDEF(VAR(I_var, Physical), EXPR(replaceTo, Physical), TGT),
                BOUNDS(I_pos, TyPosition::make(TGT, *user_I, prev_block_name)));
      if (llvm::isa<llvm::PHINode>(user_I)) {
        INFRULE(TyPosition::make(TGT, *user_I, prev_block_name),
                ConsTransitivityTgt::make(VAR(I_var, Previous),
                                          EXPR(replaceTo, Previous),
                                          VAR(user, Physical)));
      } else if (!user.empty() && !llvm::isa<llvm::CallInst>(user_I)) {
        llvm::Instruction *user_I_copy = user_I->clone();
        INFRULE(TyPosition::make(TGT, *user_I, prev_block_name),
                ConsSubstituteTgt::make(REGISTER(I_var, Physical),
                                        VAL(replaceTo, Physical),
                                        INSN(*user_I)));

        for (unsigned i = 0; i < user_I_copy->getNumOperands(); i++) {
          if (user_I->getOperand(i) == source)
            user_I_copy->setOperand(i, replaceTo);
        }
        INFRULE(TyPosition::make(TGT, *user_I, prev_block_name),
                ConsTransitivityTgt::make(INSN(*user_I_copy), INSN(*user_I),
                                          EXPR(user_I, Physical)));
        delete user_I_copy;
      }
    }
  });
}

void generateHintForAddSelectZero(llvm::BinaryOperator *Z,
                                  llvm::BinaryOperator *X, llvm::SelectInst *Y,
                                  bool needs_commutativity, bool is_leftform) {
  assert(ValidationUnit::Exists());
  assert(Z);
  assert(X);
  assert(Y);

  ValidationUnit::GetInstance()->intrude([&Z, &X, &Y, needs_commutativity,
                                          is_leftform](
      ValidationUnit::Dictionary &data, CoreHint &hints) {
    // is_leftform == true :
    //   <src>                          |     <tgt>
    // X = n - a                        | Z = n - a
    // Y = select c ? x : 0             | Y = select c ? x : 0
    // Z = Y + a                        | Z = select c ? n : a

    // is_leftform == false :
    //   <src>                          |     <tgt>
    // X = n - a                        | Z = n - a
    // Y = select c ? 0 : x             | Y = select c ? 0 : x
    // Z = Y + a                        | Z = select c ? a : n

    llvm::Value *c = Y->getCondition();
    llvm::Value *n = X->getOperand(0);
    llvm::Value *a = X->getOperand(1);
    llvm::Value *a_Z = Z->getOperand(1);
    int bitwidth = Z->getType()->getIntegerBitWidth();

    // prepare variables
    std::string reg_y_name = getVariable(*Y);
    std::string reg_z_name = getVariable(*Z);
    std::string reg_x_name = getVariable(*X);

    // Propagate "X = n - a"
    hints.addCommand(ConsPropagate::make(
        ConsLessdef::make(ConsVar::make(reg_x_name, Physical),
                          ConsRhs::make(reg_x_name, Physical, Source), Source),
        ConsBounds::make(TyPosition::make(Source, *X),
                         TyPosition::make(Source, *Z))));

    // Propagate "Y = select c ? x : 0" or "Y = select c ? 0 : x"
    hints.addCommand(ConsPropagate::make(
        ConsLessdef::make(ConsVar::make(reg_y_name, Physical),
                          ConsRhs::make(reg_y_name, Physical, Source), Source),
        ConsBounds::make(TyPosition::make(Source, *Y),
                         TyPosition::make(Source, *Z))));

    if (needs_commutativity) {
      hints.addCommand(ConsInfrule::make(
          TyPosition::make(Source, *Z),
          ConsBopCommutative::make(VAR(reg_z_name, Physical), TyBop::BopAdd,
                                   TyValue::make(*Y), TyValue::make(*a_Z),
                                   ConsSize::make(bitwidth))));
    }

    if (is_leftform) {
      hints.addCommand(ConsInfrule::make(
          TyPosition::make(Source, *Z),
          ConsAddSelectZero::make(
              TyRegister::make(reg_z_name, Physical),
              TyRegister::make(reg_x_name, Physical),
              TyRegister::make(reg_y_name, Physical), TyValue::make(*c),
              TyValue::make(*n), TyValue::make(*a), ConsSize::make(bitwidth))));
    } else {
      hints.addCommand(ConsInfrule::make(
          TyPosition::make(Source, *Z),
          ConsAddSelectZero2::make(
              TyRegister::make(reg_z_name, Physical),
              TyRegister::make(reg_x_name, Physical),
              TyRegister::make(reg_y_name, Physical), TyValue::make(*c),
              TyValue::make(*n), TyValue::make(*a), ConsSize::make(bitwidth))));
    }
  });
}

void generateHintForOrAnd(llvm::BinaryOperator *Y, llvm::Value *X,
                          llvm::Value *A) {
  assert(ValidationUnit::Exists());

  ValidationUnit::GetInstance()->intrude(
      [Y, X, A](Dictionary &data, CoreHint &hints) {
        auto ptr = data.get<ArgForSimplifyOrInst>();
        bool isSwapped = ptr->isSwapped;
        ptr->setHintGenFunc("or_and", [Y, X, A, isSwapped,
                                       &hints](llvm::Instruction *I) {
          //   <src>   |   <tgt>
          // Y = X & A | Y = X & A
          // Z = Y | X | (Z equals X)
          llvm::BinaryOperator *Z = llvm::dyn_cast<llvm::BinaryOperator>(I);
          assert(Z && "Z must be a binary operator in or_and optimization");

          bool Zswapped = Z->getOperand(0) == X;
          propagateInstruction(Y, Z, SRC);
          if (Zswapped ^ isSwapped)
            applyCommutativity(Z, Z, SRC);
          if (Y->getOperand(0) == A)
            applyCommutativity(Z, Y, SRC);
          INFRULE(INSTPOS(SRC, Z),
                  ConsOrAnd::make(VAL(Z, Physical), VAL(Y, Physical),
                                  VAL(X, Physical), VAL(A, Physical),
                                  BITSIZE(Z->getType()->getIntegerBitWidth())));
        });
      });
}

void generateHintForOrXor(llvm::BinaryOperator *W, llvm::Value *op0,
                          llvm::Value *op1, bool needsCommutativity) {
  assert(ValidationUnit::Exists());

  ValidationUnit::GetInstance()->intrude([&W, &op0, &op1, &needsCommutativity](
      ValidationUnit::Dictionary &data, CoreHint &hints) {
    //    <src>    |   <tgt>
    // X = B ^ -1  | X = B ^ -1
    // Y = A & X   | Y = A & X
    // Z = A ^ B   | Z = A ^ B
    // W = Y | Z   | W = A ^ B
    llvm::BinaryOperator *Z = llvm::dyn_cast<llvm::BinaryOperator>(op1);
    llvm::BinaryOperator *Y = llvm::dyn_cast<llvm::BinaryOperator>(op0);
    llvm::BinaryOperator *X =
        llvm::dyn_cast<llvm::BinaryOperator>(Y->getOperand(1));
    assert(X);
    assert(Y);
    assert(Z);
    assert(W);
    llvm::Value *A = Z->getOperand(0);
    llvm::Value *B = Z->getOperand(1);
    int bitwidth = W->getType()->getIntegerBitWidth();

    propagateInstruction(X, W, Source);
    propagateInstruction(Y, W, Source);
    propagateInstruction(Z, W, Source);
    if (X->getOperand(1) == B) {
      applyCommutativity(W, X, Source);
    }

    if (needsCommutativity) {
      applyCommutativity(W, W, Source);
    }

    hints.addCommand(ConsInfrule::make(
        TyPosition::make(Source, *W),
        ConsOrXor::make(TyValue::make(*W), TyValue::make(*Z), TyValue::make(*X),
                        TyValue::make(*Y), TyValue::make(*A), TyValue::make(*B),
                        ConsSize::make(bitwidth))));

  });
}

void generateHintForOrXor2(llvm::BinaryOperator *Z, llvm::Value *X1_val,
                           llvm::Value *X2_val, llvm::Value *A, llvm::Value *B,
                           bool needsY1Commutativity,
                           bool needsY2Commutativity) {
  assert(ValidationUnit::Exists());

  ValidationUnit::GetInstance()->intrude(
      [&Z, &X1_val, &X2_val, &A, &B, &needsY1Commutativity,
       &needsY2Commutativity](Dictionary &data, CoreHint &hints) {
        //     <src>           <tgt>
        // X1 = B  ^ -1  | X1 =  B ^ -1
        // Y1 = A  & X1  | Y1 =  A & X1
        // X2 = A  ^ -1  | X2 =  A ^ -1
        // Y2 = X2 & B   | Y2 = X2 & B
        // Z =  Y1 | Y2  | Z =   A ^ B
        llvm::BinaryOperator *Y1 =
            llvm::dyn_cast<llvm::BinaryOperator>(Z->getOperand(0));
        llvm::BinaryOperator *Y2 =
            llvm::dyn_cast<llvm::BinaryOperator>(Z->getOperand(1));
        llvm::BinaryOperator *X1 = llvm::dyn_cast<llvm::BinaryOperator>(X1_val);
        llvm::BinaryOperator *X2 = llvm::dyn_cast<llvm::BinaryOperator>(X2_val);
        assert(Y1);
        assert(Y2);
        assert(X1);
        assert(X2);
        int bitwidth = Z->getType()->getIntegerBitWidth();

        propagateInstruction(X1, Z, Source);
        propagateInstruction(X2, Z, Source);
        propagateInstruction(Y1, Z, Source);
        propagateInstruction(Y2, Z, Source);
        if (X1->getOperand(1) == B)
          applyCommutativity(Z, X1, Source);
        if (X2->getOperand(1) == A)
          applyCommutativity(Z, X2, Source);
        if (needsY1Commutativity)
          applyCommutativity(Z, Y1, Source);
        if (needsY2Commutativity)
          applyCommutativity(Z, Y2, Source);

        hints.addCommand(ConsInfrule::make(
            TyPosition::make(Target, *Z),
            ConsOrXor2::make(TyValue::make(*Z), TyValue::make(*X1),
                             TyValue::make(*Y1), TyValue::make(*X2),
                             TyValue::make(*Y2), TyValue::make(*A),
                             TyValue::make(*B), ConsSize::make(bitwidth))));

      });
}

void generateHintForOrXor4(llvm::BinaryOperator *Z, llvm::Value *X,
                           llvm::BinaryOperator *Y, llvm::BinaryOperator *A,
                           llvm::Value *B, llvm::BinaryOperator *NB,
                           bool needsYCommutativity, bool needsZCommutativity) {
  assert(ValidationUnit::Exists());

  ValidationUnit::GetInstance()->intrude(
      [&Z, &X, &Y, &A, &B, &NB, needsYCommutativity,
       needsZCommutativity](Dictionary &data, CoreHint &hints) {
        // <src>      |  <tgt>
        // A = X ^ -1 | A = X ^ -1
        // Y = A ^ B  | Y = A ^ B
        // <nop>      | NB = B ^ -1
        // Z = X | Y  | Z = NB | X
        int bitwidth = Z->getType()->getIntegerBitWidth();
        propagateInstruction(A, Z, Target);
        propagateInstruction(Y, Z, Target);
        propagateInstruction(NB, Z, Target);
        if (needsYCommutativity)
          applyCommutativity(Z, Y, Target);
        insertSrcNopAtTgtI(hints, NB);
        propagateMaydiffGlobal(getVariable(*NB), Physical);

        INFRULE(INSTPOS(TGT, Z),
                ConsOrXor4::make(VAL(Z, Physical), VAL(X, Physical),
                                 VAL(Y, Physical), VAL(A, Physical),
                                 VAL(B, Physical), VAL(NB, Physical),
                                 BITSIZE(bitwidth)));
        if (needsZCommutativity)
          INFRULE(INSTPOS(TGT, Z),
                  ConsOrCommutativeTgt::make(
                      REGISTER(getVariable(*Z), Physical),
                      VAL(X, Physical), VAL(Y, Physical), BITSIZE(bitwidth)));
      });
}

void generateHintForAddXorAnd(llvm::BinaryOperator *Z, llvm::BinaryOperator *X,
                              llvm::BinaryOperator *Y, llvm::Value *A,
                              llvm::Value *B, bool needsYCommutativity,
                              bool needsZCommutativity) {
  ValidationUnit::GetInstance()->intrude(
      [&Z, &X, &Y, &needsYCommutativity, &needsZCommutativity](
          ValidationUnit::Dictionary &data, CoreHint &hints) {
        //    <src>       <tgt>
        // X = A ^ B  | X = A ^ B
        // Y = A & B  | Y = A & B
        // Z = X + Y  | Z = A | B
        llvm::Value *A = X->getOperand(0);
        llvm::Value *B = X->getOperand(1);
        int bitwidth = Z->getType()->getIntegerBitWidth();

        propagateInstruction(X, Z, Source);
        propagateInstruction(Y, Z, Source);

        if (needsYCommutativity)
          applyCommutativity(Z, Y, Source);
        if (needsZCommutativity)
          applyCommutativity(Z, Z, Source);

        hints.addCommand(ConsInfrule::make(
            TyPosition::make(Source, *Z),
            ConsAddXorAnd::make(TyRegister::make(getVariable(*Z), Physical),
                                TyValue::make(*A), TyValue::make(*B),
                                TyRegister::make(getVariable(*X), Physical),
                                TyRegister::make(getVariable(*Y), Physical),
                                ConsSize::make(bitwidth))));
      });
}

void generateHintForAddOrAnd(llvm::BinaryOperator *Z, llvm::BinaryOperator *X,
                             llvm::BinaryOperator *Y, llvm::Value *A,
                             llvm::Value *B, bool needsYCommutativity,
                             bool needsZCommutativity) {
  assert(ValidationUnit::Exists());

  ValidationUnit::GetInstance()->intrude(
      [&Z, &X, &Y, &needsYCommutativity, &needsZCommutativity](
          ValidationUnit::Dictionary &data, CoreHint &hints) {
        //    <src>       <tgt>
        // X = A ^ B  | X = A ^ B
        // Y = A & B  | Y = A & B
        // Z = X + Y  | Z = A | B
        llvm::Value *A = X->getOperand(0);
        llvm::Value *B = X->getOperand(1);
        int bitwidth = Z->getType()->getIntegerBitWidth();

        propagateInstruction(X, Z, Source);
        propagateInstruction(Y, Z, Source);

        if (needsYCommutativity)
          applyCommutativity(Z, Y, Source);
        if (needsZCommutativity)
          applyCommutativity(Z, Z, Source);

        hints.addCommand(ConsInfrule::make(
            TyPosition::make(Source, *Z),
            ConsAddOrAnd::make(TyRegister::make(getVariable(*Z), Physical),
                               TyValue::make(*A), TyValue::make(*B),
                               TyRegister::make(getVariable(*X), Physical),
                               TyRegister::make(getVariable(*Y), Physical),
                               ConsSize::make(bitwidth))));
      });
}

void generateHintForAndOr(llvm::BinaryOperator *Z, llvm::Value *X,
                          llvm::BinaryOperator *Y, llvm::Value *A,
                          bool needsZCommutativity) {
  assert(ValidationUnit::Exists());

  ValidationUnit::GetInstance()->intrude([&Z, &X, &Y, &A, &needsZCommutativity](
      ValidationUnit::Dictionary &data, CoreHint &hints) {
    assert(Z);

    propagateInstruction(Y, Z, Source);
    if (Y->getOperand(0) != X)
      applyCommutativity(Z, Y, Source);
    if (needsZCommutativity)
      applyCommutativity(Z, Z, Source);
    hints.addCommand(ConsInfrule::make(
        INSTPOS(Source, Z),
        ConsAndOr::make(VAL(Z, Physical), VAL(X, Physical), VAL(Y, Physical),
                        VAL(A, Physical),
                        ConsSize::make(Z->getType()->getIntegerBitWidth()))));
  });
}

void generateHintForIcmpEqNeBopBop(llvm::ICmpInst *Z, llvm::BinaryOperator *W,
                                   llvm::BinaryOperator *Y) {
  assert(ValidationUnit::Exists());

  ValidationUnit::GetInstance()->intrude([&Z, &W, &Y](Dictionary &data,
                                                      CoreHint &hints) {
    //       <src>      |      <tgt>
    // W = A + X        | W = A + X
    // Y = B + X        | Y = B + X
    // Z = icmp eq W, Y | Z = icmp eq A, B
    //       <src>      |      <tgt>
    // W = A + X        | W = A + X
    // Y = B + X        | Y = B + X
    // Z = icmp ne W, Y | Z = icmp ne A, B
    llvm::Value *X = nullptr;
    llvm::Value *A = nullptr;
    llvm::Value *B = nullptr;
    auto pred = Z->getPredicate();
    unsigned bitsize = Y->getType()->getIntegerBitWidth();
    propagateInstruction(W, Z, llvmberry::Source);
    propagateInstruction(Y, Z, llvmberry::Source);
    if (W->getOperand(1) == Y->getOperand(1)) {
      X = W->getOperand(1);
      A = W->getOperand(0);
      B = Y->getOperand(0);
    } else if (W->getOperand(0) == Y->getOperand(0)) {
      X = W->getOperand(0);
      A = W->getOperand(1);
      B = Y->getOperand(1);
      applyCommutativity(Z, W, llvmberry::Source);
      applyCommutativity(Z, Y, llvmberry::Source);
    } else if (W->getOperand(0) == Y->getOperand(1)) {
      X = W->getOperand(0);
      A = W->getOperand(1);
      B = Y->getOperand(0);
      applyCommutativity(Z, W, llvmberry::Source);
    } else if (W->getOperand(1) == Y->getOperand(0)) {
      X = W->getOperand(1);
      A = W->getOperand(0);
      B = Y->getOperand(1);
      applyCommutativity(Z, Y, llvmberry::Source);
    }

    std::function<std::shared_ptr<TyInfrule>(
        std::shared_ptr<TyValue>, std::shared_ptr<TyValue>,
        std::shared_ptr<TyValue>, std::shared_ptr<TyValue>,
        std::shared_ptr<TyValue>, std::shared_ptr<TyValue>,
        std::shared_ptr<TySize>)> makeFunc;
    std::string optname;
    if (W->getOpcode() == llvm::Instruction::Add) {
      if (pred == llvm::ICmpInst::ICMP_EQ) {
        optname = "icmp_eq_add_add";
        makeFunc = ConsIcmpEqAddAdd::make;
      } else {
        optname = "icmp_ne_add_add";
        makeFunc = ConsIcmpNeAddAdd::make;
      }
    } else if (W->getOpcode() == llvm::Instruction::Sub) {
      if (pred == llvm::ICmpInst::ICMP_EQ) {
        optname = "icmp_eq_sub_sub";
        makeFunc = ConsIcmpEqSubSub::make;
      } else {
        optname = "icmp_ne_sub_sub";
        makeFunc = ConsIcmpNeSubSub::make;
      }
    } else if (W->getOpcode() == llvm::Instruction::Xor) {
      if (pred == llvm::ICmpInst::ICMP_EQ) {
        optname = "icmp_eq_xor_xor";
        makeFunc = ConsIcmpEqXorXor::make;
      } else {
        optname = "icmp_ne_xor_xor";
        makeFunc = ConsIcmpNeXorXor::make;
      }
    } else {
      assert(false && "icmp_eq_<bop> optimization : opcode should be one of "
                      "ADD, SUB, or XOR");
    }

    ValidationUnit::GetInstance()->setOptimizationName(optname);
    INFRULE(INSTPOS(SRC, Z),
            makeFunc(VAL(Z, Physical), VAL(W, Physical), VAL(X, Physical),
                     VAL(Y, Physical), VAL(A, Physical), VAL(B, Physical),
                     BITSIZE(bitsize)));
  });
}

std::pair<std::shared_ptr<TyExpr>, std::shared_ptr<TyExpr> > false_encoding =
    std::make_pair(llvmberry::ConsConst::make(0, 64),
                   llvmberry::ConsConst::make(42, 64));

void generateHintForDCE(CoreHint &hints, llvm::Instruction &I) {
  std::string reg = getVariable(I);

  hints.addCommand(ConsPropagate::make(
      ConsMaydiff::make(reg, Physical),
      ConsGlobal::make()));

  insertTgtNopAtSrcI(hints, &I);
}

void generateHintForTrivialDCE(llvm::Instruction &I) {
  assert(ValidationUnit::Exists());
  ValidationUnit::GetInstance()->intrude([&I](
      ValidationUnit::Dictionary &data, CoreHint &hints) {
    generateHintForDCE(hints, I);
    if (llvm::dyn_cast<llvm::CallInst>(&I)) {
      hints.setDescription("DCE on call "
                           "instruction.\n\"isInstructionTriviallyDead\" "
                           "should give enough power to validate.");
      hints.setReturnCodeToAdmitted();
    }
  });
}

void generateHintForGVNDCE(llvm::Instruction &I) {
  assert(ValidationUnit::Exists());
  ValidationUnit::GetInstance()->intrude([&I](
      ValidationUnit::Dictionary &data, CoreHint &hints) {
    generateHintForDCE(hints, I);
    if (llvm::dyn_cast<llvm::CallInst>(&I)) {
      hints.setDescription("DCE on call instruction inside GVN.\nIt might be "
                           "introduced from SimplifyInstruction or "
                           "lookup_or_add_call.");
      hints.setReturnCodeToAdmitted();
    }
  });
}

void makeReachableBlockMap(llvm::BasicBlock* Src,
                           llvm::BasicBlock* Tgt) {
  ValidationUnit::GetInstance()->intrude([&Src, &Tgt](
      Dictionary &data, CoreHint &hints) {
    auto &strVec = *(data.get<ArgForMem2Reg>()->strVec);
    auto &isReachable = *(data.get<ArgForMem2Reg>()->isReachable);

    for (auto BI = succ_begin(Tgt), BE = succ_end(Tgt); BI != BE;) {
      llvm::BasicBlock* BB = *(BI++);
      std::string BBname = BB->getName(); 
      if (std::find(strVec.begin(), strVec.end(), BBname) != strVec.end())
        continue;
      strVec.push_back(BBname);

      isReachable[Src].push_back(BB);
      makeReachableBlockMap(Src, BB);
    }
  });
}

void generateHintForMem2RegPropagateStore(llvm::BasicBlock* Pred,
                                          llvm::StoreInst* SI,
                                          llvm::Instruction* next,
                                          int nextIndex) {
  ValidationUnit::GetInstance()->intrude([&Pred, &SI, &next, &nextIndex](
      Dictionary &data, CoreHint &hints) {
    auto &instrIndex = *(data.get<ArgForMem2Reg>()->instrIndex);
    auto &termIndex = *(data.get<ArgForMem2Reg>()->termIndex);
    auto &storeItem = *(data.get<ArgForMem2Reg>()->storeItem);
    auto &mem2regCmd = *(data.get<ArgForMem2Reg>()->mem2regCmd);
    std::string Rstore = getVariable(*(SI->getOperand(1)));
    std::string bname = getBasicBlockIndex(SI->getParent());
    std::string predName = getBasicBlockIndex(Pred);
    // propagate instruction
    if (llvm::isa<llvm::PHINode>(next)) {
      PROPAGATE(LESSDEF(INSN(std::shared_ptr<TyInstruction>(
                          new ConsLoadInst(TyLoadInst::makeAlignOne(SI)))),
                        VAR(Rstore, Ghost), SRC),
                BOUNDS(TyPosition::make(SRC, *SI, instrIndex[SI], ""),
                       TyPosition::make_end_of_block(TGT, *Pred, termIndex[predName])));

      std::shared_ptr<TyPropagateLessdef> lessdef = TyPropagateLessdef::make
                                                  (VAR(Rstore, Ghost),
                                                   TyExpr::make(*(SI->getOperand(0)),
                                                                Physical),
                                                   TGT);

      if (SI->getOperand(0)->getName()!="")
        mem2regCmd[getVariable(*(SI->getOperand(0)))].lessdef.push_back(lessdef);

      PROPAGATE(std::shared_ptr<TyPropagateObject>(new ConsLessdef(lessdef)),
                BOUNDS(TyPosition::make(SRC, *SI, instrIndex[SI], ""),
                       TyPosition::make_end_of_block(SRC, *Pred, termIndex[predName])));
    } else {
      PROPAGATE(LESSDEF(INSN(std::shared_ptr<TyInstruction>(
                          new ConsLoadInst(TyLoadInst::makeAlignOne(SI)))),
                        VAR(Rstore, Ghost), SRC),
                BOUNDS(TyPosition::make(SRC, *SI, instrIndex[SI], ""),
                       TyPosition::make(SRC, *next, nextIndex, "")));

      std::shared_ptr<TyPropagateLessdef> lessdef = TyPropagateLessdef::make
                                                      (VAR(Rstore, Ghost),
                                                       TyExpr::make(*(SI->getOperand(0)),
                                                                    Physical),
                                                       TGT);

      if (SI->getOperand(0)->getName()!="")
        mem2regCmd[getVariable(*(SI->getOperand(0)))].lessdef.push_back(lessdef);
    
      PROPAGATE(std::shared_ptr<TyPropagateObject>(new ConsLessdef(lessdef)),
                BOUNDS(TyPosition::make(SRC, *SI, instrIndex[SI], ""),
                       TyPosition::make(SRC, *next, nextIndex, "")));
    }

    if (storeItem[SI].op0 == "%" ||
        data.get<ArgForMem2Reg>()->equalsIfConsVar(storeItem[SI].expr, 
                                                  TyExpr::make(*(SI->getOperand(0)),
                                                                Physical))) {
      // stored value will not be changed in another iteration
      std::shared_ptr<TyIntroGhost> ghost(new TyIntroGhost(storeItem[SI].expr,
                                                           REGISTER(Rstore, Ghost)));

      std::shared_ptr<TyTransitivity> transitivity(
          new TyTransitivity(
                INSN(std::shared_ptr<TyInstruction>(
                  new ConsLoadInst(TyLoadInst::makeAlignOne(SI)))),
                storeItem[SI].expr,
                VAR(Rstore, Ghost)));

      std::shared_ptr<TyPosition> position =
        TyPosition::make(SRC, *SI, instrIndex[SI], "");

      if (storeItem[SI].op0 != "%") {
        mem2regCmd[getVariable(*(SI->getOperand(0)))].ghost.push_back(ghost);
        mem2regCmd[getVariable(*(SI->getOperand(0)))].transSrc.push_back(std::make_pair(position, transitivity));
      }

      INFRULE(
          position,
          std::shared_ptr<TyInfrule>(new ConsIntroGhost(ghost)));

      INFRULE(
          position,
          std::shared_ptr<TyInfrule>(new ConsTransitivity(transitivity)));
    } else {
      std::shared_ptr<TyPosition> position =
        TyPosition::make(SRC, *SI, instrIndex[SI], "");

      // stored value will be changed in another iteration
      INFRULE(position,//TyPosition::make(SRC, *SI, instrIndex[SI], ""),
              ConsIntroGhost::make(VAR(storeItem[SI].op0, Ghost),
                                   REGISTER(Rstore, Ghost)));

      INFRULE(position,//TyPosition::make(SRC, *SI, instrIndex[SI], ""),
              ConsTransitivity::make(INSN(std::shared_ptr<TyInstruction>(
                                       new ConsLoadInst(TyLoadInst::makeAlignOne(SI)))),
                                     VAR(storeItem[SI].op0, Physical),
                                     VAR(storeItem[SI].op0, Ghost)));

      INFRULE(position,//TyPosition::make(SRC, *SI, instrIndex[SI], ""),
              ConsTransitivity::make(INSN(std::shared_ptr<TyInstruction>(
                                       new ConsLoadInst(TyLoadInst::makeAlignOne(SI)))),
                                     VAR(storeItem[SI].op0, Ghost),
                                     VAR(Rstore, Ghost)));

      std::shared_ptr<TyTransitivityTgt> transTgt(new TyTransitivityTgt(
                                                    VAR(Rstore, Ghost),
                                                    VAR(storeItem[SI].op0, Ghost),
                                                    TyExpr::make(*(SI->getOperand(0)), Physical)));

      INFRULE(position,
              std::shared_ptr<TyInfrule>(new ConsTransitivityTgt(transTgt)));

      if (SI->getOperand(0)->getName() != "")
        mem2regCmd[getVariable(*(SI->getOperand(0)))].transTgt.push_back(transTgt);
       
    }
  });
}

llvm::Instruction* properPHI(llvm::BasicBlock* BB, std::string Target,
                             llvm::Instruction* I, bool isInit,
                             bool checkSI, Dictionary data,
                             bool isLoop) {
  auto &blockPairVec = *(data.get<ArgForMem2Reg>()->blockPairVec);
  auto &isReachable = *(data.get<ArgForMem2Reg>()->isReachable);
  llvm::BasicBlock *IB = I->getParent();

  // return NULL if BB is loop
   if (!llvm::isa<llvm::PHINode>(I) && (BB == IB))
    return NULL;

  // if isInit is true, check current BB
  if (isInit) {
    if (checkSI) {
      llvm::BasicBlock::iterator II = BB->begin();

      while (II != BB->end()) {
        if (llvm::StoreInst* SI = llvm::dyn_cast<llvm::StoreInst>(II++)) {
          if ((Target == getVariable(*SI->getOperand(1)))) {
            return SI;
          }
        }
      }
    }

    if (llvm::PHINode *PHI = llvm::dyn_cast<llvm::PHINode>(BB->begin())) {
      llvm::BasicBlock::iterator PNI = BB->begin();

      while (PHI) {
        std::string Rphi = getVariable(*PHI);

        // fragile: this condition relies on llvm naming convention of PHI
        if (Target == Rphi.substr(0, Rphi.rfind(".")))
          return PHI;

        PNI++;
        PHI = llvm::dyn_cast<llvm::PHINode>(PNI);
      }
    }
  }

  for (auto BI = pred_begin(BB), BE = pred_end(BB); BI != BE;) {
    llvm::BasicBlock* BBtmp = *(BI++);

    // skip if IB block is not reachable to BBtmp block
    if (std::find(isReachable[IB].begin(), isReachable[IB].end(), BBtmp) == isReachable[IB].end())
      continue;

    if (std::find(blockPairVec.begin(), blockPairVec.end(),
        std::make_pair(getBasicBlockIndex(BB), getBasicBlockIndex(BBtmp))) != blockPairVec.end())
      continue;
    blockPairVec.push_back(std::make_pair(getBasicBlockIndex(BB), getBasicBlockIndex(BBtmp)));

    llvm::BasicBlock::iterator II = BBtmp->begin();
    while (II != BBtmp->end()) {
      if (llvm::StoreInst* SI = llvm::dyn_cast<llvm::StoreInst>(II++)) {
        if (Target == getVariable(*SI->getOperand(1)))
          return SI;
      }
    }

    if (llvm::PHINode *PHI = llvm::dyn_cast<llvm::PHINode>(BBtmp->begin())) {
      llvm::BasicBlock::iterator PNI = BBtmp->begin();

      while (PHI) {
        std::string Rphi = getVariable(*PHI);

        // fragile: this condition relies on llvm naming convention of PHI
        if (Target == Rphi.substr(0, Rphi.rfind("."))) {
          return PHI;
        }

        PNI++;
        PHI = llvm::dyn_cast<llvm::PHINode>(PNI);
      }
    }

    llvm::Instruction* ret = properPHI(BBtmp, Target, I, false, checkSI, data, true);
    if (ret != NULL)
      return ret;
  }
  return NULL;
}

void generateHintForMem2RegPropagateLoad(llvm::Instruction* I,
                                         llvm::PHINode* tmp,
                                         llvm::LoadInst* LI,
                                         llvm::BasicBlock* useBB,
                                         int useIndex,
                                         llvm::Instruction* use) {
  assert(I != NULL && "Input Instruction should not be NULL");

  ValidationUnit::GetInstance()->intrude([&I, &LI, &use, &useIndex, &useBB](
      Dictionary &data, CoreHint &hints) {
    auto &instrIndex = *(data.get<ArgForMem2Reg>()->instrIndex);
    auto &mem2regCmd = *(data.get<ArgForMem2Reg>()->mem2regCmd);
    auto &blockPairVec = *(data.get<ArgForMem2Reg>()->blockPairVec);
    std::string Rload = getVariable(*LI);

    if (llvm::StoreInst* SI = llvm::dyn_cast<llvm::StoreInst>(I)) {
      std::string Rstore = getVariable(*(SI->getOperand(1)));

      INFRULE(TyPosition::make(SRC, *LI, instrIndex[LI], ""),
              ConsIntroGhost::make(VAR(Rstore, Ghost), REGISTER(Rload, Ghost)));

      INFRULE(TyPosition::make(SRC, *LI, instrIndex[LI], ""),
              ConsTransitivity::make(VAR(Rload, Physical),
                                     INSN(std::shared_ptr<TyInstruction>(
                                       new ConsLoadInst(TyLoadInst::makeAlignOne(SI)))),
                                     VAR(Rstore, Ghost)));

      INFRULE(TyPosition::make(SRC, *LI, instrIndex[LI], ""),
              ConsTransitivity::make(VAR(Rload, Physical), VAR(Rstore, Ghost),
                                     VAR(Rload, Ghost)));

      if (llvm::isa<llvm::PHINode>(use)) {
        llvm::PHINode *use_aux = llvm::dyn_cast<llvm::PHINode>(use);
        for (unsigned i = 0; i != use_aux->getNumIncomingValues(); ++i) {
          llvm::Value *iPI =
              llvm::dyn_cast<llvm::Value>(use_aux->getIncomingValue(i));
          if (LI == iPI) {
            std::string prev = use_aux->getIncomingBlock(i)->getName();
            PROPAGATE(LESSDEF(VAR(Rload, Physical), VAR(Rload, Ghost), SRC),
                      BOUNDS(TyPosition::make(SRC, *LI, instrIndex[LI], ""),
                             TyPosition::make(SRC, *use, useIndex, prev)));
          }
        }
      } else {
        PROPAGATE(LESSDEF(VAR(Rload, Physical), VAR(Rload, Ghost), SRC),
                  BOUNDS(TyPosition::make(SRC, *LI, instrIndex[LI], ""),
                         TyPosition::make(SRC, *useBB, useIndex)));
      }

      blockPairVec.clear();
      llvm::PHINode* PHI = NULL; 
      if (llvm::Instruction* Itmp = properPHI(LI->getParent(), Rstore, SI, true, false, data))
        PHI = llvm::dyn_cast<llvm::PHINode>(Itmp);

      if (PHI != NULL) {
        std::shared_ptr<TyPropagateLessdef> lessdef =
          TyPropagateLessdef::make
            (VAR(Rload, Ghost),
             VAR(Rload, Physical),
             TGT);

        mem2regCmd[Rload].lessdef.push_back(lessdef);
        
        if (llvm::isa<llvm::PHINode>(use)) {
          llvm::PHINode *use_aux = llvm::dyn_cast<llvm::PHINode>(use);
          for (unsigned i = 0; i != use_aux->getNumIncomingValues(); ++i) {
            llvm::Value *iPI =
                llvm::dyn_cast<llvm::Value>(use_aux->getIncomingValue(i));
            if (LI == iPI) {
              std::string prev = use_aux->getIncomingBlock(i)->getName();
              PROPAGATE(
                  std::shared_ptr<TyPropagateObject>(new ConsLessdef(lessdef)),
                  BOUNDS(TyPosition::make(SRC, *LI, instrIndex[LI], ""),
                         TyPosition::make(SRC, *use, useIndex, prev)));
            }
          }
        } else {
          PROPAGATE(
              std::shared_ptr<TyPropagateObject>(new ConsLessdef(lessdef)),
              BOUNDS(TyPosition::make(SRC, *LI, instrIndex[LI], ""),
                     TyPosition::make(SRC, *useBB, useIndex)));
        }

        std::shared_ptr<TyTransitivityTgt> transTgt(new TyTransitivityTgt(
                                                      VAR(Rload, Ghost),
                                                      VAR(Rstore, Ghost),
                                                      VAR(Rload, Physical)));

        INFRULE(TyPosition::make(SRC, *LI, instrIndex[LI], ""),
                std::shared_ptr<TyInfrule>(new ConsTransitivityTgt(transTgt)));

        mem2regCmd[Rload].transTgt.push_back(transTgt);
      } else {
        std::shared_ptr<TyPropagateLessdef> lessdef =
          TyPropagateLessdef::make
            (VAR(Rload, Ghost),
             TyExpr::make(*(SI->getOperand(0)), Physical),
             TGT);

        if (llvm::isa<llvm::PHINode>(use)) {
          llvm::PHINode *use_aux = llvm::dyn_cast<llvm::PHINode>(use);
          for (unsigned i = 0; i != use_aux->getNumIncomingValues(); ++i) {
            llvm::Value *iPI =
                llvm::dyn_cast<llvm::Value>(use_aux->getIncomingValue(i));
            if (LI == iPI) {
              std::string prev = use_aux->getIncomingBlock(i)->getName();
              PROPAGATE(
                  std::shared_ptr<TyPropagateObject>(new ConsLessdef(lessdef)),
                  BOUNDS(TyPosition::make(SRC, *LI, instrIndex[LI], ""),
                         TyPosition::make(SRC, *use, useIndex, prev)));
            }
          }
        } else {
          PROPAGATE(
              std::shared_ptr<TyPropagateObject>(new ConsLessdef(lessdef)),
              BOUNDS(TyPosition::make(SRC, *LI, instrIndex[LI], ""),
                     TyPosition::make(SRC, *useBB, useIndex)));
        }
        std::shared_ptr<TyTransitivityTgt> transTgt(new TyTransitivityTgt(
                                                      VAR(Rload, Ghost),
                                                      VAR(Rstore, Ghost),
                                                      TyExpr::make(*(SI->getOperand(0)), Physical)));

        INFRULE(TyPosition::make(SRC, *LI, instrIndex[LI], ""),
                std::shared_ptr<TyInfrule>(new ConsTransitivityTgt(transTgt)));

        if (SI->getOperand(0)->getName()!="") {
          mem2regCmd[getVariable(*(SI->getOperand(0)))].lessdef.push_back(lessdef);
          mem2regCmd[getVariable(*(SI->getOperand(0)))].transTgt.push_back(transTgt);
        }
      }
    } else if (llvm::AllocaInst* AI = llvm::dyn_cast<llvm::AllocaInst>(I)) {
      std::string Ralloca = getVariable(*AI);

      INFRULE(TyPosition::make(SRC, *LI, instrIndex[LI], ""),
              ConsIntroGhost::make(VAR(Ralloca, Ghost), REGISTER(Rload, Ghost)));

      INFRULE(TyPosition::make(SRC, *LI, instrIndex[LI], ""),
              ConsTransitivity::make(VAR(Rload, Physical),
                                     INSN(std::shared_ptr<TyInstruction>(
                                       new ConsLoadInst(TyLoadInst::makeAlignOne(AI)))),
                                     VAR(Ralloca, Ghost)));

      INFRULE(TyPosition::make(SRC, *LI, instrIndex[LI], ""),
              ConsTransitivity::make(VAR(Rload, Physical), VAR(Ralloca, Ghost),
                                     VAR(Rload, Ghost)));

      if (llvm::isa<llvm::PHINode>(use)) {
        llvm::PHINode *use_aux = llvm::dyn_cast<llvm::PHINode>(use);
        for (unsigned i = 0; i != use_aux->getNumIncomingValues(); ++i) {
          llvm::Value *iPI =
              llvm::dyn_cast<llvm::Value>(use_aux->getIncomingValue(i));
          if (LI == iPI) {
            std::string prev = use_aux->getIncomingBlock(i)->getName();
            PROPAGATE(LESSDEF(VAR(Rload, Physical), VAR(Rload, Ghost), SRC),
                      BOUNDS(TyPosition::make(SRC, *LI, instrIndex[LI], ""),
                             TyPosition::make(SRC, *use, useIndex, prev)));
          }
        }
      } else {
        PROPAGATE(LESSDEF(VAR(Rload, Physical), VAR(Rload, Ghost), SRC),
                  BOUNDS(TyPosition::make(SRC, *LI, instrIndex[LI], ""),
                         TyPosition::make(SRC, *useBB, useIndex)));
      }

      std::shared_ptr<TyPropagateLessdef> lessdef =
        TyPropagateLessdef::make
          (VAR(Rload, Ghost),
           VAR(Rload, Physical),
           TGT);

      mem2regCmd[Rload].lessdef.push_back(lessdef);

      if (llvm::isa<llvm::PHINode>(use)) {
        llvm::PHINode *use_aux = llvm::dyn_cast<llvm::PHINode>(use);
        for (unsigned i = 0; i != use_aux->getNumIncomingValues(); ++i) {
          llvm::Value *iPI =
              llvm::dyn_cast<llvm::Value>(use_aux->getIncomingValue(i));
          if (LI == iPI) {
            std::string prev = use_aux->getIncomingBlock(i)->getName();
            PROPAGATE(
                std::shared_ptr<TyPropagateObject>(new ConsLessdef(lessdef)),
                BOUNDS(TyPosition::make(SRC, *LI, instrIndex[LI], ""),
                       TyPosition::make(SRC, *use, useIndex, prev)));
          }
        }
      } else {
        PROPAGATE(
            std::shared_ptr<TyPropagateObject>(new ConsLessdef(lessdef)),
            BOUNDS(TyPosition::make(SRC, *LI, instrIndex[LI], ""),
                   TyPosition::make(SRC, *useBB, useIndex)));
      }

      std::shared_ptr<TyTransitivityTgt> transTgt(new TyTransitivityTgt(
                                                    VAR(Rload, Ghost),
                                                    VAR(Ralloca, Ghost),
                                                    VAR(Rload, Physical)));

      INFRULE(TyPosition::make(SRC, *LI, instrIndex[LI], ""),
              std::shared_ptr<TyInfrule>(new ConsTransitivityTgt(transTgt)));

      mem2regCmd[Rload].transTgt.push_back(transTgt);
    }
  });
}

void generateHintForMem2RegReplaceHint(llvm::Value *ReplVal,
                                       llvm::Instruction *ReplInst) {
  ValidationUnit::GetInstance()->intrude
    ([&ReplVal, &ReplInst]
      (Dictionary &data, CoreHint &hints) {
    auto &mem2regCmd = *(data.get<ArgForMem2Reg>()->mem2regCmd);
    std::string ReplName = "";

    if (llvm::isa<llvm::AllocaInst>(ReplInst) ||
        llvm::isa<llvm::LoadInst>(ReplInst) ||
        llvm::isa<llvm::PHINode>(ReplInst))
      ReplName = getVariable(*ReplInst);
    
    if ((ReplName == "") ||
        (mem2regCmd.find(ReplName) == mem2regCmd.end()))
      return;

    data.get<ArgForMem2Reg>()->replaceCmdRhs("Lessdef", ReplName,
                                    TyExpr::make(*ReplVal, Physical));

    data.get<ArgForMem2Reg>()->replaceCmdRhs("IntroGhost", ReplName,
                                    VAR(ReplName, Ghost));

    data.get<ArgForMem2Reg>()->replaceCmdRhs("TransitivityTgt_e2", ReplName,
                                    TyExpr::make(*ReplVal, Physical));

    data.get<ArgForMem2Reg>()->replaceCmdRhs("TransitivityTgt_e3", ReplName,
                                    TyExpr::make(*ReplVal, Physical));

    data.get<ArgForMem2Reg>()->replaceLessthanUndef(ReplName,
                                                    TyValue::make(*ReplVal));

    data.get<ArgForMem2Reg>()->replaceLessthanUndefTgt(ReplName,
                                                       TyValue::make(*ReplVal));

    std::shared_ptr<TyExpr> keyExpr = ConsVar::make(ReplName, Physical);

    std::vector<std::pair<std::shared_ptr<TyPosition>,
                         std::shared_ptr<TyTransitivity>>> &vec =
      mem2regCmd[ReplName].transSrc;

    std::vector<std::pair<std::shared_ptr<TyPosition>,
                          std::shared_ptr<TyTransitivity>>> tmp;

    for (size_t i = 0; i < vec.size(); i++) {
      if (data.get<ArgForMem2Reg>()->equalsIfConsVar(vec[i].second->getExpr2(), 
                                                    keyExpr)) {
        if (ConsInsn* ci = dynamic_cast<ConsInsn*>(vec[i].second->getExpr1().get())) {
        if (ConsVar* cv2 = dynamic_cast<ConsVar*>(vec[i].second->getExpr2().get())) {
        if (ConsVar* cv3 = dynamic_cast<ConsVar*>(vec[i].second->getExpr3().get())) {
          std::shared_ptr<TyTransitivity> transitivity
            (new TyTransitivity(std::shared_ptr<TyExpr>(new ConsInsn(ci->getTyInsn())),
                                std::shared_ptr<TyExpr>(new ConsVar(cv2->getTyReg())),
                                std::shared_ptr<TyExpr>(new ConsVar(cv3->getTyReg()))));

          tmp.push_back(std::make_pair(vec[i].first, transitivity));

          std::shared_ptr<TyTransitivityTgt> transitivitytgt
            (new TyTransitivityTgt(std::shared_ptr<TyExpr>(new ConsVar(cv3->getTyReg())),
                                   VAR(ReplName, Ghost),
                                   TyExpr::make(*ReplVal, Physical)));

          if (ReplVal->getName() != "")
            mem2regCmd[getVariable(*ReplVal)].transTgt.push_back(transitivitytgt);

          INFRULE(vec[i].first,
                  std::shared_ptr<TyInfrule>(new ConsTransitivityTgt(transitivitytgt)));
         
          if (ConsLoadInst* cli = dynamic_cast<ConsLoadInst*>(ci->getTyInsn().get())) {
          if (ConsId* cid = dynamic_cast<ConsId*>(cli->getTyLoadInst().get()->getPtrValue().get())) {
          if (cv3->getTyReg() == cid->reg) {
            data.get<ArgForMem2Reg>()->replaceCmdRhs("Transitivity_e3", ReplName,
                                                     vec[i].second->getExpr3());
          }}}
        }}}
      }
    }

    data.get<ArgForMem2Reg>()->replaceCmdRhs("Transitivity_e1", ReplName,
                                    VAR(ReplName, Physical));

    data.get<ArgForMem2Reg>()->replaceCmdRhs("Transitivity_e2", ReplName,
                                    VAR(ReplName, Ghost));

    for (size_t i = 0; i < tmp.size(); i++) {
      INFRULE(tmp[i].first,
              std::shared_ptr<TyInfrule>(new ConsTransitivity(tmp[i].second)));

      mem2regCmd[ReplName].transSrc.push_back(tmp[i]);
    }
  });
}

void checkTag_propagate (llvm::BasicBlock *BB, llvm::AllocaInst *AI, llvm::Instruction *Inst) {

  ValidationUnit::GetInstance()->intrude([&BB, &AI, &Inst]
                                                 (Dictionary &data, CoreHint &hints) {
    auto &instrIndex = *(data.get<ArgForMem2Reg>()->instrIndex);
    auto &termIndex = *(data.get<ArgForMem2Reg>()->termIndex);
    auto &reachedEdgeTag = *(data.get<ArgForMem2Reg>()->reachedEdgeTag);
    
    for (auto BI = pred_begin(BB), BE = pred_end(BB); BI != BE; ++BI) {
      llvm::BasicBlock *pred = *BI;
      llvm::Value *UndefVal = llvm::UndefValue::get(Inst->getType());

      std::pair<llvm::BasicBlock *, llvm::BasicBlock *> edge = std::make_pair(pred, BB);

      std::pair<std::pair<llvm::BasicBlock *, llvm::BasicBlock *>,
             llvmberry::Mem2RegArg::Tr_Type> blockPairTag1 = std::make_pair(edge, llvmberry::Mem2RegArg::False);
      std::pair<std::pair<llvm::BasicBlock *, llvm::BasicBlock *>,
              llvmberry::Mem2RegArg::Tr_Type> blockPairTag2 = std::make_pair(edge, llvmberry::Mem2RegArg::LoadStart);
      std::vector<std::pair<std::pair<llvm::BasicBlock*,llvm::BasicBlock*>,
              llvmberry::Mem2RegArg::Tr_Type>>::iterator it1 =
              std::find(reachedEdgeTag.begin(), reachedEdgeTag.end(), blockPairTag1);
      std::vector<std::pair<std::pair<llvm::BasicBlock*,llvm::BasicBlock*>,
              llvmberry::Mem2RegArg::Tr_Type>>::iterator it2 =
              std::find(reachedEdgeTag.begin(), reachedEdgeTag.end(), blockPairTag2);

      if (it1 != reachedEdgeTag.end()) {
        int pos = std::distance(reachedEdgeTag.begin(), it1);
        reachedEdgeTag.at(pos).second = llvmberry::Mem2RegArg::True;

           //propagate pred block
        if (AI->getParent() != pred) {
          PROPAGATE(
                  LESSDEF(INSN(std::shared_ptr<TyInstruction>(
                                  new ConsLoadInst(TyLoadInst::makeAlignOne(AI)))),
                          VAR(getVariable(*AI), Ghost),
                          SRC),
                  BOUNDS(TyPosition::make_start_of_block(SRC, getBasicBlockIndex(pred)),
                         TyPosition::make_end_of_block(SRC, *pred, termIndex[getBasicBlockIndex(pred)])));


          PROPAGATE(
                  LESSDEF(VAR(getVariable(*AI), Ghost),
                          EXPR(UndefVal, Physical),
                          TGT),
                  BOUNDS(TyPosition::make_start_of_block(SRC, getBasicBlockIndex(pred)),
                         TyPosition::make_end_of_block(SRC, *pred, termIndex[getBasicBlockIndex(pred)])));
        } else {
          PROPAGATE(
                  LESSDEF(INSN(std::shared_ptr<TyInstruction>(
                                  new ConsLoadInst(TyLoadInst::makeAlignOne(AI)))),
                          VAR(getVariable(*AI), Ghost),
                          SRC),
                  BOUNDS(TyPosition::make(SRC, *AI, instrIndex[AI], ""),
                         TyPosition::make_end_of_block(SRC, *pred, termIndex[getBasicBlockIndex(pred)])));

          PROPAGATE(
                  LESSDEF(VAR(getVariable(*AI), Ghost),
                          EXPR(UndefVal, Physical),
                          TGT),
                  BOUNDS(TyPosition::make(SRC, *AI, instrIndex[AI], ""),
                         TyPosition::make_end_of_block(SRC, *pred, termIndex[getBasicBlockIndex(pred)])));

          INFRULE(llvmberry::TyPosition::make(SRC, *AI, instrIndex[AI], ""),
                  llvmberry::ConsIntroGhost::make(EXPR(UndefVal, Physical),
                                                  REGISTER(getVariable(*AI), Ghost)));

          INFRULE(llvmberry::TyPosition::make(SRC, *AI, instrIndex[AI], ""),
                  llvmberry::ConsTransitivity::make(INSN(*AI),
                                                    EXPR(UndefVal, Physical),
                                                    VAR(getVariable(*AI), Ghost)));
        }
            checkTag_propagate(pred, AI, Inst);
      }
      if (it2 != reachedEdgeTag.end()) {
        int pos = std::distance(reachedEdgeTag.begin(), it2);
        reachedEdgeTag.at(pos).second = llvmberry::Mem2RegArg::True;

       //propagate pred block
      if (AI->getParent() != pred) {
        PROPAGATE(
                LESSDEF(INSN(std::shared_ptr<TyInstruction>(
                                new ConsLoadInst(TyLoadInst::makeAlignOne(AI)))),
                        VAR(getVariable(*AI), Ghost),
                        SRC),
                BOUNDS(TyPosition::make_start_of_block(SRC, getBasicBlockIndex(pred)),
                       TyPosition::make_end_of_block(SRC, *pred, termIndex[getBasicBlockIndex(pred)])));


        PROPAGATE(
                LESSDEF(VAR(getVariable(*AI), Ghost),
                        EXPR(UndefVal, Physical),
                        TGT),
                BOUNDS(TyPosition::make_start_of_block(SRC, getBasicBlockIndex(pred)),
                       TyPosition::make_end_of_block(SRC, *pred, termIndex[getBasicBlockIndex(pred)])));
      } else {
        PROPAGATE(
                LESSDEF(INSN(std::shared_ptr<TyInstruction>(
                                new ConsLoadInst(TyLoadInst::makeAlignOne(AI)))),
                        VAR(getVariable(*AI), Ghost),
                        SRC),
                BOUNDS(TyPosition::make(SRC, *AI, instrIndex[AI], ""),
                       TyPosition::make_end_of_block(SRC, *pred, termIndex[getBasicBlockIndex(pred)])));

        PROPAGATE(
                LESSDEF(VAR(getVariable(*AI), Ghost),
                        EXPR(UndefVal, Physical),
                        TGT),
                BOUNDS(TyPosition::make(SRC, *AI, instrIndex[AI], ""),
                       TyPosition::make_end_of_block(SRC, *pred, termIndex[getBasicBlockIndex(pred)])));

        INFRULE(llvmberry::TyPosition::make(SRC, *AI, instrIndex[AI], ""),
                llvmberry::ConsIntroGhost::make(EXPR(UndefVal, Physical),
                                                REGISTER(getVariable(*AI), Ghost)));

        INFRULE(llvmberry::TyPosition::make(SRC, *AI, instrIndex[AI], ""),
                llvmberry::ConsTransitivity::make(INSN(*AI),
                                                  EXPR(UndefVal, Physical),
                                                  VAR(getVariable(*AI), Ghost)));
      }
            checkTag_propagate(pred, AI, Inst);
    }
  }
  });
}


void generateHintForMem2RegPHIdelete(llvm::BasicBlock *BB,
                                     std::vector<std::pair<llvm::BasicBlock*,
                                                           llvm::BasicBlock*>> VisitedBlock,
                                     llvm::AllocaInst *AI, bool ignore) {
  ValidationUnit::GetInstance()->intrude([&BB, &VisitedBlock, &AI, &ignore]
      (Dictionary &data, CoreHint &hints) {
    auto &instrIndex = *(data.get<ArgForMem2Reg>()->instrIndex);
    auto &termIndex = *(data.get<ArgForMem2Reg>()->termIndex);
    auto &usePile = *(data.get<ArgForMem2Reg>()->usePile);
    auto &reachedEdgeTag = *(data.get<ArgForMem2Reg>()->reachedEdgeTag);
    auto &isReachable = *(data.get<ArgForMem2Reg>()->isReachable);
    for(auto IN = BB->begin(), IE = BB->end(); IN != IE; ++IN) {
      llvm::Instruction *Inst = IN;

      if (llvm::PHINode* PN = llvm::dyn_cast<llvm::PHINode>(Inst)) {
        if (AI->getName() == PN->getName().substr(0, PN->getName().rfind("."))) {

          checkTag_propagate(BB, AI, PN); 
          return;  
        }
      } else if(llvm::StoreInst *SI = llvm::dyn_cast<llvm::StoreInst>(Inst)){
        if(SI->getOperand(1)->getName() == AI->getName()) {
          return;
        }
      } else if(llvm::LoadInst *LI = llvm::dyn_cast<llvm::LoadInst>(Inst)) {
        if(LI->getOperand(0)->getName() == AI->getName()) {
          llvm::Value *UndefVal = llvm::UndefValue::get(LI->getType());

          if (BB == LI->getParent()->getParent()->begin()) {
            PROPAGATE(
                    LESSDEF(INSN(std::shared_ptr<TyInstruction>(
                                  new ConsLoadInst(TyLoadInst::makeAlignOne(AI)))),
                            VAR(getVariable(*AI), Ghost),
                            SRC),
                    BOUNDS(TyPosition::make(SRC, *AI, instrIndex[AI], ""),
                           TyPosition::make(SRC, *LI, instrIndex[LI], "")));
            PROPAGATE(
                    LESSDEF(VAR(getVariable(*AI), Ghost),
                            EXPR(llvm::UndefValue::get(LI->getType()), Physical),
                            TGT),
                    BOUNDS(TyPosition::make(SRC, *AI, instrIndex[AI], ""),
                           TyPosition::make(SRC, *LI, instrIndex[LI], "")));
            
            INFRULE(llvmberry::TyPosition::make(SRC, *AI, instrIndex[AI], ""),
                    llvmberry::ConsIntroGhost::make(EXPR(UndefVal, Physical),
                                                    REGISTER(getVariable(*AI), Ghost)));

            INFRULE(llvmberry::TyPosition::make(SRC, *AI, instrIndex[AI], ""),
                    llvmberry::ConsTransitivity::make(INSN(std::shared_ptr<TyInstruction>(
                                                          new ConsLoadInst(TyLoadInst::makeAlignOne(AI)))),
                                                      EXPR(UndefVal, Physical),
                                                      VAR(getVariable(*AI), Ghost)));
          } else {
            PROPAGATE(
                    LESSDEF(INSN(std::shared_ptr<TyInstruction>(
                                  new ConsLoadInst(TyLoadInst::makeAlignOne(AI)))),
                            VAR(getVariable(*AI), Ghost),
                            SRC),
                    BOUNDS(TyPosition::make_start_of_block(SRC, getBasicBlockIndex(BB)),
                           TyPosition::make(SRC, *LI, instrIndex[LI], "")));
            PROPAGATE(
                    LESSDEF(VAR(getVariable(*AI), Ghost),
                            EXPR(UndefVal, Physical),
                            TGT),
                    BOUNDS(TyPosition::make_start_of_block(SRC, getBasicBlockIndex(BB)),
                           TyPosition::make(SRC, *LI, instrIndex[LI], ""))); 
          }

            checkTag_propagate(BB, AI, LI);

            ignore = true;

            // add hints per every use of LI
            for (auto UI = usePile[LI].begin(), E = usePile[LI].end(); UI != E;) {
              auto t = *(UI++);
              llvm::BasicBlock* useBB = std::get<0>(t);
              int useIndex =
                llvmberry::getIndexofMem2Reg(std::get<2>(t), std::get<1>(t),
                                             termIndex[llvmberry::getBasicBlockIndex(std::get<0>(t))]);

              // set index of use
              if ((LI->getParent() == useBB &&
                   instrIndex[LI] < std::get<1>(t)) ||
                  (std::find(isReachable[LI->getParent()].begin(),
                             isReachable[LI->getParent()].end(),
                             useBB) != isReachable[LI->getParent()].end())) {
                generateHintForMem2RegPropagateLoad(AI, NULL, LI, useBB, useIndex, std::get<2>(t));
              }
            }

        }
      }
    }
      
    int i = 0;
    for (auto BI = succ_begin(BB), BE = succ_end(BB); BI != BE; ++BI) {
      llvm::BasicBlock* succ = *BI;
      std::pair<llvm::BasicBlock*, llvm::BasicBlock*> Bpair = std::make_pair(BB, succ);
      std::pair<std::pair<llvm::BasicBlock*,
                          llvm::BasicBlock*>,
                llvmberry::Mem2RegArg::Tr_Type> BpairFalse = std::make_pair(Bpair, llvmberry::Mem2RegArg::False);
        std::pair<std::pair<llvm::BasicBlock*,
                          llvm::BasicBlock*>,
                llvmberry::Mem2RegArg::Tr_Type> BpairTrue = std::make_pair(Bpair, llvmberry::Mem2RegArg::True);
      std::pair<std::pair<llvm::BasicBlock*,
                          llvm::BasicBlock*>,
                llvmberry::Mem2RegArg::Tr_Type> BpairLoad = std::make_pair(Bpair, llvmberry::Mem2RegArg::LoadStart);

      if (ignore) {
        if (std::find(reachedEdgeTag.begin(), reachedEdgeTag.end(), BpairLoad) != reachedEdgeTag.end()) {
          continue;
        } else if (std::find(reachedEdgeTag.begin(), reachedEdgeTag.end(), BpairTrue) != reachedEdgeTag.end()) { 
          while (!VisitedBlock.empty()) {
            llvm::BasicBlock *current = (*VisitedBlock.rbegin()).first;
            llvm::Value *UndefVal = llvm::UndefValue::get(AI->getType());
            std::pair<std::pair<llvm::BasicBlock*,
                              llvm::BasicBlock*>,
                    llvmberry::Mem2RegArg::Tr_Type> blockPairTag1 = std::make_pair(*VisitedBlock.rbegin(), llvmberry::Mem2RegArg::LoadStart);
            std::pair<std::pair<llvm::BasicBlock*,
                              llvm::BasicBlock*>,
                    llvmberry::Mem2RegArg::Tr_Type> blockPairTag2 = std::make_pair(*VisitedBlock.rbegin(), llvmberry::Mem2RegArg::False);
            std::vector<std::pair<std::pair<llvm::BasicBlock*,
                    llvm::BasicBlock*>,
                    llvmberry::Mem2RegArg::Tr_Type>>::iterator it1 =
                    std::find(reachedEdgeTag.begin(), reachedEdgeTag.end(), blockPairTag1);
            std::vector<std::pair<std::pair<llvm::BasicBlock*,
                    llvm::BasicBlock*>,
                    llvmberry::Mem2RegArg::Tr_Type>>::iterator it2 =
                    std::find(reachedEdgeTag.begin(), reachedEdgeTag.end(), blockPairTag2);
           
          if (it1 != reachedEdgeTag.end()) {
            int pos = std::distance(reachedEdgeTag.begin(), it1);
            reachedEdgeTag.at(pos).second = llvmberry::Mem2RegArg::True;
          } else if (it2 != reachedEdgeTag.end()) {
            int pos = std::distance(reachedEdgeTag.begin(), it2);
            reachedEdgeTag.at(pos).second = llvmberry::Mem2RegArg::True;
          }
          VisitedBlock.pop_back();

          if (AI->getParent() != current) {
            PROPAGATE(
                    LESSDEF(INSN(std::shared_ptr<TyInstruction>(
                                  new ConsLoadInst(TyLoadInst::makeAlignOne(AI)))),
                            VAR(getVariable(*AI), Ghost),
                            SRC),
                    BOUNDS(TyPosition::make_start_of_block(SRC, getBasicBlockIndex(current)),
                           TyPosition::make_end_of_block(SRC, *current, termIndex[getBasicBlockIndex(current)])));

            PROPAGATE(
                    LESSDEF(VAR(getVariable(*AI), Ghost),
                            EXPR(UndefVal, Physical),
                            TGT),
                    BOUNDS(TyPosition::make_start_of_block(SRC, getBasicBlockIndex(current)),
                           TyPosition::make_end_of_block(SRC, *current, termIndex[getBasicBlockIndex(current)])));
          } else {
            PROPAGATE(
                    LESSDEF(INSN(std::shared_ptr<TyInstruction>(
                                  new ConsLoadInst(TyLoadInst::makeAlignOne(AI)))),
                            VAR(getVariable(*AI), Ghost),
                            SRC),
                    BOUNDS(TyPosition::make(SRC, *AI, instrIndex[AI], ""),
                           TyPosition::make_end_of_block(SRC, *current, termIndex[getBasicBlockIndex(current)])));

            PROPAGATE(
                    LESSDEF(VAR(getVariable(*AI), Ghost),
                            EXPR(UndefVal, Physical),
                            TGT),
                    BOUNDS(TyPosition::make(SRC, *AI, instrIndex[AI], ""),
                           TyPosition::make_end_of_block(SRC, *current, termIndex[getBasicBlockIndex(current)])));

            INFRULE(llvmberry::TyPosition::make(SRC, *AI, instrIndex[AI], ""),
                    llvmberry::ConsIntroGhost::make(EXPR(UndefVal, Physical),
                                                    REGISTER(getVariable(*AI), Ghost)));

            INFRULE(llvmberry::TyPosition::make(SRC, *AI, instrIndex[AI], ""),
                    llvmberry::ConsTransitivity::make(INSN(*AI),
                                                      EXPR(UndefVal, Physical),
                                                      VAR(getVariable(*AI), Ghost)));
          }
         } 
          return ;
        } else if (std::find(reachedEdgeTag.begin(), reachedEdgeTag.end(), BpairFalse) != reachedEdgeTag.end() ) {

            std::vector<std::pair<std::pair<llvm::BasicBlock*, llvm::BasicBlock*>,
                                  llvmberry::Mem2RegArg::Tr_Type>>::iterator it =
            std::find(reachedEdgeTag.begin(), reachedEdgeTag.end(), BpairFalse);
            int pos = std::distance(reachedEdgeTag.begin(), it);
            reachedEdgeTag.at(pos).second = llvmberry::Mem2RegArg::True;
          } else { 
          reachedEdgeTag.push_back(BpairLoad);
          VisitedBlock.push_back(Bpair);
          generateHintForMem2RegPHIdelete(succ, VisitedBlock, AI, ignore);
          VisitedBlock.pop_back();
          i++;
        }
      } else { 
        if (std::find(reachedEdgeTag.begin(), reachedEdgeTag.end(), BpairFalse) != reachedEdgeTag.end() || 
            std::find(reachedEdgeTag.begin(), reachedEdgeTag.end(), BpairLoad) != reachedEdgeTag.end()) {
          continue;
        } else if (std::find(reachedEdgeTag.begin(), reachedEdgeTag.end(), BpairTrue) != reachedEdgeTag.end()) { 
        while (!VisitedBlock.empty()) {
          llvm::BasicBlock *current = (*VisitedBlock.rbegin()).first;
          llvm::Value *UndefVal = llvm::UndefValue::get(AI->getType());
           std::pair<std::pair<llvm::BasicBlock*,
                              llvm::BasicBlock*>,
                    llvmberry::Mem2RegArg::Tr_Type> blockPairTag1 = std::make_pair(*VisitedBlock.rbegin(), llvmberry::Mem2RegArg::False);
          std::vector<std::pair<std::pair<llvm::BasicBlock*,
                  llvm::BasicBlock*>,
                  llvmberry::Mem2RegArg::Tr_Type>>::iterator it1 =
                  std::find(reachedEdgeTag.begin(), reachedEdgeTag.end(), blockPairTag1);        

 
           if (it1 != reachedEdgeTag.end()) {
            int pos = std::distance(reachedEdgeTag.begin(), it1);
            reachedEdgeTag.at(pos).second = llvmberry::Mem2RegArg::True;
          }

          VisitedBlock.pop_back();
          if (AI->getParent() != current) {
            PROPAGATE(
                    LESSDEF(INSN(std::shared_ptr<TyInstruction>(
                                  new ConsLoadInst(TyLoadInst::makeAlignOne(AI)))),
                            VAR(getVariable(*AI), Ghost),
                            SRC),
                    BOUNDS(TyPosition::make_start_of_block(SRC, getBasicBlockIndex(current)),
                           TyPosition::make_end_of_block(SRC, *current, termIndex[getBasicBlockIndex(current)])));

            PROPAGATE(
                    LESSDEF(VAR(getVariable(*AI), Ghost),
                            EXPR(UndefVal, Physical),
                            TGT),
                    BOUNDS(TyPosition::make_start_of_block(SRC, getBasicBlockIndex(current)),
                           TyPosition::make_end_of_block(SRC, *current, termIndex[getBasicBlockIndex(current)])));
          } else {
            PROPAGATE(
                    LESSDEF(INSN(std::shared_ptr<TyInstruction>(
                                  new ConsLoadInst(TyLoadInst::makeAlignOne(AI)))),
                            VAR(getVariable(*AI), Ghost),
                            SRC),
                    BOUNDS(TyPosition::make(SRC, *AI, instrIndex[AI], ""),
                           TyPosition::make_end_of_block(SRC, *current, termIndex[getBasicBlockIndex(current)])));

            PROPAGATE(
                    LESSDEF(VAR(getVariable(*AI), Ghost),
                            EXPR(UndefVal, Physical),
                            TGT),
                    BOUNDS(TyPosition::make(SRC, *AI, instrIndex[AI], ""),
                           TyPosition::make_end_of_block(SRC, *current, termIndex[getBasicBlockIndex(current)])));

            INFRULE(llvmberry::TyPosition::make(SRC, *AI, instrIndex[AI], ""),
                    llvmberry::ConsIntroGhost::make(EXPR(UndefVal, Physical),
                                                    REGISTER(getVariable(*AI), Ghost)));

            INFRULE(llvmberry::TyPosition::make(SRC, *AI, instrIndex[AI], ""),
                    llvmberry::ConsTransitivity::make(INSN(*AI),
                                                      EXPR(UndefVal, Physical),
                                                      VAR(getVariable(*AI), Ghost)));
          }
        }
      }  else {
        reachedEdgeTag.push_back(BpairFalse);
        VisitedBlock.push_back(Bpair);
        generateHintForMem2RegPHIdelete(succ, VisitedBlock, AI, ignore);
        VisitedBlock.pop_back();
        i++;
      }
    }
  }
  });
  return;
}

void generateHintForMem2RegPhiUndef(llvm::PHINode* APN, llvm::BasicBlock* Pred) {
  llvmberry::ValidationUnit::GetInstance()->intrude
          ([&APN, &Pred]
           (llvmberry::Dictionary &data, llvmberry::CoreHint &hints) {
    auto &allocas = *(data.get<llvmberry::ArgForMem2Reg>()->allocas);
    auto &instrIndex = *(data.get<llvmberry::ArgForMem2Reg>()->instrIndex);
    auto &termIndex =  *(data.get<llvmberry::ArgForMem2Reg>()->termIndex);
    auto &usePile = *(data.get<llvmberry::ArgForMem2Reg>()->usePile);
    auto &isReachable = *(data.get<llvmberry::ArgForMem2Reg>()->isReachable);
    auto &mem2regCmd = *(data.get<llvmberry::ArgForMem2Reg>()->mem2regCmd);
    auto &blockPairVec = *(data.get<llvmberry::ArgForMem2Reg>()->blockPairVec);
    llvm::AllocaInst* AI = NULL;
    std::string Rphi = getVariable(*APN);
    std::string AIname = Rphi.substr(0, Rphi.rfind("."));
    std::string prev = getBasicBlockIndex(Pred);

    for (auto i = allocas.begin(); i != allocas.end();) {
      llvm::AllocaInst* AItmp = *(i++);
    
      if (getVariable(*AItmp) == AIname)
        AI = AItmp;
    }

    if (AI != NULL) {
      std::string Ralloca = getVariable(*AI);
      for (auto UI = AI->user_begin(), E = AI->user_end(); UI != E;) {
        llvm::Instruction *User = llvm::dyn_cast<llvm::Instruction>(*UI++);

        if (llvm::LoadInst *LI = llvm::dyn_cast<llvm::LoadInst>(User)) {
          if (APN->getParent() == LI ->getParent() ||
              (std::find(isReachable[APN->getParent()].begin(),
                         isReachable[APN->getParent()].end(),
                         LI->getParent()) != isReachable[APN->getParent()].end())) {
            llvm::PHINode *check = NULL;
            llvm::StoreInst *ST = NULL;
            blockPairVec.clear();
            llvm::Instruction *tmp = properPHI(LI->getParent(), Ralloca, APN, true, true, data);

            if (tmp != NULL) {
              check = llvm::dyn_cast<llvm::PHINode>(tmp);
              ST = llvm::dyn_cast<llvm::StoreInst>(tmp);
            }

            if (ST != NULL) {
              if ((ST->getParent() == LI->getParent()) && (instrIndex[ST] > instrIndex[LI])) {
                blockPairVec.clear();
                llvm::Instruction *tmpI = properPHI(LI->getParent(), Ralloca, APN, true, false, data); //to check there is phi in same block as LI
                llvm::PHINode *checkPHI = NULL;

                if (tmpI != NULL) {
                  checkPHI = llvm::dyn_cast<llvm::PHINode>(tmpI);
                }

                if (checkPHI != NULL) {
                  std::string Rphi = llvmberry::getVariable(*checkPHI);

                  PROPAGATE(
                          LESSDEF(INSN(std::shared_ptr<llvmberry::TyInstruction>(
                                          new llvmberry::ConsLoadInst(llvmberry::TyLoadInst::makeAlignOne(AI)))),
                                  VAR(Ralloca, Ghost),
                                  SRC),
                          BOUNDS(llvmberry::TyPosition::make_start_of_block(SRC, llvmberry::getBasicBlockIndex(checkPHI->getParent())),
                                 llvmberry::TyPosition::make(SRC, *LI, instrIndex[LI], "")));

                  std::shared_ptr<llvmberry::TyPropagateLessdef> lessdef = llvmberry::TyPropagateLessdef::make
                          (VAR(Ralloca, Ghost),
                           VAR(Rphi, Physical), TGT);

                  PROPAGATE(std::shared_ptr<llvmberry::TyPropagateObject>(new llvmberry::ConsLessdef(lessdef)),
                            BOUNDS(llvmberry::TyPosition::make_start_of_block(SRC, llvmberry::getBasicBlockIndex(checkPHI->getParent())),
                                   llvmberry::TyPosition::make(SRC, *LI, instrIndex[LI], "")));

                  mem2regCmd[Rphi].lessdef.push_back(lessdef);
                }
              }
            }

            if (check == APN) {
              PROPAGATE(
                      LESSDEF(INSN(std::shared_ptr<llvmberry::TyInstruction>(
                                      new llvmberry::ConsLoadInst(llvmberry::TyLoadInst::makeAlignOne(AI)))),
                              VAR(Ralloca, Ghost),
                              SRC),
                      BOUNDS(llvmberry::TyPosition::make_start_of_block(SRC, llvmberry::getBasicBlockIndex(APN->getParent())),
                             llvmberry::TyPosition::make(SRC, *LI, instrIndex[LI], "")));

              std::shared_ptr<llvmberry::TyPropagateLessdef> lessdef = llvmberry::TyPropagateLessdef::make
                      (VAR(Ralloca, Ghost),
                       VAR(Rphi, Physical), TGT);

              PROPAGATE(std::shared_ptr<llvmberry::TyPropagateObject>(new llvmberry::ConsLessdef(lessdef)),
                        BOUNDS(llvmberry::TyPosition::make_start_of_block(SRC, llvmberry::getBasicBlockIndex(APN->getParent())),
                               llvmberry::TyPosition::make(SRC, *LI, instrIndex[LI], "")));
              mem2regCmd[Rphi].lessdef.push_back(lessdef);
            } else if (check != NULL) {
              std::string Rphi = llvmberry::getVariable(*check);

              PROPAGATE(
                      LESSDEF(INSN(std::shared_ptr<llvmberry::TyInstruction>(
                                      new llvmberry::ConsLoadInst(llvmberry::TyLoadInst::makeAlignOne(AI)))),
                              VAR(Ralloca, Ghost),
                              SRC),
                      BOUNDS(llvmberry::TyPosition::make_start_of_block(SRC, llvmberry::getBasicBlockIndex(
                                     check->getParent())),
                             llvmberry::TyPosition::make(SRC, *LI, instrIndex[LI], "")));

              std::shared_ptr<llvmberry::TyPropagateLessdef> lessdef = llvmberry::TyPropagateLessdef::make
                      (VAR(Ralloca, Ghost),
                       VAR(Rphi, Physical), TGT);

              PROPAGATE(std::shared_ptr<llvmberry::TyPropagateObject>(new llvmberry::ConsLessdef(lessdef)),
                        BOUNDS(llvmberry::TyPosition::make_start_of_block(SRC, llvmberry::getBasicBlockIndex(
                                       check->getParent())),
                               llvmberry::TyPosition::make(SRC, *LI, instrIndex[LI], "")));
              mem2regCmd[Rphi].lessdef.push_back(lessdef);
            }
          }

          for (auto UI2 = usePile[LI].begin(), E2 = usePile[LI].end(); UI2 != E2;) {
            auto t = *(UI2++);

            int useIndex =
                    llvmberry::getIndexofMem2Reg(std::get<2>(t), std::get<1>(t),
                                                 termIndex[llvmberry::getBasicBlockIndex(std::get<0>(t))]);

            llvmberry::generateHintForMem2RegPropagateLoad(AI, APN, LI, std::get<0>(t),
                                                           useIndex, std::get<2>(t));
          }
        }
      }
    }
  });
}

void generateHintForMem2RegPHI(llvm::BasicBlock *BB, llvm::BasicBlock *Pred,
                               llvm::AllocaInst *AI, llvm::StoreInst *SI,
                               llvm::BasicBlock::iterator II,
                               llvm::DenseMap<llvm::PHINode *, unsigned> PAM,
                               llvm::DenseMap<llvm::AllocaInst *, unsigned> AL,
                               bool isSameBB) {
  ValidationUnit::GetInstance()->intrude([&BB, &Pred, &AI, &SI, &II, &PAM, &AL,
                                          &isSameBB](Dictionary &data,
                                                     CoreHint &hints) {
    if (BB == NULL || AI == NULL || SI == NULL)
      return;

    llvm::StoreInst *SItmp = SI;
    llvm::AllocaInst *AItmp = AI;

    // prepare variables
    auto &instrIndex = *(data.get<ArgForMem2Reg>()->instrIndex);
    auto &termIndex = *(data.get<ArgForMem2Reg>()->termIndex);
    auto &usePile = *(data.get<ArgForMem2Reg>()->usePile);
    auto &storeItem = *(data.get<ArgForMem2Reg>()->storeItem);
    auto &transTgt = *(data.get<ArgForMem2Reg>()->transTgt);
    auto &mem2regCmd = *(data.get<ArgForMem2Reg>()->mem2regCmd);
    auto &blockPairVec = *(data.get<ArgForMem2Reg>()->blockPairVec);
    auto &reachedEdge = *(data.get<ArgForMem2Reg>()->reachedEdge);
    auto &isReachable = *(data.get<ArgForMem2Reg>()->isReachable);
    std::string bname = getBasicBlockIndex(SItmp->getParent());
    std::string Ralloca = getVariable(*AItmp);
    std::string Rstore = getVariable(*SItmp->getOperand(1));
    llvm::BasicBlock *BBtmp = BB;
    llvm::BasicBlock *Predtmp = Pred;
    llvm::succ_iterator BI = succ_begin(BB), BE = succ_end(BB);
    llvm::BasicBlock::iterator IItmp = II;

    do {
      bool newStore = false;
      if (!isSameBB) {
        Predtmp = BB;
        BBtmp = *BI++;
        IItmp = BBtmp->begin();

        // do not check same block again
        // now working
        std::pair <llvm::BasicBlock *, llvm::BasicBlock *> tmp = std::make_pair(Predtmp, BBtmp);
        if (std::find(reachedEdge[Ralloca].begin(), reachedEdge[Ralloca].end(), tmp) != reachedEdge[Ralloca].end())
          continue;
        reachedEdge[Ralloca].push_back(tmp);

        // if this successor block has PHI,
        // propagate store or another PHI to current PHI
        // according to several conditions
        if (llvm::PHINode *PHI = llvm::dyn_cast<llvm::PHINode>(BBtmp->begin())) {
          llvm::BasicBlock::iterator PNI = BBtmp->begin();

          while (PHI) {
            std::string Rphi = getVariable(*PHI);

            // <Condition 1>
            // check if one of incoming values of PHI is
            // stored value of current SI
            if (PAM.count(PHI) &&
                // fragile: this condition relies on llvm naming convention of PHI
                Rstore == Rphi.substr(0, Rphi.rfind("."))) {

              // check if there is other PHI between
              // SI block and current PHI block.
              // compiler can choose either 2-1 or 2-2 according to this
              blockPairVec.clear();
              llvm::Instruction* Itmp = properPHI(Predtmp, Rstore, SItmp, true, true, data);

              // <Condition 2-1>
              // if there is no other PHI between SI and current PHI,
              // we can propagate store to current PHI
              if (Itmp == NULL) {
                generateHintForMem2RegPropagateStore(Predtmp, SItmp, PHI, termIndex[getBasicBlockIndex(Predtmp)]);
              } else if (llvm::PHINode* PHItmp = llvm::dyn_cast<llvm::PHINode>(Itmp)) {
              // <Condition 2-2>
              // if we find another PHI(PHItmp) after SI,
              // propagate PHItmp to current PHI
                std::string Rphitmp = getVariable(*PHItmp);

                PROPAGATE(
                    LESSDEF(INSN(std::shared_ptr<TyInstruction>(
                              new ConsLoadInst(TyLoadInst::makeAlignOne(SItmp)))),
                            VAR(Rstore, Ghost), SRC),
                    BOUNDS(TyPosition::make_start_of_block(
                               SRC, getBasicBlockIndex(PHItmp->getParent())),
                           TyPosition::make_end_of_block(SRC, *Predtmp, termIndex[getBasicBlockIndex(Predtmp)])));

                std::shared_ptr<TyPropagateLessdef> lessdef =
                  TyPropagateLessdef::make(VAR(Rstore, Ghost),
                                           VAR(Rphitmp, Physical),
                                           TGT);

                mem2regCmd[Rphitmp].lessdef.push_back(lessdef);

                PROPAGATE(
                    std::shared_ptr<TyPropagateObject>(new ConsLessdef(lessdef)),
                    BOUNDS(TyPosition::make_start_of_block(
                               SRC, getBasicBlockIndex(PHItmp->getParent())),
                           TyPosition::make_end_of_block(SRC, *Predtmp, termIndex[getBasicBlockIndex(Predtmp)])));

                std::shared_ptr<TyTransitivityTgt> transitivitytgt
                  (new TyTransitivityTgt(VAR(Rstore, Ghost),
                                         VAR(Rphitmp, Previous),
                                         VAR(Rphi, Physical)));
                mem2regCmd[Rphitmp].transTgt.push_back(transitivitytgt);
                transTgt.push_back(transitivitytgt);

                INFRULE(TyPosition::make(TGT, PHI->getParent()->getName(),
                                         Predtmp->getName()),
                        std::shared_ptr<TyInfrule>(new ConsTransitivityTgt(transitivitytgt)));
              } else if (llvm::StoreInst* SISI = llvm::dyn_cast<llvm::StoreInst>(Itmp)) {
                if ((SItmp->getParent() != SISI->getParent() &&
                     (std::find(isReachable[SItmp->getParent()].begin(),
                                isReachable[SItmp->getParent()].end(),
                                SISI->getParent()) != isReachable[SItmp->getParent()].end())) ||
                    (SItmp->getParent() == SISI->getParent() && instrIndex[SItmp]<instrIndex[SISI]))
                  generateHintForMem2RegPropagateStore(Predtmp, SItmp, SISI, instrIndex[SISI]);
                else if (SItmp == SISI)
                  generateHintForMem2RegPropagateStore(Predtmp, SItmp, PHI, termIndex[getBasicBlockIndex(Predtmp)]);
              }

              std::string SIname = SItmp->getOperand(0)->getName();
              // this step apply infrules
              if (storeItem[SItmp].expr != NULL &&
                  (storeItem[SItmp].op0 == "%" ||
                   SIname == "" ||
                   SIname != "" ||
                   data.get<ArgForMem2Reg>()->equalsIfConsVar(storeItem[SItmp].expr, 
                                                              TyExpr::make(*(SItmp->getOperand(0)),
                                                                           Physical)))) {
                //check transtgt
                std::shared_ptr<TyTransitivityTgt> transitivitytgt
                  (new TyTransitivityTgt(VAR(Rstore, Ghost),
                                         EXPR(SItmp->getOperand(0), Physical),
                                         VAR(Rphi, Physical)));

                INFRULE(TyPosition::make(TGT, PHI->getParent()->getName(),
                                         Predtmp->getName()),
                        std::shared_ptr<TyInfrule>(new ConsTransitivityTgt(transitivitytgt)));
               
                if (SIname != "")
                  mem2regCmd[getVariable(*(SItmp->getOperand(0)))].transTgt.push_back(transitivitytgt);

                if (storeItem[SItmp].op0 != "%") {
                  transTgt.push_back(transitivitytgt);
                }

                if (SIname != "") {
                  mem2regCmd[getVariable(*SItmp->getOperand(0))].transTgt.push_back(transitivitytgt);
                }
                //check end
              }

              // add hints per every use of PHI
              for (auto UI = PHI->use_begin(), UE = PHI->use_end(); UI != UE;) {
                llvm::Use &U = *(UI++);
                llvm::Instruction *use =
                    llvm::dyn_cast<llvm::Instruction>(U.getUser());

                int useIndex = getIndexofMem2Reg(
                    use, instrIndex[use],
                    termIndex[getBasicBlockIndex(use->getParent())]);

                // if use is other PHI
                if (llvm::isa<llvm::PHINode>(use)) {
                  llvm::BasicBlock* source = PHI->getParent();
                  llvm::BasicBlock* target = use->getParent();
                  
                  for (auto UI2 = pred_begin(target), UE2 = pred_end(target); UI2 != UE2;) {
                    llvm::BasicBlock* usePred = *(UI2++);
                    blockPairVec.clear();
                    llvm::PHINode* PHItmp = NULL;

                    // check properPHI only if there is no incoming value from usePred in PHI
                    if (PHI->getBasicBlockIndex(usePred) != -1)
                      if (PHI->getIncomingValueForBlock(usePred) == NULL) {
                        if (llvm::Instruction* Itmp = properPHI(usePred, Rstore, SItmp, true, true, data))
                          PHItmp = llvm::dyn_cast<llvm::PHINode>(Itmp);
                      }

                    if (PHItmp == PHI &&
                        (std::find(isReachable[source].begin(),
                                   isReachable[source].end(),
                                   usePred) != isReachable[source].end())) {
                      PROPAGATE(
                          LESSDEF(INSN(std::shared_ptr<TyInstruction>(
                                    new ConsLoadInst(TyLoadInst::makeAlignOne(SItmp)))),
                                  VAR(Rstore, Ghost), SRC),
                          BOUNDS(TyPosition::make_start_of_block(
                                 SRC, getBasicBlockIndex(PHI->getParent())),
                                 TyPosition::make_end_of_block(SRC, *usePred, termIndex[getBasicBlockIndex(usePred)])));

                      std::shared_ptr<TyPropagateLessdef> lessdef = TyPropagateLessdef::make
                                                                    (VAR(Rstore,Ghost),
                                                                     VAR(Rphi, Physical),
                                                                     TGT);
                      mem2regCmd[Rphi].lessdef.push_back(lessdef);

                      PROPAGATE(
                          std::shared_ptr<TyPropagateObject>(new ConsLessdef(lessdef)),
                          BOUNDS(TyPosition::make_start_of_block(
                                 SRC, getBasicBlockIndex(PHI->getParent())),
                                 TyPosition::make_end_of_block(SRC, *usePred, termIndex[getBasicBlockIndex(usePred)])));

                      std::shared_ptr<TyTransitivityTgt> transitivitytgt
                        (new TyTransitivityTgt(VAR(Rstore, Ghost),
                                               VAR(Rphi, Previous),
                                               VAR(getVariable(*use), Physical)));
                     
                      INFRULE(TyPosition::make(TGT, target->getName(),
                                               usePred->getName()),
                              std::shared_ptr<TyInfrule>(new ConsTransitivityTgt(transitivitytgt)));
                     
                      mem2regCmd[Rphi].transTgt.push_back(transitivitytgt);

                    }
                  }
                } else if (llvm::isa<llvm::LoadInst>(use) &&
                           (use->getOperand(0) == SItmp->getOperand(1))) {
                  PROPAGATE(
                      LESSDEF(INSN(std::shared_ptr<TyInstruction>(
                                new ConsLoadInst(TyLoadInst::makeAlignOne(SItmp)))),
                              VAR(Rstore, Ghost), SRC),
                      BOUNDS(TyPosition::make_start_of_block(
                             SRC, getBasicBlockIndex(PHI->getParent())),
                             TyPosition::make(SRC, *use, useIndex, "")));

                  std::shared_ptr<TyPropagateLessdef> lessdef = TyPropagateLessdef::make
                                                                (VAR(Rstore, Ghost),
                                                                 VAR(Rphi, Physical),
                                                                 TGT);              
                  mem2regCmd[Rphi].lessdef.push_back(lessdef);
          
                  PROPAGATE(std::shared_ptr<TyPropagateObject>(new ConsLessdef(lessdef)),
                      BOUNDS(TyPosition::make_start_of_block(
                             SRC, getBasicBlockIndex(PHI->getParent())),
                             TyPosition::make(SRC, *use, useIndex, "")));
                }
              }
            }
            PNI++;
            PHI = llvm::dyn_cast<llvm::PHINode>(PNI);
          }
        }
      }

      // iterate instructions in current block
      for (llvm::BasicBlock::iterator Iiter = IItmp;
           !llvm::isa<llvm::TerminatorInst>(Iiter);) {
        llvm::Instruction *I = Iiter++;
        if (llvm::LoadInst *LI = llvm::dyn_cast<llvm::LoadInst>(I)) {
          if (getVariable(*(LI->getOperand(0))) != Ralloca)
            continue;

          llvm::AllocaInst *Src =
              llvm::dyn_cast<llvm::AllocaInst>(LI->getPointerOperand());
          if (!Src)
            continue;

          llvm::DenseMap<llvm::AllocaInst *, unsigned>::iterator AImap =
              AL.find(Src);
          if (AImap == AL.end())
            continue;

          // prepare variables
          std::string Rload = getVariable(*LI);
          blockPairVec.clear();
          llvm::PHINode* PHI = NULL;

          if (llvm::Instruction* Itmp = properPHI(LI->getParent(), Rstore, SItmp, true, false, data))
            PHI = llvm::dyn_cast<llvm::PHINode>(Itmp);

          if (PHI != NULL) {
            std::string Rphi = getVariable(*PHI);

            PROPAGATE(
                LESSDEF(INSN(std::shared_ptr<TyInstruction>(
                          new ConsLoadInst(TyLoadInst::makeAlignOne(SItmp)))),
                        VAR(Rstore, Ghost), SRC),
                BOUNDS(TyPosition::make_start_of_block(
                           SRC, getBasicBlockIndex(PHI->getParent())),
                       TyPosition::make(SRC, *LI, instrIndex[LI], "")));

            std::shared_ptr<TyPropagateLessdef> lessdef = TyPropagateLessdef::make
                  (VAR(Rstore, Ghost),
                   VAR(Rphi, Physical), TGT);

            PROPAGATE(std::shared_ptr<TyPropagateObject>(new ConsLessdef(lessdef)),
                BOUNDS(TyPosition::make_start_of_block(
                           SRC, getBasicBlockIndex(PHI->getParent())),
                       TyPosition::make(SRC, *LI, instrIndex[LI], "")));

            mem2regCmd[Rphi].lessdef.push_back(lessdef);

            if (storeItem[SItmp].expr != NULL &&
                (storeItem[SItmp].op0 == "%" ||
                 SItmp->getOperand(0)->getName() == "" ||
                 SItmp->getOperand(0)->getName() != "" ||
                 data.get<ArgForMem2Reg>()->equalsIfConsVar(storeItem[SItmp].expr, 
                                                            TyExpr::make(*(SItmp->getOperand(0)),
                                                                        Physical)))) {
              //check transtgt
              std::shared_ptr<TyTransitivityTgt> transitivitytgt
                (new TyTransitivityTgt(VAR(Rstore, Ghost),
                                       storeItem[SItmp].expr,
                                       VAR(getVariable(*PHI), Physical)));

              mem2regCmd[getVariable(*PHI)].transTgt.push_back(transitivitytgt);

              INFRULE(TyPosition::make(TGT, LI->getParent()->getName(),
                                       Predtmp->getName()),
                      std::shared_ptr<TyInfrule>(new ConsTransitivityTgt(transitivitytgt)));

              if (storeItem[SItmp].op0 != "%")
                transTgt.push_back(transitivitytgt);
              //check end
            }
          }

          PROPAGATE(PRIVATE(REGISTER(Ralloca, Physical), SRC),
                    BOUNDS(TyPosition::make(SRC, *AItmp, instrIndex[AItmp], ""),
                           TyPosition::make(SRC, *LI, instrIndex[LI], "")));

          if ((getVariable(*LI->getOperand(0)) == Rstore) &&
              ((LI->getParent() == SItmp->getParent() &&
                instrIndex[SItmp] < instrIndex[LI]) ||
               (std::find(isReachable[SItmp->getParent()].begin(),
                          isReachable[SItmp->getParent()].end(),
                          LI->getParent()) != isReachable[SItmp->getParent()].end()))) {
            blockPairVec.clear();
            llvm::PHINode* PHI = NULL;

            if (llvm::Instruction* Itmp = properPHI(LI->getParent(), Rstore, SItmp, true, false, data))
              PHI = llvm::dyn_cast<llvm::PHINode>(Itmp);

            if (PHI == NULL) {
              generateHintForMem2RegPropagateStore(Predtmp, SItmp, LI, instrIndex[LI]);
            }

            // add hints per every use of LI
            for (auto UI = usePile[LI].begin(), E = usePile[LI].end(); UI != E;) {
              auto t = *(UI++);
              llvm::BasicBlock* useBB = std::get<0>(t);
              int useIndex =
                llvmberry::getIndexofMem2Reg(std::get<2>(t), std::get<1>(t),
                                             termIndex[llvmberry::getBasicBlockIndex(std::get<0>(t))]);

              // set index of use
              if ((LI->getParent() == useBB &&
                   instrIndex[LI] < std::get<1>(t)) ||
                  (std::find(isReachable[LI->getParent()].begin(),
                             isReachable[LI->getParent()].end(),
                             useBB) != isReachable[LI->getParent()].end())) {
                generateHintForMem2RegPropagateLoad(SItmp, NULL, LI, useBB, useIndex, std::get<2>(t));
              }
            }
          }

          // propagate maydiff
          propagateMaydiffGlobal(Rload, Physical);
          propagateMaydiffGlobal(Rload, Previous);
        } else if (llvm::StoreInst *SItmp2 =
                       llvm::dyn_cast<llvm::StoreInst>(I)) {
          // if we find new store to same alloca,
          // stop searching remaining instructions
          if (getVariable(*(SItmp2->getOperand(1))) == Ralloca) {
            newStore = true;
            break;
          } else
            continue;
        }
      }

      // if we find new store to same alloca in same block,
      // stop propagating hint for this store
      if (isSameBB && newStore)
        break;
      
      if (!isSameBB) {
        BI--;
        if (BI != BE && !newStore) {
          generateHintForMem2RegPHI(BBtmp, Predtmp, AItmp, SItmp, IItmp,
                                    PAM, AL, true);
        }
        BI++;
      }
      isSameBB = false;
    } while (BI != BE);
  });
}

int getIndexofMem2Reg(llvm::Instruction* I,
                      int instrIndex, int termIndex) {
  if (llvm::isa<llvm::TerminatorInst>(I))
    return termIndex;
  else
    return instrIndex;
}

bool hasBitcastOrGEP(llvm::AllocaInst* AI) {
  for (auto UI = AI->user_begin(), E = AI->user_end(); UI != E;) {
    llvm::Instruction* I = llvm::cast<llvm::Instruction>(*UI++);

    if (llvm::isa<llvm::BitCastInst>(I) ||
        llvm::isa<llvm::GetElementPtrInst>(I))
      return true;
  }
  return false;
}

void generateHintForPHIResolved(llvm::Instruction *I, llvm::BasicBlock *PB,
                                TyScope scope) {
<<<<<<< HEAD
  ValidationUnit::GetInstance()->intrude([&I, &PB, &scope](Dictionary &data,
                                                           CoreHint &hints) {
    llvm::Instruction *I_evolving = (*I).clone();
        for (unsigned i = 0, e = I->getNumOperands(); i != e; ++i) {
          llvm::Value *Op = I->getOperand(i);
          if (llvm::PHINode *OpPHI = llvm::dyn_cast<llvm::PHINode>(Op)) {
            if (I->getParent() != OpPHI->getParent())
              continue;
            llvm::Value *OpPHIResolved = OpPHI->getIncomingValueForBlock(PB);
            std::string OpPHI_id = getVariable(*OpPHI);
            std::string OpPHIResolved_id = getVariable(*OpPHIResolved);
            auto IPBPos = llvmberry::TyPosition::make(
                SRC, getBasicBlockIndex(I->getParent()),
                getBasicBlockIndex(PB));

            INFRULE(IPBPos,
                    ConsTransitivity::make(VAR(OpPHIResolved_id, Physical),
                                           VAR(OpPHIResolved_id, Previous),
                                           VAR(OpPHI_id, Physical)));

            INFRULE(IPBPos,
                    ConsTransitivity::make(VAR(OpPHI_id, Physical),
                                           VAR(OpPHIResolved_id, Previous),
                                           VAR(OpPHIResolved_id, Physical)));

            llvm::Instruction *I_evolving_next = (*I_evolving).clone();
            (*I_evolving_next).setOperand(i, OpPHIResolved);

            // SubstituteRev [ I_evolving_next >= I_evolving ]
            // I_evolving_next = I_evolving[OpPHI := OpPHIResolved]
            INFRULE(IPBPos, llvmberry::ConsSubstituteRev::make(
                                REGISTER(OpPHI_id, Physical),
                                VAL(OpPHIResolved, Physical),
                                llvmberry::ConsInsn::make(*I_evolving)));

            // SubstituteRev [ I_evolving >= I_evolving_next ]
            // I_evolving = I_evolving_next[OpPHIResolved := OpPHI]
            INFRULE(IPBPos, llvmberry::ConsSubstituteRev::make(
                                REGISTER(OpPHIResolved_id, Physical),
                                VAL(OpPHI, Physical),
                                llvmberry::ConsInsn::make(*I_evolving_next)));

            INFRULE(IPBPos,
                    llvmberry::ConsTransitivity::make(
                        INSN(*I_evolving_next), INSN(*I_evolving), INSN(*I)));

            INFRULE(IPBPos,
                    llvmberry::ConsTransitivity::make(
                        INSN(*I), INSN(*I_evolving), INSN(*I_evolving_next)));

            delete I_evolving;
            I_evolving = I_evolving_next;
          }
        }
        delete I_evolving;
=======
  ValidationUnit::GetInstance()->intrude(
      [&I, &PB, &scope](Dictionary &data, CoreHint &hints) {
    for (unsigned i = 0, e = I->getNumOperands(); i != e; ++i) {
      llvm::Value *Op = I->getOperand(i);
      if (llvm::PHINode *OpPHI = llvm::dyn_cast<llvm::PHINode>(Op)) {
        if (I->getParent() != OpPHI->getParent())
          continue;

        llvm::Value *OpPHIResolved = OpPHI->getIncomingValueForBlock(PB);
        std::string OpPHI_id = getVariable(*OpPHI);
        std::string OpPHIResolved_id = getVariable(*OpPHIResolved);

        INFRULE(TyPosition::make(scope, getBasicBlockIndex(I->getParent()),
                                 getBasicBlockIndex(PB)),
                ConsTransitivity::make(VAR(OpPHIResolved_id, Physical),
                                       VAR(OpPHIResolved_id, Previous),
                                       VAR(OpPHI_id, Physical)));

        INFRULE(TyPosition::make(scope, getBasicBlockIndex(I->getParent()),
                                 getBasicBlockIndex(PB)),
                ConsTransitivity::make(VAR(OpPHI_id, Physical),
                                       VAR(OpPHIResolved_id, Previous),
                                       VAR(OpPHIResolved_id, Physical)));
      }
    }
>>>>>>> 38b140fa
  });
}

} // llvmberry<|MERGE_RESOLUTION|>--- conflicted
+++ resolved
@@ -2349,7 +2349,6 @@
 
 void generateHintForPHIResolved(llvm::Instruction *I, llvm::BasicBlock *PB,
                                 TyScope scope) {
-<<<<<<< HEAD
   ValidationUnit::GetInstance()->intrude([&I, &PB, &scope](Dictionary &data,
                                                            CoreHint &hints) {
     llvm::Instruction *I_evolving = (*I).clone();
@@ -2405,33 +2404,6 @@
           }
         }
         delete I_evolving;
-=======
-  ValidationUnit::GetInstance()->intrude(
-      [&I, &PB, &scope](Dictionary &data, CoreHint &hints) {
-    for (unsigned i = 0, e = I->getNumOperands(); i != e; ++i) {
-      llvm::Value *Op = I->getOperand(i);
-      if (llvm::PHINode *OpPHI = llvm::dyn_cast<llvm::PHINode>(Op)) {
-        if (I->getParent() != OpPHI->getParent())
-          continue;
-
-        llvm::Value *OpPHIResolved = OpPHI->getIncomingValueForBlock(PB);
-        std::string OpPHI_id = getVariable(*OpPHI);
-        std::string OpPHIResolved_id = getVariable(*OpPHIResolved);
-
-        INFRULE(TyPosition::make(scope, getBasicBlockIndex(I->getParent()),
-                                 getBasicBlockIndex(PB)),
-                ConsTransitivity::make(VAR(OpPHIResolved_id, Physical),
-                                       VAR(OpPHIResolved_id, Previous),
-                                       VAR(OpPHI_id, Physical)));
-
-        INFRULE(TyPosition::make(scope, getBasicBlockIndex(I->getParent()),
-                                 getBasicBlockIndex(PB)),
-                ConsTransitivity::make(VAR(OpPHI_id, Physical),
-                                       VAR(OpPHIResolved_id, Previous),
-                                       VAR(OpPHIResolved_id, Physical)));
-      }
-    }
->>>>>>> 38b140fa
   });
 }
 
