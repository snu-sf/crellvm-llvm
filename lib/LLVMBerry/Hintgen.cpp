#include "llvm/LLVMBerry/ValidationUnit.h"
#include "llvm/LLVMBerry/Dictionary.h"
#include "llvm/LLVMBerry/Hintgen.h"
#include "llvm/LLVMBerry/Infrules.h"
#include "llvm/Support/Debug.h"

namespace llvmberry {
// insert nop at tgt where I is at src
void insertTgtNopAtSrcI(CoreHint &hints, llvm::Instruction *I) {
  std::string empty_str = "";
  if (I == I->getParent()->getFirstNonPHI()) {
    std::string nop_block_name = getBasicBlockIndex(I->getParent());
    hints.addNopPosition(
        TyPosition::make(TyScope::Target, nop_block_name, empty_str));
  } else if (!llvm::isa<llvm::PHINode>(I)) {
    llvm::BasicBlock::iterator prevI = I;
    prevI--;
    hints.addNopPosition(TyPosition::make(TyScope::Target, *prevI));
  }
}

// insert nop at src where I is at tgt
void insertSrcNopAtTgtI(CoreHint &hints, llvm::Instruction *I) {
  std::string empty_str = "";
  if (I == I->getParent()->getFirstNonPHI()) {
    std::string nop_block_name = getBasicBlockIndex(I->getParent());
    hints.addNopPosition(
        TyPosition::make(TyScope::Source, nop_block_name, empty_str));
  } else if (!llvm::isa<llvm::PHINode>(I)) {
    llvm::BasicBlock::iterator prevI = I;
    prevI--;
    hints.addNopPosition(TyPosition::make(TyScope::Source, *prevI));
  }
}
/* propagateInstruction(I1, I2, scope, propagateEquivalence) :
 *   if propagateEquivalence == false :
 *     Propagates I1 >= rhs(I1) from I1 to I2 if scope == Source, or
 *     Propagates rhs(I1) >= I1 from I1 to I2 if scope == Target
 *   else :
 *     Propagate I1 >= rhs(I1) and rhs(I1) >= I1 from I1 to I2 in scope.
 */
void propagateInstruction(llvm::Instruction *from, llvm::Instruction *to,
                          TyScope scope, bool propagateEquivalence) {
  assert(ValidationUnit::Exists());
  ValidationUnit::GetInstance()->intrude([&from, &to, &scope,
                                          &propagateEquivalence](
      ValidationUnit::Dictionary &data, CoreHint &hints) {
    std::string reg_name = getVariable(*from);

    if (scope == Source) {
      hints.addCommand(ConsPropagate::make(
          ConsLessdef::make(ConsVar::make(reg_name, Physical),
                            ConsRhs::make(reg_name, Physical, scope), scope),
          ConsBounds::make(TyPosition::make(scope, *from),
                           TyPosition::make(scope, *to))));
      if (propagateEquivalence) {
        hints.addCommand(ConsPropagate::make(
            ConsLessdef::make(ConsRhs::make(reg_name, Physical, scope),
                              ConsVar::make(reg_name, Physical), scope),
            ConsBounds::make(TyPosition::make(scope, *from),
                             TyPosition::make(scope, *to))));
      }
    } else if (scope == Target) {
      hints.addCommand(ConsPropagate::make(
          ConsLessdef::make(ConsRhs::make(reg_name, Physical, scope),
                            ConsVar::make(reg_name, Physical), scope),
          ConsBounds::make(TyPosition::make(scope, *from),
                           TyPosition::make(scope, *to))));
      if (propagateEquivalence) {
        hints.addCommand(ConsPropagate::make(
            ConsLessdef::make(ConsVar::make(reg_name, Physical),
                              ConsRhs::make(reg_name, Physical, scope), scope),
            ConsBounds::make(TyPosition::make(scope, *from),
                             TyPosition::make(scope, *to))));
      }
    } else {
      assert("propagateInstruction() : scope is neither Source nor Target" &&
             false);
    }
  });
}

void propagateLessdef(llvm::Instruction *from, llvm::Instruction *to,
                      const llvm::Value *lesserval,
                      const llvm::Value *greaterval, TyScope scope) {
  assert(ValidationUnit::Exists());
  ValidationUnit::GetInstance()->intrude(
      [&from, &to, &lesserval, &greaterval,
       &scope](ValidationUnit::Dictionary &data, CoreHint &hints) {
        hints.addCommand(ConsPropagate::make(
            ConsLessdef::make(TyExpr::make(*greaterval),
                              TyExpr::make(*lesserval), scope),
            ConsBounds::make(TyPosition::make(scope, *from),
                             TyPosition::make(scope, *to))));
      });
}

void applyCommutativity(llvm::Instruction *position,
                        llvm::BinaryOperator *expression, TyScope scope) {
  assert(ValidationUnit::Exists());

  ValidationUnit::GetInstance()->intrude([&position, &expression, &scope](
      ValidationUnit::Dictionary &data, CoreHint &hints) {
    int bitwidth = isFloatOpcode(expression->getOpcode())
                       ? -1
                       : expression->getType()->getIntegerBitWidth();
    std::string regname = getVariable(*expression);
    if (scope == Source) {
      TyBop bop;
      switch (expression->getOpcode()) {
      case llvm::Instruction::Add:
        bop = BopAdd;
        break;
      case llvm::Instruction::And:
        bop = BopAnd;
        break;
      case llvm::Instruction::Mul:
        bop = BopMul;
        break;
      case llvm::Instruction::Or:
        bop = BopOr;
        break;
      case llvm::Instruction::Xor:
        bop = BopXor;
        break;
      default:
        assert("applyCommutativity() : we don't support commutativity rule for "
               "this binary operator");
      }

      hints.addCommand(ConsInfrule::make(
          TyPosition::make(Source, *position),
          ConsBopCommutative::make(VAR(regname, Physical),
                                   bop,
                                   TyValue::make(*expression->getOperand(0)),
                                   TyValue::make(*expression->getOperand(1)),
                                   ConsSize::make(bitwidth))));
    } else if (scope == Target) {
      switch (expression->getOpcode()) {
      case llvm::Instruction::Add:
        hints.addCommand(
            ConsInfrule::make(TyPosition::make(Target, *position),
                              ConsAddCommutativeTgt::make(
                                  TyRegister::make(regname, Physical),
                                  TyValue::make(*expression->getOperand(0)),
                                  TyValue::make(*expression->getOperand(1)),
                                  ConsSize::make(bitwidth))));
        break;
      case llvm::Instruction::Xor:
        hints.addCommand(
            ConsInfrule::make(TyPosition::make(Target, *position),
                              ConsXorCommutativeTgt::make(
                                  TyRegister::make(regname, Physical),
                                  TyValue::make(*expression->getOperand(0)),
                                  TyValue::make(*expression->getOperand(1)),
                                  ConsSize::make(bitwidth))));
        break;
      case llvm::Instruction::FAdd:
        hints.addCommand(
            ConsInfrule::make(TyPosition::make(Target, *position),
                              ConsFaddCommutativeTgt::make(
                                  TyRegister::make(regname, Physical),
                                  TyValue::make(*expression->getOperand(0)),
                                  TyValue::make(*expression->getOperand(1)),
                                  getFloatType(expression->getType()))));
      case llvm::Instruction::Or:
        INFRULE(
            INSTPOS(llvmberry::Target, position),
            ConsOrCommutativeTgt::make(REGISTER(regname, Physical),
                                    VAL(expression->getOperand(0), Physical),
                                    VAL(expression->getOperand(1), Physical),
                                    BITSIZE(bitwidth)));
        break;
      default:
        assert("applyCommutativity() : we don't support commutativity rule for "
               "this binary operator");
      }
    } else {
      assert("applyCommutativity() : scope is neither Source nor Target" &&
             false);
    }
  });
}

void applyTransitivity(llvm::Instruction *position, llvm::Value *v_greatest,
                       llvm::Value *v_mid, llvm::Value *v_smallest,
                       TyScope scope) {
  applyTransitivity(position, v_greatest, v_mid, v_smallest, scope, scope);
}

void applyTransitivity(llvm::Instruction *position, llvm::Value *v_greatest,
                       llvm::Value *v_mid, llvm::Value *v_smallest,
                       TyScope scope, TyScope position_scopetag) {
  assert(ValidationUnit::Exists());

  ValidationUnit::GetInstance()->intrude(
      [&position, &v_smallest, &v_mid, &v_greatest, &scope, &position_scopetag](
          ValidationUnit::Dictionary &data, CoreHint &hints) {
        INFRULE(INSTPOS(position_scopetag, position),
                ConsTransitivity::make(TyExpr::make(*v_greatest, Physical),
                                       TyExpr::make(*v_mid, Physical),
                                       TyExpr::make(*v_smallest, Physical)));
      });
}

void propagateMaydiffGlobal(std::string varname, TyTag tag) {
  assert(ValidationUnit::Exists());

  ValidationUnit::GetInstance()->intrude(
      [&varname, &tag](Dictionary &data, CoreHint &hints) {
        hints.addCommand(ConsPropagate::make(ConsMaydiff::make(varname, tag),
                                             ConsGlobal::make()));
      });
}

void generateHintForNegValue(llvm::Value *V, llvm::BinaryOperator &I,
                             TyScope scope) {
  assert(ValidationUnit::Exists());

  if (llvm::BinaryOperator::isNeg(V)) {
    ValidationUnit::GetInstance()->intrude([&V, &I, &scope](
        ValidationUnit::Dictionary &data, CoreHint &hints) {

      std::string reg0_name = getVariable(I);  // z = x -my
      std::string reg1_name = getVariable(*V); // my

      llvm::Instruction *Vins = llvm::dyn_cast<llvm::Instruction>(V);

      hints.addCommand(ConsPropagate::make(
          ConsLessdef::make(ConsVar::make(reg1_name, Physical), // my = -y
                            ConsRhs::make(reg1_name, Physical, scope), scope),
          ConsBounds::make(
              TyPosition::make(scope, *Vins), // From my to z = x -my
              TyPosition::make(scope, I))));

      hints.addCommand(ConsPropagate::make(
          ConsLessdef::make(ConsRhs::make(reg1_name, Physical, scope),
                            ConsVar::make(reg1_name, Physical), // my = -y
                            scope),
          ConsBounds::make(
              TyPosition::make(scope, *Vins), // From my to z = x -my
              TyPosition::make(scope, I))));
    });
  }
  // Constants can be considered to be negated values if they can be folded.
  if (llvm::ConstantInt *C = llvm::dyn_cast<llvm::ConstantInt>(V)) {
    ValidationUnit::GetInstance()->intrude([&I, &V, &C, &scope](
        ValidationUnit::Dictionary &data, CoreHint &hints) {

      std::string reg0_name = getVariable(I); // z = x -my

      unsigned sz_bw = I.getType()->getPrimitiveSizeInBits();
      int64_t c1 = C->getSExtValue();
      int64_t c2 = -c1;

      hints.addCommand(
          ConsInfrule::make(TyPosition::make(scope, I),
                            ConsNegVal::make(TyConstInt::make(c1, sz_bw),
                                             TyConstInt::make(c2, sz_bw),
                                             ConsSize::make(sz_bw))));

      hints.addCommand(
          ConsInfrule::make(TyPosition::make(scope, I),
                            ConsNegVal::make(TyConstInt::make(c1, sz_bw),
                                             TyConstInt::make(c2, sz_bw),
                                             ConsSize::make(sz_bw))));
    });
  }
  //  if(ConstantDataVector *C = dyn_cast<ConstantDataVector>(V))
  //  {
  //  Todo
  //  }
}

void generateHintForReplaceAllUsesWith(llvm::Instruction *source,
                                       llvm::Value *replaceTo,
                                       std::string ghostvar,
                                       std::shared_ptr<TyPosition> source_pos) {
  assert(ValidationUnit::Exists());
  if (!source_pos) {
    source_pos = INSTPOS(SRC, source);
  }

  ValidationUnit::GetInstance()
      ->intrude([&source, &replaceTo, &ghostvar, &source_pos](
            ValidationUnit::Dictionary &data, CoreHint &hints) {
    llvm::Instruction *I = source;

    std::string to_rem = getVariable(*I);

    for (auto UI = I->use_begin(); UI != I->use_end(); ++UI) {
      if (!llvm::isa<llvm::Instruction>(UI->getUser())) {
        // let the validation fail when the user is not an instruction
        return;
      }
      std::string user = getVariable(*UI->getUser());
      llvm::Instruction *user_I =
          llvm::dyn_cast<llvm::Instruction>(UI->getUser());

      std::string prev_block_name = "";
      if (llvm::isa<llvm::PHINode>(user_I)) {
        llvm::BasicBlock *bb_from =
            llvm::dyn_cast<llvm::PHINode>(user_I)->getIncomingBlock(*UI);
        prev_block_name = getBasicBlockIndex(bb_from);
      }

      if (ghostvar == "") {
        PROPAGATE(
            LESSDEF(VAR(to_rem, Physical), EXPR(replaceTo, Physical), SRC),
            BOUNDS(source_pos,
                   TyPosition::make(SRC, *user_I, prev_block_name)));
        if (llvm::isa<llvm::PHINode>(user_I)) {
          INFRULE(TyPosition::make(SRC, *user_I, prev_block_name),
                  ConsTransitivity::make(VAR(user, Physical),
                                         VAR(to_rem, Previous),
                                         EXPR(replaceTo, Previous)));
        } else if (!user.empty() && !llvm::isa<llvm::CallInst>(user_I)) {
          INFRULE(TyPosition::make(Source, *user_I, prev_block_name),
                  ConsReplaceRhs::make(
                      REGISTER(to_rem, Physical), VAL(replaceTo, Physical),
                      VAR(user, Physical), RHS(user, Physical, Source),
                      RHS(user, Physical, Target)));
        }
      } else {
        PROPAGATE(LESSDEF(VAR(to_rem, Physical), VAR(ghostvar, Ghost), SRC),
                  BOUNDS(source_pos,
                         TyPosition::make(SRC, *user_I, prev_block_name)));
        PROPAGATE(LESSDEF(VAR(ghostvar, Ghost), EXPR(replaceTo, Physical), TGT),
                  BOUNDS(INSTPOS(TGT, I),
                         TyPosition::make(TGT, *user_I, prev_block_name)));

        if (llvm::isa<llvm::PHINode>(user_I)) {
          // src : user = phi [ to_rem, prev_block_name ]
          // tgt : user = phi [replaceTo, prev_block_name ]
          // In src : Transitivity ;
          //    user >= to_rem(physical) >= to_rem(previous) >= ghostvar
          // In tgt : TransitivityTgt ;
          //    ghostva >= replaceTo(physical) >= replaceTo(previous) >= user
          INFRULE(TyPosition::make(SRC, *user_I, prev_block_name),
                  ConsTransitivity::make(VAR(user, Physical),
                                         VAR(to_rem, Previous),
                                         VAR(to_rem, Physical)));
          INFRULE(TyPosition::make(SRC, *user_I, prev_block_name),
                  ConsTransitivity::make(VAR(user, Physical),
                                         VAR(to_rem, Physical),
                                         VAR(ghostvar, Ghost)));
          INFRULE(TyPosition::make(TGT, *user_I, prev_block_name),
                  ConsTransitivityTgt::make(EXPR(replaceTo, Physical),
                                            EXPR(replaceTo, Previous),
                                            VAR(user, Physical)));
          INFRULE(TyPosition::make(TGT, *user_I, prev_block_name),
                  ConsTransitivityTgt::make(VAR(ghostvar, Ghost),
                                            EXPR(replaceTo, Physical),
                                            VAR(user, Physical)));
        } else if (!user.empty() && !llvm::isa<llvm::CallInst>(user_I)) {
          INFRULE(TyPosition::make(SRC, *user_I, prev_block_name),
                  ConsSubstitute::make(REGISTER(to_rem, Physical),
                                       ID(ghostvar, Ghost), INSN(*user_I)));
          llvm::Instruction *user_I_copy = user_I->clone();

          for (unsigned i = 0; i < user_I_copy->getNumOperands(); i++) {
            if (user_I->getOperand(i) == source)
              user_I_copy->setOperand(i, replaceTo);
          }
          INFRULE(TyPosition::make(SRC, *user_I, prev_block_name),
                  ConsTransitivity::make(EXPR(user_I, Physical), INSN(*user_I),
                                         INSN(*user_I_copy)));
          delete user_I_copy;
        }
      }
    }
        });
}

void generateHintForReplaceAllUsesWithAtTgt(llvm::Instruction *source,
                                            llvm::Value *replaceTo) {
  assert(ValidationUnit::Exists());

  ValidationUnit::GetInstance()->intrude([&source, &replaceTo](
      Dictionary &data, CoreHint &hints) {
    llvm::Instruction *I = source;
    auto I_pos = INSTPOS(TGT, I);

    std::string I_var = getVariable(*I);

    for (auto UI = I->use_begin(); UI != I->use_end(); ++UI) {
      if (!llvm::isa<llvm::Instruction>(UI->getUser())) {
        // let the validation fail when the user is not an instruction
        return;
      }
      std::string user = getVariable(*UI->getUser());
      llvm::Instruction *user_I =
          llvm::dyn_cast<llvm::Instruction>(UI->getUser());

      std::string prev_block_name = "";
      if (llvm::isa<llvm::PHINode>(user_I)) {
        llvm::BasicBlock *bb_from =
            llvm::dyn_cast<llvm::PHINode>(user_I)->getIncomingBlock(*UI);
        prev_block_name = getBasicBlockIndex(bb_from);
      }

      PROPAGATE(LESSDEF(VAR(I_var, Physical), EXPR(replaceTo, Physical), TGT),
                BOUNDS(I_pos, TyPosition::make(TGT, *user_I, prev_block_name)));
      if (llvm::isa<llvm::PHINode>(user_I)) {
        INFRULE(TyPosition::make(TGT, *user_I, prev_block_name),
                ConsTransitivityTgt::make(VAR(I_var, Previous),
                                          EXPR(replaceTo, Previous),
                                          VAR(user, Physical)));
      } else if (!user.empty() && !llvm::isa<llvm::CallInst>(user_I)) {
        llvm::Instruction *user_I_copy = user_I->clone();
        INFRULE(TyPosition::make(TGT, *user_I, prev_block_name),
                ConsSubstituteTgt::make(REGISTER(I_var, Physical),
                                        VAL(replaceTo, Physical),
                                        INSN(*user_I)));

        for (unsigned i = 0; i < user_I_copy->getNumOperands(); i++) {
          if (user_I->getOperand(i) == source)
            user_I_copy->setOperand(i, replaceTo);
        }
        INFRULE(TyPosition::make(TGT, *user_I, prev_block_name),
                ConsTransitivityTgt::make(INSN(*user_I_copy), INSN(*user_I),
                                          EXPR(user_I, Physical)));
        delete user_I_copy;
      }
    }
  });
}

void generateHintForAddSelectZero(llvm::BinaryOperator *Z,
                                  llvm::BinaryOperator *X, llvm::SelectInst *Y,
                                  bool needs_commutativity, bool is_leftform) {
  assert(ValidationUnit::Exists());
  assert(Z);
  assert(X);
  assert(Y);

  ValidationUnit::GetInstance()->intrude([&Z, &X, &Y, needs_commutativity,
                                          is_leftform](
      ValidationUnit::Dictionary &data, CoreHint &hints) {
    // is_leftform == true :
    //   <src>                          |     <tgt>
    // X = n - a                        | Z = n - a
    // Y = select c ? x : 0             | Y = select c ? x : 0
    // Z = Y + a                        | Z = select c ? n : a

    // is_leftform == false :
    //   <src>                          |     <tgt>
    // X = n - a                        | Z = n - a
    // Y = select c ? 0 : x             | Y = select c ? 0 : x
    // Z = Y + a                        | Z = select c ? a : n

    llvm::Value *c = Y->getCondition();
    llvm::Value *n = X->getOperand(0);
    llvm::Value *a = X->getOperand(1);
    llvm::Value *a_Z = Z->getOperand(1);
    int bitwidth = Z->getType()->getIntegerBitWidth();

    // prepare variables
    std::string reg_y_name = getVariable(*Y);
    std::string reg_z_name = getVariable(*Z);
    std::string reg_x_name = getVariable(*X);

    // Propagate "X = n - a"
    hints.addCommand(ConsPropagate::make(
        ConsLessdef::make(ConsVar::make(reg_x_name, Physical),
                          ConsRhs::make(reg_x_name, Physical, Source), Source),
        ConsBounds::make(TyPosition::make(Source, *X),
                         TyPosition::make(Source, *Z))));

    // Propagate "Y = select c ? x : 0" or "Y = select c ? 0 : x"
    hints.addCommand(ConsPropagate::make(
        ConsLessdef::make(ConsVar::make(reg_y_name, Physical),
                          ConsRhs::make(reg_y_name, Physical, Source), Source),
        ConsBounds::make(TyPosition::make(Source, *Y),
                         TyPosition::make(Source, *Z))));

    if (needs_commutativity) {
      hints.addCommand(ConsInfrule::make(
          TyPosition::make(Source, *Z),
          ConsBopCommutative::make(VAR(reg_z_name, Physical), TyBop::BopAdd,
                                   TyValue::make(*Y), TyValue::make(*a_Z),
                                   ConsSize::make(bitwidth))));
    }

    if (is_leftform) {
      hints.addCommand(ConsInfrule::make(
          TyPosition::make(Source, *Z),
          ConsAddSelectZero::make(
              TyRegister::make(reg_z_name, Physical),
              TyRegister::make(reg_x_name, Physical),
              TyRegister::make(reg_y_name, Physical), TyValue::make(*c),
              TyValue::make(*n), TyValue::make(*a), ConsSize::make(bitwidth))));
    } else {
      hints.addCommand(ConsInfrule::make(
          TyPosition::make(Source, *Z),
          ConsAddSelectZero2::make(
              TyRegister::make(reg_z_name, Physical),
              TyRegister::make(reg_x_name, Physical),
              TyRegister::make(reg_y_name, Physical), TyValue::make(*c),
              TyValue::make(*n), TyValue::make(*a), ConsSize::make(bitwidth))));
    }
  });
}

void generateHintForOrAnd(llvm::BinaryOperator *Y, llvm::Value *X,
                          llvm::Value *A) {
  assert(ValidationUnit::Exists());

  ValidationUnit::GetInstance()->intrude(
      [Y, X, A](Dictionary &data, CoreHint &hints) {
        auto ptr = data.get<ArgForSimplifyOrInst>();
        bool isSwapped = ptr->isSwapped;
        ptr->setHintGenFunc("or_and", [Y, X, A, isSwapped,
                                       &hints](llvm::Instruction *I) {
          //   <src>   |   <tgt>
          // Y = X & A | Y = X & A
          // Z = Y | X | (Z equals X)
          llvm::BinaryOperator *Z = llvm::dyn_cast<llvm::BinaryOperator>(I);
          assert(Z && "Z must be a binary operator in or_and optimization");

          bool Zswapped = Z->getOperand(0) == X;
          propagateInstruction(Y, Z, SRC);
          if (Zswapped ^ isSwapped)
            applyCommutativity(Z, Z, SRC);
          if (Y->getOperand(0) == A)
            applyCommutativity(Z, Y, SRC);
          INFRULE(INSTPOS(SRC, Z),
                  ConsOrAnd::make(VAL(Z, Physical), VAL(Y, Physical),
                                  VAL(X, Physical), VAL(A, Physical),
                                  BITSIZE(Z->getType()->getIntegerBitWidth())));
        });
      });
}

void generateHintForOrXor(llvm::BinaryOperator *W, llvm::Value *op0,
                          llvm::Value *op1, bool needsCommutativity) {
  assert(ValidationUnit::Exists());

  ValidationUnit::GetInstance()->intrude([&W, &op0, &op1, &needsCommutativity](
      ValidationUnit::Dictionary &data, CoreHint &hints) {
    //    <src>    |   <tgt>
    // X = B ^ -1  | X = B ^ -1
    // Y = A & X   | Y = A & X
    // Z = A ^ B   | Z = A ^ B
    // W = Y | Z   | W = A ^ B
    llvm::BinaryOperator *Z = llvm::dyn_cast<llvm::BinaryOperator>(op1);
    llvm::BinaryOperator *Y = llvm::dyn_cast<llvm::BinaryOperator>(op0);
    llvm::BinaryOperator *X =
        llvm::dyn_cast<llvm::BinaryOperator>(Y->getOperand(1));
    assert(X);
    assert(Y);
    assert(Z);
    assert(W);
    llvm::Value *A = Z->getOperand(0);
    llvm::Value *B = Z->getOperand(1);
    int bitwidth = W->getType()->getIntegerBitWidth();

    propagateInstruction(X, W, Source);
    propagateInstruction(Y, W, Source);
    propagateInstruction(Z, W, Source);
    if (X->getOperand(1) == B) {
      applyCommutativity(W, X, Source);
    }

    if (needsCommutativity) {
      applyCommutativity(W, W, Source);
    }

    hints.addCommand(ConsInfrule::make(
        TyPosition::make(Source, *W),
        ConsOrXor::make(TyValue::make(*W), TyValue::make(*Z), TyValue::make(*X),
                        TyValue::make(*Y), TyValue::make(*A), TyValue::make(*B),
                        ConsSize::make(bitwidth))));

  });
}

void generateHintForOrXor2(llvm::BinaryOperator *Z, llvm::Value *X1_val,
                           llvm::Value *X2_val, llvm::Value *A, llvm::Value *B,
                           bool needsY1Commutativity,
                           bool needsY2Commutativity) {
  assert(ValidationUnit::Exists());

  ValidationUnit::GetInstance()->intrude(
      [&Z, &X1_val, &X2_val, &A, &B, &needsY1Commutativity,
       &needsY2Commutativity](Dictionary &data, CoreHint &hints) {
        //     <src>           <tgt>
        // X1 = B  ^ -1  | X1 =  B ^ -1
        // Y1 = A  & X1  | Y1 =  A & X1
        // X2 = A  ^ -1  | X2 =  A ^ -1
        // Y2 = X2 & B   | Y2 = X2 & B
        // Z =  Y1 | Y2  | Z =   A ^ B
        llvm::BinaryOperator *Y1 =
            llvm::dyn_cast<llvm::BinaryOperator>(Z->getOperand(0));
        llvm::BinaryOperator *Y2 =
            llvm::dyn_cast<llvm::BinaryOperator>(Z->getOperand(1));
        llvm::BinaryOperator *X1 = llvm::dyn_cast<llvm::BinaryOperator>(X1_val);
        llvm::BinaryOperator *X2 = llvm::dyn_cast<llvm::BinaryOperator>(X2_val);
        assert(Y1);
        assert(Y2);
        assert(X1);
        assert(X2);
        int bitwidth = Z->getType()->getIntegerBitWidth();

        propagateInstruction(X1, Z, Source);
        propagateInstruction(X2, Z, Source);
        propagateInstruction(Y1, Z, Source);
        propagateInstruction(Y2, Z, Source);
        if (X1->getOperand(1) == B)
          applyCommutativity(Z, X1, Source);
        if (X2->getOperand(1) == A)
          applyCommutativity(Z, X2, Source);
        if (needsY1Commutativity)
          applyCommutativity(Z, Y1, Source);
        if (needsY2Commutativity)
          applyCommutativity(Z, Y2, Source);

        hints.addCommand(ConsInfrule::make(
            TyPosition::make(Target, *Z),
            ConsOrXor2::make(TyValue::make(*Z), TyValue::make(*X1),
                             TyValue::make(*Y1), TyValue::make(*X2),
                             TyValue::make(*Y2), TyValue::make(*A),
                             TyValue::make(*B), ConsSize::make(bitwidth))));

      });
}

void generateHintForOrXor4(llvm::BinaryOperator *Z, llvm::Value *X,
                           llvm::BinaryOperator *Y, llvm::BinaryOperator *A,
                           llvm::Value *B, llvm::BinaryOperator *NB,
                           bool needsYCommutativity, bool needsZCommutativity) {
  assert(ValidationUnit::Exists());

  ValidationUnit::GetInstance()->intrude(
      [&Z, &X, &Y, &A, &B, &NB, needsYCommutativity,
       needsZCommutativity](Dictionary &data, CoreHint &hints) {
        // <src>      |  <tgt>
        // A = X ^ -1 | A = X ^ -1
        // Y = A ^ B  | Y = A ^ B
        // <nop>      | NB = B ^ -1
        // Z = X | Y  | Z = NB | X
        int bitwidth = Z->getType()->getIntegerBitWidth();
        propagateInstruction(A, Z, Target);
        propagateInstruction(Y, Z, Target);
        propagateInstruction(NB, Z, Target);
        if (needsYCommutativity)
          applyCommutativity(Z, Y, Target);
        insertSrcNopAtTgtI(hints, NB);
        propagateMaydiffGlobal(getVariable(*NB), Physical);

        INFRULE(INSTPOS(TGT, Z),
                ConsOrXor4::make(VAL(Z, Physical), VAL(X, Physical),
                                 VAL(Y, Physical), VAL(A, Physical),
                                 VAL(B, Physical), VAL(NB, Physical),
                                 BITSIZE(bitwidth)));
        if (needsZCommutativity)
          INFRULE(INSTPOS(TGT, Z),
                  ConsOrCommutativeTgt::make(
                      REGISTER(getVariable(*Z), Physical),
                      VAL(X, Physical), VAL(Y, Physical), BITSIZE(bitwidth)));
      });
}

void generateHintForAddXorAnd(llvm::BinaryOperator *Z, llvm::BinaryOperator *X,
                              llvm::BinaryOperator *Y, llvm::Value *A,
                              llvm::Value *B, bool needsYCommutativity,
                              bool needsZCommutativity) {
  ValidationUnit::GetInstance()->intrude(
      [&Z, &X, &Y, &needsYCommutativity, &needsZCommutativity](
          ValidationUnit::Dictionary &data, CoreHint &hints) {
        //    <src>       <tgt>
        // X = A ^ B  | X = A ^ B
        // Y = A & B  | Y = A & B
        // Z = X + Y  | Z = A | B
        llvm::Value *A = X->getOperand(0);
        llvm::Value *B = X->getOperand(1);
        int bitwidth = Z->getType()->getIntegerBitWidth();

        propagateInstruction(X, Z, Source);
        propagateInstruction(Y, Z, Source);

        if (needsYCommutativity)
          applyCommutativity(Z, Y, Source);
        if (needsZCommutativity)
          applyCommutativity(Z, Z, Source);

        hints.addCommand(ConsInfrule::make(
            TyPosition::make(Source, *Z),
            ConsAddXorAnd::make(TyRegister::make(getVariable(*Z), Physical),
                                TyValue::make(*A), TyValue::make(*B),
                                TyRegister::make(getVariable(*X), Physical),
                                TyRegister::make(getVariable(*Y), Physical),
                                ConsSize::make(bitwidth))));
      });
}

void generateHintForAddOrAnd(llvm::BinaryOperator *Z, llvm::BinaryOperator *X,
                             llvm::BinaryOperator *Y, llvm::Value *A,
                             llvm::Value *B, bool needsYCommutativity,
                             bool needsZCommutativity) {
  assert(ValidationUnit::Exists());

  ValidationUnit::GetInstance()->intrude(
      [&Z, &X, &Y, &needsYCommutativity, &needsZCommutativity](
          ValidationUnit::Dictionary &data, CoreHint &hints) {
        //    <src>       <tgt>
        // X = A ^ B  | X = A ^ B
        // Y = A & B  | Y = A & B
        // Z = X + Y  | Z = A | B
        llvm::Value *A = X->getOperand(0);
        llvm::Value *B = X->getOperand(1);
        int bitwidth = Z->getType()->getIntegerBitWidth();

        propagateInstruction(X, Z, Source);
        propagateInstruction(Y, Z, Source);

        if (needsYCommutativity)
          applyCommutativity(Z, Y, Source);
        if (needsZCommutativity)
          applyCommutativity(Z, Z, Source);

        hints.addCommand(ConsInfrule::make(
            TyPosition::make(Source, *Z),
            ConsAddOrAnd::make(TyRegister::make(getVariable(*Z), Physical),
                               TyValue::make(*A), TyValue::make(*B),
                               TyRegister::make(getVariable(*X), Physical),
                               TyRegister::make(getVariable(*Y), Physical),
                               ConsSize::make(bitwidth))));
      });
}

void generateHintForAndOr(llvm::BinaryOperator *Z, llvm::Value *X,
                          llvm::BinaryOperator *Y, llvm::Value *A,
                          bool needsZCommutativity) {
  assert(ValidationUnit::Exists());

  ValidationUnit::GetInstance()->intrude([&Z, &X, &Y, &A, &needsZCommutativity](
      ValidationUnit::Dictionary &data, CoreHint &hints) {
    assert(Z);

    propagateInstruction(Y, Z, Source);
    if (Y->getOperand(0) != X)
      applyCommutativity(Z, Y, Source);
    if (needsZCommutativity)
      applyCommutativity(Z, Z, Source);
    hints.addCommand(ConsInfrule::make(
        INSTPOS(Source, Z),
        ConsAndOr::make(VAL(Z, Physical), VAL(X, Physical), VAL(Y, Physical),
                        VAL(A, Physical),
                        ConsSize::make(Z->getType()->getIntegerBitWidth()))));
  });
}

void generateHintForIcmpEqNeBopBop(llvm::ICmpInst *Z, llvm::BinaryOperator *W,
                                   llvm::BinaryOperator *Y) {
  assert(ValidationUnit::Exists());

  ValidationUnit::GetInstance()->intrude([&Z, &W, &Y](Dictionary &data,
                                                      CoreHint &hints) {
    //       <src>      |      <tgt>
    // W = A + X        | W = A + X
    // Y = B + X        | Y = B + X
    // Z = icmp eq W, Y | Z = icmp eq A, B
    //       <src>      |      <tgt>
    // W = A + X        | W = A + X
    // Y = B + X        | Y = B + X
    // Z = icmp ne W, Y | Z = icmp ne A, B
    llvm::Value *X = nullptr;
    llvm::Value *A = nullptr;
    llvm::Value *B = nullptr;
    auto pred = Z->getPredicate();
    unsigned bitsize = Y->getType()->getIntegerBitWidth();
    propagateInstruction(W, Z, llvmberry::Source);
    propagateInstruction(Y, Z, llvmberry::Source);
    if (W->getOperand(1) == Y->getOperand(1)) {
      X = W->getOperand(1);
      A = W->getOperand(0);
      B = Y->getOperand(0);
    } else if (W->getOperand(0) == Y->getOperand(0)) {
      X = W->getOperand(0);
      A = W->getOperand(1);
      B = Y->getOperand(1);
      applyCommutativity(Z, W, llvmberry::Source);
      applyCommutativity(Z, Y, llvmberry::Source);
    } else if (W->getOperand(0) == Y->getOperand(1)) {
      X = W->getOperand(0);
      A = W->getOperand(1);
      B = Y->getOperand(0);
      applyCommutativity(Z, W, llvmberry::Source);
    } else if (W->getOperand(1) == Y->getOperand(0)) {
      X = W->getOperand(1);
      A = W->getOperand(0);
      B = Y->getOperand(1);
      applyCommutativity(Z, Y, llvmberry::Source);
    }

    std::function<std::shared_ptr<TyInfrule>(
        std::shared_ptr<TyValue>, std::shared_ptr<TyValue>,
        std::shared_ptr<TyValue>, std::shared_ptr<TyValue>,
        std::shared_ptr<TyValue>, std::shared_ptr<TyValue>,
        std::shared_ptr<TySize>)> makeFunc;
    std::string optname;
    if (W->getOpcode() == llvm::Instruction::Add) {
      if (pred == llvm::ICmpInst::ICMP_EQ) {
        optname = "icmp_eq_add_add";
        makeFunc = ConsIcmpEqAddAdd::make;
      } else {
        optname = "icmp_ne_add_add";
        makeFunc = ConsIcmpNeAddAdd::make;
      }
    } else if (W->getOpcode() == llvm::Instruction::Sub) {
      if (pred == llvm::ICmpInst::ICMP_EQ) {
        optname = "icmp_eq_sub_sub";
        makeFunc = ConsIcmpEqSubSub::make;
      } else {
        optname = "icmp_ne_sub_sub";
        makeFunc = ConsIcmpNeSubSub::make;
      }
    } else if (W->getOpcode() == llvm::Instruction::Xor) {
      if (pred == llvm::ICmpInst::ICMP_EQ) {
        optname = "icmp_eq_xor_xor";
        makeFunc = ConsIcmpEqXorXor::make;
      } else {
        optname = "icmp_ne_xor_xor";
        makeFunc = ConsIcmpNeXorXor::make;
      }
    } else {
      assert(false && "icmp_eq_<bop> optimization : opcode should be one of "
                      "ADD, SUB, or XOR");
    }

    ValidationUnit::GetInstance()->setOptimizationName(optname);
    INFRULE(INSTPOS(SRC, Z),
            makeFunc(VAL(Z, Physical), VAL(W, Physical), VAL(X, Physical),
                     VAL(Y, Physical), VAL(A, Physical), VAL(B, Physical),
                     BITSIZE(bitsize)));
  });
}

std::pair<std::shared_ptr<TyExpr>, std::shared_ptr<TyExpr> > false_encoding =
    std::make_pair(llvmberry::ConsConst::make(0, 64),
                   llvmberry::ConsConst::make(42, 64));

void generateHintForDCE(CoreHint &hints, llvm::Instruction &I) {
  std::string reg = getVariable(I);

  hints.addCommand(ConsPropagate::make(
      ConsMaydiff::make(reg, Physical),
      ConsGlobal::make()));

  insertTgtNopAtSrcI(hints, &I);
}

void generateHintForTrivialDCE(llvm::Instruction &I) {
  assert(ValidationUnit::Exists());
  ValidationUnit::GetInstance()->intrude([&I](
      ValidationUnit::Dictionary &data, CoreHint &hints) {
    generateHintForDCE(hints, I);
    if (llvm::dyn_cast<llvm::CallInst>(&I)) {
      hints.setDescription("DCE on call "
                           "instruction.\n\"isInstructionTriviallyDead\" "
                           "should give enough power to validate.");
      hints.setReturnCodeToAdmitted();
    }
  });
}

void generateHintForGVNDCE(llvm::Instruction &I) {
  assert(ValidationUnit::Exists());
  ValidationUnit::GetInstance()->intrude([&I](
      ValidationUnit::Dictionary &data, CoreHint &hints) {
    generateHintForDCE(hints, I);
    if (llvm::dyn_cast<llvm::CallInst>(&I)) {
      hints.setDescription("DCE on call instruction inside GVN.\nIt might be "
                           "introduced from SimplifyInstruction or "
                           "lookup_or_add_call.");
      hints.setReturnCodeToAdmitted();
    }
  });
}

void makeReachableBlockMap(llvm::BasicBlock* Src,
                           llvm::BasicBlock* Tgt) {
  ValidationUnit::GetInstance()->intrude([&Src, &Tgt](
      Dictionary &data, CoreHint &hints) {
    auto &strVec = *(data.get<ArgForMem2Reg>()->strVec);
    auto &isReachable = *(data.get<ArgForMem2Reg>()->isReachable);

    for (auto BI = succ_begin(Tgt), BE = succ_end(Tgt); BI != BE;) {
      llvm::BasicBlock* BB = *(BI++);
      
      if (std::find(strVec.begin(), strVec.end(), BB->getName()) != strVec.end())
        continue;
      strVec.push_back(BB->getName());

      isReachable[Src].push_back(BB);
      makeReachableBlockMap(Src, BB);
    }
  });
}

void generateHintForMem2RegPropagateStore(llvm::BasicBlock* Pred,
                                          llvm::StoreInst *SI,
                                          llvm::Instruction *next,
                                          int nextIndex) {
  if (Pred != NULL)
    llvm::dbgs() << "PropStore begin" <<  Pred->getName() << *SI << *next << "\n";
  else
    llvm::dbgs() << "PropStore begin" <<  *SI << *next << "\n";

  ValidationUnit::GetInstance()->intrude([&Pred, &SI, &next, &nextIndex](
      Dictionary &data, CoreHint &hints) {
    auto &instrIndex = *(data.get<ArgForMem2Reg>()->instrIndex);
    auto &termIndex = *(data.get<ArgForMem2Reg>()->termIndex);
    auto &storeItem = *(data.get<ArgForMem2Reg>()->storeItem);
    auto &mem2regCmd = *(data.get<ArgForMem2Reg>()->mem2regCmd);
    std::string Rstore = getVariable(*(SI->getOperand(1)));
    std::string bname = getBasicBlockIndex(SI->getParent());
    std::string predName = getBasicBlockIndex(Pred);

    // propagate instruction
    if (llvm::isa<llvm::PHINode>(next)) {
      PROPAGATE(LESSDEF(INSN(std::shared_ptr<TyInstruction>(
                          new ConsLoadInst(TyLoadInst::makeAlignOne(SI)))),
                        VAR(Rstore, Ghost), SRC),
                BOUNDS(TyPosition::make(SRC, *SI, instrIndex[SI], ""),
                       TyPosition::make_end_of_block(TGT, *Pred, termIndex[predName])));

      std::shared_ptr<TyPropagateLessdef> lessdef = TyPropagateLessdef::make
                                                  (VAR(Rstore, Ghost),
                                                   TyExpr::make(*(SI->getOperand(0)),
                                                                Physical),
                                                   TGT);

      if (SI->getOperand(0)->getName()!="")
        mem2regCmd[getVariable(*(SI->getOperand(0)))].lessdef.push_back(lessdef);

      PROPAGATE(std::shared_ptr<TyPropagateObject>(new ConsLessdef(lessdef)),
                BOUNDS(TyPosition::make(SRC, *SI, instrIndex[SI], ""),
                       TyPosition::make_end_of_block(TGT, *Pred, termIndex[predName])));
    } else {
      PROPAGATE(LESSDEF(INSN(std::shared_ptr<TyInstruction>(
                          new ConsLoadInst(TyLoadInst::makeAlignOne(SI)))),
                        VAR(Rstore, Ghost), SRC),
                BOUNDS(TyPosition::make(SRC, *SI, instrIndex[SI], ""),
                       TyPosition::make(SRC, *next, nextIndex, "")));

      std::shared_ptr<TyPropagateLessdef> lessdef = TyPropagateLessdef::make
                                                      (VAR(Rstore, Ghost),
                                                       TyExpr::make(*(SI->getOperand(0)),
                                                                    Physical),
                                                       TGT);

      if (SI->getOperand(0)->getName()!="")
        mem2regCmd[getVariable(*(SI->getOperand(0)))].lessdef.push_back(lessdef);
    
      if (SI->getOperand(0)->getName()=="") {
        if (llvm::isa<llvm::UndefValue>(SI->getOperand(0)))
          std::cout<<"prop store oper0 is undef"<<std::endl;
        else
          std::cout<<"prop store oper0 is constant"<<std::endl;
      }

      PROPAGATE(std::shared_ptr<TyPropagateObject>(new ConsLessdef(lessdef)),
                BOUNDS(TyPosition::make(SRC, *SI, instrIndex[SI], ""),
                       TyPosition::make(SRC, *next, nextIndex, "")));
    }

    if (storeItem[SI].op0 == "%" ||
        data.get<ArgForMem2Reg>()->equalsIfConsVar(storeItem[SI].expr, 
                                                  TyExpr::make(*(SI->getOperand(0)),
                                                                Physical))) {
      // stored value will not be changed in another iteration
      std::shared_ptr<TyIntroGhost> ghost(new TyIntroGhost(storeItem[SI].expr,
                                                           REGISTER(Rstore, Ghost)));

      std::shared_ptr<TyTransitivity> transitivity(
          new TyTransitivity(
                INSN(std::shared_ptr<TyInstruction>(
                  new ConsLoadInst(TyLoadInst::makeAlignOne(SI)))),
                storeItem[SI].expr,
                VAR(Rstore, Ghost)));

      std::shared_ptr<TyPosition> position =
        TyPosition::make(SRC, *SI, instrIndex[SI], "");

      if (storeItem[SI].op0 != "%") {
        mem2regCmd[getVariable(*(SI->getOperand(0)))].ghost.push_back(ghost);
        mem2regCmd[getVariable(*(SI->getOperand(0)))].transSrc.push_back(std::make_pair(position, transitivity));
      }

      INFRULE(
          position,
          std::shared_ptr<TyInfrule>(new ConsIntroGhost(ghost)));

      INFRULE(
          position,
          std::shared_ptr<TyInfrule>(new ConsTransitivity(transitivity)));
    } else {
      std::shared_ptr<TyPosition> position =
        TyPosition::make(SRC, *SI, instrIndex[SI], "");

      // stored value will be changed in another iteration
      INFRULE(position,//TyPosition::make(SRC, *SI, instrIndex[SI], ""),
              ConsIntroGhost::make(VAR(storeItem[SI].op0, Ghost),
                                   REGISTER(Rstore, Ghost)));

      INFRULE(position,//TyPosition::make(SRC, *SI, instrIndex[SI], ""),
              ConsTransitivity::make(INSN(std::shared_ptr<TyInstruction>(
                                       new ConsLoadInst(TyLoadInst::makeAlignOne(SI)))),
                                     VAR(storeItem[SI].op0, Physical),
                                     VAR(storeItem[SI].op0, Ghost)));

      INFRULE(position,//TyPosition::make(SRC, *SI, instrIndex[SI], ""),
              ConsTransitivity::make(INSN(std::shared_ptr<TyInstruction>(
                                       new ConsLoadInst(TyLoadInst::makeAlignOne(SI)))),
                                     VAR(storeItem[SI].op0, Ghost),
                                     VAR(Rstore, Ghost)));

      std::shared_ptr<TyTransitivityTgt> transTgt(new TyTransitivityTgt(
                                                    VAR(Rstore, Ghost),
                                                    VAR(storeItem[SI].op0, Ghost),
                                                    TyExpr::make(*(SI->getOperand(0)), Physical)));

      INFRULE(position,//TyPosition::make(SRC, *SI, instrIndex[SI], ""),
              std::shared_ptr<TyInfrule>(new ConsTransitivityTgt(transTgt)));

      if (SI->getOperand(0)->getName() != "")
        mem2regCmd[getVariable(*(SI->getOperand(0)))].transTgt.push_back(transTgt);
       
    }
  });
  std::cout<<"PropStore end"<<std::endl;
}

//llvm::PHINode* properPHI(llvm::BasicBlock *BB, std::string Target,
llvm::Instruction* properPHI(llvm::BasicBlock* BB, std::string Target,
                         //llvm::StoreInst *SI, bool isInit,
                         llvm::Instruction* I, bool isInit,
                         bool checkSI, Dictionary data) {
  llvm::dbgs() << "properPHI begin(" << BB->getParent()->getName() << "): " << BB->getName() << ", " << Target << ", " << I->getParent()->getName() << "(" << *I << ")" << "\n";
  auto &blockPairVec = *(data.get<ArgForMem2Reg>()->blockPairVec);
  auto &isReachable = *(data.get<ArgForMem2Reg>()->isReachable);
  llvm::BasicBlock *IB = I->getParent();

  // return NULL if IB block is same as BB block 
  if (BB == IB)
    return NULL;

  // if isInit is true, check current BB
  if (isInit) {
    if (checkSI) {
      llvm::BasicBlock::iterator II = BB->begin();

      while (II != BB->end()) {
        if (llvm::StoreInst* SI = llvm::dyn_cast<llvm::StoreInst>(II++)) {
          if (Target == getVariable(*SI->getOperand(1))) {
            return SI;
          }
        }
      }
    }

    if (llvm::PHINode *PHI = llvm::dyn_cast<llvm::PHINode>(BB->begin())) {
      llvm::BasicBlock::iterator PNI = BB->begin();

      while (PHI) {
        std::string Rphi = getVariable(*PHI);

        // fragile: this condition relies on llvm naming convention of PHI
        if (Target == Rphi.substr(0, Rphi.rfind(".")))
          return PHI;

        PNI++;
        PHI = llvm::dyn_cast<llvm::PHINode>(PNI);
      }
    }
  }

  for (auto BI = pred_begin(BB), BE = pred_end(BB); BI != BE;) {
    llvm::BasicBlock* BBtmp = *(BI++);

    // skip if IB block is not reachable to BBtmp block
    if (std::find(isReachable[IB].begin(), isReachable[IB].end(), BBtmp) == isReachable[IB].end())
      continue;

    llvm::dbgs() << "properPHI iter: " << BBtmp->getName() << "->" << BB->getName() << "\n";
    if (std::find(blockPairVec.begin(), blockPairVec.end(),
        std::make_pair(getBasicBlockIndex(BB), getBasicBlockIndex(BBtmp))) != blockPairVec.end())
      continue;
    blockPairVec.push_back(std::make_pair(getBasicBlockIndex(BB), getBasicBlockIndex(BBtmp)));

    llvm::BasicBlock::iterator II = BBtmp->begin();
    while (II != BBtmp->end()) {
      if (llvm::StoreInst* SI = llvm::dyn_cast<llvm::StoreInst>(II++)) {
        if (Target == getVariable(*SI->getOperand(1)))
          return SI;
      }
    }

    if (llvm::PHINode *PHI = llvm::dyn_cast<llvm::PHINode>(BBtmp->begin())) {
      llvm::BasicBlock::iterator PNI = BBtmp->begin();

      while (PHI) {
        std::string Rphi = getVariable(*PHI);

        // fragile: this condition relies on llvm naming convention of PHI
        if (Target == Rphi.substr(0, Rphi.rfind("."))) {
          return PHI;
        }

        PNI++;
        PHI = llvm::dyn_cast<llvm::PHINode>(PNI);
      }
    }

    llvm::Instruction* ret = properPHI(BBtmp, Target, I, false, checkSI, data);
    if (ret != NULL)
      return ret;
  }
  return NULL;
}

void generateHintForMem2RegPropagateLoad(llvm::Instruction* I,
                                         llvm::PHINode* tmp,
                                         llvm::LoadInst* LI,
                                         llvm::Instruction* use, int useIndex) {
  std::cout<<"PropLoad begin"<<std::endl;
  assert(I != NULL && "Input Instruction should not be NULL");

  ValidationUnit::GetInstance()->intrude([&I, &LI, &use, &useIndex](
      Dictionary &data, CoreHint &hints) {
    auto &instrIndex = *(data.get<ArgForMem2Reg>()->instrIndex);
    auto &mem2regCmd = *(data.get<ArgForMem2Reg>()->mem2regCmd);
    auto &blockPairVec = *(data.get<ArgForMem2Reg>()->blockPairVec);
    std::string Rload = getVariable(*LI);

    if (llvm::StoreInst* SI = llvm::dyn_cast<llvm::StoreInst>(I)) {
      std::string Rstore = getVariable(*(SI->getOperand(1)));

      INFRULE(TyPosition::make(SRC, *LI, instrIndex[LI], ""),
              ConsIntroGhost::make(VAR(Rstore, Ghost), REGISTER(Rload, Ghost)));

      INFRULE(TyPosition::make(SRC, *LI, instrIndex[LI], ""),
              ConsTransitivity::make(VAR(Rload, Physical),
                                     INSN(std::shared_ptr<TyInstruction>(
                                       new ConsLoadInst(TyLoadInst::makeAlignOne(SI)))),
                                     VAR(Rstore, Ghost)));

      INFRULE(TyPosition::make(SRC, *LI, instrIndex[LI], ""),
              ConsTransitivity::make(VAR(Rload, Physical), VAR(Rstore, Ghost),
                                     VAR(Rload, Ghost)));

      PROPAGATE(LESSDEF(VAR(Rload, Physical), VAR(Rload, Ghost), SRC),
                BOUNDS(TyPosition::make(SRC, *LI, instrIndex[LI], ""),
                       TyPosition::make(SRC, *use, useIndex, "")));

      blockPairVec.clear();
      llvm::PHINode* PHI = NULL; 
      if (llvm::Instruction* Itmp = properPHI(LI->getParent(), Rstore, SI, true, false, data))
        PHI = llvm::dyn_cast<llvm::PHINode>(Itmp);

      if (PHI != NULL) {
        std::shared_ptr<TyPropagateLessdef> lessdef =
          TyPropagateLessdef::make
            (VAR(Rload, Ghost),
             VAR(Rload, Physical),
             TGT);

        mem2regCmd[Rload].lessdef.push_back(lessdef);

        PROPAGATE(std::shared_ptr<TyPropagateObject>(new ConsLessdef(lessdef)),
                  BOUNDS(TyPosition::make(SRC, *LI, instrIndex[LI], ""),
                         TyPosition::make(SRC, *use, useIndex, "")));

        std::shared_ptr<TyTransitivityTgt> transTgt(new TyTransitivityTgt(
                                                      VAR(Rload, Ghost),
                                                      VAR(Rstore, Ghost),
                                                      VAR(Rload, Physical)));

        INFRULE(TyPosition::make(SRC, *LI, instrIndex[LI], ""),
                std::shared_ptr<TyInfrule>(new ConsTransitivityTgt(transTgt)));

        mem2regCmd[Rload].transTgt.push_back(transTgt);
      } else {
        std::shared_ptr<TyPropagateLessdef> lessdef =
          TyPropagateLessdef::make
            (VAR(Rload, Ghost),
             TyExpr::make(*(SI->getOperand(0)), Physical),
             TGT);

        PROPAGATE(std::shared_ptr<TyPropagateObject>(new ConsLessdef(lessdef)),
                  BOUNDS(TyPosition::make(SRC, *LI, instrIndex[LI], ""),
                         TyPosition::make(SRC, *use, useIndex, "")));

        std::shared_ptr<TyTransitivityTgt> transTgt(new TyTransitivityTgt(
                                                      VAR(Rload, Ghost),
                                                      VAR(Rstore, Ghost),
                                                      TyExpr::make(*(SI->getOperand(0)), Physical)));

        INFRULE(TyPosition::make(SRC, *LI, instrIndex[LI], ""),
                std::shared_ptr<TyInfrule>(new ConsTransitivityTgt(transTgt)));

        if (SI->getOperand(0)->getName()!="") {
          mem2regCmd[getVariable(*(SI->getOperand(0)))].lessdef.push_back(lessdef);
          mem2regCmd[getVariable(*(SI->getOperand(0)))].transTgt.push_back(transTgt);
        }
      }
    } else if (llvm::AllocaInst* AI = llvm::dyn_cast<llvm::AllocaInst>(I)) {
      std::string Ralloca = getVariable(*AI);

      INFRULE(TyPosition::make(SRC, *LI, instrIndex[LI], ""),
              ConsIntroGhost::make(VAR(Ralloca, Ghost), REGISTER(Rload, Ghost)));

      INFRULE(TyPosition::make(SRC, *LI, instrIndex[LI], ""),
              ConsTransitivity::make(VAR(Rload, Physical),
                                     INSN(std::shared_ptr<TyInstruction>(
                                       new ConsLoadInst(TyLoadInst::makeAlignOne(AI)))),
                                     VAR(Ralloca, Ghost)));

      INFRULE(TyPosition::make(SRC, *LI, instrIndex[LI], ""),
              ConsTransitivity::make(VAR(Rload, Physical), VAR(Ralloca, Ghost),
                                     VAR(Rload, Ghost)));

      PROPAGATE(LESSDEF(VAR(Rload, Physical), VAR(Rload, Ghost), SRC),
                BOUNDS(TyPosition::make(SRC, *LI, instrIndex[LI], ""),
                       TyPosition::make(SRC, *use, useIndex, "")));

      // now working:: not sure
        std::shared_ptr<TyPropagateLessdef> lessdef =
          TyPropagateLessdef::make
            (VAR(Rload, Ghost),
             VAR(Rload, Physical),
             TGT);

        mem2regCmd[Rload].lessdef.push_back(lessdef);

        PROPAGATE(std::shared_ptr<TyPropagateObject>(new ConsLessdef(lessdef)),
                  BOUNDS(TyPosition::make(SRC, *LI, instrIndex[LI], ""),
                         TyPosition::make(SRC, *use, useIndex, "")));

        std::shared_ptr<TyTransitivityTgt> transTgt(new TyTransitivityTgt(
                                                      VAR(Rload, Ghost),
                                                      VAR(Ralloca, Ghost),
                                                      VAR(Rload, Physical)));

        INFRULE(TyPosition::make(SRC, *LI, instrIndex[LI], ""),
                std::shared_ptr<TyInfrule>(new ConsTransitivityTgt(transTgt)));

        mem2regCmd[Rload].transTgt.push_back(transTgt);
    }
  });
  std::cout<<"PropLoad end"<<std::endl;
}

void generateHintForMem2RegReplaceHint(llvm::Value *ReplVal,
                                       llvm::Instruction *ReplInst) {
  std::cout<<"ReplaceHint begin"<<std::endl;
  ValidationUnit::GetInstance()->intrude
    ([&ReplVal, &ReplInst]
      (Dictionary &data, CoreHint &hints) {
    auto &mem2regCmd = *(data.get<ArgForMem2Reg>()->mem2regCmd);
    std::string ReplName = "";

    if (llvm::isa<llvm::AllocaInst>(ReplInst) ||
        llvm::isa<llvm::LoadInst>(ReplInst) ||
        llvm::isa<llvm::PHINode>(ReplInst))
      ReplName = getVariable(*ReplInst);
    
    if ((ReplName == "") ||
        (mem2regCmd.find(ReplName) == mem2regCmd.end()))
      return;

    data.get<ArgForMem2Reg>()->replaceCmdRhs("Lessdef", ReplName,
                                    TyExpr::make(*ReplVal, Physical));

    data.get<ArgForMem2Reg>()->replaceCmdRhs("IntroGhost", ReplName,
                                    VAR(ReplName, Ghost));

    data.get<ArgForMem2Reg>()->replaceCmdRhs("TransitivityTgt_e2", ReplName,
                                    TyExpr::make(*ReplVal, Physical));

    data.get<ArgForMem2Reg>()->replaceCmdRhs("TransitivityTgt_e3", ReplName,
                                    TyExpr::make(*ReplVal, Physical));

    data.get<ArgForMem2Reg>()->replaceLessthanUndef(ReplName,
                                                    TyValue::make(*ReplVal));

    data.get<ArgForMem2Reg>()->replaceLessthanUndefTgt(ReplName,
                                                       TyValue::make(*ReplVal));

    std::shared_ptr<TyExpr> keyExpr = ConsVar::make(ReplName, Physical);

    std::vector<std::pair<std::shared_ptr<TyPosition>,
                         std::shared_ptr<TyTransitivity>>> &vec =
      mem2regCmd[ReplName].transSrc;

    std::vector<std::pair<std::shared_ptr<TyPosition>,
                          std::shared_ptr<TyTransitivity>>> tmp;

    for (size_t i = 0; i < vec.size(); i++) {
      if(data.get<ArgForMem2Reg>()->equalsIfConsVar(vec[i].second->getExpr2(), 
                                                    keyExpr)) {
        if (ConsInsn *cv1 = dynamic_cast<ConsInsn *>(vec[i].second->getExpr1().get())) {
        if (ConsVar *cv2 = dynamic_cast<ConsVar *>(vec[i].second->getExpr2().get())) {
        if (ConsVar *cv3 = dynamic_cast<ConsVar *>(vec[i].second->getExpr3().get())) {
          std::shared_ptr<TyTransitivity> transitivity
            (new TyTransitivity(std::shared_ptr<TyExpr>(new ConsInsn(cv1->getTyInsn())),
                                std::shared_ptr<TyExpr>(new ConsVar(cv2->getTyReg())),
                                std::shared_ptr<TyExpr>(new ConsVar(cv3->getTyReg()))));

          tmp.push_back(std::make_pair(vec[i].first, transitivity));

          std::shared_ptr<TyTransitivityTgt> transitivitytgt
            (new TyTransitivityTgt(std::shared_ptr<TyExpr>(new ConsVar(cv3->getTyReg())),
                                   VAR(ReplName, Ghost),
                                   TyExpr::make(*ReplVal, Physical)));

          if (ReplVal->getName() != "")
            mem2regCmd[getVariable(*ReplVal)].transTgt.push_back(transitivitytgt);

          INFRULE(vec[i].first,
                  std::shared_ptr<TyInfrule>(new ConsTransitivityTgt(transitivitytgt)));
          
          data.get<ArgForMem2Reg>()->replaceCmdRhs("Transitivity_e3", ReplName,
                                                   vec[i].second->getExpr3());
        }}}
      }
    }

    data.get<ArgForMem2Reg>()->replaceCmdRhs("Transitivity_e1", ReplName,
                                    VAR(ReplName, Physical));

    data.get<ArgForMem2Reg>()->replaceCmdRhs("Transitivity_e2", ReplName,
                                    VAR(ReplName, Ghost));

    for (size_t i = 0; i < tmp.size(); i++) {
      INFRULE(tmp[i].first,
              std::shared_ptr<TyInfrule>(new ConsTransitivity(tmp[i].second)));

      mem2regCmd[ReplName].transSrc.push_back(tmp[i]);
    }
  });
  std::cout<<"ReplaceHint end"<<std::endl;
}

void generateHintForMem2RegPHIdelete(llvm::BasicBlock *BB,
                                     std::vector<std::pair<llvm::BasicBlock*,
                                                           llvm::BasicBlock*>> VisitedBlock,
                                     llvm::AllocaInst *AI) {
  ValidationUnit::GetInstance()->intrude([&BB, &VisitedBlock, &AI]
      (Dictionary &data, CoreHint &hints) {
    auto &instrIndex = *(data.get<ArgForMem2Reg>()->instrIndex);
    auto &termIndex = *(data.get<ArgForMem2Reg>()->termIndex);
    auto &reachedEdgeTag = *(data.get<ArgForMem2Reg>()->reachedEdgeTag);

    for(auto IN = BB->begin(), IE = BB->end(); IN != IE; ++IN) {
      llvm::Instruction *Inst = IN;

      if (llvm::PHINode* PN = llvm::dyn_cast<llvm::PHINode>(Inst)) {
        if (AI->getName() == PN->getName().substr(0, PN->getName().rfind("."))) {
          while (!VisitedBlock.empty()) {
            std::pair<std::pair<llvm::BasicBlock*,
                                llvm::BasicBlock*>,
                      bool> blockPairTag = std::make_pair(*VisitedBlock.rbegin(), false);
            llvm::BasicBlock *current = (*VisitedBlock.rbegin()).first;
            llvm::Value *UndefVal = llvm::UndefValue::get(PN->getType());

            if (std::find(reachedEdgeTag.begin(), reachedEdgeTag.end(), blockPairTag) != reachedEdgeTag.end()) {
              std::vector<std::pair<std::pair<llvm::BasicBlock*,
                                              llvm::BasicBlock*>,
                                    bool>>::iterator it =
              std::find(reachedEdgeTag.begin(), reachedEdgeTag.end(), blockPairTag);
              int pos = std::distance(reachedEdgeTag.begin(), it);
              reachedEdgeTag.at(pos).second = true;
            } else {
              assert("Cannot find edge damn");
            }

            VisitedBlock.pop_back();

            if (AI->getParent() != current) {
              PROPAGATE(
                      LESSDEF(INSN(std::shared_ptr<TyInstruction>(
                                    new ConsLoadInst(TyLoadInst::makeAlignOne(AI)))),
                              VAR(getVariable(*AI), Ghost),
                              SRC),
                      BOUNDS(TyPosition::make_start_of_block(SRC, getBasicBlockIndex(current)),
                             TyPosition::make_end_of_block(SRC, *current, termIndex[getBasicBlockIndex(current)])));


              PROPAGATE(
                      LESSDEF(VAR(getVariable(*AI), Ghost),
                              EXPR(UndefVal, Physical),
                              TGT),
                      BOUNDS(TyPosition::make_start_of_block(SRC, getBasicBlockIndex(current)),
                             TyPosition::make_end_of_block(SRC, *current, termIndex[getBasicBlockIndex(current)])));
            } else {
              PROPAGATE(
                      LESSDEF(INSN(std::shared_ptr<TyInstruction>(
                                    new ConsLoadInst(TyLoadInst::makeAlignOne(AI)))),
                              VAR(getVariable(*AI), Ghost),
                              SRC),
                      BOUNDS(TyPosition::make(SRC, *AI, instrIndex[AI], ""),
                             TyPosition::make_end_of_block(SRC, *current, termIndex[getBasicBlockIndex(current)])));

              PROPAGATE(
                      LESSDEF(VAR(getVariable(*AI), Ghost),
                              EXPR(UndefVal, Physical),
                              TGT),
                      BOUNDS(TyPosition::make(SRC, *AI, instrIndex[AI], ""),
                             TyPosition::make_end_of_block(SRC, *current, termIndex[getBasicBlockIndex(current)])));

              INFRULE(llvmberry::TyPosition::make(SRC, *AI, instrIndex[AI], ""),
                      llvmberry::ConsIntroGhost::make(EXPR(UndefVal, Physical),
                                                      REGISTER(getVariable(*AI), Ghost)));

              INFRULE(llvmberry::TyPosition::make(SRC, *AI, instrIndex[AI], ""),
                      llvmberry::ConsTransitivity::make(INSN(*AI),
                                                        EXPR(UndefVal, Physical),
                                                        VAR(getVariable(*AI), Ghost)));
            }
          }
          llvm::dbgs()<< "PHIdelete case PHI: " + std::string(BB->getName()) + "\n";
          return;  
        }
      } else if(llvm::StoreInst *SI = llvm::dyn_cast<llvm::StoreInst>(Inst)){
        if(SI->getOperand(1)->getName() == AI->getName()) {
          llvm::dbgs()<< "PHIdelete case SI: " + std::string(BB->getName()) + "\n";
          return;
        }
      } else if(llvm::LoadInst *LI = llvm::dyn_cast<llvm::LoadInst>(Inst)) {
        if(LI->getOperand(0)->getName() == AI->getName()) {
          llvm::Value *UndefVal = llvm::UndefValue::get(LI->getType());

          if (BB == LI->getParent()->getParent()->begin()) {
            PROPAGATE(
                    LESSDEF(INSN(std::shared_ptr<TyInstruction>(
                                  new ConsLoadInst(TyLoadInst::makeAlignOne(AI)))),
                            VAR(getVariable(*AI), Ghost),
                            SRC),
                    BOUNDS(TyPosition::make(SRC, *AI),
                           TyPosition::make(SRC, *LI)));
            PROPAGATE(
                    LESSDEF(VAR(getVariable(*AI), Ghost),
                            EXPR(llvm::UndefValue::get(LI->getType()), Physical),
                            TGT),
                    BOUNDS(TyPosition::make(SRC, *AI),
                           TyPosition::make(SRC, *LI)));
          } else {
            PROPAGATE(
                    LESSDEF(INSN(std::shared_ptr<TyInstruction>(
                                  new ConsLoadInst(TyLoadInst::makeAlignOne(AI)))),
                            VAR(getVariable(*AI), Ghost),
                            SRC),
                    BOUNDS(TyPosition::make_start_of_block(SRC, getBasicBlockIndex(BB)),
                           TyPosition::make(SRC, *LI)));
            PROPAGATE(
                    LESSDEF(VAR(getVariable(*AI), Ghost),
                            EXPR(UndefVal, Physical),
                            TGT),
                    BOUNDS(TyPosition::make_start_of_block(SRC, getBasicBlockIndex(BB)),
                           TyPosition::make(SRC, *LI))); 
          }

          for (unsigned a = 0; a < VisitedBlock.size(); a++) {
            llvm::BasicBlock *current = (VisitedBlock.at(a)).first;
            std::pair<std::pair<llvm::BasicBlock*,
                                llvm::BasicBlock*>,
                      bool> blockPairTag = std::make_pair(VisitedBlock.at(a), false);

            if (std::find(reachedEdgeTag.begin(), reachedEdgeTag.end(), blockPairTag) != reachedEdgeTag.end()) {
              std::vector<std::pair<std::pair<llvm::BasicBlock*,
                                              llvm::BasicBlock*>,
                                    bool>>::iterator it =
              std::find(reachedEdgeTag.begin(), reachedEdgeTag.end(), blockPairTag);

              int pos = std::distance(reachedEdgeTag.begin(), it);
              reachedEdgeTag.at(pos).second = true;
            }

            if (AI->getParent() != current) {
              PROPAGATE(
                      LESSDEF(INSN(std::shared_ptr<TyInstruction>(
                                    new ConsLoadInst(TyLoadInst::makeAlignOne(AI)))),
                              VAR(getVariable(*AI), Ghost),
                              SRC),
                        BOUNDS(TyPosition::make_start_of_block(SRC, getBasicBlockIndex(current)),
                             TyPosition::make_end_of_block(SRC, *current, termIndex[getBasicBlockIndex(current)])));
                PROPAGATE(
                        LESSDEF(VAR(getVariable(*AI), Ghost),
                                EXPR(UndefVal, Physical),
                                TGT),
                        BOUNDS(TyPosition::make_start_of_block(SRC, getBasicBlockIndex(current)),
                               TyPosition::make_end_of_block(SRC, *current, termIndex[getBasicBlockIndex(current)])));
            } else {
              PROPAGATE(
                      LESSDEF(INSN(std::shared_ptr<TyInstruction>(
                                    new ConsLoadInst(TyLoadInst::makeAlignOne(AI)))),
                              VAR(getVariable(*AI), Ghost),
                              SRC),
                      BOUNDS(TyPosition::make(SRC, *AI, instrIndex[AI], ""),
                             TyPosition::make_end_of_block(SRC, *current, termIndex[getBasicBlockIndex(current)])));

              PROPAGATE(
                      LESSDEF(VAR(getVariable(*AI), Ghost),
                              EXPR(UndefVal, Physical),
                              TGT),
                      BOUNDS(TyPosition::make(SRC, *AI, instrIndex[AI], ""),
                             TyPosition::make_end_of_block(SRC, *current, termIndex[getBasicBlockIndex(current)])));

              INFRULE(llvmberry::TyPosition::make(SRC, *AI, instrIndex[AI], ""),
                      llvmberry::ConsIntroGhost::make(EXPR(UndefVal, Physical),
                                                      REGISTER(getVariable(*AI), Ghost)));

              INFRULE(llvmberry::TyPosition::make(SRC, *AI, instrIndex[AI], ""),
                      llvmberry::ConsTransitivity::make(INSN(std::shared_ptr<TyInstruction>(
                                                            new ConsLoadInst(TyLoadInst::makeAlignOne(AI)))),
                                                        EXPR(UndefVal, Physical),
                                                        VAR(getVariable(*AI), Ghost)));
            }
          }
        }
      }
    }

    int i = 0;
    for (auto BI = succ_begin(BB), BE = succ_end(BB); BI != BE; ++BI) {
      llvm::BasicBlock* succ = *BI;
      std::pair<llvm::BasicBlock*, llvm::BasicBlock*> Bpair = std::make_pair(BB, succ);
      std::pair<std::pair<llvm::BasicBlock*,
                          llvm::BasicBlock*>,
                bool> BpairFalse = std::make_pair(Bpair, false);
      std::pair<std::pair<llvm::BasicBlock*,
                          llvm::BasicBlock*>,
                bool> BpairTrue = std::make_pair(Bpair, true);

      llvm::dbgs() << "PHIdelete for start(" + std::to_string(i) + "): " + std::string(BB->getName()) + ", " + std::string(succ->getName()) + "\n"; 

      if (std::find(reachedEdgeTag.begin(), reachedEdgeTag.end(), BpairFalse) != reachedEdgeTag.end()) {
        continue;
      } else if (std::find(reachedEdgeTag.begin(), reachedEdgeTag.end(), BpairTrue) != reachedEdgeTag.end()) {
        while (!VisitedBlock.empty()) {
          llvm::BasicBlock *current = (*VisitedBlock.rbegin()).first;
          llvm::Value *UndefVal = llvm::UndefValue::get(AI->getType());
          std::pair<std::pair<llvm::BasicBlock*,
                              llvm::BasicBlock*>,
                    bool> blockPairTag = std::make_pair(*VisitedBlock.rbegin(), false);

          if (std::find(reachedEdgeTag.begin(), reachedEdgeTag.end(), blockPairTag) != reachedEdgeTag.end()) {
            std::vector<std::pair<std::pair<llvm::BasicBlock*,
                                            llvm::BasicBlock*>,
                                  bool>>::iterator it =
            std::find(reachedEdgeTag.begin(), reachedEdgeTag.end(), blockPairTag);

            int pos = std::distance(reachedEdgeTag.begin(), it);
            reachedEdgeTag.at(pos).second = true;
          }

          VisitedBlock.pop_back();
          
          if (AI->getParent() != current) {
            PROPAGATE(
                    LESSDEF(INSN(std::shared_ptr<TyInstruction>(
                                  new ConsLoadInst(TyLoadInst::makeAlignOne(AI)))),
                            VAR(getVariable(*AI), Ghost),
                            SRC),
                    BOUNDS(TyPosition::make_start_of_block(SRC, getBasicBlockIndex(current)),
                           TyPosition::make_end_of_block(SRC, *current, termIndex[getBasicBlockIndex(current)])));

            PROPAGATE(
                    LESSDEF(VAR(getVariable(*AI), Ghost),
                            EXPR(UndefVal, Physical),
                            TGT),
                    BOUNDS(TyPosition::make_start_of_block(SRC, getBasicBlockIndex(current)),
                           TyPosition::make_end_of_block(SRC, *current, termIndex[getBasicBlockIndex(current)])));
          } else {
            PROPAGATE(
                    LESSDEF(INSN(std::shared_ptr<TyInstruction>(
                                  new ConsLoadInst(TyLoadInst::makeAlignOne(AI)))),
                            VAR(getVariable(*AI), Ghost),
                            SRC),
                    BOUNDS(TyPosition::make(SRC, *AI, instrIndex[AI], ""),
                           TyPosition::make_end_of_block(SRC, *current, termIndex[getBasicBlockIndex(current)])));

            PROPAGATE(
                    LESSDEF(VAR(getVariable(*AI), Ghost),
                            EXPR(UndefVal, Physical),
                            TGT),
                    BOUNDS(TyPosition::make(SRC, *AI, instrIndex[AI], ""),
                           TyPosition::make_end_of_block(SRC, *current, termIndex[getBasicBlockIndex(current)])));

            INFRULE(llvmberry::TyPosition::make(SRC, *AI, instrIndex[AI], ""),
                    llvmberry::ConsIntroGhost::make(EXPR(UndefVal, Physical),
                                                    REGISTER(getVariable(*AI), Ghost)));

            INFRULE(llvmberry::TyPosition::make(SRC, *AI, instrIndex[AI], ""),
                    llvmberry::ConsTransitivity::make(INSN(*AI),
                                                      EXPR(UndefVal, Physical),
                                                      VAR(getVariable(*AI), Ghost)));
          }
        }
      } else {
        reachedEdgeTag.push_back(BpairFalse);
        VisitedBlock.push_back(Bpair);
        generateHintForMem2RegPHIdelete(succ, VisitedBlock, AI);
        VisitedBlock.pop_back();
        llvm::dbgs() << "PHIdelete for end(" + std::to_string(i) + "): " + std::string(BB->getName()) + ", " + std::string(succ->getName()) + "\n"; 
        i++;
      }
    }
  });
  llvm::dbgs()<< "PHIdelete end of function: " + std::string(BB->getName()) + "\n";
  return;
}

void generateHintForMem2RegPHI(llvm::BasicBlock *BB, llvm::BasicBlock *Pred,
                               llvm::AllocaInst *AI, llvm::StoreInst *SI,
                               llvm::BasicBlock::iterator II,
                               llvm::DenseMap<llvm::PHINode *, unsigned> PAM,
                               llvm::DenseMap<llvm::AllocaInst *, unsigned> AL,
                               std::vector<std::pair<llvm::BasicBlock *, llvm::BasicBlock *> > succs,
                               bool isSameBB) {
  ValidationUnit::GetInstance()->intrude([&BB, &Pred, &AI, &SI, &II, &PAM, &AL,
                                          &succs, &isSameBB](Dictionary &data,
                                                     CoreHint &hints) {
    if (BB == NULL || AI == NULL || SI == NULL)
      return;

    llvm::StoreInst *SItmp = SI;
    llvm::AllocaInst *AItmp = AI;

    // prepare variables
    auto &instrIndex = *(data.get<ArgForMem2Reg>()->instrIndex);
    auto &termIndex = *(data.get<ArgForMem2Reg>()->termIndex);
    auto &storeItem = *(data.get<ArgForMem2Reg>()->storeItem);
    auto &transTgt = *(data.get<ArgForMem2Reg>()->transTgt);
    auto &mem2regCmd = *(data.get<ArgForMem2Reg>()->mem2regCmd);
    auto &blockPairVec = *(data.get<ArgForMem2Reg>()->blockPairVec);
    auto &reachedEdge = *(data.get<ArgForMem2Reg>()->reachedEdge);
    auto &isReachable = *(data.get<ArgForMem2Reg>()->isReachable);
    std::string bname = getBasicBlockIndex(SItmp->getParent());
    std::string Ralloca = getVariable(*AItmp);
    std::string Rstore = getVariable(*SItmp->getOperand(1));
    llvm::BasicBlock *BBtmp = BB;
    llvm::BasicBlock *Predtmp = Pred;

    if (Predtmp != NULL)
      llvm::dbgs() << "Mem2RegPHI begin(" << BBtmp->getParent()->getName() << "): " << BBtmp->getName() << ", " << Predtmp->getName() << ", " << AI->getName() << ", " << *SI << "\n";

    llvm::succ_iterator BI = succ_begin(BB), BE = succ_end(BB);
    llvm::BasicBlock::iterator IItmp = II;
    do {
      bool newStore = false;
      if (Predtmp != NULL)
        llvm::dbgs() << "Mem2RegPHI iter begin(" << BBtmp->getParent()->getName() << "): " << BB->getName() << "->" << BBtmp->getName() << "(pred: " << Predtmp->getName() <<")" << "\n";
      if (!isSameBB) {
        Predtmp = BB;
        BBtmp = *BI++;
        IItmp = BBtmp->begin();

        bname = getBasicBlockIndex(SItmp->getParent());
        Rstore = getVariable(*SItmp->getOperand(1));

        // do not check same block again
        // now working
        std::pair <llvm::BasicBlock *, llvm::BasicBlock *> tmp = std::make_pair(Predtmp, BBtmp);
        if (std::find(reachedEdge[Ralloca].begin(), reachedEdge[Ralloca].end(), tmp) != reachedEdge[Ralloca].end())
          continue;
        reachedEdge[Ralloca].push_back(tmp);

        llvm::dbgs() << "Mem2RegPHI check(" << BBtmp->getParent()->getName() << "): " << Predtmp->getName() << "->" << BBtmp->getName() << "\n";
        // if this successor block has PHI,
        // propagate store or another PHI to current PHI
        // according to several conditions
        if (llvm::PHINode *PHI = llvm::dyn_cast<llvm::PHINode>(BBtmp->begin())) {
          llvm::BasicBlock::iterator PNI = BBtmp->begin();

          while (PHI) {
            std::string Rphi = getVariable(*PHI);

            // <Condition 1>
            // check if one of incoming values of PHI is
            // stored value of current SI
            if (/*Predtmp != PHI->getParent() && */PAM.count(PHI) &&
                // fragile: this condition relies on llvm naming convention of PHI
                Rstore == Rphi.substr(0, Rphi.rfind("."))) {

              // check if there is other PHI between
              // SI block and current PHI block.
              // compiler can choose either 2-1 or 2-2 according to this
              blockPairVec.clear();
              llvm::Instruction* Itmp = properPHI(Predtmp, Rstore, SItmp, true, true, data);

              // <Condition 2-1>
              // if there is no other PHI between SI and current PHI,
              // we can propagate store to current PHI
              //if (PHItmp == NULL /*||
              if (Itmp == NULL /*
                  (PHItmp != NULL && (BBtmp == SItmp->getParent()))*/) {
                generateHintForMem2RegPropagateStore(Predtmp, SItmp, PHI, termIndex[getBasicBlockIndex(Predtmp)]);
              } else if (llvm::PHINode* PHItmp = llvm::dyn_cast<llvm::PHINode>(Itmp)) {
              // <Condition 2-2>
              // if we find another PHI(PHItmp) after SI,
              // propagate PHItmp to current PHI
                std::string Rphitmp = getVariable(*PHItmp);

                PROPAGATE(
                    LESSDEF(INSN(std::shared_ptr<TyInstruction>(
                              new ConsLoadInst(TyLoadInst::makeAlignOne(SItmp)))),
                            VAR(Rstore, Ghost), SRC),
                    BOUNDS(TyPosition::make_start_of_block(
                               TGT, getBasicBlockIndex(PHItmp->getParent())),
                           TyPosition::make_end_of_block(TGT, *Predtmp)));

                PROPAGATE(
                    LESSDEF(VAR(Rstore, Ghost), VAR(Rphitmp, Physical), TGT),
                    BOUNDS(TyPosition::make_start_of_block(
                               TGT, getBasicBlockIndex(PHItmp->getParent())),
                           TyPosition::make_end_of_block(TGT, *Predtmp)));

                std::shared_ptr<TyTransitivityTgt> transitivitytgt
                  (new TyTransitivityTgt(VAR(Rstore, Ghost),
                                         VAR(Rphitmp, Previous),
                                         VAR(Rphi, Physical)));

                INFRULE(TyPosition::make(TGT, PHI->getParent()->getName(),
                                         Predtmp->getName()),
                        std::shared_ptr<TyInfrule>(new ConsTransitivityTgt(transitivitytgt)));
              } else if (llvm::StoreInst* SISI = llvm::dyn_cast<llvm::StoreInst>(Itmp)) {
                if ((SItmp->getParent() != SISI->getParent() &&
                     (std::find(isReachable[SItmp->getParent()].begin(),
                                isReachable[SItmp->getParent()].end(),
                                SISI->getParent()) != isReachable[SItmp->getParent()].end())) ||
                    (SItmp->getParent() == SISI->getParent() && instrIndex[SItmp]<instrIndex[SISI]))
                  generateHintForMem2RegPropagateStore(Predtmp, SItmp, SISI, instrIndex[SISI]);
                else if (SItmp == SISI)
                  generateHintForMem2RegPropagateStore(Predtmp, SItmp, PHI, termIndex[getBasicBlockIndex(Predtmp)]);
              }

              // this step apply infrules
              if (storeItem[SItmp].expr != NULL &&
                  (storeItem[SItmp].op0 == "%" ||
                   SItmp->getOperand(0)->getName() == "" ||
                   SItmp->getOperand(0)->getName() != "" ||
                   data.get<ArgForMem2Reg>()->equalsIfConsVar(storeItem[SItmp].expr, 
                                                              TyExpr::make(*(SItmp->getOperand(0)),
                                                                           Physical)))) {
                //check transtgt
                std::shared_ptr<TyTransitivityTgt> transitivitytgt
                  (new TyTransitivityTgt(VAR(Rstore, Ghost),
                                         EXPR(SItmp->getOperand(0), Physical),
                                         VAR(Rphi, Physical)));

                INFRULE(TyPosition::make(TGT, PHI->getParent()->getName(),
                                         Predtmp->getName()),
                        std::shared_ptr<TyInfrule>(new ConsTransitivityTgt(transitivitytgt)));

                if (storeItem[SItmp].op0 != "%") {
                  std::cout<<"transtgt check key: "+storeItem[SItmp].op0+", "+Rstore+", "+Rphi<<std::endl;
                  transTgt.push_back(transitivitytgt);
                }
                //check end
              }

              // add hints per every use of PHI
              for (auto UI = PHI->use_begin(), UE = PHI->use_end(); UI != UE;) {
                llvm::Use &U = *(UI++);
                llvm::Instruction *use =
                    llvm::dyn_cast<llvm::Instruction>(U.getUser());

                int useIndex = getIndexofMem2Reg(
                    use, instrIndex[use],
                    termIndex[getBasicBlockIndex(use->getParent())]);

                llvm::dbgs() << "use of PHI(" << PHI->getParent()->getParent()->getName() << "): " << use->getParent()->getName() << "(" << *use << ")" << "\n";

                // if use is other PHI
                if (llvm::isa<llvm::PHINode>(use)) {
                  llvm::BasicBlock* source = PHI->getParent();
                  llvm::BasicBlock* target = use->getParent();
                  
                  for (auto UI2 = pred_begin(target), UE2 = pred_end(target); UI2 != UE2;) {
                    std::cout<<"isPred before("+std::string(target->getParent()->getName())+"): "+getBasicBlockIndex(source)+", "+getBasicBlockIndex(target)<<std::endl;
                    llvm::BasicBlock* usePred = *(UI2++);
                    blockPairVec.clear();

                    // now working; 20160901
                    llvm::PHINode* PHItmp = NULL;
                    // check properPHI only if there is no incoming value from usePred in PHI
                    if (PHI->getBasicBlockIndex(usePred) != -1)
                      if (PHI->getIncomingValueForBlock(usePred) == NULL) {
                        if (llvm::Instruction* Itmp = properPHI(usePred, Rstore, SItmp, true, true, data))
                          PHItmp = llvm::dyn_cast<llvm::PHINode>(Itmp);
                      }

                    if (PHItmp == PHI &&
                        (std::find(isReachable[source].begin(),
                                   isReachable[source].end(),
                                   usePred) != isReachable[source].end())) {
                      PROPAGATE(
                          LESSDEF(INSN(std::shared_ptr<TyInstruction>(
                                    new ConsLoadInst(TyLoadInst::makeAlignOne(SItmp)))),
                                  VAR(Rstore, Ghost), SRC),
                          BOUNDS(TyPosition::make_start_of_block(
                                     TGT, getBasicBlockIndex(PHI->getParent())),
                                 TyPosition::make_end_of_block(TGT, *usePred)));

                      std::shared_ptr<TyPropagateLessdef> lessdef = TyPropagateLessdef::make
                                                                    (VAR(Rstore,Ghost),
                                                                     VAR(Rphi, Physical),
                                                                     TGT);
                      mem2regCmd[Rphi].lessdef.push_back(lessdef);

                      PROPAGATE(
                          std::shared_ptr<TyPropagateObject>(new ConsLessdef(lessdef)),
                          BOUNDS(TyPosition::make_start_of_block(
                                     TGT, getBasicBlockIndex(PHI->getParent())),
                                 TyPosition::make_end_of_block(TGT, *usePred)));

                      std::shared_ptr<TyTransitivityTgt> transitivitytgt
                        (new TyTransitivityTgt(VAR(Rstore, Ghost),
                                               VAR(Rphi, Previous),
                                               VAR(getVariable(*use), Physical)));
                     
                      INFRULE(TyPosition::make(TGT, target->getName(),
                                               usePred->getName()),
                              std::shared_ptr<TyInfrule>(new ConsTransitivityTgt(transitivitytgt)));
                     
                      mem2regCmd[Rphi].transTgt.push_back(transitivitytgt);
                    }
                  }
                } else if (llvm::isa<llvm::LoadInst>(use) &&
                           (use->getOperand(0) == SItmp->getOperand(1))) {
                  llvm::dbgs() << "Lets check that PHI to LI is this PHI : " << *PHI << " LI is : " << *use << "\n";
                  PROPAGATE(
                      LESSDEF(INSN(std::shared_ptr<TyInstruction>(
                                new ConsLoadInst(TyLoadInst::makeAlignOne(SItmp)))),
                              VAR(Rstore, Ghost), SRC),
                      BOUNDS(TyPosition::make_start_of_block(
                                 TGT, getBasicBlockIndex(PHI->getParent())),
                             TyPosition::make(SRC, *use, useIndex, "")));

                  std::shared_ptr<TyPropagateLessdef> lessdef = TyPropagateLessdef::make
                                                                (VAR(Rstore, Ghost),
                                                                 VAR(Rphi, Physical),
                                                                 TGT);              
                  mem2regCmd[Rphi].lessdef.push_back(lessdef);
          
                  PROPAGATE(std::shared_ptr<TyPropagateObject>(new ConsLessdef(lessdef)),
                      BOUNDS(TyPosition::make_start_of_block(
                                 TGT, getBasicBlockIndex(PHI->getParent())),
                             TyPosition::make(SRC, *use, useIndex, "")));
                } else {
                  std::cout<<"use is not load or phi("+std::string(use->getOpcodeName())+")"<<std::endl;
                }
              }
            }
            PNI++;
            PHI = llvm::dyn_cast<llvm::PHINode>(PNI);
          }
        }
      }

      // iterate instructions in current block
      for (llvm::BasicBlock::iterator Iiter = IItmp;
           !llvm::isa<llvm::TerminatorInst>(Iiter);) {
        llvm::Instruction *I = Iiter++;
        if (llvm::LoadInst *LI = llvm::dyn_cast<llvm::LoadInst>(I)) {
          if (getVariable(*(LI->getOperand(0))) != Ralloca)
            continue;

          llvm::AllocaInst *Src =
              llvm::dyn_cast<llvm::AllocaInst>(LI->getPointerOperand());
          if (!Src)
            continue;

          llvm::DenseMap<llvm::AllocaInst *, unsigned>::iterator AImap =
              AL.find(Src);
          if (AImap == AL.end())
            continue;

          // prepare variables
          std::string Rload = getVariable(*LI);
          blockPairVec.clear();
          llvm::PHINode* PHI = NULL; 
          if (llvm::Instruction* Itmp = properPHI(LI->getParent(), Rstore, SItmp, true, false, data))
            PHI = llvm::dyn_cast<llvm::PHINode>(Itmp);

          if (PHI != NULL) {
            std::string Rphi = getVariable(*PHI);
/*            
            blockPairVec.clear();
            llvm::PHINode* PHIbefore = NULL;
            if (llvm::Instruction* Itmp = properPHI(LI->getParent(), Rstore, SItmp, false, false, data))
              PHIbefore = llvm::dyn_cast<llvm::PHINode>(Itmp);
            if (PHIbefore != NULL) {
              llvm::BasicBlock* source = PHIbefore->getParent();
              llvm::BasicBlock* target = PHI->getParent();
            
              if (source != target) {
                for (auto UI2 = pred_begin(target), UE2 = pred_end(target); UI2 != UE2; UI2++) {
                  llvm::BasicBlock* usePred = *UI2;

                  if (std::find(isReachable[source].begin(),
                                isReachable[source].end(),
                                usePred) != isReachable[source].end()) {
                    blockPairVec.clear();
                    llvm::PHINode* PHItmp = NULL; 
                      if (llvm::Instruction* Itmp = properPHI(usePred, Rstore, SItmp, true, true, data))
                        PHItmp = llvm::dyn_cast<llvm::PHINode>(Itmp);

                    if (PHItmp != NULL) {
                      if (PHIbefore == PHItmp) {
                        PROPAGATE(
                            LESSDEF(INSN(std::shared_ptr<TyInstruction>(
                                      new ConsLoadInst(TyLoadInst::makeAlignOne(SItmp)))),
                                    VAR(Rstore, Ghost), SRC),
                            BOUNDS(TyPosition::make_start_of_block(
                                       TGT, getBasicBlockIndex(source)),
                                   TyPosition::make_end_of_block(TGT, *usePred)));

                        std::shared_ptr<TyPropagateLessdef> lessdef = TyPropagateLessdef::make
                                                                      (VAR(Rstore,Ghost),
                                                                       VAR(getVariable(*PHIbefore), Physical),
                                                                       TGT);
                        //mem2regCmd[Rphi].lessdef.push_back(lessdef);

                        PROPAGATE(
                            std::shared_ptr<TyPropagateObject>(new ConsLessdef(lessdef)),
                            BOUNDS(TyPosition::make_start_of_block(
                                       TGT, getBasicBlockIndex(source)),
                                   TyPosition::make_end_of_block(TGT, *usePred)));

                        
                        std::shared_ptr<TyTransitivityTgt> transitivitytgt
                          (new TyTransitivityTgt(VAR(Rstore, Ghost),
                                                 VAR(getVariable(*PHIbefore), Previous),
                                                 VAR(Rphi, Physical)));
                       
                        INFRULE(TyPosition::make(TGT, target->getName(),
                                                 usePred->getName()),
                                std::shared_ptr<TyInfrule>(new ConsTransitivityTgt(transitivitytgt)));
                       
                        //mem2regCmd[Rphi].transTgt.push_back(transitivitytgt);
                      }
                    }
                  }
                }
              }
            }
*/
            PROPAGATE(
                LESSDEF(INSN(std::shared_ptr<TyInstruction>(
                          new ConsLoadInst(TyLoadInst::makeAlignOne(SItmp)))),
                        VAR(Rstore, Ghost), SRC),
                BOUNDS(TyPosition::make_start_of_block(
                           SRC, getBasicBlockIndex(PHI->getParent())),
                       TyPosition::make(SRC, *LI, instrIndex[LI], "")));

            std::shared_ptr<TyPropagateLessdef> lessdef = TyPropagateLessdef::make
                  (VAR(Rstore, Ghost),
                   VAR(Rphi, Physical), TGT);

            PROPAGATE(std::shared_ptr<TyPropagateObject>(new ConsLessdef(lessdef)),
                BOUNDS(TyPosition::make_start_of_block(
                           SRC, getBasicBlockIndex(PHI->getParent())),
                       TyPosition::make(SRC, *LI, instrIndex[LI], "")));

            mem2regCmd[Rphi].lessdef.push_back(lessdef);

            if (storeItem[SItmp].expr != NULL &&
                (storeItem[SItmp].op0 == "%" ||
                 SItmp->getOperand(0)->getName() == "" ||
                 SItmp->getOperand(0)->getName() != "" ||
                 data.get<ArgForMem2Reg>()->equalsIfConsVar(storeItem[SItmp].expr, 
                                                            TyExpr::make(*(SItmp->getOperand(0)),
                                                                        Physical)))) {
              //check transtgt
              std::shared_ptr<TyTransitivityTgt> transitivitytgt
                (new TyTransitivityTgt(VAR(Rstore, Ghost),
                                       storeItem[SItmp].expr,
                                       VAR(getVariable(*PHI), Physical)));
              mem2regCmd[getVariable(*PHI)].transTgt.push_back(transitivitytgt);

              INFRULE(TyPosition::make(TGT, LI->getParent()->getName(),
                                       Predtmp->getName()),
                      std::shared_ptr<TyInfrule>(new ConsTransitivityTgt(transitivitytgt)));

              if (storeItem[SItmp].op0 != "%")
                transTgt.push_back(transitivitytgt);
              //check end
            }
          }

          PROPAGATE(PRIVATE(REGISTER(Ralloca, Physical), SRC),
                    BOUNDS(TyPosition::make(SRC, *AItmp, instrIndex[AItmp], ""),
                           TyPosition::make(SRC, *LI, instrIndex[LI], "")));

          if ((getVariable(*LI->getOperand(0)) == Rstore) &&
              ((LI->getParent() == SItmp->getParent() &&
                instrIndex[SItmp] < instrIndex[LI]) ||
               (std::find(isReachable[SItmp->getParent()].begin(),
                          isReachable[SItmp->getParent()].end(),
                          LI->getParent()) != isReachable[SItmp->getParent()].end()))) {
            blockPairVec.clear();
            llvm::PHINode* PHI = NULL;

            if (llvm::Instruction* Itmp = properPHI(LI->getParent(), Rstore, SItmp, true, false, data))
              PHI = llvm::dyn_cast<llvm::PHINode>(Itmp);

            if (PHI == NULL) {
              generateHintForMem2RegPropagateStore(Predtmp, SItmp, LI, instrIndex[LI]);
            }

            // add hints per every use of LI
            for (auto UI = LI->use_begin(), E = LI->use_end(); UI != E;) {
              llvm::Use &U = *(UI++);
              llvm::Instruction *use =
                  llvm::dyn_cast<llvm::Instruction>(U.getUser());

              // set index of use
              int useIndex = getIndexofMem2Reg(
                  use, instrIndex[use],
                  termIndex[getBasicBlockIndex(use->getParent())]);
              if ((LI->getParent() == use->getParent() &&
                   instrIndex[LI] < instrIndex[use]) ||
                  (std::find(isReachable[LI->getParent()].begin(),
                             isReachable[LI->getParent()].end(),
                             use->getParent()) != isReachable[LI->getParent()].end())) {
                generateHintForMem2RegPropagateLoad(SItmp, NULL, LI, use, useIndex);
              }
            }
          }

          // propagate maydiff
          propagateMaydiffGlobal(Rload, Physical);
          propagateMaydiffGlobal(Rload, Previous);
        } else if (llvm::StoreInst *SItmp2 =
                       llvm::dyn_cast<llvm::StoreInst>(I)) {
          // if we find new store to same alloca,
          // stop searching remaining instructions
          if (getVariable(*(SItmp2->getOperand(1))) == Ralloca) {
            //if (isSameBB)
            //  SItmp = SItmp2;
            newStore = true;
            break;
          } else
            continue;
        }
      }

      // if we find new store to same alloca in same block,
      // stop propagating hint for this store
      if (isSameBB && newStore)
        break;
      
      if (!isSameBB) {
        BI--;
        if (BI != BE && !newStore) {
          generateHintForMem2RegPHI(BBtmp, Predtmp, AItmp, SItmp, IItmp,
                                    PAM, AL, succs, true);
        }
        BI++;
      }
      isSameBB = false;
    } while (BI != BE);
  });
}

int getIndexofMem2Reg(llvm::Instruction* I,
                      int instrIndex, int termIndex) {
  if (llvm::isa<llvm::TerminatorInst>(I))
    return termIndex;
  else
    return instrIndex;
}

<<<<<<< HEAD
bool hasBitcastOrGEP(llvm::AllocaInst* AI) {
  for (auto UI = AI->user_begin(), E = AI->user_end(); UI != E;) {
    llvm::Instruction* I = llvm::cast<llvm::Instruction>(*UI++);

    if (llvm::isa<llvm::BitCastInst>(I) ||
        llvm::isa<llvm::GetElementPtrInst>(I))
      return true;
  }
  return false;
}
=======
void generateHintForPHIResolved(llvm::Instruction *I, llvm::BasicBlock *PB,
                                TyScope scope) {
  ValidationUnit::GetInstance()->intrude(
      [&I, &PB, &scope](Dictionary &data, CoreHint &hints) {
        for (unsigned i = 0, e = I->getNumOperands(); i != e; ++i) {
          llvm::Value *Op = I->getOperand(i);
          if (llvm::PHINode *OpPHI = llvm::dyn_cast<llvm::PHINode>(Op)) {
            if (I->getParent() != OpPHI->getParent())
              continue;
            llvm::Value *OpPHIResolved = OpPHI->getIncomingValueForBlock(PB);
            std::string OpPHI_id = getVariable(*OpPHI);
            std::string OpPHIResolved_id = getVariable(*OpPHIResolved);
            INFRULE(TyPosition::make(scope, getBasicBlockIndex(I->getParent()),
                                     getBasicBlockIndex(PB)),
                    ConsTransitivity::make(VAR(OpPHIResolved_id, Physical),
                                           VAR(OpPHIResolved_id, Previous),
                                           VAR(OpPHI_id, Physical)));

            INFRULE(TyPosition::make(scope, getBasicBlockIndex(I->getParent()),
                                     getBasicBlockIndex(PB)),
                    ConsTransitivity::make(VAR(OpPHI_id, Physical),
                                           VAR(OpPHIResolved_id, Previous),
                                           VAR(OpPHIResolved_id, Physical)));
          }
        }
      });
}

>>>>>>> 08722e29
} // llvmberry<|MERGE_RESOLUTION|>--- conflicted
+++ resolved
@@ -2076,7 +2076,6 @@
     return instrIndex;
 }
 
-<<<<<<< HEAD
 bool hasBitcastOrGEP(llvm::AllocaInst* AI) {
   for (auto UI = AI->user_begin(), E = AI->user_end(); UI != E;) {
     llvm::Instruction* I = llvm::cast<llvm::Instruction>(*UI++);
@@ -2087,7 +2086,7 @@
   }
   return false;
 }
-=======
+
 void generateHintForPHIResolved(llvm::Instruction *I, llvm::BasicBlock *PB,
                                 TyScope scope) {
   ValidationUnit::GetInstance()->intrude(
@@ -2116,5 +2115,4 @@
       });
 }
 
->>>>>>> 08722e29
 } // llvmberry