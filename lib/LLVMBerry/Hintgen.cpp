#include "llvm/LLVMBerry/Hintgen.h"
#include "llvm/LLVMBerry/Infrules.h"
#include "llvm/LLVMBerry/ValidationUnit.h"

namespace llvmberry{
// insert nop at tgt where I is at src
void insertTgtNopAtSrcI(CoreHint &hints, llvm::Instruction *I) {
  std::string empty_str = "";
  if (I == I->getParent()->getFirstNonPHI()) {
    std::string nop_block_name = getBasicBlockIndex(I->getParent());
    hints.addNopPosition(TyPosition::make(TyScope::Target, nop_block_name, empty_str));
  } else if (!llvm::isa<llvm::PHINode>(I)) {
    llvm::BasicBlock::iterator prevI = I;
    prevI--;
    hints.addNopPosition(TyPosition::make(TyScope::Target, *prevI));
  }
}

// insert nop at src where I is at tgt
void insertSrcNopAtTgtI(CoreHint &hints, llvm::Instruction *I) {
  std::string empty_str = "";
  if (I == I->getParent()->getFirstNonPHI()) {
    std::string nop_block_name = getBasicBlockIndex(I->getParent());
    hints.addNopPosition(TyPosition::make(TyScope::Source, nop_block_name, empty_str));
  } else if (!llvm::isa<llvm::PHINode>(I)) {
    llvm::BasicBlock::iterator prevI = I;
    prevI--;
    hints.addNopPosition(TyPosition::make(TyScope::Source, *prevI));
  }
}
/* propagateInstruction(I1, I2, scope, propagateEquivalence) : 
 *   if propagateEquivalence == false : 
 *     Propagates I1 >= rhs(I1) from I1 to I2 if scope == Source, or
 *     Propagates rhs(I1) >= I1 from I1 to I2 if scope == Target
 *   else : 
 *     Propagate I1 >= rhs(I1) and rhs(I1) >= I1 from I1 to I2 in scope.
 */
void propagateInstruction(llvm::Instruction *from, llvm::Instruction *to, TyScope scope, bool propagateEquivalence) {
  assert(ValidationUnit::Exists());
  ValidationUnit::GetInstance()->intrude([&from, &to, &scope, &propagateEquivalence](
      ValidationUnit::Dictionary &data, CoreHint &hints) {
    std::string reg_name = getVariable(*from);

    if(scope == Source){
      hints.addCommand(ConsPropagate::make(
          ConsLessdef::make(
              ConsVar::make(reg_name, Physical),
              ConsRhs::make(reg_name, Physical, scope),
              scope),
          ConsBounds::make(
              TyPosition::make(scope, *from),
              TyPosition::make(scope, *to))));
      if(propagateEquivalence){
        hints.addCommand(ConsPropagate::make(
            ConsLessdef::make(
                ConsRhs::make(reg_name, Physical, scope),
                ConsVar::make(reg_name, Physical),
                scope),
            ConsBounds::make(
                TyPosition::make(scope, *from),
                TyPosition::make(scope, *to))));
      }
    }else if(scope == Target){
      hints.addCommand(ConsPropagate::make(
          ConsLessdef::make(
              ConsRhs::make(reg_name, Physical, scope),
              ConsVar::make(reg_name, Physical),
              scope),
          ConsBounds::make(
              TyPosition::make(scope, *from),
              TyPosition::make(scope, *to))));
      if(propagateEquivalence){
        hints.addCommand(ConsPropagate::make(
            ConsLessdef::make(
                ConsVar::make(reg_name, Physical),
                ConsRhs::make(reg_name, Physical, scope),
                scope),
            ConsBounds::make(
                TyPosition::make(scope, *from),
                TyPosition::make(scope, *to))));
      }
    }else{
      assert("propagateInstruction() : scope is neither Source nor Target" && false);
    }
  });
}

void propagateLessdef(llvm::Instruction *from, llvm::Instruction *to, const llvm::Value *lesserval,
        const llvm::Value *greaterval, TyScope scope) {
  assert(ValidationUnit::Exists());
  ValidationUnit::GetInstance()->intrude([&from, &to, &lesserval, &greaterval, &scope](
      ValidationUnit::Dictionary &data, CoreHint &hints) {
    hints.addCommand(ConsPropagate::make(
      ConsLessdef::make(
          TyExpr::make(*greaterval),
          TyExpr::make(*lesserval),
          scope),
      ConsBounds::make(
          TyPosition::make(scope, *from),
          TyPosition::make(scope, *to))));
  });
}

void applyCommutativity(llvm::Instruction *position, llvm::BinaryOperator *expression, TyScope scope){
  assert(ValidationUnit::Exists());
  
  ValidationUnit::GetInstance()->intrude([&position, &expression, &scope](
      ValidationUnit::Dictionary &data, CoreHint &hints){
    int bitwidth = isFloatOpcode(expression->getOpcode()) ? -1 : expression->getType()->getIntegerBitWidth();
    std::string regname = getVariable(*expression);
    if(scope == Source){
      switch(expression->getOpcode()){
      case llvm::Instruction::Add :
        hints.addCommand(ConsInfrule::make(
          TyPosition::make(Source, *position),
          ConsAddCommutative::make(
            TyRegister::make(regname, Physical),
            TyValue::make(*expression->getOperand(0)),
            TyValue::make(*expression->getOperand(1)),
            ConsSize::make(bitwidth))));
        break;
      case llvm::Instruction::And :
        hints.addCommand(ConsInfrule::make(
          TyPosition::make(Source, *position),
          ConsAndCommutative::make(
            TyRegister::make(regname, Physical),
            TyValue::make(*expression->getOperand(0)),
            TyValue::make(*expression->getOperand(1)),
            ConsSize::make(bitwidth))));
        break;
      case llvm::Instruction::Mul : 
        hints.addCommand(ConsInfrule::make(
          TyPosition::make(Source, *position),
          ConsMulCommutative::make(
            TyRegister::make(regname, Physical),
            TyValue::make(*expression->getOperand(0)),
            TyValue::make(*expression->getOperand(1)),
            ConsSize::make(bitwidth))));
        break;
      case llvm::Instruction::Or : 
        hints.addCommand(ConsInfrule::make(
          TyPosition::make(Source, *position),
          ConsOrCommutative::make(
            TyRegister::make(regname, Physical),
            TyValue::make(*expression->getOperand(0)),
            TyValue::make(*expression->getOperand(1)),
            ConsSize::make(bitwidth))));
        break;
      case llvm::Instruction::Xor :
        hints.addCommand(ConsInfrule::make(
          TyPosition::make(Source, *position),
          ConsXorCommutative::make(
            TyRegister::make(regname, Physical),
            TyValue::make(*expression->getOperand(0)),
            TyValue::make(*expression->getOperand(1)),
            ConsSize::make(bitwidth))));
        break;
      default:
        assert("applyCommutativity() : we don't support commutativity rule for this binary operator");
      }
    }else if(scope == Target){
      switch(expression->getOpcode()){
      case llvm::Instruction::Add :
        hints.addCommand(ConsInfrule::make(
          TyPosition::make(Target, *position),
          ConsAddCommutativeTgt::make(
            TyRegister::make(regname, Physical),
            TyValue::make(*expression->getOperand(0)),
            TyValue::make(*expression->getOperand(1)),
            ConsSize::make(bitwidth))));
        break;
       case llvm::Instruction::Xor :
        hints.addCommand(ConsInfrule::make(
          TyPosition::make(Target, *position),
          ConsXorCommutativeTgt::make(
            TyRegister::make(regname, Physical),
            TyValue::make(*expression->getOperand(0)),
            TyValue::make(*expression->getOperand(1)),
            ConsSize::make(bitwidth))));
        break;
      case llvm::Instruction::FAdd :
        hints.addCommand(ConsInfrule::make(
          TyPosition::make(Target, *position),
          ConsFaddCommutativeTgt::make(
            TyRegister::make(regname, Physical),
            TyValue::make(*expression->getOperand(0)),
            TyValue::make(*expression->getOperand(1)),
            getFloatType(expression->getType()))));
      case llvm::Instruction::Or : 
        INFRULE(INSTPOS(llvmberry::Source, position),
          ConsOrCommutative::make(REGISTER(regname, Physical),
            VAL(expression->getOperand(0), Physical),
            VAL(expression->getOperand(1), Physical),
            BITSIZE(bitwidth)));
        break;
      default:
        assert("applyCommutativity() : we don't support commutativity rule for this binary operator");
      }
    }else{
      assert("applyCommutativity() : scope is neither Source nor Target" && false);
    }
  }); 
}

void applyTransitivity(llvm::Instruction *position, llvm::Value *v_greatest, llvm::Value *v_mid, llvm::Value *v_smallest, TyScope scope) {
  assert(ValidationUnit::Exists());
  
  ValidationUnit::GetInstance()->intrude([&position, &v_smallest, &v_mid, &v_greatest, &scope](
      ValidationUnit::Dictionary &data, CoreHint &hints){
    hints.addCommand(ConsInfrule::make(
       INSTPOS(scope, position),
       ConsTransitivity::make(
         TyExpr::make(*v_greatest, Physical),
         TyExpr::make(*v_mid, Physical),
         TyExpr::make(*v_smallest, Physical))));
  });
}

void propagateMaydiffGlobal(std::string varname, TyTag tag) {
  assert(ValidationUnit::Exists());
  
  ValidationUnit::GetInstance()->intrude([&varname, &tag](
      Dictionary &data, CoreHint &hints) {
    hints.addCommand(ConsPropagate::make(
        ConsMaydiff::make(varname, tag),
        ConsGlobal::make()));
  });
}

void generateHintForNegValue(llvm::Value *V, llvm::BinaryOperator &I, TyScope scope) {
  assert(ValidationUnit::Exists());

  if (llvm::BinaryOperator::isNeg(V)) {
    ValidationUnit::GetInstance()->intrude([&V, &I, &scope](
        ValidationUnit::Dictionary &data,
        CoreHint &hints) {

      std::string reg0_name = getVariable(I); // z = x -my
      std::string reg1_name = getVariable(*V); // my

      llvm::Instruction *Vins = llvm::dyn_cast<llvm::Instruction>(V);

      hints.addCommand(ConsPropagate::make(
          ConsLessdef::make(
              ConsVar::make(reg1_name, Physical), // my = -y
              ConsRhs::make(reg1_name, Physical, scope),
              scope),
          ConsBounds::make(
              TyPosition::make(scope, *Vins), // From my to z = x -my
              TyPosition::make(scope, I))));

      hints.addCommand(ConsPropagate::make(
          ConsLessdef::make(
              ConsRhs::make(reg1_name, Physical, scope),
              ConsVar::make(reg1_name, Physical), // my = -y
              scope),
          ConsBounds::make(
              TyPosition::make(scope, *Vins), // From my to z = x -my
              TyPosition::make(scope, I))));
    });
  }
  // Constants can be considered to be negated values if they can be folded.
  if (llvm::ConstantInt *C = llvm::dyn_cast<llvm::ConstantInt>(V)) {
    ValidationUnit::GetInstance()->intrude([&I, &V, &C, &scope](
        ValidationUnit::Dictionary &data,
        CoreHint &hints) {

      std::string reg0_name = getVariable(I); // z = x -my

      unsigned sz_bw = I.getType()->getPrimitiveSizeInBits();
      int64_t c1 = C->getSExtValue();
      int64_t c2 = -c1;

      hints.addCommand(ConsInfrule::make(
          TyPosition::make(scope, I),
          ConsNegVal::make(TyConstInt::make(c1, sz_bw),
                                      TyConstInt::make(c2, sz_bw),
                                      ConsSize::make(sz_bw))));

      hints.addCommand(ConsInfrule::make(
          TyPosition::make(scope, I),
          ConsNegVal::make(TyConstInt::make(c1, sz_bw),
                                      TyConstInt::make(c2, sz_bw),
                                      ConsSize::make(sz_bw))));
    });
  }
  //  if(ConstantDataVector *C = dyn_cast<ConstantDataVector>(V))
  //  {
  //  Todo
  //  }
}

void generateHintForReplaceAllUsesWith(llvm::Instruction *source, llvm::Value *replaceTo){
  assert(ValidationUnit::Exists());
  
  ValidationUnit::GetInstance()->intrude([&source, &replaceTo](
      ValidationUnit::Dictionary &data, CoreHint &hints) {
    llvm::Instruction *I = source;
    llvm::Value *repl = replaceTo;

    std::string to_rem = getVariable(*I);

    for (auto UI = I->use_begin(); UI != I->use_end(); ++UI) {
      if (!llvm::isa<llvm::Instruction>(UI->getUser())) {
        // let the validation fail when the user is not an instruction
        return;
      }
      std::string user = getVariable(*UI->getUser());
      llvm::Instruction *user_I = llvm::dyn_cast<llvm::Instruction>(UI->getUser());

      std::string prev_block_name = "";
      if (llvm::isa<llvm::PHINode>(user_I)) {
        llvm::BasicBlock *bb_from =
            llvm::dyn_cast<llvm::PHINode>(user_I)->getIncomingBlock(*UI);
        prev_block_name = getBasicBlockIndex(bb_from);
      }

      hints.addCommand(ConsPropagate::make(
          ConsLessdef::make(
              ConsVar::make(to_rem, Physical),
              TyExpr::make(*repl, Physical),
              Source),
          ConsBounds::make(
              TyPosition::make(Source, *I),
              TyPosition::make(Source, *user_I, prev_block_name))));
      if (llvm::isa<llvm::PHINode>(user_I)) {
        hints.addCommand(ConsInfrule::make(
            TyPosition::make(Source, *user_I,
                                        prev_block_name),
            ConsTransitivity::make(
                ConsVar::make(user, Physical),
                ConsVar::make(to_rem, Previous),
                TyExpr::make(*repl, Previous))));
      } else if (!user.empty() && !llvm::isa<llvm::CallInst>(user_I)) {
        hints.addCommand(ConsInfrule::make(
            TyPosition::make(Source, *user_I,
                                        prev_block_name),
            ConsReplaceRhs::make(
                TyRegister::make(to_rem, Physical),
                TyValue::make(*repl, Physical),
                ConsVar::make(user, Physical),
                ConsRhs::make(user, Physical,
                                         Source),
                ConsRhs::make(user, Physical,
                                         Target))));
      }
    }
  });

}

void generateHintForAddSelectZero(llvm::BinaryOperator *Z, 
                                  llvm::BinaryOperator *X, 
                                  llvm::SelectInst *Y, 
                                  bool needs_commutativity,
                                  bool is_leftform){
  assert(ValidationUnit::Exists());
  assert(Z);
  assert(X);
  assert(Y);
  
  ValidationUnit::GetInstance()->intrude([&Z, &X, &Y, 
                needs_commutativity, is_leftform](
      ValidationUnit::Dictionary &data,
      CoreHint &hints) {
    // is_leftform == true : 
    //   <src>                          |     <tgt>
    // X = n - a                        | Z = n - a
    // Y = select c ? x : 0             | Y = select c ? x : 0
    // Z = Y + a                        | Z = select c ? n : a
 
    // is_leftform == false : 
    //   <src>                          |     <tgt>
    // X = n - a                        | Z = n - a
    // Y = select c ? 0 : x             | Y = select c ? 0 : x
    // Z = Y + a                        | Z = select c ? a : n
    
    llvm::Value *c = Y->getCondition();
    llvm::Value *n = X->getOperand(0);
    llvm::Value *a = X->getOperand(1);
    llvm::Value *a_Z = Z->getOperand(1);
    int bitwidth = Z->getType()->getIntegerBitWidth();

    // prepare variables
    std::string reg_y_name = getVariable(*Y);
    std::string reg_z_name = getVariable(*Z);
    std::string reg_x_name = getVariable(*X);

    // Propagate "X = n - a"
    hints.addCommand(ConsPropagate::make(
        ConsLessdef::make(
            ConsVar::make(reg_x_name, Physical),
            ConsRhs::make(reg_x_name, Physical, Source),
            Source),
        ConsBounds::make(
            TyPosition::make(Source, *X),
            TyPosition::make(Source, *Z))));

    // Propagate "Y = select c ? x : 0" or "Y = select c ? 0 : x"
    hints.addCommand(ConsPropagate::make(
        ConsLessdef::make(
            ConsVar::make(reg_y_name, Physical),
            ConsRhs::make(reg_y_name, Physical, Source),
            Source),
        ConsBounds::make(
            TyPosition::make(Source, *Y),
            TyPosition::make(Source, *Z))));

    if(needs_commutativity){
      hints.addCommand(ConsInfrule::make(
        TyPosition::make(Source, *Z),
        ConsAddCommutative::make(
            TyRegister::make(reg_z_name, Physical),
            TyValue::make(*Y),
            TyValue::make(*a_Z),
            ConsSize::make(bitwidth))));
    }
    
    if(is_leftform){
      hints.addCommand(ConsInfrule::make(
        TyPosition::make(Source, *Z),
        ConsAddSelectZero::make(
            TyRegister::make(reg_z_name, Physical),
            TyRegister::make(reg_x_name, Physical),
            TyRegister::make(reg_y_name, Physical),
            TyValue::make(*c),
            TyValue::make(*n),
            TyValue::make(*a),
            ConsSize::make(bitwidth))));
    }else{
      hints.addCommand(ConsInfrule::make(
        TyPosition::make(Source, *Z),
        ConsAddSelectZero2::make(
            TyRegister::make(reg_z_name, Physical),
            TyRegister::make(reg_x_name, Physical),
            TyRegister::make(reg_y_name, Physical),
            TyValue::make(*c),
            TyValue::make(*n),
            TyValue::make(*a),
            ConsSize::make(bitwidth))));
    }
  });
}

void generateHintForOrAnd(llvm::BinaryOperator *Y, llvm::Value *X, llvm::Value *A){
  assert(ValidationUnit::Exists());

  ValidationUnit::GetInstance()->intrude([Y, X, A](Dictionary &data, CoreHint &hints){
    auto ptr = data.get<ArgForSimplifyOrInst>();
    bool isSwapped = ptr->isSwapped;
    ptr->setHintGenFunc("or_and", [Y, X, A, isSwapped, &hints](llvm::Instruction *I){
      //   <src>   |   <tgt>
      // Y = X & A | Y = X & A
      // Z = Y | X | (Z equals X)
      llvm::BinaryOperator *Z = llvm::dyn_cast<llvm::BinaryOperator>(I);
      assert(Z && "Z must be a binary operator in or_and optimization");

      bool Zswapped = Z->getOperand(0) == X;
      propagateInstruction(Y, Z, SRC);
      if (Zswapped ^ isSwapped)
        applyCommutativity(Z, Z, SRC);
      if (Y->getOperand(0) == A)
        applyCommutativity(Z, Y, SRC);
      INFRULE(INSTPOS(SRC, Z), ConsOrAnd::make(
          VAL(Z, Physical), VAL(Y, Physical), VAL(X, Physical), VAL(A, Physical),
          BITSIZE(Z->getType()->getIntegerBitWidth())));
    });
  });
}

void generateHintForOrXor(llvm::BinaryOperator *W, llvm::Value *op0, llvm::Value *op1, bool needsCommutativity){
  assert(ValidationUnit::Exists());
  
  ValidationUnit::GetInstance()->intrude([&W, &op0, &op1, &needsCommutativity](
      ValidationUnit::Dictionary &data,
      CoreHint &hints) {
    //    <src>    |   <tgt>
    // X = B ^ -1  | X = B ^ -1
    // Y = A & X   | Y = A & X
    // Z = A ^ B   | Z = A ^ B
    // W = Y | Z   | W = A ^ B
    llvm::BinaryOperator *Z = llvm::dyn_cast<llvm::BinaryOperator>(op1);
    llvm::BinaryOperator *Y = llvm::dyn_cast<llvm::BinaryOperator>(op0);
    llvm::BinaryOperator *X = llvm::dyn_cast<llvm::BinaryOperator>(Y->getOperand(1));
    assert(X);
    assert(Y);
    assert(Z);
    assert(W);
    llvm::Value *A = Z->getOperand(0);
    llvm::Value *B = Z->getOperand(1);
    int bitwidth = W->getType()->getIntegerBitWidth();

    propagateInstruction(X, W, Source);
    propagateInstruction(Y, W, Source);
    propagateInstruction(Z, W, Source);
    if(X->getOperand(1) == B){
      applyCommutativity(W, X, Source);
    }

    if(needsCommutativity){
      applyCommutativity(W, W, Source);
    }
   
    hints.addCommand(ConsInfrule::make(
        TyPosition::make(Source, *W),
        ConsOrXor::make(
            TyValue::make(*W), 
            TyValue::make(*Z), 
            TyValue::make(*X), 
            TyValue::make(*Y), 
            TyValue::make(*A), 
            TyValue::make(*B), 
            ConsSize::make(bitwidth))));

  });
}

void generateHintForOrXor2(llvm::BinaryOperator *Z, 
        llvm::Value *X1_val, llvm::Value *X2_val,
        llvm::Value *A, llvm::Value *B,
        bool needsY1Commutativity, bool needsY2Commutativity){
  assert(ValidationUnit::Exists());
  
  ValidationUnit::GetInstance()->intrude([&Z, &X1_val, &X2_val, &A, &B,
      &needsY1Commutativity,
      &needsY2Commutativity](Dictionary &data, CoreHint &hints) {
    //     <src>           <tgt>
    // X1 = B  ^ -1  | X1 =  B ^ -1
    // Y1 = A  & X1  | Y1 =  A & X1
    // X2 = A  ^ -1  | X2 =  A ^ -1
    // Y2 = X2 & B   | Y2 = X2 & B
    // Z =  Y1 | Y2  | Z =   A ^ B
    llvm::BinaryOperator *Y1 = llvm::dyn_cast<llvm::BinaryOperator>(Z->getOperand(0));
    llvm::BinaryOperator *Y2 = llvm::dyn_cast<llvm::BinaryOperator>(Z->getOperand(1));
    llvm::BinaryOperator *X1 = llvm::dyn_cast<llvm::BinaryOperator>(X1_val);
    llvm::BinaryOperator *X2 = llvm::dyn_cast<llvm::BinaryOperator>(X2_val);
    assert(Y1);
    assert(Y2);
    assert(X1);
    assert(X2);
    int bitwidth = Z->getType()->getIntegerBitWidth();
  
    propagateInstruction(X1, Z, Source);
    propagateInstruction(X2, Z, Source);
    propagateInstruction(Y1, Z, Source);
    propagateInstruction(Y2, Z, Source);
    if(X1->getOperand(1) == B)
      applyCommutativity(Z, X1, Source);
    if(X2->getOperand(1) == A)
      applyCommutativity(Z, X2, Source);
    if(needsY1Commutativity)
      applyCommutativity(Z, Y1, Source);
    if(needsY2Commutativity)
      applyCommutativity(Z, Y2, Source);
   
    hints.addCommand(ConsInfrule::make(
      TyPosition::make(Target, *Z),
      ConsOrXor2::make(
          TyValue::make(*Z), 
          TyValue::make(*X1), 
          TyValue::make(*Y1), 
          TyValue::make(*X2), 
          TyValue::make(*Y2), 
          TyValue::make(*A), 
          TyValue::make(*B), 
          ConsSize::make(bitwidth))));
   
  });
}

void generateHintForOrXor4(llvm::BinaryOperator *Z,
          llvm::Value *X,
          llvm::BinaryOperator *Y,
          llvm::BinaryOperator *A,
          llvm::Value *B,
          llvm::BinaryOperator *NB,
          bool needsYCommutativity,
          bool needsZCommutativity) {
  assert(ValidationUnit::Exists());
  
  ValidationUnit::GetInstance()->intrude([&Z, &X, &Y, &A, &B, &NB, needsYCommutativity, needsZCommutativity]
      (Dictionary &data, CoreHint &hints) {
    // <src>      |  <tgt>
    // A = X ^ -1 | A = X ^ -1
    // Y = A ^ B  | Y = A ^ B
    // <nop>      | NB = B ^ -1
    // Z = X | Y  | Z = NB | X
    int bitwidth = Z->getType()->getIntegerBitWidth();
    propagateInstruction(A, Z, Target);
    propagateInstruction(Y, Z, Target);
    propagateInstruction(NB, Z, Target);
    if(needsYCommutativity)
      applyCommutativity(Z, Y, Target);
    insertSrcNopAtTgtI(hints, NB);
    propagateMaydiffGlobal(getVariable(*NB), Physical);

    INFRULE(INSTPOS(TGT, Z), ConsOrXor4::make(
        VAL(Z, Physical), VAL(X, Physical), VAL(Y, Physical),
        VAL(A, Physical), VAL(B, Physical), VAL(NB, Physical),
        BITSIZE(bitwidth)));
    if(needsZCommutativity)
      INFRULE(INSTPOS(TGT, Z), ConsOrCommutativeTgt::make(
        REGISTER(llvmberry::getVariable(*Z), Physical),
        VAL(X, Physical), VAL(Y, Physical), BITSIZE(bitwidth)));
  });

}

void generateHintForAddXorAnd(llvm::BinaryOperator *Z, 
        llvm::BinaryOperator *X,
        llvm::BinaryOperator *Y,
        llvm::Value *A, llvm::Value *B,
        bool needsYCommutativity, bool needsZCommutativity){
  ValidationUnit::GetInstance()->intrude([&Z, &X, &Y,
      &needsYCommutativity,
      &needsZCommutativity]
      (ValidationUnit::Dictionary &data,
      CoreHint &hints) {
    //    <src>       <tgt>
    // X = A ^ B  | X = A ^ B
    // Y = A & B  | Y = A & B
    // Z = X + Y  | Z = A | B
    llvm::Value *A = X->getOperand(0);
    llvm::Value *B = X->getOperand(1);
    int bitwidth = Z->getType()->getIntegerBitWidth();
  
    propagateInstruction(X, Z, Source);
    propagateInstruction(Y, Z, Source);
   
    if(needsYCommutativity)
      applyCommutativity(Z, Y, Source);
    if(needsZCommutativity)
      applyCommutativity(Z, Z, Source);

    hints.addCommand(ConsInfrule::make(
      TyPosition::make(Source, *Z),
      ConsAddXorAnd::make(
          TyRegister::make(getVariable(*Z), Physical),
          TyValue::make(*A), 
          TyValue::make(*B), 
          TyRegister::make(getVariable(*X), Physical),
          TyRegister::make(getVariable(*Y), Physical),
          ConsSize::make(bitwidth))));
  });
}

void generateHintForAddOrAnd(llvm::BinaryOperator *Z, 
        llvm::BinaryOperator *X,
        llvm::BinaryOperator *Y,
        llvm::Value *A, llvm::Value *B,
        bool needsYCommutativity, bool needsZCommutativity){
  assert(ValidationUnit::Exists());
  
  ValidationUnit::GetInstance()->intrude([&Z, &X, &Y,
      &needsYCommutativity,
      &needsZCommutativity]
      (ValidationUnit::Dictionary &data,
      CoreHint &hints) {
    //    <src>       <tgt>
    // X = A ^ B  | X = A ^ B
    // Y = A & B  | Y = A & B
    // Z = X + Y  | Z = A | B
    llvm::Value *A = X->getOperand(0);
    llvm::Value *B = X->getOperand(1);
    int bitwidth = Z->getType()->getIntegerBitWidth();
  
    propagateInstruction(X, Z, Source);
    propagateInstruction(Y, Z, Source);
   
    if(needsYCommutativity)
      applyCommutativity(Z, Y, Source);
    if(needsZCommutativity)
      applyCommutativity(Z, Z, Source);

    hints.addCommand(ConsInfrule::make(
      TyPosition::make(Source, *Z),
      ConsAddOrAnd::make(
          TyRegister::make(getVariable(*Z), Physical),
          TyValue::make(*A), 
          TyValue::make(*B), 
          TyRegister::make(getVariable(*X), Physical),
          TyRegister::make(getVariable(*Y), Physical),
          ConsSize::make(bitwidth))));
  });
}

void generateHintForAndOr(llvm::BinaryOperator *Z,
          llvm::Value *X,
          llvm::BinaryOperator *Y,
          llvm::Value *A,
          bool needsZCommutativity){
  assert(ValidationUnit::Exists());

  ValidationUnit::GetInstance()->intrude([&Z, &X, &Y, &A,
      &needsZCommutativity]
      (ValidationUnit::Dictionary &data, CoreHint &hints) {
    assert(Z);

    propagateInstruction(Y, Z, Source);
    if(Y->getOperand(0) != X)
      applyCommutativity(Z, Y, Source);
    if(needsZCommutativity)
      applyCommutativity(Z, Z, Source);
    hints.addCommand(ConsInfrule::make(
        INSTPOS(Source, Z),
        ConsAndOr::make(
            VAL(Z, Physical), VAL(X, Physical), VAL(Y, Physical), VAL(A, Physical),
            ConsSize::make(Z->getType()->getIntegerBitWidth()))));
  });
}

<<<<<<< HEAD
std::pair<std::shared_ptr<TyExpr>, std::shared_ptr<TyExpr>> false_encoding =
    std::make_pair(llvmberry::ConsConst::make(0, 64),
                   llvmberry::ConsConst::make(42, 64));
=======
void generateHintForDCE(llvmberry::CoreHint &hints, llvm::Instruction &I) {
  std::string reg = llvmberry::getVariable(I);

  hints.addCommand(llvmberry::ConsPropagate::make(
      llvmberry::ConsMaydiff::make(reg, llvmberry::Physical),
      llvmberry::ConsGlobal::make()));

  insertTgtNopAtSrcI(hints, &I);
}

void generateHintForTrivialDCE(llvm::Instruction &I) {
  assert(llvmberry::ValidationUnit::Exists());
  llvmberry::ValidationUnit::GetInstance()->intrude([&I](
      llvmberry::ValidationUnit::Dictionary &data, llvmberry::CoreHint &hints) {
    generateHintForDCE(hints, I);
    if (llvm::dyn_cast<llvm::CallInst>(&I)) {
      hints.setDescription("DCE on call "
                           "instruction.\n\"isInstructionTriviallyDead\" "
                           "should give enough power to validate.");
      hints.appendAdmittedToDescription();
    }
  });
}

void generateHintForGVNDCE(llvm::Instruction &I) {
  assert(llvmberry::ValidationUnit::Exists());
  llvmberry::ValidationUnit::GetInstance()->intrude([&I](
      llvmberry::ValidationUnit::Dictionary &data, llvmberry::CoreHint &hints) {
    generateHintForDCE(hints, I);
    if (llvm::dyn_cast<llvm::CallInst>(&I)) {
      hints.setDescription("DCE on call instruction inside GVN.\nIt might be "
                           "introduced from SimplifyInstruction or "
                           "lookup_or_add_call.");
      hints.appendAdmittedToDescription();
    }
  });
}
// Copied from ValueTable::create_expression() in GVN.cpp
  
// This function generates a symbolic expressions from an
// instruction that is used to decide the equivalence of values

// We copied this function because this is a private member
// function of the ValueTable class, so we cannot access it
// while generating hint.
  
// We modified this function to take the vector of value numbers
// of I's operands. The original function can obtain the value
// numbers from the ValueTable instance, but there's no way to
// see the ValueTable class here, since its definition is in an
// anonymous namespace in GVN.cpp
  
Expression create_expression(llvm::Instruction *I, bool &swapped,
                             llvm::SmallVector<uint32_t, 4> va) {
  swapped = false;
  Expression e;
  e.type = I->getType();
  e.opcode = I->getOpcode();
  e.varargs = va;

  if (I->isCommutative()) {
    assert(I->getNumOperands() == 2 && "Unsupported commutative instruction!");
    if (e.varargs[0] > e.varargs[1]) {
      swapped = true;
      std::swap(e.varargs[0], e.varargs[1]);
    }
  }

  if (llvm::CmpInst *C = llvm::dyn_cast<llvm::CmpInst>(I)) {
    llvm::CmpInst::Predicate Predicate = C->getPredicate();
    if (e.varargs[0] > e.varargs[1]) {
      std::swap(e.varargs[0], e.varargs[1]);
      Predicate = llvm::CmpInst::getSwappedPredicate(Predicate);
    }
    e.opcode = (C->getOpcode() << 8) | Predicate;
  } else if (llvm::InsertValueInst *E =
                 llvm::dyn_cast<llvm::InsertValueInst>(I)) {
    for (llvm::InsertValueInst::idx_iterator II = E->idx_begin(),
                                             IE = E->idx_end();
         II != IE; ++II)
      e.varargs.push_back(*II);
  }

  return e;
}

bool is_inverse_expression(Expression e1, Expression e2) {
  if (e1.varargs == e2.varargs) {
    uint32_t orig_opcode1 = e1.opcode >> 8;
    uint32_t orig_opcode2 = e2.opcode >> 8;
    llvm::CmpInst::Predicate p1 = (llvm::CmpInst::Predicate)(e1.opcode & 255U);
    llvm::CmpInst::Predicate p2 = (llvm::CmpInst::Predicate)(e2.opcode & 255U);
    if ((orig_opcode1 == orig_opcode2) &&
        (orig_opcode1 == llvm::Instruction::ICmp) &&
        (llvm::CmpInst::getInversePredicate(p1) == p2))
      return true;
  }
  return false;
}
>>>>>>> 5ba2d957
}<|MERGE_RESOLUTION|>--- conflicted
+++ resolved
@@ -709,11 +709,10 @@
   });
 }
 
-<<<<<<< HEAD
 std::pair<std::shared_ptr<TyExpr>, std::shared_ptr<TyExpr>> false_encoding =
     std::make_pair(llvmberry::ConsConst::make(0, 64),
                    llvmberry::ConsConst::make(42, 64));
-=======
+
 void generateHintForDCE(llvmberry::CoreHint &hints, llvm::Instruction &I) {
   std::string reg = llvmberry::getVariable(I);
 
@@ -752,20 +751,20 @@
   });
 }
 // Copied from ValueTable::create_expression() in GVN.cpp
-  
+
 // This function generates a symbolic expressions from an
 // instruction that is used to decide the equivalence of values
 
 // We copied this function because this is a private member
 // function of the ValueTable class, so we cannot access it
 // while generating hint.
-  
+
 // We modified this function to take the vector of value numbers
 // of I's operands. The original function can obtain the value
 // numbers from the ValueTable instance, but there's no way to
 // see the ValueTable class here, since its definition is in an
 // anonymous namespace in GVN.cpp
-  
+
 Expression create_expression(llvm::Instruction *I, bool &swapped,
                              llvm::SmallVector<uint32_t, 4> va) {
   swapped = false;
@@ -813,5 +812,4 @@
   }
   return false;
 }
->>>>>>> 5ba2d957
 }