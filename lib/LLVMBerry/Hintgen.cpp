--- conflicted
+++ resolved
@@ -887,20 +887,13 @@
                            llvm::BasicBlock* BB,
                            llvm::Instruction *useInst,
                            int useIndex, bool isInit,
-<<<<<<< HEAD
-                           std::vector<llvm::BasicBlock*> succs,
-=======
                            std::vector<std::string> succs,
->>>>>>> 433a77f1
                            std::vector<std::string> regs) {
   ValidationUnit::GetInstance()->intrude([&AI, &BB, &useInst, &useIndex,
                                           &isInit, &succs, &regs]
       (Dictionary &data, CoreHint &hints) {
-<<<<<<< HEAD
-=======
     auto &blockPairVec = *(data.get<ArgForMem2Reg>()->blockPairVec);
 
->>>>>>> 433a77f1
     if (isInit) {
       for (auto II = BB->begin();
            !llvm::isa<llvm::TerminatorInst>(II);) {
@@ -912,11 +905,6 @@
           if (std::find(regs.begin(), regs.end(),
                         SI->getOperand(1)->getName()) != regs.end())
             continue;
-<<<<<<< HEAD
-
-          succs.push_back(BB);
-=======
->>>>>>> 433a77f1
           
           PROPAGATE(NOALIAS(POINTER(AI), POINTER(SI->getOperand(1)), SRC),
                     BOUNDS(TyPosition::make(SRC, *SI, getCommandIndex(*SI), ""),
@@ -933,23 +921,6 @@
       }
     }
 
-<<<<<<< HEAD
-    for (auto BI = succ_begin(BB), BE = succ_end(BB); BI != BE;) {
-      llvm::BasicBlock* BBtmp = *(BI++);
-
-      if (std::find(succs.begin(), succs.end(), BBtmp) != succs.end())
-        break;
-      succs.push_back(BBtmp);
-
-      for (auto II = BBtmp->begin();
-           !llvm::isa<llvm::TerminatorInst>(II);) {
-        llvm::Instruction *I = II++;
-
-    std::cout<<"storeNoalias check: "+getBasicBlockIndex(BBtmp)<<std::endl;
-        if (llvm::StoreInst *SI =
-              llvm::dyn_cast<llvm::StoreInst>(I)) {
-          std::cout<<"storeNoalias check: "<<std::string(SI->getOperand(1)->getName())<<std::endl;
-=======
     succs.push_back(BB->getName());
     blockPairVec.push_back(std::make_pair(getBasicBlockIndex(BB), getBasicBlockIndex(BB)));
 
@@ -970,7 +941,6 @@
         if (llvm::StoreInst *SI =
               llvm::dyn_cast<llvm::StoreInst>(I)) {
           //std::cout<<"storeNoalias check2: "<<std::string(SI->getOperand(1)->getName())<<std::endl;
->>>>>>> 433a77f1
           // if we already deal with this SI, skip this SI
           if (std::find(regs.begin(), regs.end(),
                         SI->getOperand(1)->getName()) != regs.end())
@@ -997,10 +967,7 @@
       propagateStoreNoalias(AI, BBtmp, useInst, useIndex, false, succs, regs);
     }
   });
-<<<<<<< HEAD
-=======
     //std::cout<<"storeNoalias end"<<std::endl;
->>>>>>> 433a77f1
 }
 
 void generateHintForMem2RegPropagateNoalias(llvm::AllocaInst *AI,
@@ -1010,11 +977,7 @@
       Dictionary &data, CoreHint &hints) {
     auto &allocas = *(data.get<ArgForMem2Reg>()->allocas);
     auto &instrIndex = *(data.get<ArgForMem2Reg>()->instrIndex);
-<<<<<<< HEAD
-    std::vector<llvm::BasicBlock*> succs;
-=======
     auto &blockPairVec = *(data.get<ArgForMem2Reg>()->blockPairVec);
->>>>>>> 433a77f1
     std::vector<std::string> regs;
 
     regs.push_back(AI->getName());
@@ -1048,11 +1011,8 @@
                                            POINTER(AI)));
       }
     }
-<<<<<<< HEAD
-=======
     std::vector<std::string> succs;
     blockPairVec.clear();
->>>>>>> 433a77f1
     propagateStoreNoalias(AI, AI->getParent(), useInst, useIndex, true, succs, regs);
   });
     std::cout<<"PropagateNoalias end"<<std::endl;
@@ -1189,75 +1149,6 @@
     }
   });
   std::cout<<"PropStore end"<<std::endl;
-<<<<<<< HEAD
-}
-
-llvm::PHINode* properPHI(llvm::BasicBlock *BB, std::string Target,
-                           llvm::StoreInst *SI, bool isInit,
-                           std::vector<llvm::BasicBlock*> preds) {
-  llvm::BasicBlock *SIB = SI->getParent();
-
-  if ((BB == SIB) || (BB == SIB))
-    return NULL;
-
-  // return false if SIB block is not reachable
-  // to BB block
-  if (!isPotentiallyReachable(SIB, BB))
-    return NULL;
-
-  // if isInit is true, check current BB
-  if (isInit) {
-    if (llvm::PHINode *PHI = llvm::dyn_cast<llvm::PHINode>(BB->begin())) {
-      llvm::BasicBlock::iterator PNI = BB->begin();
-
-      while (PHI) {
-        std::string Rphi = getVariable(*PHI);
-
-        // this condition relies on llvm naming convention of PHI
-        if (Target == Rphi.substr(0, Rphi.rfind(".")))
-          return PHI;
-
-        PNI++;
-        PHI = llvm::dyn_cast<llvm::PHINode>(PNI);
-      }
-    }
-  }
-
-  for (auto BI = pred_begin(BB), BE = pred_end(BB); BI != BE; BI++) {
-    llvm::BasicBlock* BBtmp = *BI;
-
-    std::cout<<"properPHI: "+getBasicBlockIndex(BBtmp)+"<-"+getBasicBlockIndex(BB)+", "+Target+"("+getBasicBlockIndex(SIB)+")"<<std::endl;
-    if (std::find(preds.begin(), preds.end(), BBtmp) != preds.end())
-      break;
-    preds.push_back(BBtmp);
-
-    std::cout<<"properPHI': "+getBasicBlockIndex(BBtmp)+"<-"+getBasicBlockIndex(BB)+", "+Target+"("+getBasicBlockIndex(SIB)+")"<<std::endl;
-    if (llvm::PHINode *PHI = llvm::dyn_cast<llvm::PHINode>(BBtmp->begin())) {
-      llvm::BasicBlock::iterator PNI = BBtmp->begin();
-
-      while (PHI) {
-        std::string Rphi = getVariable(*PHI);
-
-        // this condition relies on llvm naming convention of PHI
-        if (Target == Rphi.substr(0, Rphi.rfind("."))) {
-          return PHI;
-        }
-
-        PNI++;
-        PHI = llvm::dyn_cast<llvm::PHINode>(PNI);
-      }
-    }
-
-    //if (isProperPHI(BBtmp, Target, SI, false, preds))
-    llvm::PHINode* ret = properPHI(BBtmp, Target, SI, false, preds);
-    if (ret != NULL)
-      return ret;
-  }
-
-  return NULL;
-}
-
-=======
 }
 
 llvm::PHINode* properPHI(llvm::BasicBlock *BB, std::string Target,
@@ -1358,7 +1249,6 @@
   return NULL;
 }
 
->>>>>>> 433a77f1
 void generateHintForMem2RegPropagateLoad(llvm::Instruction *I,
                                          llvm::LoadInst *LI,
                                          llvm::Instruction *use, int useIndex) {
@@ -1367,10 +1257,7 @@
       Dictionary &data, CoreHint &hints) {
     auto &instrIndex = *(data.get<ArgForMem2Reg>()->instrIndex);
     auto &mem2regCmd = *(data.get<ArgForMem2Reg>()->mem2regCmd);
-<<<<<<< HEAD
-=======
     auto &blockPairVec = *(data.get<ArgForMem2Reg>()->blockPairVec);
->>>>>>> 433a77f1
     std::string Rload = getVariable(*LI);
 
     if (llvm::StoreInst *SI = llvm::dyn_cast<llvm::StoreInst>(I)) {
@@ -1397,12 +1284,8 @@
                        TyPosition::make(SRC, *use, useIndex, "")));
 
       std::vector<llvm::BasicBlock*> preds;
-<<<<<<< HEAD
-      llvm::PHINode* PHI = properPHI(LI->getParent(), Rstore, SI, true, preds);
-=======
       blockPairVec.clear();
       llvm::PHINode* PHI = properPHI(LI->getParent(), Rstore, SI, true, false, preds, data);
->>>>>>> 433a77f1
       //if (llvm::PHINode* PHI =
       //      properPHI(LI->getParent(), Rstore, SI, true, preds)) {
       if (PHI != NULL) {
@@ -1488,7 +1371,6 @@
 
     data.get<ArgForMem2Reg>()->replaceCmdRhs("TransitivityTgt_e3", ReplName,
                                     TyExpr::make(*ReplVal, Physical));
-<<<<<<< HEAD
 
     data.get<ArgForMem2Reg>()->replaceLessthanUndef(ReplName,
                                                     TyValue::make(*ReplVal));
@@ -1558,73 +1440,6 @@
   if (Succ == Target)
     return true;
 
-=======
-
-    data.get<ArgForMem2Reg>()->replaceLessthanUndef(ReplName,
-                                                    TyValue::make(*ReplVal));
-
-    std::shared_ptr<TyExpr> keyExpr = ConsVar::make(ReplName, Physical);
-
-    std::vector<std::pair<std::shared_ptr<TyPosition>,
-                         std::shared_ptr<TyTransitivity>>> &vec =
-      mem2regCmd[ReplName].transSrc;
-
-    std::vector<std::pair<std::shared_ptr<TyPosition>,
-                          std::shared_ptr<TyTransitivity>>> tmp;
-
-    for (size_t i = 0; i < vec.size(); i++) {
-      if(data.get<ArgForMem2Reg>()->equalsIfConsVar(vec[i].second->getExpr2(), 
-                                                    keyExpr)) {
-        if (ConsInsn *cv1 = dynamic_cast<ConsInsn *>(vec[i].second->getExpr1().get())) {
-        if (ConsVar *cv2 = dynamic_cast<ConsVar *>(vec[i].second->getExpr2().get())) {
-        if (ConsVar *cv3 = dynamic_cast<ConsVar *>(vec[i].second->getExpr3().get())) {
-          std::shared_ptr<TyTransitivity> transitivity
-            (new TyTransitivity(std::shared_ptr<TyExpr>(new ConsInsn(cv1->getTyInsn())),
-                                std::shared_ptr<TyExpr>(new ConsVar(cv2->getTyReg())),
-                                std::shared_ptr<TyExpr>(new ConsVar(cv3->getTyReg()))));
-
-          tmp.push_back(std::make_pair(vec[i].first, transitivity));
-
-          std::shared_ptr<TyTransitivityTgt> transitivitytgt
-            (new TyTransitivityTgt(std::shared_ptr<TyExpr>(new ConsVar(cv3->getTyReg())),
-                                   VAR(ReplName, Ghost),
-                                   TyExpr::make(*ReplVal, Physical)));
-
-          INFRULE(vec[i].first,
-                  std::shared_ptr<TyInfrule>(new ConsTransitivityTgt(transitivitytgt)));
-          
-          std::cout<<"where1"<<std::endl;
-          data.get<ArgForMem2Reg>()->replaceCmdRhs("Transitivity_e3", ReplName,
-                                                   vec[i].second->getExpr3());
-        }}}
-      }
-    }
-
-        std::cout<<"where3"<<std::endl;
-    data.get<ArgForMem2Reg>()->replaceCmdRhs("Transitivity_e1", ReplName,
-                                    VAR(ReplName, Physical));
-
-        std::cout<<"where4"<<std::endl;
-    data.get<ArgForMem2Reg>()->replaceCmdRhs("Transitivity_e2", ReplName,
-                                    VAR(ReplName, Ghost));
-
-    for (size_t i = 0; i < tmp.size(); i++) {
-      INFRULE(tmp[i].first,
-              std::shared_ptr<TyInfrule>(new ConsTransitivity(tmp[i].second)));
-
-      mem2regCmd[ReplName].transSrc.push_back(tmp[i]);
-    }
-  });
-  std::cout<<"ReplaceHint end"<<std::endl;
-}
-
-bool isPred(llvm::BasicBlock *Succ, llvm::BasicBlock *Target,
-            std::vector<llvm::BasicBlock*> preds) {
-    std::cout<<"In isPred begin"<<std::endl;
-  if (Succ == Target)
-    return true;
-
->>>>>>> 433a77f1
   // return false if Target block is not reachable
   // to Succ block
   if (!isPotentiallyReachable(Target, Succ))
@@ -1636,11 +1451,7 @@
     llvm::BasicBlock *nextPred = *BI;
 
     if (std::find(preds.begin(), preds.end(), nextPred) != preds.end())
-<<<<<<< HEAD
-      break;
-=======
       continue;
->>>>>>> 433a77f1
     preds.push_back(nextPred);
 
     std::cout<<"In isPred iter: "+getBasicBlockIndex(nextPred)<<std::endl;
@@ -1652,7 +1463,6 @@
   return false;
 }
 
-<<<<<<< HEAD
 void generateHintForMem2RegPHIdelete(llvm::BasicBlock *BB, std::vector<llvm::BasicBlock *> VisitedBlock, llvm::AllocaInst *AI,
                                     llvm::DenseMap<llvm::PHINode *, unsigned> PhiToAllocaMap, unsigned AllocaNum) {
 
@@ -1894,8 +1704,6 @@
   return false;
 }
 
-=======
->>>>>>> 433a77f1
 void generateHintForMem2RegPHI(llvm::BasicBlock *BB, llvm::BasicBlock *Pred,
                                llvm::AllocaInst *AI, llvm::StoreInst *SI,
                                llvm::BasicBlock::iterator II,
@@ -1915,11 +1723,8 @@
     auto &storeItem = *(data.get<ArgForMem2Reg>()->storeItem);
     auto &transTgt = *(data.get<ArgForMem2Reg>()->transTgt);
     auto &mem2regCmd = *(data.get<ArgForMem2Reg>()->mem2regCmd);
-<<<<<<< HEAD
-=======
     auto &blockPairVec = *(data.get<ArgForMem2Reg>()->blockPairVec);
     auto &blockVec = *(data.get<ArgForMem2Reg>()->blockVec);
->>>>>>> 433a77f1
     std::string bname = getBasicBlockIndex(SItmp->getParent());
     std::string Ralloca = getVariable(*AItmp);
     std::string Rstore = getVariable(*SItmp->getOperand(1));
@@ -1943,13 +1748,10 @@
         keySI = bname + "-" + std::to_string(instrIndex[SItmp]) + "-" + Rstore;
 
         // do not check same block again
-<<<<<<< HEAD
-=======
         // now working
         //if (std::find(blockVec.begin(), blockVec.end(), getBasicBlockIndex(BBtmp)) != blockVec.end())
         //  continue;
         //blockVec.push_back(getBasicBlockIndex(BBtmp));
->>>>>>> 433a77f1
         if (std::find(succs.begin(), succs.end(), BBtmp) != succs.end())
           continue;
         succs.push_back(BBtmp);
@@ -1968,39 +1770,6 @@
             // check if one of incoming values of PHI is
             // stored value of current SI
             if (Predtmp != PHI->getParent() && PAM.count(PHI) &&
-<<<<<<< HEAD
-                // this condition relies on llvm naming convention of PHI
-                Rstore == Rphi.substr(0, Rphi.rfind("."))) {
-              std::vector<llvm::BasicBlock*> preds;
-/*              
-              bool otherPhi = otherPHI(Predtmp, SItmp->getParent(),
-                                       Rstore, preds);
-
-              // check predecessor of this block too
-              if (llvm::PHINode *PHItmp = llvm::dyn_cast<llvm::PHINode>(Predtmp->begin())) {
-                llvm::BasicBlock::iterator PNItmp = Predtmp->begin();
-
-                while (PHItmp) {
-                  std::string Rphitmp = getVariable(*PHItmp);
-
-                  // this condition relies on llvm naming convention of PHI
-                  if (Rstore == Rphitmp.substr(0, Rphitmp.rfind("."))) {
-                    std::cout<<"otherPHI: "+Rstore+", "+Rphi+", "+Rphitmp<<std::endl;
-                    otherPhi = true;
-                  }
-
-                  PNItmp++;
-                  PHItmp = llvm::dyn_cast<llvm::PHINode>(PNItmp);
-                }
-              }
-
-              std::cout<<"otherPHI?: "+Rstore+", "+Rphi+"("+std::to_string(otherPhi)+")"<<std::endl;
-*/ 
-              // check if there is other PHI between
-              // SI block and current PHI block.
-              // compiler can choose either 2-1 or 2-2 according to this
-              llvm::PHINode* PHItmp = properPHI(Predtmp, Rstore, SItmp, true, preds);
-=======
                 // fragile: this condition relies on llvm naming convention of PHI
                 Rstore == Rphi.substr(0, Rphi.rfind("."))) {
               std::vector<llvm::BasicBlock*> preds;
@@ -2010,18 +1779,12 @@
               // compiler can choose either 2-1 or 2-2 according to this
               blockPairVec.clear();
               llvm::PHINode* PHItmp = properPHI(Predtmp, Rstore, SItmp, true, true, preds, data);
->>>>>>> 433a77f1
 
               // <Condition 2-1>
               // if there is no other PHI between SI and current PHI,
               // we can propagate store to current PHI
-<<<<<<< HEAD
-              if (PHItmp == NULL ||
-                  (PHItmp != NULL && (BBtmp == SItmp->getParent()))) {
-=======
               if (PHItmp == NULL /*||
                   (PHItmp != NULL && (BBtmp == SItmp->getParent()))*/) {
->>>>>>> 433a77f1
                 generateHintForMem2RegPropagateStore(Predtmp, SItmp, PHI, termIndex[bname]);
               } else {
               // <Condition 2-2>
@@ -2029,10 +1792,6 @@
               // propagate PHItmp to current PHI
                 std::string Rphitmp = getVariable(*PHItmp);
 
-<<<<<<< HEAD
-                // now working
-=======
->>>>>>> 433a77f1
                 PROPAGATE(
                     LESSDEF(INSN(std::shared_ptr<TyInstruction>(
                               new ConsLoadInst(TyLoadInst::makeAlignOne(SItmp)))),
@@ -2122,16 +1881,6 @@
 
                 // if use is other PHI
                 if (llvm::isa<llvm::PHINode>(use)) {
-<<<<<<< HEAD
-                  llvm::BasicBlock* init = use->getParent();
-                  llvm::BasicBlock* target = PHI->getParent();
-                  std::vector<llvm::BasicBlock*> preds;
-                  
-                  for (auto UI2 = pred_begin(init), UE2 = pred_end(init); UI2 != UE2; UI2++) {
-                    std::cout<<"isPred before("+std::string(init->getParent()->getName())+"): "+getBasicBlockIndex(init)+", "+getBasicBlockIndex(target)<<std::endl;
-                    llvm::BasicBlock* usePred = *UI2;
-                    if (isPotentiallyReachable(target, usePred)) {
-=======
                   llvm::BasicBlock* source = PHI->getParent();
                   llvm::BasicBlock* target = use->getParent();
                   
@@ -2145,7 +1894,6 @@
                     // now working: properPHI
                     if (PHItmp == PHI &&
                         isPotentiallyReachable(source, usePred)) {
->>>>>>> 433a77f1
                       PROPAGATE(
                           LESSDEF(INSN(std::shared_ptr<TyInstruction>(
                                     new ConsLoadInst(TyLoadInst::makeAlignOne(SItmp)))),
@@ -2171,11 +1919,7 @@
                                                VAR(Rphi, Previous),
                                                VAR(getVariable(*use), Physical)));
                      
-<<<<<<< HEAD
-                      INFRULE(TyPosition::make(TGT, init->getName(),
-=======
                       INFRULE(TyPosition::make(TGT, target->getName(),
->>>>>>> 433a77f1
                                                usePred->getName()),
                               std::shared_ptr<TyInfrule>(new ConsTransitivityTgt(transitivitytgt)));
                      
@@ -2183,14 +1927,9 @@
                     }
                     std::cout<<"isPred end"<<std::endl;
                   }
-<<<<<<< HEAD
-                } else /*if (llvm::isa<llvm::LoadInst>(use) &&
-                           (use->getOperand(0) == SItmp->getOperand(1)))*/ {
-                  std::cout << "come here please " << std::endl;
-=======
                 } else if (llvm::isa<llvm::LoadInst>(use) &&
                            (use->getOperand(0) == SItmp->getOperand(1))) {
->>>>>>> 433a77f1
+                  std::cout << "come here please " << std::endl;
                   PROPAGATE(
                       LESSDEF(INSN(std::shared_ptr<TyInstruction>(
                                 new ConsLoadInst(TyLoadInst::makeAlignOne(SItmp)))),
@@ -2209,15 +1948,9 @@
                       BOUNDS(TyPosition::make_start_of_block(
                                  TGT, getBasicBlockIndex(PHI->getParent())),
                              TyPosition::make(SRC, *use, useIndex, "")));
-<<<<<<< HEAD
-                } /*else {
-                  std::cout<<"use is not load or phi("+std::to_string(use->getOpcode())+")"<<std::endl;
-                } */
-=======
                 } else {
                   std::cout<<"use is not load or phi("+std::string(use->getOpcodeName())+")"<<std::endl;
                 }
->>>>>>> 433a77f1
               }
             }
             PNI++;
@@ -2250,43 +1983,12 @@
           std::cout << "Mem2RegPHI load start:"+Ralloca+", "+Rload+", "+Rstore<< std::endl;
 
           std::vector<llvm::BasicBlock*> preds;
-<<<<<<< HEAD
-          llvm::PHINode* PHI = properPHI(LI->getParent(), Rstore, SItmp, true, preds);
-=======
           blockPairVec.clear();
           llvm::PHINode* PHI = properPHI(LI->getParent(), Rstore, SItmp, true, false, preds, data);
->>>>>>> 433a77f1
           //if (llvm::PHINode* PHI =
           //      properPHI(LI->getParent(), Rstore, SItmp, true, preds)) {
           if (PHI != NULL) {
             std::cout << "Mem2RegPHI load phi: "+getVariable(*PHI)<< std::endl;
-<<<<<<< HEAD
-            //if (llvm::PHINode *PHItmp =
-            //        llvm::dyn_cast<llvm::PHINode>(LI->getParent()->begin())) {
-            //  llvm::BasicBlock::iterator PNI = LI->getParent()->begin();
-
-            //  while (PHI) {
-            std::string Rphi = getVariable(*PHI);
-
-            std::vector<llvm::BasicBlock*> predsbefore;
-            predsbefore.push_back(PHI->getParent());
-            llvm::PHINode* PHIbefore = properPHI(LI->getParent(), Rstore, SItmp, false, predsbefore);
-            //if (llvm::PHINode* PHIbefore =
-            //      properPHI(LI->getParent(), Rstore, SItmp, false, predsbefore)) {
-            if (PHIbefore != NULL) {
-              llvm::BasicBlock* init = PHIbefore->getParent();
-              llvm::BasicBlock* target = PHI->getParent();
-              std::vector<llvm::BasicBlock*> preds;
-             
-              if (init != target) {
-                for (auto UI2 = pred_begin(target), UE2 = pred_end(target); UI2 != UE2; UI2++) {
-                  llvm::BasicBlock* usePred = *UI2;
-                  std::cout<<"Block iter isPred before: "+getBasicBlockIndex(init)+", "+getBasicBlockIndex(target)+", "+getBasicBlockIndex(usePred)<<std::endl;
-                  if (isPotentiallyReachable(init, usePred)) {
-                    std::vector<llvm::BasicBlock*> predstmp;
-                    llvm::PHINode* PHItmp = properPHI(usePred, Rstore, SItmp, true, predsbefore);
-                    //if (llvm::PHINode* PHItmp = properPHI(usePred, Rstore, SItmp, true, predsbefore)) {
-=======
             std::string Rphi = getVariable(*PHI);
 
             std::vector<llvm::BasicBlock*> predsbefore;
@@ -2312,7 +2014,6 @@
 
                     blockPairVec.clear();
                     llvm::PHINode* PHItmp = properPHI(usePred, Rstore, SItmp, true, true, predscheck, data);
->>>>>>> 433a77f1
                     if (PHItmp != NULL) {
                       if (PHIbefore == PHItmp) {
                         std::cout<<"Block iter propagate"<<std::endl;
@@ -2321,11 +2022,7 @@
                                       new ConsLoadInst(TyLoadInst::makeAlignOne(SItmp)))),
                                     VAR(Rstore, Ghost), SRC),
                             BOUNDS(TyPosition::make_start_of_block(
-<<<<<<< HEAD
-                                       TGT, getBasicBlockIndex(init)),
-=======
                                        TGT, getBasicBlockIndex(source)),
->>>>>>> 433a77f1
                                    TyPosition::make_end_of_block(TGT, *usePred)));
 
                         std::shared_ptr<TyPropagateLessdef> lessdef = TyPropagateLessdef::make
@@ -2337,11 +2034,7 @@
                         PROPAGATE(
                             std::shared_ptr<TyPropagateObject>(new ConsLessdef(lessdef)),
                             BOUNDS(TyPosition::make_start_of_block(
-<<<<<<< HEAD
-                                       TGT, getBasicBlockIndex(init)),
-=======
                                        TGT, getBasicBlockIndex(source)),
->>>>>>> 433a77f1
                                    TyPosition::make_end_of_block(TGT, *usePred)));
 
                         
@@ -2446,23 +2139,9 @@
                 instrIndex[SItmp] < instrIndex[LI]) ||
                (isPotentiallyReachable(SItmp->getParent(), LI->getParent())))) {
         std::cout << "Mem2RegPHI prop store check"<< std::endl;
-<<<<<<< HEAD
-            std::vector<llvm::BasicBlock*> preds;
-            llvm::PHINode* PHI = properPHI(LI->getParent(), Rstore, SItmp, true, preds);
-            //if (llvm::PHINode* PHI =
-            //      properPHI(LI->getParent(), Rstore, SItmp, true, preds)) {
-              //bool isSamePHI = true;
-
-              //if (!isSamePHI) {
-              //  generateHintForMem2RegPropagateStore(Predtmp, SItmp, LI, instrIndex[LI]);
-              //}
-            //} else {
-=======
-
             std::vector<llvm::BasicBlock*> preds;
             blockPairVec.clear();
             llvm::PHINode* PHI = properPHI(LI->getParent(), Rstore, SItmp, true, false, preds, data);
->>>>>>> 433a77f1
             if (PHI == NULL) {
               generateHintForMem2RegPropagateStore(Predtmp, SItmp, LI, instrIndex[LI]);
             }
@@ -2512,11 +2191,7 @@
         BI--;
         if (BI != BE && !newStore) {
           std::cout<<"Mem2RegPHI next call"<<std::endl;
-<<<<<<< HEAD
-          generateHintForMem2RegPHI(BBtmp, BB, AItmp, SItmp, IItmp,
-=======
           generateHintForMem2RegPHI(BBtmp, Predtmp, AItmp, SItmp, IItmp,
->>>>>>> 433a77f1
                                     PAM, AL, succs, true);
         }
         BI++;
