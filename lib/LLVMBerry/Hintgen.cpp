--- conflicted
+++ resolved
@@ -1899,50 +1899,6 @@
   return;
 }
 
-<<<<<<< HEAD
-bool otherPHI(llvm::BasicBlock *BB, llvm::BasicBlock *Src,
-              std::string Target,
-              std::vector<llvm::BasicBlock*> preds) {
-  if (BB == NULL || BB == Src)
-    return false;
-
-  // return false if Target block is not reachable
-  // to Succ block
-  if (!isPotentiallyReachable(Src, BB))
-    return false;
-
-  for (auto BI = pred_begin(BB), BE = pred_end(BB); BI != BE; BI++) {
-    llvm::BasicBlock* BBtmp = *BI;
-
-    if (std::find(preds.begin(), preds.end(), BBtmp) != preds.end())
-      break;
-    preds.push_back(BBtmp);
-
-    if (llvm::PHINode *PHI = llvm::dyn_cast<llvm::PHINode>(BBtmp->begin())) {
-      llvm::BasicBlock::iterator PNI = BBtmp->begin();
-
-      while (PHI) {
-        std::string Rphi = getVariable(*PHI);
-
-        // this condition relies on llvm naming convention of PHI
-        if (Target == Rphi.substr(0, Rphi.rfind("."))) {
-          return true;
-        }
-
-        PNI++;
-        PHI = llvm::dyn_cast<llvm::PHINode>(PNI);
-      }
-    }
-
-    if (otherPHI(BBtmp, Src, Target, preds))
-      return true;
-  }
-
-  return false;
-}
-
-=======
->>>>>>> 5e7cbdf0
 void generateHintForMem2RegPHI(llvm::BasicBlock *BB, llvm::BasicBlock *Pred,
                                llvm::AllocaInst *AI, llvm::StoreInst *SI,
                                llvm::BasicBlock::iterator II,
