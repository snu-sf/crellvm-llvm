#include <sstream>
#include <fstream>
#include <string>
#include <cassert>
#include <iomanip>
#include <cereal/archives/json.hpp>
#include <cereal/types/vector.hpp>
#include <cereal/types/memory.hpp>
#include <cereal/types/polymorphic.hpp>
#include <cfloat>
#include "llvm/LLVMBerry/Structure.h"
#include "llvm/LLVMBerry/ValidationUnit.h"
#include "llvm/LLVMBerry/Infrules.h"
#include "llvm/LLVMBerry/RuntimeOptions.h"
#include "llvm/Support/raw_ostream.h"
#include "llvm/ADT/StringExtras.h"

namespace cereal {
[[noreturn]] void throw_exception(std::exception const &e) { std::exit(1); }
}
namespace boost {
void throw_exception(std::exception const &e) {
  std::cerr << " boost::throw_exception(e) called." << std::endl;
  std::cerr << e.what() << std::endl;
  std::exit(1);
}
}

namespace {

std::string toString(llvmberry::CoreHint::RETURN_CODE return_code) {
  switch (return_code) {
  case llvmberry::CoreHint::ACTUAL:
    return std::string("ACTUAL");
  case llvmberry::CoreHint::ADMITTED:
    return std::string("ADMITTED");
  case llvmberry::CoreHint::FAIL:
    return std::string("FAIL");
  default:
    assert(false && "RETURN_CODE toString");
  }
  return "";
}

std::string toString(llvmberry::TyScope scope) {
  switch (scope) {
  case llvmberry::Source:
    return std::string("Source");
  case llvmberry::Target:
    return std::string("Target");
  default:
    assert(false && "Scope toString");
  }
  return "";
}

std::string toString(llvmberry::TyTag tag) {
  switch (tag) {
  case llvmberry::Physical:
    return std::string("Physical");
  case llvmberry::Previous:
    return std::string("Previous");
  case llvmberry::Ghost:
    return std::string("Ghost");
  default:
    assert(false && "Tag toString");
  }
  return "";
}

unsigned int getRawInstrIndex(const llvm::Instruction &instr) {
  const llvm::BasicBlock *parent = instr.getParent();
  const llvm::BasicBlock::InstListType &instList = parent->getInstList();

  unsigned int idx = 0;
  for (llvm::BasicBlock::const_iterator itr = instList.begin();
       itr != instList.end(); ++itr) {
    if (&instr == &(*itr))
      return idx;
    idx++;
  }

  return (unsigned int)-1;
}

} // anonymous



// Below code PrintEscapedString is exactly copied from lib/IR/AsmWriter.cpp

// PrintEscapedString - Print each character of the specified string, escaping
// it if it is not printable or if it is an escape char.
static void PrintEscapedString(llvm::StringRef Name, llvm::raw_ostream &Out) {
  for (unsigned i = 0, e = Name.size(); i != e; ++i) {
    unsigned char C = Name[i];
    if (isprint(C) && C != '\\' && C != '"')
      Out << C;
    else
      Out << '\\' << llvm::hexdigit(C >> 4) << llvm::hexdigit(C & 0x0F);
  }
}

// Below code PrefixType is exactly copied from lib/IR/AsmWriter.cpp
enum PrefixType {
  GlobalPrefix,
  ComdatPrefix,
  LabelPrefix,
  LocalPrefix,
  NoPrefix
};

// Below code PrintLLVMName is exactly copied from lib/IR/AsmWriter.cpp

/// PrintLLVMName - Turn the specified name into an 'LLVM name', which is either
/// prefixed with % (if the string only contains simple characters) or is
/// surrounded with ""'s (if it has special chars in it).  Print it out.
static void PrintLLVMName(llvm::raw_ostream &OS, llvm::StringRef Name, PrefixType Prefix) {
  assert(!Name.empty() && "Cannot get empty name!");
  switch (Prefix) {
  case NoPrefix: break;
  case GlobalPrefix: OS << '@'; break;
  case ComdatPrefix: OS << '$'; break;
  case LabelPrefix:  break;
  case LocalPrefix:  OS << '%'; break;
  }

  // Scan the name to see if it needs quotes first.
  bool NeedsQuotes = isdigit(static_cast<unsigned char>(Name[0]));
  if (!NeedsQuotes) {
    for (unsigned i = 0, e = Name.size(); i != e; ++i) {
      // By making this unsigned, the value passed in to isalnum will always be
      // in the range 0-255.  This is important when building with MSVC because
      // its implementation will assert.  This situation can arise when dealing
      // with UTF-8 multibyte characters.
      unsigned char C = Name[i];
      if (!isalnum(static_cast<unsigned char>(C)) && C != '-' && C != '.' &&
          C != '_') {
        NeedsQuotes = true;
        break;
      }
    }
  }

  // If we didn't need any quotes, just write out the name in one blast.
  if (!NeedsQuotes) {
    OS << Name;
    return;
  }

  // Okay, we need quotes.  Output the quotes and escape any scary characters as
  // needed.
  OS << '"';
  PrintEscapedString(Name, OS);
  OS << '"';
}

// Below code PrintLLVMName is exactly copied from lib/IR/AsmWriter.cpp

/// PrintLLVMName - Turn the specified name into an 'LLVM name', which is either
/// prefixed with % (if the string only contains simple characters) or is
/// surrounded with ""'s (if it has special chars in it).  Print it out.
static void PrintLLVMName(llvm::raw_ostream &OS, const llvm::Value *V) {
  PrintLLVMName(OS, V->getName(),
                llvm::isa<llvm::GlobalValue>(V) ? GlobalPrefix : LocalPrefix);
}




namespace llvmberry {

/// @return the index of the BasicBlock w.r.t. the parent function.
std::string getBasicBlockIndex(const llvm::BasicBlock *block) {
  if (!block || !(block->getParent())) {
    std::stringstream retStream;
    retStream << ((unsigned int)-1);
    return retStream.str();
  }

  // If a block has its own name, just return it.
  if (block->hasName()) {
    std::string tempstr;
    llvm::raw_string_ostream rso(tempstr);
    PrintLLVMName(rso, block);
    assert(rso.str()[0] == '%');
    return rso.str().substr(1); //to remove %
  }

  // If else, calculate the index and return it.
  const llvm::Function *parent = block->getParent();
  const llvm::Function::BasicBlockListType &blockList =
      parent->getBasicBlockList();

  unsigned int idx = 0;
  for (llvm::Function::const_iterator itr = blockList.begin();
       itr != blockList.end(); ++itr) {
    if (block == &(*itr)) {
      std::stringstream retStream;
      retStream << idx;
      return (retStream.str());
    }

    idx++;
  }
  std::stringstream retStream;
  retStream << ((unsigned int)-1);
  return retStream.str();
}

std::string getVariable(const llvm::Value &value) {
  if (value.hasName()) {
    std::string tempstr;
    llvm::raw_string_ostream rso(tempstr);
    PrintLLVMName(rso, &value);
    return rso.str();
  }

  std::string val;

  if (llvm::isa<llvm::GlobalValue>(value)) {
    val = std::string("@");
  } else if (llvm::isa<llvm::Instruction>(value) ||
             llvm::isa<llvm::Argument>(value) ||
             llvm::isa<llvm::ConstantExpr>(value) ||
             llvm::isa<llvm::UndefValue>(value)) {
    val = std::string("%");
  } else {
    assert("value must be a global value or an instruction" && false);
  }

  val += std::string(value.getName().data());

  if (val == "%")
    val = "";

  return val;
}

llvm::Instruction *getPHIResolved(llvm::Instruction *I, llvm::BasicBlock *PB) {
  llvm::Instruction *result = I->clone();
  for (unsigned i = 0, e = I->getNumOperands(); i != e; ++i) {
    llvm::Value *Op = I->getOperand(i);
    if (llvm::PHINode *OpPHI = llvm::dyn_cast<llvm::PHINode>(Op)) {
      if (I->getParent() != OpPHI->getParent())
        continue;
      result->setOperand(i, OpPHI->getIncomingValueForBlock(PB));
    }
  }
  return result;
}

std::string toString(llvmberry::TyFbop bop) {
  switch (bop) {
  case llvmberry::BopFadd:
    return std::string("BopFadd");
  case llvmberry::BopFsub:
    return std::string("BopFsub");
  case llvmberry::BopFmul:
    return std::string("BopFmul");
  case llvmberry::BopFdiv:
    return std::string("BopFdiv");
  case llvmberry::BopFrem:
    return std::string("BopFrem");
  default:
    assert(false && "Fbop toString");
  }
  return "";
}

std::string toString(llvmberry::TyBop bop) {
  switch (bop) {
  case llvmberry::BopAdd:
    return std::string("BopAdd");
  case llvmberry::BopSub:
    return std::string("BopSub");
  case llvmberry::BopMul:
    return std::string("BopMul");
  case llvmberry::BopUdiv:
    return std::string("BopUdiv");
  case llvmberry::BopSdiv:
    return std::string("BopSdiv");
  case llvmberry::BopUrem:
    return std::string("BopUrem");
  case llvmberry::BopSrem:
    return std::string("BopSrem");
  case llvmberry::BopShl:
    return std::string("BopShl");
  case llvmberry::BopLshr:
    return std::string("BopLshr");
  case llvmberry::BopAshr:
    return std::string("BopAshr");
  case llvmberry::BopAnd:
    return std::string("BopAnd");
  case llvmberry::BopOr:
    return std::string("BopOr");
  case llvmberry::BopXor:
    return std::string("BopXor");
  default:
    assert(false && "Bop toString");
  }
  return "";
}

std::string toString(llvmberry::TyFloatType float_type) {
  switch (float_type) {
  case llvmberry::HalfType:
    return std::string("HalfType");
  case llvmberry::FloatType:
    return std::string("FloatType");
  case llvmberry::DoubleType:
    return std::string("DoubleType");
  case llvmberry::FP128Type:
    return std::string("FP128Type");
  case llvmberry::PPC_FP128Type:
    return std::string("PPC_FP128Type");
  case llvmberry::X86_FP80Type:
    return std::string("X86_FP80Type");
  default:
    assert(false && "FloatType toString");
  }
  return "";
}

std::string toString(llvmberry::TyIcmpPred cond) {
  switch (cond) {
  case llvmberry::CondEq:
    return std::string("CondEq");
  case llvmberry::CondNe:
    return std::string("CondNe");
  case llvmberry::CondUgt:
    return std::string("CondUgt");
  case llvmberry::CondUge:
    return std::string("CondUge");
  case llvmberry::CondUlt:
    return std::string("CondUlt");
  case llvmberry::CondUle:
    return std::string("CondUle");
  case llvmberry::CondSgt:
    return std::string("CondSgt");
  case llvmberry::CondSge:
    return std::string("CondSge");
  case llvmberry::CondSlt:
    return std::string("CondSlt");
  case llvmberry::CondSle:
    return std::string("CondSle");
  default:
    assert(false && "Cond toString");
  }
  return "";
}

std::string toString(llvmberry::TyFcmpPred fcond) {
  switch (fcond) {
  case llvmberry::CondFfalse:
    return std::string("CondFfalse");
  case llvmberry::CondFoeq:
    return std::string("CondFoeq");
  case llvmberry::CondFogt:
    return std::string("CondFogt");
  case llvmberry::CondFoge:
    return std::string("CondFoge");
  case llvmberry::CondFolt:
    return std::string("CondFolt");
  case llvmberry::CondFole:
    return std::string("CondFole");
  case llvmberry::CondFone:
    return std::string("CondFone");
  case llvmberry::CondFord:
    return std::string("CondFord");
  case llvmberry::CondFuno:
    return std::string("CondFuno");
  case llvmberry::CondFueq:
    return std::string("CondFueq");
  case llvmberry::CondFugt:
    return std::string("CondFugt");
  case llvmberry::CondFuge:
    return std::string("CondFuge");
  case llvmberry::CondFult:
    return std::string("CondFult");
  case llvmberry::CondFule:
    return std::string("CondFule");
  case llvmberry::CondFune:
    return std::string("CondFune");
  case llvmberry::CondFtrue:
    return std::string("CondFtrue");
  default:
    assert("llvmberry::toString(llvmberry::TyFCond fcond) : unknown fcond" &&
           false);
  }
  return "";
}

llvmberry::TyFloatType getFloatType(llvm::Type *typ) {
  llvmberry::TyFloatType fty;
  if (typ->isHalfTy())
    fty = llvmberry::HalfType;
  else if (typ->isFloatTy())
    fty = llvmberry::FloatType;
  else if (typ->isDoubleTy())
    fty = llvmberry::DoubleType;
  else if (typ->isX86_FP80Ty())
    fty = llvmberry::X86_FP80Type;
  else if (typ->isFP128Ty())
    fty = llvmberry::FP128Type;
  else if (typ->isPPC_FP128Ty())
    fty = llvmberry::PPC_FP128Type;
  else
    assert("Unknown floating point type" && false);
  return fty;
}

bool isFloatOpcode(llvm::Instruction::BinaryOps ops) {
  switch (ops) {
  case llvm::Instruction::FAdd:
  case llvm::Instruction::FSub:
  case llvm::Instruction::FMul:
  case llvm::Instruction::FDiv:
  case llvm::Instruction::FRem:
    return true;
  default:
    return false;
  }
}

TyFbop getFbop(llvm::Instruction::BinaryOps ops) {
  TyFbop tyfbop;
  switch (ops) {
  case llvm::Instruction::FAdd:
    tyfbop = llvmberry::BopFadd;
    break;
  case llvm::Instruction::FSub:
    tyfbop = llvmberry::BopFsub;
    break;
  case llvm::Instruction::FMul:
    tyfbop = llvmberry::BopFmul;
    break;
  case llvm::Instruction::FDiv:
    tyfbop = llvmberry::BopFdiv;
    break;
  case llvm::Instruction::FRem:
    tyfbop = llvmberry::BopFrem;
    break;
  default:
    assert(
        "llvmberry::getFbop(llvm::Instruction::BinaryOps) : unknown opcode" &&
        false);
  }
  return tyfbop;
}

TyBop getBop(llvm::Instruction::BinaryOps ops) {
  TyBop bop;
  switch (ops) {
  case llvm::Instruction::Add:
    bop = llvmberry::BopAdd;
    break;
  case llvm::Instruction::Sub:
    bop = llvmberry::BopSub;
    break;
  case llvm::Instruction::Mul:
    bop = llvmberry::BopMul;
    break;
  case llvm::Instruction::UDiv:
    bop = llvmberry::BopUdiv;
    break;
  case llvm::Instruction::SDiv:
    bop = llvmberry::BopSdiv;
    break;
  case llvm::Instruction::URem:
    bop = llvmberry::BopUrem;
    break;
  case llvm::Instruction::SRem:
    bop = llvmberry::BopSrem;
    break;
  case llvm::Instruction::Shl:
    bop = llvmberry::BopShl;
    break;
  case llvm::Instruction::LShr:
    bop = llvmberry::BopLshr;
    break;
  case llvm::Instruction::AShr:
    bop = llvmberry::BopAshr;
    break;
  case llvm::Instruction::And:
    bop = llvmberry::BopAnd;
    break;
  case llvm::Instruction::Or:
    bop = llvmberry::BopOr;
    break;
  case llvm::Instruction::Xor:
    bop = llvmberry::BopXor;
    break;
  default:
    assert("llvmberry::getBop(llvm::Instruction::BinaryOps) : unknown opcode" &&
           false);
  }
  return bop;
}

TyIcmpPred getIcmpPred(llvm::ICmpInst::Predicate prd) {
  TyIcmpPred predicate;

  switch (prd) {
  case llvm::ICmpInst::ICMP_EQ:
    predicate = llvmberry::CondEq;
    break;
  case llvm::ICmpInst::ICMP_NE:
    predicate = llvmberry::CondNe;
    break;
  case llvm::ICmpInst::ICMP_UGT:
    predicate = llvmberry::CondUgt;
    break;
  case llvm::ICmpInst::ICMP_UGE:
    predicate = llvmberry::CondUge;
    break;
  case llvm::ICmpInst::ICMP_ULT:
    predicate = llvmberry::CondUlt;
    break;
  case llvm::ICmpInst::ICMP_ULE:
    predicate = llvmberry::CondUle;
    break;
  case llvm::ICmpInst::ICMP_SGT:
    predicate = llvmberry::CondSgt;
    break;
  case llvm::ICmpInst::ICMP_SGE:
    predicate = llvmberry::CondSge;
    break;
  case llvm::ICmpInst::ICMP_SLT:
    predicate = llvmberry::CondSlt;
    break;
  case llvm::ICmpInst::ICMP_SLE:
    predicate = llvmberry::CondSle;
    break;
  default:
    assert("llvmberry::getIcmpPred(llvm::ICmpInst::Predicate prd) : unknown "
           "predicate" &&
           false);
  }
  return predicate;
}

TyFcmpPred getFcmpPred(llvm::FCmpInst::Predicate prd) {
  TyFcmpPred predicate;

  switch (prd) {
  case llvm::FCmpInst::FCMP_FALSE:
    predicate = llvmberry::CondFfalse;
    break;
  case llvm::FCmpInst::FCMP_OEQ:
    predicate = llvmberry::CondFoeq;
    break;
  case llvm::FCmpInst::FCMP_OGT:
    predicate = llvmberry::CondFogt;
    break;
  case llvm::FCmpInst::FCMP_OGE:
    predicate = llvmberry::CondFoge;
    break;
  case llvm::FCmpInst::FCMP_OLT:
    predicate = llvmberry::CondFolt;
    break;
  case llvm::FCmpInst::FCMP_OLE:
    predicate = llvmberry::CondFole;
    break;
  case llvm::FCmpInst::FCMP_ONE:
    predicate = llvmberry::CondFone;
    break;
  case llvm::FCmpInst::FCMP_ORD:
    predicate = llvmberry::CondFord;
    break;
  case llvm::FCmpInst::FCMP_UNO:
    predicate = llvmberry::CondFuno;
    break;
  case llvm::FCmpInst::FCMP_UEQ:
    predicate = llvmberry::CondFueq;
    break;
  case llvm::FCmpInst::FCMP_UGT:
    predicate = llvmberry::CondFugt;
    break;
  case llvm::FCmpInst::FCMP_UGE:
    predicate = llvmberry::CondFuge;
    break;
  case llvm::FCmpInst::FCMP_ULT:
    predicate = llvmberry::CondFult;
    break;
  case llvm::FCmpInst::FCMP_ULE:
    predicate = llvmberry::CondFule;
    break;
  case llvm::FCmpInst::FCMP_UNE:
    predicate = llvmberry::CondFune;
    break;
  case llvm::FCmpInst::FCMP_TRUE:
    predicate = llvmberry::CondFtrue;
    break;
  default:
    assert("llvmberry::getFCmpPred(llvm::FCmpInst::Predicate pred) : unknown "
           "predicate" &&
           false);
  }
  return predicate;
}

bool name_instructions(llvm::Function &F) {
  for (llvm::Function::arg_iterator AI = F.arg_begin(), AE = F.arg_end();
       AI != AE; ++AI)
    if (!AI->hasName() && !AI->getType()->isVoidTy())
      AI->setName("arg");

  for (llvm::Function::iterator BB = F.begin(), E = F.end(); BB != E; ++BB) {
    if (!BB->hasName())
      BB->setName("bb");

    for (llvm::BasicBlock::iterator I = BB->begin(), E = BB->end(); I != E; ++I)
      if (!I->hasName() && !I->getType()->isVoidTy())
        I->setName("tmp");
  }

  return true;
}

int getCommandIndex(const llvm::Value &V) {
  if (!llvm::isa<llvm::Instruction>(V))
    return -1; // not an instruction

  const llvm::Instruction *instr = llvm::dyn_cast<llvm::Instruction>(&V);

  if (llvm::isa<llvm::PHINode>(instr)) {
    return -1; // A phinode is not a command
  } else if (instr->isTerminator()) {
    return -1; // A terminator is not a command
  } else {
    unsigned int rawIndex = getRawInstrIndex(*instr);
    const llvm::BasicBlock *parent = instr->getParent();
    unsigned int firstNonPhiRawIndex =
        getRawInstrIndex(*parent->getFirstNonPHI());
    return (int)(rawIndex - firstNonPhiRawIndex);
  }
}

int getTerminatorIndex(const llvm::TerminatorInst *instr) {
  if (instr->isTerminator()) {
    unsigned int rawIndex = getRawInstrIndex(*instr);
    const llvm::BasicBlock *parent = instr->getParent();
    unsigned int firstNonPhiRawIndex =
        getRawInstrIndex(*parent->getFirstNonPHI());
    return (int)(rawIndex - firstNonPhiRawIndex);
  } else {
    return -1; // not a terminator
  }
}

/* position */

TyPositionPhinode::TyPositionPhinode(std::string _prev_block_name)
    : prev_block_name(_prev_block_name) {}

void TyPositionPhinode::serialize(cereal::JSONOutputArchive &archive) const {
  archive(CEREAL_NVP(prev_block_name));
}

TyPositionCommand::TyPositionCommand(int _index, std::string _register_name)
    : index(_index), register_name(_register_name) {}

void TyPositionCommand::serialize(cereal::JSONOutputArchive &archive) const {
  archive(CEREAL_NVP(index), CEREAL_NVP(register_name));
}

ConsPhinode::ConsPhinode(std::shared_ptr<TyPositionPhinode> _position_phinode)
    : position_phinode(std::move(_position_phinode)) {}

void ConsPhinode::serialize(cereal::JSONOutputArchive &archive) const {
  archive.makeArray();
  archive.writeName();

  archive.saveValue("Phinode");
  archive(CEREAL_NVP(position_phinode));
}

ConsCommand::ConsCommand(std::shared_ptr<TyPositionCommand> _position_command)
    : position_command(std::move(_position_command)) {}

void ConsCommand::serialize(cereal::JSONOutputArchive &archive) const {
  archive.makeArray();
  archive.writeName();

  archive.saveValue("Command");
  archive(CEREAL_NVP(position_command));
}

TyPosition::TyPosition(enum TyScope _scope, std::string _block_name,
                       std::shared_ptr<TyInstrIndex> _instr_index)
    : scope(_scope), block_name(_block_name),
      instr_index(std::move(_instr_index)) {}

void TyPosition::serialize(cereal::JSONOutputArchive &archive) const {
  archive(cereal::make_nvp("scope", ::toString(scope)), CEREAL_NVP(block_name),
          CEREAL_NVP(instr_index));
}

std::shared_ptr<TyPosition> TyPosition::make(enum TyScope _scope,
                                             std::string _block_name,
                                             std::string _prev_block_name) {
  std::shared_ptr<TyPositionPhinode> _pos_phi(
      new TyPositionPhinode(_prev_block_name));

  std::shared_ptr<TyInstrIndex> _phi(new ConsPhinode(std::move(_pos_phi)));

  return std::shared_ptr<TyPosition>(
      new TyPosition(_scope, _block_name, std::move(_phi)));
}

std::shared_ptr<TyPosition>
TyPosition::make_start_of_block(enum TyScope _scope, std::string _block_name) {
  return TyPosition::make(_scope, _block_name, "");
}

std::shared_ptr<TyPosition> TyPosition::make(enum TyScope _scope,
                                             const llvm::Instruction &I) {
  std::string empty_str = "";
  return std::move(TyPosition::make(_scope, I, empty_str));
}

std::shared_ptr<TyPosition> TyPosition::make(enum TyScope _scope,
                                             const llvm::Instruction &I,
                                             std::string _prev_block_name) {

  std::string _block_name = getBasicBlockIndex(I.getParent());
  std::string _register_name = getVariable(I);

  std::shared_ptr<TyInstrIndex> _instr_index;

  if (llvm::isa<llvm::PHINode>(I)) {
    std::shared_ptr<TyPositionPhinode> _pos_phi(
        new TyPositionPhinode(_prev_block_name));

    std::shared_ptr<TyInstrIndex> _phi(new ConsPhinode(std::move(_pos_phi)));

    _instr_index = std::move(_phi);
  } else {
    int _index;
    if (llvm::isa<llvm::TerminatorInst>(I)) {
      _index = getTerminatorIndex(llvm::dyn_cast<llvm::TerminatorInst>(&I));
    } else {
      _index = getCommandIndex(I);
    }
    std::shared_ptr<TyPositionCommand> _pos_cmd(
        new TyPositionCommand(_index, _register_name));

    std::shared_ptr<TyInstrIndex> _cmd(new ConsCommand(std::move(_pos_cmd)));

    _instr_index = std::move(_cmd);
  }

  return std::shared_ptr<TyPosition>(
      new TyPosition(_scope, _block_name, std::move(_instr_index)));
}

std::shared_ptr<TyPosition> TyPosition::make(enum TyScope _scope,
                                             const llvm::Instruction &I,
                                             int index,
                                             std::string _prev_block_name) {
  std::string _block_name = getBasicBlockIndex(I.getParent());
  std::string _register_name = getVariable(I);

  std::shared_ptr<TyInstrIndex> _instr_index;

  if (llvm::isa<llvm::PHINode>(I)) {
    std::shared_ptr<TyPositionPhinode> _pos_phi(
        new TyPositionPhinode(_prev_block_name));
    std::shared_ptr<TyInstrIndex> _phi(new ConsPhinode(std::move(_pos_phi)));
    _instr_index = std::move(_phi);
  } else if (index < 0) {
    // if index is less than 0, it means start of block
    return TyPosition::make_start_of_block(_scope, _block_name);
  } else {
    std::shared_ptr<TyPositionCommand> _pos_cmd(
        new TyPositionCommand(index, _register_name));
    std::shared_ptr<TyInstrIndex> _cmd(new ConsCommand(std::move(_pos_cmd)));

    _instr_index = std::move(_cmd);
  }

  return std::shared_ptr<TyPosition>(
      new TyPosition(_scope, _block_name, std::move(_instr_index)));
}
std::shared_ptr<TyPosition> TyPosition::make(enum TyScope _scope,
                                             const llvm::BasicBlock &BB,
                                             int index) {

  std::string _block_name = getBasicBlockIndex(&BB);
  std::string _register_name = "";

  std::shared_ptr<TyInstrIndex> _instr_index;
   if (index < 0) {
    // if index is less than 0, it means start of block
    return TyPosition::make_start_of_block(_scope, _block_name);
  } else {
    std::shared_ptr<TyPositionCommand> _pos_cmd(
            new TyPositionCommand(index, _register_name));
    std::shared_ptr<TyInstrIndex> _cmd(new ConsCommand(std::move(_pos_cmd)));

    _instr_index = std::move(_cmd);
  }

  return std::shared_ptr<TyPosition>(
          new TyPosition(_scope, _block_name, std::move(_instr_index)));
}


std::shared_ptr<TyPosition>
TyPosition::make_end_of_block(enum TyScope _scope, const llvm::BasicBlock &BB) {

  const llvm::TerminatorInst *term = BB.getTerminator();

  std::string _block_name = getBasicBlockIndex(&BB);
  std::string _register_name = "";

  int _index = getTerminatorIndex(term);

  std::shared_ptr<TyPositionCommand> _pos_cmd(
      new TyPositionCommand(_index, _register_name));

  std::shared_ptr<TyInstrIndex> _cmd(new ConsCommand(std::move(_pos_cmd)));

  return std::shared_ptr<TyPosition>(
      new TyPosition(_scope, _block_name, std::move(_cmd)));
}

std::shared_ptr<TyPosition>
TyPosition::make_end_of_block(enum TyScope _scope, const llvm::BasicBlock &BB,
                              int index) {
  std::string _block_name = getBasicBlockIndex(&BB);
  std::string _register_name = "";

  int _index = index;

  std::shared_ptr<TyPositionCommand> _pos_cmd(
      new TyPositionCommand(_index, _register_name));

  std::shared_ptr<TyInstrIndex> _cmd(new ConsCommand(std::move(_pos_cmd)));

  return std::shared_ptr<TyPosition>(
      new TyPosition(_scope, _block_name, std::move(_cmd)));
}

/* value */

// register

TyRegister::TyRegister(std::string _name, enum TyTag _tag)
    : name(_name), tag(_tag) {}

void TyRegister::serialize(cereal::JSONOutputArchive &archive) const {
  archive(CEREAL_NVP(name), cereal::make_nvp("tag", ::toString(tag)));
}

std::shared_ptr<TyRegister> TyRegister::make(std::string _name,
                                             enum TyTag _tag) {
  return std::shared_ptr<TyRegister>(new TyRegister(_name, _tag));
}

bool TyRegister::isSame(std::shared_ptr<TyRegister> r1,
                        std::shared_ptr<TyRegister> r2) {
  return (r1->name==r2->name && r1->tag==r2->tag);
}

std::string TyRegister::getName() {
  return name;
}

// constant
ConsIntType::ConsIntType(int _value) : value(_value) {}

void ConsIntType::serialize(cereal::JSONOutputArchive &archive) const {
  archive.makeArray();
  archive.writeName();

  archive.saveValue("IntType");
  archive(CEREAL_NVP(value));
}

TyConstInt::TyConstInt(int64_t _int_value, std::shared_ptr<TyIntType> _int_type)
    : int_value(_int_value), int_type(std::move(_int_type)) {}

TyConstInt::TyConstInt(int64_t _int_value, int _bitwidth)
    : int_value(_int_value), int_type(new ConsIntType(_bitwidth)) {}

void TyConstInt::serialize(cereal::JSONOutputArchive &archive) const {
  std::string str;
  std::stringstream ss;
  ss << int_value;
  ss >> str;
  archive(cereal::make_nvp("int_value", str), CEREAL_NVP(int_type));
}

std::shared_ptr<TyConstInt> TyConstInt::make(int64_t _int_value, int _value) {
  return std::shared_ptr<TyConstInt>(new TyConstInt(_int_value, _value));
}

std::shared_ptr<TyConstInt> TyConstInt::make(const llvm::ConstantInt &ci) {
  return TyConstInt::make(ci.getSExtValue(), ci.getBitWidth());
}

TyConstFloat::TyConstFloat(double _float_value, enum TyFloatType _float_type)
    : float_value(_float_value), float_type(_float_type) {}

void TyConstFloat::serialize(cereal::JSONOutputArchive &archive) const {
  std::stringstream ss;
  ss << std::setprecision(DECIMAL_DIG) // No digit loss
     << float_value;
  std::string res = ss.str();
  archive(cereal::make_nvp("float_value", res));
  archive(cereal::make_nvp("float_type", toString(float_type)));
}

std::shared_ptr<TyConstFloat> TyConstFloat::make(double _float_value,
                                                 enum TyFloatType _float_type) {
  return std::shared_ptr<TyConstFloat>(
      new TyConstFloat(_float_value, _float_type));
}

TyConstGlobalVarAddr::TyConstGlobalVarAddr(
    std::string _var_id, std::shared_ptr<TyValueType> _var_type)
    : var_id(std::move(_var_id)), var_type(std::move(_var_type)) {}
void TyConstGlobalVarAddr::serialize(cereal::JSONOutputArchive &archive) const {
  archive(CEREAL_NVP(var_id));
  archive(CEREAL_NVP(var_type));
}

std::shared_ptr<TyConstGlobalVarAddr>
TyConstGlobalVarAddr::make(const llvm::GlobalObject &gv) {
  llvm::Type *ty = gv.getType();
  assert(ty->isPointerTy() &&
         "Global variables must be pointers to their locations."); // jylee
  ty = ty->getPointerElementType();

  return std::shared_ptr<TyConstGlobalVarAddr>(new TyConstGlobalVarAddr(
      std::string("@") + std::string(gv.getName().data()),
      std::move(TyValueType::make(*ty))));
}

/*
 * Value
 */
std::shared_ptr<TyValue> TyValue::make(const llvm::Value &value,
                                       enum TyTag _tag) {
  if (llvm::isa<llvm::Instruction>(value) || llvm::isa<llvm::Argument>(value)) {
    return std::shared_ptr<TyValue>(
        new ConsId(TyRegister::make(getVariable(value), _tag)));
  } else if (const llvm::ConstantExpr *ce =
                 llvm::dyn_cast<llvm::ConstantExpr>(&value)) {
    // Constant expressions have two kinds of forms :
    // (1) %x = add i32 1, 2
    //     ^^^^^^^^^^^^^^^^^
    // (2) %x = add i32 %y, add (i32 1, i32 2)
    //                      ^^^^^^^^^^^^^^^^^^
    // For the case (1), TyValue::make returns register id "%x"
    // For the case (2), TyValue::make returns a constant expression "add (i32
    // 1, i32 2)"
    if (ce->getName().str() != "") {
      return std::shared_ptr<TyValue>(
          new ConsId(TyRegister::make(getVariable(*ce), _tag)));
    } else {
      return std::shared_ptr<TyValue>(new ConsConstVal(TyConstant::make(*ce)));
    }
  } else if (const llvm::Constant *c = llvm::dyn_cast<llvm::Constant>(&value)) {
    return std::shared_ptr<TyValue>(new ConsConstVal(TyConstant::make(*c)));
  } else {
    assert("Unknown value type" && false);
  }
  return nullptr;
}

ConsConstInt::ConsConstInt(std::shared_ptr<TyConstInt> _const_int)
    : const_int(std::move(_const_int)) {}

ConsConstInt::ConsConstInt(int64_t _int_value, int _bitwidth)
    : const_int(new TyConstInt(_int_value, _bitwidth)) {}

void ConsConstInt::serialize(cereal::JSONOutputArchive &archive) const {
  archive.makeArray();
  archive.writeName();

  archive.saveValue("ConstInt");
  archive(CEREAL_NVP(const_int));
}

ConsConstFloat::ConsConstFloat(std::shared_ptr<TyConstFloat> _const_float)
    : const_float(std::move(_const_float)) {}

ConsConstFloat::ConsConstFloat(float _float_value, enum TyFloatType _float_type)
    : const_float(new TyConstFloat(_float_value, _float_type)) {}

void ConsConstFloat::serialize(cereal::JSONOutputArchive &archive) const {
  archive.makeArray();
  archive.writeName();

  archive.saveValue("ConstFloat");
  archive(CEREAL_NVP(const_float));
}

ConsConstGlobalVarAddr::ConsConstGlobalVarAddr(
    std::shared_ptr<TyConstGlobalVarAddr> _const_global_var_addr)
    : const_global_var_addr(std::move(_const_global_var_addr)) {}
std::shared_ptr<TyConstant>
ConsConstGlobalVarAddr::make(std::string _var_id,
                             std::shared_ptr<TyValueType> _var_type) {
  std::shared_ptr<TyConstGlobalVarAddr> _val(
      new TyConstGlobalVarAddr(std::move(_var_id), std::move(_var_type)));
  return std::shared_ptr<TyConstant>(
      new ConsConstGlobalVarAddr(std::move(_val)));
}
std::shared_ptr<TyConstant>
ConsConstGlobalVarAddr::make(const llvm::GlobalVariable &gv) {
  return std::shared_ptr<TyConstant>(
      new ConsConstGlobalVarAddr(TyConstGlobalVarAddr::make(gv)));
}

// constant expressions

std::shared_ptr<TyConstantExpr>
TyConstantExpr::make(const llvm::ConstantExpr &ce) {
  if (ce.getOpcode() == llvm::Instruction::GetElementPtr)
    return ConsConstExprGetElementPtr::make(ce);
  else if (ce.getOpcode() == llvm::Instruction::BitCast)
    return ConsConstExprBitcast::make(ce);
  else if (ce.getOpcode() == llvm::Instruction::IntToPtr)
    return ConsConstExprInttoptr::make(ce);
  else if (ce.getOpcode() == llvm::Instruction::PtrToInt)
    return ConsConstExprPtrtoint::make(ce);
  std::string output;
  llvm::raw_string_ostream rso(output);
  ce.print(rso);
  rso.str();
  std::cerr << output << std::endl;
  assert("TyConstantExpr::make() : unsupported constant expression" && false);
  return nullptr;
}

ConsConstExprGetElementPtr::ConsConstExprGetElementPtr(
    std::shared_ptr<TyConstExprGetElementPtr> _const_expr_get_element_ptr)
    : const_expr_get_element_ptr(_const_expr_get_element_ptr) {}

std::shared_ptr<TyConstantExpr> ConsConstExprGetElementPtr::make(
    std::shared_ptr<TyValueType> _srcelemty, std::shared_ptr<TyConstant> _v,
    std::vector<std::shared_ptr<TyConstant>> _idxlist,
    std::shared_ptr<TyValueType> _dstty, bool _is_inbounds) {
  std::shared_ptr<TyConstExprGetElementPtr> _val(new TyConstExprGetElementPtr(
      _srcelemty, _v, _idxlist, _dstty, _is_inbounds));
  return std::shared_ptr<TyConstantExpr>(
      new ConsConstExprGetElementPtr(std::move(_val)));
}

void ConsConstExprGetElementPtr::serialize(
    cereal::JSONOutputArchive &archive) const {
  archive.makeArray();
  archive.writeName();
  archive.saveValue("ConstExprGetElementPtr");
  archive(CEREAL_NVP(const_expr_get_element_ptr));
}

std::shared_ptr<TyConstantExpr>
ConsConstExprGetElementPtr::make(const llvm::ConstantExpr &ce) {
  llvm::GetElementPtrInst *gepi = llvm::dyn_cast<llvm::GetElementPtrInst>(
      const_cast<llvm::ConstantExpr &>(ce).getAsInstruction());
  assert(gepi);
  llvm::Constant *ptr =
      llvm::dyn_cast<llvm::Constant>(gepi->getPointerOperand());
  assert(ptr);
  std::vector<std::shared_ptr<TyConstant>> idxlist;

  for (auto itr = gepi->idx_begin(); itr != gepi->idx_end(); itr++) {
    llvm::Constant *idx = llvm::dyn_cast<llvm::Constant>(*itr);
    assert(idx);
    idxlist.push_back(TyConstant::make(*idx));
  }
  bool inBounds = gepi->isInBounds();
  llvm::Type *srcty = gepi->getSourceElementType();
  llvm::Type *destty = gepi->getResultElementType();
  delete gepi;

  return make(TyValueType::make(*srcty), TyConstant::make(*ptr), idxlist,
              TyValueType::make(*destty), inBounds);
}

TyConstExprGetElementPtr::TyConstExprGetElementPtr(
    std::shared_ptr<TyValueType> _srcelemty, std::shared_ptr<TyConstant> _v,
    std::vector<std::shared_ptr<TyConstant>> _idxlist,
    std::shared_ptr<TyValueType> _dstty, bool _is_inbounds)
    : srcelemty(_srcelemty), v(_v), idxlist(_idxlist), dstty(_dstty),
      is_inbounds(_is_inbounds) {}
void TyConstExprGetElementPtr::serialize(
    cereal::JSONOutputArchive &archive) const {
  archive(CEREAL_NVP(srcelemty));
  archive(CEREAL_NVP(v));
  archive(CEREAL_NVP(idxlist));
  archive(CEREAL_NVP(dstty));
  archive(CEREAL_NVP(is_inbounds));
}

TyConstExprBitcast::TyConstExprBitcast(std::shared_ptr<TyConstant> _v,
                                       std::shared_ptr<TyValueType> _dstty)
    : v(_v), dstty(_dstty) {}
void TyConstExprBitcast::serialize(cereal::JSONOutputArchive &archive) const {
  archive(CEREAL_NVP(v), CEREAL_NVP(dstty));
}

ConsConstExprBitcast::ConsConstExprBitcast(
    std::shared_ptr<TyConstExprBitcast> _const_expr_bitcast)
    : const_expr_bitcast(_const_expr_bitcast) {}

std::shared_ptr<TyConstantExpr>
ConsConstExprBitcast::make(std::shared_ptr<TyConstant> _v,
                           std::shared_ptr<TyValueType> _dstty) {
  std::shared_ptr<TyConstExprBitcast> _val(new TyConstExprBitcast(_v, _dstty));
  return std::shared_ptr<TyConstantExpr>(new ConsConstExprBitcast(_val));
}

std::shared_ptr<TyConstantExpr>
ConsConstExprBitcast::make(const llvm::ConstantExpr &ce) {
  llvm::BitCastInst *bi = llvm::dyn_cast<llvm::BitCastInst>(
      const_cast<llvm::ConstantExpr &>(ce).getAsInstruction());
  assert(bi);
  llvm::Constant *ptr = llvm::dyn_cast<llvm::Constant>(bi->getOperand(0));
  auto tyc = TyConstant::make(*ptr);
  auto tyvt = TyValueType::make(*bi->getDestTy());
  delete bi;
  return make(tyc, tyvt);
}
void ConsConstExprBitcast::serialize(cereal::JSONOutputArchive &archive) const {
  archive.makeArray();
  archive.writeName();
  archive.saveValue("ConstExprBitcast");
  archive(CEREAL_NVP(const_expr_bitcast));
}

ConsConstExprInttoptr::ConsConstExprInttoptr(std::shared_ptr<TyConstExprInttoptr> _const_expr_inttoptr) : const_expr_inttoptr(_const_expr_inttoptr){
}
std::shared_ptr<TyConstantExpr> ConsConstExprInttoptr::make(std::shared_ptr<TyConstant> _v, std::shared_ptr<TyValueType> _dstty){
  std::shared_ptr<TyConstExprInttoptr> _val(new TyConstExprInttoptr(_v, _dstty));
  return std::shared_ptr<TyConstantExpr>(new ConsConstExprInttoptr(_val));
}
std::shared_ptr<TyConstantExpr>
ConsConstExprInttoptr::make(const llvm::ConstantExpr &ce) {
  llvm::Constant *ptr = llvm::dyn_cast<llvm::Constant>(ce.getOperand(0));
  auto tyc = TyConstant::make(*ptr);
  auto tyvt = TyValueType::make(*ce.getType());
  return make(tyc, tyvt);
}
void ConsConstExprInttoptr::serialize(cereal::JSONOutputArchive& archive) const{
  archive.makeArray();
  archive.writeName();
  archive.saveValue("ConstExprInttoptr");
  archive(CEREAL_NVP(const_expr_inttoptr));
}

TyConstExprInttoptr::TyConstExprInttoptr(std::shared_ptr<TyConstant> _v, std::shared_ptr<TyValueType> _dstty) : v(_v), dstty(_dstty){
}
void TyConstExprInttoptr::serialize(cereal::JSONOutputArchive& archive) const{
  archive(CEREAL_NVP(v), CEREAL_NVP(dstty));
}

ConsConstExprPtrtoint::ConsConstExprPtrtoint(std::shared_ptr<TyConstExprPtrtoint> _const_expr_ptrtoint) : const_expr_ptrtoint(_const_expr_ptrtoint){
}
std::shared_ptr<TyConstantExpr> ConsConstExprPtrtoint::make(std::shared_ptr<TyConstant> _v, std::shared_ptr<TyValueType> _dstty){
  std::shared_ptr<TyConstExprPtrtoint> _val(new TyConstExprPtrtoint(_v, _dstty));
  return std::shared_ptr<TyConstantExpr>(new ConsConstExprPtrtoint(_val));
}
std::shared_ptr<TyConstantExpr>
ConsConstExprPtrtoint::make(const llvm::ConstantExpr &ce) {
  llvm::Constant *ptr = llvm::dyn_cast<llvm::Constant>(ce.getOperand(0));
  auto tyc = TyConstant::make(*ptr);
  auto tyvt = TyValueType::make(*ce.getType());
  return make(tyc, tyvt);
}
void ConsConstExprPtrtoint::serialize(cereal::JSONOutputArchive& archive) const{
  archive.makeArray();
  archive.writeName();
  archive.saveValue("ConstExprPtrtoint");
  archive(CEREAL_NVP(const_expr_ptrtoint));
}

TyConstExprPtrtoint::TyConstExprPtrtoint(std::shared_ptr<TyConstant> _v, std::shared_ptr<TyValueType> _dstty) : v(_v), dstty(_dstty){
}
void TyConstExprPtrtoint::serialize(cereal::JSONOutputArchive& archive) const{
  archive(CEREAL_NVP(v), CEREAL_NVP(dstty));
}



void ConsConstGlobalVarAddr::serialize(
    cereal::JSONOutputArchive &archive) const {
  archive.makeArray();
  archive.writeName();
  archive.saveValue("ConstGlobalVarAddr");
  archive(CEREAL_NVP(const_global_var_addr));
}

ConsConstUndef::ConsConstUndef(std::shared_ptr<TyValueType> _value_type)
    : value_type(std::move(_value_type)) {}

void ConsConstUndef::serialize(cereal::JSONOutputArchive &archive) const {
  archive.makeArray();
  archive.writeName();

  archive.saveValue("ConstUndef");
  archive(CEREAL_NVP(value_type));
}

ConsConstNull::ConsConstNull(int _address_space,
                             std::shared_ptr<TyValueType> _value_type)
    : address_space(_address_space), value_type(std::move(_value_type)) {}

void ConsConstNull::serialize(cereal::JSONOutputArchive &archive) const {
  archive.makeArray();
  archive.writeName();
  archive.saveValue("ConstNull");

  archive.startNode();
  archive.makeArray();
  archive(cereal::make_nvp("address_space", address_space));
  archive(CEREAL_NVP(value_type));
  archive.finishNode();
}

ConsConstDataVector::ConsConstDataVector(
    std::shared_ptr<TyValueType> _elem_type,
    std::vector<std::shared_ptr<TyConstant> > &_elements)
    : elem_type(_elem_type), elements(_elements) {}
void ConsConstDataVector::serialize(cereal::JSONOutputArchive &archive) const {
  archive.makeArray();
  archive.writeName();
  archive.saveValue("ConstDataVector");
  archive.startNode();
  archive.makeArray();
  if (auto p = std::dynamic_pointer_cast<ConsVoidType>(elem_type)) {
    archive.writeName();
    archive.saveValue("VoidType");
  } else {
    archive(CEREAL_NVP(elem_type));
  }
  archive.startNode();
  archive.makeArray();
  archive(CEREAL_NVP(elements));
  archive.finishNode();
  archive.finishNode();
}

// values

ConsId::ConsId(std::shared_ptr<TyRegister> _register)
    : reg(std::move(_register)) {}

void ConsId::serialize(cereal::JSONOutputArchive &archive) const {
  archive.makeArray();
  archive.writeName();

  archive.saveValue("Id");
  archive(CEREAL_NVP(reg));
}

std::shared_ptr<TyValue> ConsId::make(std::string _name, enum TyTag _tag) {
  std::shared_ptr<TyRegister> _reg(new TyRegister(_name, _tag));
  return std::shared_ptr<TyValue>(new ConsId(std::move(_reg)));
}

ConsConstVal::ConsConstVal(std::shared_ptr<TyConstant> _constant)
    : constant(std::move(_constant)) {}

void ConsConstVal::serialize(cereal::JSONOutputArchive &archive) const {
  archive.makeArray();
  archive.writeName();

  archive.saveValue("ConstVal");
  archive(CEREAL_NVP(constant));
}

ConsConstExpr::ConsConstExpr(std::shared_ptr<TyConstantExpr> _constant_expr)
    : constant_expr(_constant_expr) {}
void ConsConstExpr::serialize(cereal::JSONOutputArchive &archive) const {
  archive.makeArray();
  archive.writeName();
  archive.saveValue("ConstExpr");
  archive(CEREAL_NVP(constant_expr));
}
std::shared_ptr<TyConstant> ConsConstExpr::make(const llvm::ConstantExpr &gv) {
  return TyConstant::make(gv);
}

std::shared_ptr<TyConstant> TyConstant::make(const llvm::Constant &value) {
  if (const llvm::ConstantExpr *ce =
          llvm::dyn_cast<llvm::ConstantExpr>(&value)) {
    return std::shared_ptr<TyConstant>(
        new ConsConstExpr(TyConstantExpr::make(*ce)));

  } else if (const llvm::ConstantInt *v =
                 llvm::dyn_cast<llvm::ConstantInt>(&value)) {
    return std::shared_ptr<TyConstant>(new ConsConstInt(
        TyConstInt::make(v->getSExtValue(), v->getBitWidth())));

  } else if (const llvm::ConstantFP *v =
                 llvm::dyn_cast<llvm::ConstantFP>(&value)) {
    const llvm::APFloat &apf = v->getValueAPF();
    const llvm::Type *typ = v->getType();

    llvmberry::TyFloatType fty;
    if (typ->isHalfTy())
      fty = llvmberry::HalfType;
    else if (typ->isFloatTy())
      fty = llvmberry::FloatType;
    else if (typ->isDoubleTy())
      fty = llvmberry::DoubleType;
    else if (typ->isX86_FP80Ty())
      fty = llvmberry::X86_FP80Type;
    else if (typ->isFP128Ty())
      fty = llvmberry::FP128Type;
    else if (typ->isPPC_FP128Ty())
      fty = llvmberry::PPC_FP128Type;
    else
      assert("Unknown floating point type" && false);

    if (fty == llvmberry::DoubleType) {
      return std::shared_ptr<TyConstant>(
          new ConsConstFloat(TyConstFloat::make(apf.convertToDouble(), fty)));
    } else if (fty == llvmberry::FloatType) {
      return std::shared_ptr<TyConstant>(
          new ConsConstFloat(TyConstFloat::make(apf.convertToFloat(), fty)));
    } else {
      return nullptr;
    }
  } else if (const llvm::GlobalVariable *gv =
                 llvm::dyn_cast<llvm::GlobalVariable>(&value)) {
    return std::shared_ptr<TyConstant>(
        new ConsConstGlobalVarAddr(TyConstGlobalVarAddr::make(*gv)));
  } else if (const llvm::Function *f = llvm::dyn_cast<llvm::Function>(&value)) {
    // NOTE : Vellvm uses const_gid to represent both global variable and
    // function
    return std::shared_ptr<TyConstant>(
        new ConsConstGlobalVarAddr(TyConstGlobalVarAddr::make(*f)));
  } else if (llvm::isa<llvm::UndefValue>(value)) {
    return std::shared_ptr<TyConstant>(
        new ConsConstUndef(TyValueType::make(*value.getType())));
  } else if (const llvm::ConstantPointerNull *null_val =
                 llvm::dyn_cast<llvm::ConstantPointerNull>(&value)) {
    const llvm::PointerType *ptype = null_val->getType();

    return std::shared_ptr<TyConstant>(
        new ConsConstNull(ptype->getAddressSpace(),
                          TyValueType::make(*ptype->getPointerElementType())));
  } else if (const llvm::ConstantDataVector *dv =
                 llvm::dyn_cast<llvm::ConstantDataVector>(&value)) {
    const llvm::Type *elemty = dv->getElementType();
    std::vector<std::shared_ptr<TyConstant> > elems;
    for (unsigned i = 0; i < dv->getNumElements(); i++) {
      elems.push_back(TyConstant::make(*dv->getElementAsConstant(i)));
    }
    return std::shared_ptr<TyConstant>(
        new ConsConstDataVector(TyValueType::make(*elemty), elems));
  }
  std::string output;
  llvm::raw_string_ostream rso(output);
  value.print(rso);
  rso.str();
  std::cerr << output << std::endl;
  assert("TyConstant::make() : unsupported value" && false);
  return nullptr;
}

// size

ConsSize::ConsSize(int _size) : size(_size) {}

void ConsSize::serialize(cereal::JSONOutputArchive &archive) const {
  archive.makeArray();
  archive.writeName();

  archive.saveValue("Size");
  archive(CEREAL_NVP(size));
}

std::shared_ptr<TySize> ConsSize::make(int _size) {
  return std::shared_ptr<TySize>(new ConsSize(_size));
}

/*
 * pointer
 */
TyPointer::TyPointer(std::shared_ptr<TyValue> _v,
                     std::shared_ptr<TyValueType> _ty)
    : v(_v), ty(_ty) {}

void TyPointer::serialize(cereal::JSONOutputArchive &archive) const {
  archive(CEREAL_NVP(v));
  archive(CEREAL_NVP(ty));
}

std::shared_ptr<TyPointer> TyPointer::make(const llvm::Value &v) {
  llvm::Type *ty = v.getType();
  assert(ty->isPointerTy());
  return std::shared_ptr<TyPointer>(
      new TyPointer(TyValue::make(v), TyValueType::make(*ty)));
}

// valuetype

std::shared_ptr<TyValueType> TyValueType::make(const llvm::Type &type) {
  TyValueType *vt;
  if (const llvm::IntegerType *itype =
          llvm::dyn_cast<llvm::IntegerType>(&type)) {
    vt = new ConsIntValueType(std::move(
        std::shared_ptr<TyIntType>(new ConsIntType(itype->getBitWidth()))));
  } else if (const llvm::PointerType *ptype =
                 llvm::dyn_cast<llvm::PointerType>(&type)) {
    vt = new ConsPtrType(
        ptype->getAddressSpace(),
        std::move(TyValueType::make(*ptype->getPointerElementType())));
  } else if (const llvm::StructType *stype =
                 llvm::dyn_cast<llvm::StructType>(&type)) {
    if (stype->hasName())
      vt = new ConsNamedType(stype->getName().str());
    else {
      std::vector<std::shared_ptr<TyValueType>> elemtys;
      for (auto itr = stype->element_begin(); itr != stype->element_end(); itr++)
        elemtys.push_back(TyValueType::make(*(*itr)));
      vt = new ConsStructType(elemtys);
    }
  } else if (const llvm::ArrayType *atype =
                 llvm::dyn_cast<llvm::ArrayType>(&type)) {
    vt = new ConsArrayType(atype->getNumElements(),
                           TyValueType::make(*atype->getElementType()));
  } else if (const llvm::VectorType *vtype = 
                 llvm::dyn_cast<llvm::VectorType>(&type)) {
    vt = new ConsVectorType(vtype->getNumElements(),
                           TyValueType::make(*vtype->getElementType()));
  } else if (const llvm::FunctionType *ftype =
                 llvm::dyn_cast<llvm::FunctionType>(&type)) {
    std::vector<std::shared_ptr<TyValueType>> argtys;
    for (auto itr = ftype->param_begin(); itr != ftype->param_end(); itr++)
      argtys.push_back(TyValueType::make(**itr));
    vt = new ConsFunctionType(TyValueType::make(*ftype->getReturnType()),
                              argtys, ftype->isVarArg(), ftype->getNumParams());
  } else if (type.isVoidTy()) {
    vt = new ConsVoidType();
  } else if (type.isHalfTy()) {
    vt = new ConsFloatValueType(HalfType);
  } else if (type.isFloatTy()) {
    vt = new ConsFloatValueType(FloatType);
  } else if (type.isDoubleTy()) {
    vt = new ConsFloatValueType(DoubleType);
  } else if (type.isFP128Ty()) {
    vt = new ConsFloatValueType(FP128Type);
  } else if (type.isPPC_FP128Ty()) {
    vt = new ConsFloatValueType(PPC_FP128Type);
  } else if (type.isX86_FP80Ty()) {
    vt = new ConsFloatValueType(X86_FP80Type);
  } else {
    std::string output;
    llvm::raw_string_ostream rso(output);
    type.print(rso);
    rso.str();
    std::cerr << output << std::endl;
    assert("TyValueType::make(const llvmType &) : unknown value type" && false);
    vt = nullptr;
  }

  return std::shared_ptr<TyValueType>(vt);
}

ConsVoidType::ConsVoidType() {}
void ConsVoidType::serialize(cereal::JSONOutputArchive &archive) const {
  archive.makeArray();
  archive.writeName();
  archive.saveValue("VoidType");
}

ConsIntValueType::ConsIntValueType(std::shared_ptr<TyIntType> _int_type)
    : int_type(std::move(_int_type)) {}

void ConsIntValueType::serialize(cereal::JSONOutputArchive &archive) const {
  archive.makeArray();
  archive.writeName();
  archive.saveValue("IntValueType");
  archive(CEREAL_NVP(int_type));
}

ConsFloatValueType::ConsFloatValueType(TyFloatType _float_type)
    : float_type(_float_type) {}

void ConsFloatValueType::serialize(cereal::JSONOutputArchive &archive) const {
  archive.makeArray();
  archive.writeName();
  archive.saveValue("FloatValueType");
  archive(cereal::make_nvp("float_type", toString(float_type)));
}

ConsNamedType::ConsNamedType(std::string _s) : s(std::move(_s)) {}

void ConsNamedType::serialize(cereal::JSONOutputArchive &archive) const {
  archive.makeArray();
  archive.writeName();
  archive.saveValue("NamedType");
  archive(CEREAL_NVP(s));
}

ConsPtrType::ConsPtrType(int _address_space,
                         std::shared_ptr<TyValueType> _valuetype)
    : address_space(_address_space), valuetype(std::move(_valuetype)) {}

void ConsPtrType::serialize(cereal::JSONOutputArchive &archive) const {
  archive.makeArray();
  archive.writeName();
  archive.saveValue("PtrType");

  archive.startNode();
  archive.makeArray();
  archive(cereal::make_nvp("address_space", address_space));
  archive(CEREAL_NVP(valuetype));
  archive.finishNode();
}

ConsArrayType::ConsArrayType(uint64_t _array_size,
                             std::shared_ptr<TyValueType> _valuetype)
    : array_size(_array_size), valuetype(std::move(_valuetype)) {}

void ConsArrayType::serialize(cereal::JSONOutputArchive &archive) const {
  archive.makeArray();
  archive.writeName();
  archive.saveValue("ArrayType");

  archive.startNode();
  archive.makeArray();
  archive(cereal::make_nvp("array_size", array_size));
  archive(CEREAL_NVP(valuetype));
  archive.finishNode();
}

ConsVectorType::ConsVectorType(uint64_t _array_size,
                             std::shared_ptr<TyValueType> _valuetype)
    : array_size(_array_size), valuetype(_valuetype) {}

void ConsVectorType::serialize(cereal::JSONOutputArchive &archive) const {
  archive.makeArray();
  archive.writeName();
  archive.saveValue("VectorType");

  archive.startNode();
  archive.makeArray();
  archive(cereal::make_nvp("array_size", array_size));
  archive(CEREAL_NVP(valuetype));
  archive.finishNode();
}

ConsFunctionType::ConsFunctionType(
    std::shared_ptr<TyValueType> _ret_type,
    std::vector<std::shared_ptr<TyValueType>> &_arg_ty_list, bool _is_vararg,
    int _vararg_size)
    : ret_type(_ret_type), arg_ty_list(_arg_ty_list), is_vararg(_is_vararg),
      vararg_size(_vararg_size) {}
void ConsFunctionType::serialize(cereal::JSONOutputArchive &archive) const {
  archive.makeArray();
  archive.writeName();
  archive.saveValue("FunctionType");
  archive.startNode();
  archive.makeArray();
  if(std::shared_ptr<ConsVoidType> p = std::dynamic_pointer_cast<ConsVoidType>(ret_type)){
    archive.writeName();
    archive.saveValue("VoidType");
  }else
    archive(CEREAL_NVP(ret_type));
  archive.startNode();
  archive.makeArray();
  archive(CEREAL_NVP(arg_ty_list));
  archive.finishNode();
  archive(CEREAL_NVP(is_vararg));
  archive(CEREAL_NVP(vararg_size));
  archive.finishNode();
}

ConsStructType::ConsStructType(std::vector<std::shared_ptr<TyValueType>>& _vec_value_type) : vec_value_type(_vec_value_type){
}
void ConsStructType::serialize(cereal::JSONOutputArchive& archive) const{
  archive.makeArray();
  archive.writeName();
  archive.saveValue("StructType");
  archive.startNode();
  archive.makeArray();
  archive(CEREAL_NVP(vec_value_type));
  archive.finishNode();
}

// instruction

std::shared_ptr<TyInstruction> TyInstruction::make(const llvm::Instruction &i) {
  if (const llvm::BinaryOperator *bo =
          llvm::dyn_cast<llvm::BinaryOperator>(&i)) {
    if (isFloatOpcode(bo->getOpcode()))
      return std::shared_ptr<TyInstruction>(
          new ConsFloatBinaryOp(TyFloatBinaryOperator::make(*bo)));
    else
      return std::shared_ptr<TyInstruction>(
          new ConsBinaryOp(TyBinaryOperator::make(*bo)));
  } else if (const llvm::ICmpInst *icmp = llvm::dyn_cast<llvm::ICmpInst>(&i)) {
    return std::shared_ptr<TyInstruction>(
        new ConsICmpInst(TyICmpInst::make(*icmp)));
  } else if (const llvm::FCmpInst *fcmp = llvm::dyn_cast<llvm::FCmpInst>(&i)) {
    return std::shared_ptr<TyInstruction>(
        new ConsFCmpInst(TyFCmpInst::make(*fcmp)));
  } else if (const llvm::AllocaInst *ai = llvm::dyn_cast<llvm::AllocaInst>(&i)) {
    return std::shared_ptr<TyInstruction>(
        new ConsLoadInst(TyLoadInst::make(*ai)));
  } else if (const llvm::LoadInst *li = llvm::dyn_cast<llvm::LoadInst>(&i)) {
    return std::shared_ptr<TyInstruction>(
        new ConsLoadInst(TyLoadInst::make(*li)));
  } else if (const llvm::StoreInst *si = llvm::dyn_cast<llvm::StoreInst>(&i)) {
    return std::shared_ptr<TyInstruction>(
        new ConsLoadInst(TyLoadInst::make(*si)));
  } else if (const llvm::SelectInst *si = llvm::dyn_cast<llvm::SelectInst>(&i)) {
    return std::shared_ptr<TyInstruction>(
        new ConsSelectInst(TySelectInst::make(*si)));
  } else if (const llvm::BitCastInst *bci =
                 llvm::dyn_cast<llvm::BitCastInst>(&i)) {
    return std::shared_ptr<TyInstruction>(
        new ConsBitCastInst(TyBitCastInst::make(*bci)));
  } else if (const llvm::IntToPtrInst *itpi =
                 llvm::dyn_cast<llvm::IntToPtrInst>(&i)) {
    return std::shared_ptr<TyInstruction>(
        new ConsIntToPtrInst(TyIntToPtrInst::make(*itpi)));
  } else if (const llvm::PtrToIntInst *ptii =
                 llvm::dyn_cast<llvm::PtrToIntInst>(&i)) {
    return std::shared_ptr<TyInstruction>(
        new ConsPtrToIntInst(TyPtrToIntInst::make(*ptii)));
  } else if (const llvm::GetElementPtrInst *gepi =
                 llvm::dyn_cast<llvm::GetElementPtrInst>(&i)) {
    return std::shared_ptr<TyInstruction>(
        new ConsGetElementPtrInst(TyGetElementPtrInst::make(*gepi)));
  } else if (const llvm::FPExtInst *fpei = llvm::dyn_cast<llvm::FPExtInst>(&i)) {
    return std::shared_ptr<TyInstruction>(
        new ConsFpextInst(TyFpextInst::make(*fpei)));
  } else if (const llvm::FPTruncInst *fpti = llvm::dyn_cast<llvm::FPTruncInst>(&i)) {
    return std::shared_ptr<TyInstruction>(
        new ConsFptruncInst(TyFptruncInst::make(*fpti)));
  } else if (const llvm::ZExtInst *zi = llvm::dyn_cast<llvm::ZExtInst>(&i)) {
    return std::shared_ptr<TyInstruction>(
        new ConsZextInst(TyZextInst::make(*zi)));
  } else if (const llvm::SExtInst *si = llvm::dyn_cast<llvm::SExtInst>(&i)) {
    return std::shared_ptr<TyInstruction>(
        new ConsSextInst(TySextInst::make(*si)));
  } else if (const llvm::TruncInst *ti = llvm::dyn_cast<llvm::TruncInst>(&i)) {
    return std::shared_ptr<TyInstruction>(
        new ConsTruncInst(TyTruncInst::make(*ti)));
  } else if (const llvm::UIToFPInst *ui = llvm::dyn_cast<llvm::UIToFPInst>(&i)) {
    return std::shared_ptr<TyInstruction>(
        new ConsUitofpInst(TyUitofpInst::make(*ui)));
  } else if (const llvm::SIToFPInst *si = llvm::dyn_cast<llvm::SIToFPInst>(&i)) {
    return std::shared_ptr<TyInstruction>(
        new ConsSitofpInst(TySitofpInst::make(*si)));
  } else if (const llvm::InsertValueInst *ivi = llvm::dyn_cast<llvm::InsertValueInst>(&i)) {
    return std::shared_ptr<TyInstruction>(
        new ConsInsertValueInst(TyInsertValueInst::make(*ivi)));
  } else if (const llvm::ExtractValueInst *evi = llvm::dyn_cast<llvm::ExtractValueInst>(&i)) {
    return std::shared_ptr<TyInstruction>(
        new ConsExtractValueInst(TyExtractValueInst::make(*evi)));
  } else {
    std::string output;
    llvm::raw_string_ostream rso(output);
    i.print(rso);
    rso.str();
    std::cerr << output << std::endl;
    assert("TyInstruction::make : unsupporting instruction type" && false);
    return std::shared_ptr<TyInstruction>(nullptr);
  }
}

// instruction make classes

std::shared_ptr<TyBitCastInst>
TyBitCastInst::make(const llvm::BitCastInst &bci) {
  return std::shared_ptr<TyBitCastInst>(new TyBitCastInst(
      TyValueType::make(*bci.getSrcTy()), TyValue::make(*bci.getOperand(0)),
      TyValueType::make(*bci.getDestTy())));
}

std::shared_ptr<TyIntToPtrInst>
TyIntToPtrInst::make(const llvm::IntToPtrInst &itpi) {
  return std::shared_ptr<TyIntToPtrInst>(new TyIntToPtrInst(
      TyValueType::make(*itpi.getSrcTy()), TyValue::make(*itpi.getOperand(0)),
      TyValueType::make(*itpi.getDestTy())));
}

std::shared_ptr<TyPtrToIntInst>
TyPtrToIntInst::make(const llvm::PtrToIntInst &ptii) {
  return std::shared_ptr<TyPtrToIntInst>(new TyPtrToIntInst(
      TyValueType::make(*ptii.getSrcTy()), TyValue::make(*ptii.getOperand(0)),
      TyValueType::make(*ptii.getDestTy())));
}

std::shared_ptr<TyGetElementPtrInst>
TyGetElementPtrInst::make(const llvm::GetElementPtrInst &gepi) {
  std::vector<std::pair<std::shared_ptr<TySize>, std::shared_ptr<TyValue>>>
      indexes;
  for (llvm::User::const_op_iterator i = gepi.idx_begin(); i != gepi.idx_end();
       i++) {
    const llvm::Value *v = i->get();
    const llvm::Type *ty = v->getType();
    assert(ty->isIntegerTy());
    indexes.push_back(std::make_pair(ConsSize::make(ty->getIntegerBitWidth()),
                                     TyValue::make(*v)));
  }
  return std::shared_ptr<TyGetElementPtrInst>(new TyGetElementPtrInst(
      TyValueType::make(*gepi.getSourceElementType()),
      TyValueType::make(*gepi.getType()->getElementType()),
      TyValue::make(*gepi.getPointerOperand()), indexes, gepi.isInBounds()));
}

std::shared_ptr<TyBinaryOperator>
TyBinaryOperator::make(const llvm::BinaryOperator &bopinst) {
  llvmberry::TyBop bop = llvmberry::getBop(bopinst.getOpcode());
  return std::shared_ptr<TyBinaryOperator>(
      new TyBinaryOperator(bop, TyValueType::make(*bopinst.getType()),
                           TyValue::make(*bopinst.getOperand(0)),
                           TyValue::make(*bopinst.getOperand(1))));
}

std::shared_ptr<TyFloatBinaryOperator>
TyFloatBinaryOperator::make(const llvm::BinaryOperator &bopinst) {
  llvmberry::TyFbop bop = llvmberry::getFbop(bopinst.getOpcode());
  return std::shared_ptr<TyFloatBinaryOperator>(
      new TyFloatBinaryOperator(bop, TyValueType::make(*bopinst.getType()),
                                TyValue::make(*bopinst.getOperand(0)),
                                TyValue::make(*bopinst.getOperand(1))));
}

std::shared_ptr<TyICmpInst> TyICmpInst::make(const llvm::ICmpInst &icmpInst) {
  llvmberry::TyIcmpPred predicate =
      llvmberry::getIcmpPred(icmpInst.getPredicate());
  return std::shared_ptr<TyICmpInst>(new TyICmpInst(
      predicate, TyValueType::make(*icmpInst.getOperand(0)->getType()),
      TyValue::make(*icmpInst.getOperand(0)),
      TyValue::make(*icmpInst.getOperand(1))));
}

std::shared_ptr<TyFCmpInst> TyFCmpInst::make(const llvm::FCmpInst &fcmpInst) {
  llvmberry::TyFcmpPred predicate =
      llvmberry::getFcmpPred(fcmpInst.getPredicate());
  return std::shared_ptr<TyFCmpInst>(new TyFCmpInst(
      predicate, TyValueType::make(*fcmpInst.getOperand(0)->getType()),
      TyValue::make(*fcmpInst.getOperand(0)),
      TyValue::make(*fcmpInst.getOperand(1))));
}

std::shared_ptr<TyLoadInst> TyLoadInst::make(const llvm::AllocaInst &ai) {
  return std::shared_ptr<TyLoadInst>(new TyLoadInst(
      TyValueType::make(*ai.getType()),
      TyValueType::make(*ai.getAllocatedType()), TyValue::make(ai),
      1/*ai.getAlignment()*/));
}

std::shared_ptr<TyLoadInst> TyLoadInst::make(const llvm::LoadInst &li) {
  return std::shared_ptr<TyLoadInst>(new TyLoadInst(
      TyValueType::make(*li.getPointerOperand()->getType()),
      TyValueType::make(*li.getType()), TyValue::make(*li.getPointerOperand()),
      1/*li.getAlignment()*/));
}

std::shared_ptr<TyLoadInst> TyLoadInst::make(const llvm::StoreInst &si) {
  return std::shared_ptr<TyLoadInst>(
      new TyLoadInst(TyValueType::make(*si.getOperand(1)->getType()),
                     TyValueType::make(*si.getOperand(0)->getType()),
                     TyValue::make(*si.getOperand(1)), 
                     1/*si.getAlignment()*/));
}

std::shared_ptr<TyLoadInst> TyLoadInst::makeAlignOne(llvm::Instruction *i) {
  if (llvm::LoadInst* li = llvm::dyn_cast<llvm::LoadInst>(i)) {
    return std::shared_ptr<TyLoadInst>(new TyLoadInst(
        TyValueType::make(*li->getPointerOperand()->getType()),
        TyValueType::make(*li->getType()), TyValue::make(*li->getPointerOperand()),
        1));
  } else if (llvm::StoreInst* si = llvm::dyn_cast<llvm::StoreInst>(i)) {
    return std::shared_ptr<TyLoadInst>(
        new TyLoadInst(TyValueType::make(*si->getOperand(1)->getType()),
                       TyValueType::make(*si->getOperand(0)->getType()),
                       TyValue::make(*si->getOperand(1)), 1));
  } else if (llvm::AllocaInst* ai = llvm::dyn_cast<llvm::AllocaInst>(i)) {
    return std::shared_ptr<TyLoadInst>(new TyLoadInst(
        TyValueType::make(*ai->getType()),
        TyValueType::make(*ai->getAllocatedType()), TyValue::make(*ai),
        1));
  } else {
    assert("Instruction should be Load, Store, or Alloca" && false);
  }
}

std::shared_ptr<TySelectInst>
TySelectInst::make(const llvm::SelectInst &si) {
  return std::shared_ptr<TySelectInst>(new TySelectInst(
      TyValue::make(*si.getCondition()),
      TyValueType::make(*si.getType()),
      TyValue::make(*si.getTrueValue()), 
      TyValue::make(*si.getFalseValue())));
}

std::shared_ptr<TyFpextInst>
TyFpextInst::make(const llvm::FPExtInst &fpei) {
  return std::shared_ptr<TyFpextInst>(new TyFpextInst(
      TyValueType::make(*fpei.getSrcTy()), TyValue::make(*fpei.getOperand(0)),
      TyValueType::make(*fpei.getDestTy())));
}

std::shared_ptr<TyFptruncInst>
TyFptruncInst::make(const llvm::FPTruncInst &fpti) {
  return std::shared_ptr<TyFptruncInst>(new TyFptruncInst(
      TyValueType::make(*fpti.getSrcTy()), TyValue::make(*fpti.getOperand(0)),
      TyValueType::make(*fpti.getDestTy())));
}

std::shared_ptr<TyZextInst>
TyZextInst::make(const llvm::ZExtInst &zei) {
  return std::shared_ptr<TyZextInst>(new TyZextInst(
      TyValueType::make(*zei.getSrcTy()), TyValue::make(*zei.getOperand(0)),
      TyValueType::make(*zei.getDestTy())));
}

std::shared_ptr<TySextInst>
TySextInst::make(const llvm::SExtInst &sei) {
  return std::shared_ptr<TySextInst>(new TySextInst(
      TyValueType::make(*sei.getSrcTy()), TyValue::make(*sei.getOperand(0)),
      TyValueType::make(*sei.getDestTy())));
}

std::shared_ptr<TyTruncInst>
TyTruncInst::make(const llvm::TruncInst &ti) {
  return std::shared_ptr<TyTruncInst>(new TyTruncInst(
      TyValueType::make(*ti.getSrcTy()), TyValue::make(*ti.getOperand(0)),
      TyValueType::make(*ti.getDestTy())));
}

std::shared_ptr<TySitofpInst>
TySitofpInst::make(const llvm::SIToFPInst &stfi) {
  return std::shared_ptr<TySitofpInst>(new TySitofpInst(
      TyValueType::make(*stfi.getSrcTy()), TyValue::make(*stfi.getOperand(0)),
      TyValueType::make(*stfi.getDestTy())));
}

std::shared_ptr<TyUitofpInst>
TyUitofpInst::make(const llvm::UIToFPInst &utfi) {
  return std::shared_ptr<TyUitofpInst>(new TyUitofpInst(
      TyValueType::make(*utfi.getSrcTy()), TyValue::make(*utfi.getOperand(0)),
      TyValueType::make(*utfi.getDestTy())));
}

std::shared_ptr<TyExtractValueInst>
TyExtractValueInst::make(const llvm::ExtractValueInst &evi) {
  std::vector<unsigned> indexes;
  for (auto itr = evi.idx_begin(); itr != evi.idx_end(); itr++) {
    indexes.push_back(*itr);
  }
  return std::shared_ptr<TyExtractValueInst>(new TyExtractValueInst(
      TyValueType::make(*evi.getAggregateOperand()->getType()),
      TyValue::make(*evi.getAggregateOperand()),
      indexes,
      TyValueType::make(*evi.getType())));
}

std::shared_ptr<TyInsertValueInst>
TyInsertValueInst::make(const llvm::InsertValueInst &ivi) {
  std::vector<unsigned> indexes;
  for (auto itr = ivi.idx_begin(); itr != ivi.idx_end(); itr++) {
    indexes.push_back(*itr);
  }
  return std::shared_ptr<TyInsertValueInst>(new TyInsertValueInst(
      TyValueType::make(*ivi.getAggregateOperand()->getType()),
      TyValue::make(*ivi.getAggregateOperand()),
      TyValueType::make(*ivi.getInsertedValueOperand()->getType()),
      TyValue::make(*ivi.getInsertedValueOperand()),
      indexes));
}

// instruction constructor classes

ConsBinaryOp::ConsBinaryOp(std::shared_ptr<TyBinaryOperator> _binary_operator)
    : binary_operator(std::move(_binary_operator)) {}
std::shared_ptr<TyInstruction>
ConsBinaryOp::make(TyBop _opcode, std::shared_ptr<TyValueType> _operandtype,
                   std::shared_ptr<TyValue> _operand1,
                   std::shared_ptr<TyValue> _operand2) {
  std::shared_ptr<TyBinaryOperator> _val(
      new TyBinaryOperator(_opcode, std::move(_operandtype),
                           std::move(_operand1), std::move(_operand2)));
  return std::shared_ptr<TyInstruction>(new ConsBinaryOp(std::move(_val)));
}
std::shared_ptr<TyInstruction>
ConsBinaryOp::make(const llvm::BinaryOperator &bop) {
  return std::shared_ptr<TyInstruction>(
      new ConsBinaryOp(std::move(TyBinaryOperator::make(bop))));
}
void ConsBinaryOp::serialize(cereal::JSONOutputArchive &archive) const {
  archive.makeArray();
  archive.writeName();
  archive.saveValue("BinaryOp");
  archive(CEREAL_NVP(binary_operator));
}

ConsFloatBinaryOp::ConsFloatBinaryOp(
    std::shared_ptr<TyFloatBinaryOperator> _binary_operator)
    : binary_operator(std::move(_binary_operator)) {}
std::shared_ptr<TyInstruction> ConsFloatBinaryOp::make(
    TyFbop _opcode, std::shared_ptr<TyValueType> _operandtype,
    std::shared_ptr<TyValue> _operand1, std::shared_ptr<TyValue> _operand2) {
  std::shared_ptr<TyFloatBinaryOperator> _val(
      new TyFloatBinaryOperator(_opcode, std::move(_operandtype),
                                std::move(_operand1), std::move(_operand2)));
  return std::shared_ptr<TyInstruction>(new ConsFloatBinaryOp(std::move(_val)));
}
std::shared_ptr<TyInstruction>
ConsFloatBinaryOp::make(const llvm::BinaryOperator &bop) {
  return std::shared_ptr<TyInstruction>(
      new ConsFloatBinaryOp(std::move(TyFloatBinaryOperator::make(bop))));
}
void ConsFloatBinaryOp::serialize(cereal::JSONOutputArchive &archive) const {
  archive.makeArray();
  archive.writeName();
  archive.saveValue("FloatBinaryOp");
  archive(CEREAL_NVP(binary_operator));
}

ConsICmpInst::ConsICmpInst(std::shared_ptr<TyICmpInst> _icmp_inst)
    : icmp_inst(_icmp_inst) {}
std::shared_ptr<TyInstruction> ConsICmpInst::make(
    TyIcmpPred _predicate, std::shared_ptr<TyValueType> _operandtype,
    std::shared_ptr<TyValue> _operand1, std::shared_ptr<TyValue> _operand2) {
  std::shared_ptr<TyICmpInst> _val(
      new TyICmpInst(_predicate, _operandtype, _operand1, _operand2));
  return std::shared_ptr<TyInstruction>(new ConsICmpInst(_val));
}
std::shared_ptr<TyInstruction>
ConsICmpInst::make(const llvm::ICmpInst &iCmpInst) {
  return std::shared_ptr<TyInstruction>(
      new ConsICmpInst(TyICmpInst::make(iCmpInst)));
}
void ConsICmpInst::serialize(cereal::JSONOutputArchive &archive) const {
  archive.makeArray();
  archive.writeName();
  archive.saveValue("ICmpInst");
  archive(CEREAL_NVP(icmp_inst));
}

ConsFCmpInst::ConsFCmpInst(std::shared_ptr<TyFCmpInst> _fcmp_inst)
    : fcmp_inst(_fcmp_inst) {}
std::shared_ptr<TyInstruction> ConsFCmpInst::make(
    TyFcmpPred _predicate, std::shared_ptr<TyValueType> _operandtype,
    std::shared_ptr<TyValue> _operand1, std::shared_ptr<TyValue> _operand2) {
  std::shared_ptr<TyFCmpInst> _val(
      new TyFCmpInst(_predicate, _operandtype, _operand1,_operand2));
  return std::shared_ptr<TyInstruction>(new ConsFCmpInst(_val));
}
std::shared_ptr<TyInstruction>
ConsFCmpInst::make(const llvm::FCmpInst &fCmpInst) {
  return std::shared_ptr<TyInstruction>(
      new ConsFCmpInst(TyFCmpInst::make(fCmpInst)));
}
void ConsFCmpInst::serialize(cereal::JSONOutputArchive &archive) const {
  archive.makeArray();
  archive.writeName();
  archive.saveValue("FCmpInst");
  archive(CEREAL_NVP(fcmp_inst));
}

ConsSelectInst::ConsSelectInst(std::shared_ptr<TySelectInst> _select_inst) : select_inst(_select_inst){
}
std::shared_ptr<TyInstruction> ConsSelectInst::make(std::shared_ptr<TyValue> _cond, std::shared_ptr<TyValueType> _valty, std::shared_ptr<TyValue> _trueval, std::shared_ptr<TyValue> _falseval){
  std::shared_ptr<TySelectInst> _val(new TySelectInst(_cond, _valty, _trueval, _falseval));
  return std::shared_ptr<TyInstruction>(new ConsSelectInst(_val));
}
std::shared_ptr<TyInstruction>
ConsSelectInst::make(const llvm::SelectInst &si) {
  return std::shared_ptr<TyInstruction>(
      new ConsSelectInst(TySelectInst::make(si)));
}
void ConsSelectInst::serialize(cereal::JSONOutputArchive& archive) const{
  archive.makeArray();
  archive.writeName();
  archive.saveValue("SelectInst");
  archive(CEREAL_NVP(select_inst));
}

ConsLoadInst::ConsLoadInst(std::shared_ptr<TyLoadInst> _load_inst)
    : load_inst(std::move(_load_inst)) {}
std::shared_ptr<TyInstruction>
ConsLoadInst::make(std::shared_ptr<TyValueType> _pointertype,
                   std::shared_ptr<TyValueType> _valtype,
                   std::shared_ptr<TyValue> _ptrvalue, int _align) {
  std::shared_ptr<TyLoadInst> _val(
      new TyLoadInst(std::move(_pointertype), std::move(_valtype),
                     std::move(_ptrvalue), std::move(_align)));
  return std::shared_ptr<TyInstruction>(new ConsLoadInst(std::move(_val)));
}
std::shared_ptr<TyInstruction> ConsLoadInst::make(const llvm::LoadInst &li) {
  return std::shared_ptr<TyInstruction>(
      new ConsLoadInst(TyLoadInst::make(li)));
}
void ConsLoadInst::serialize(cereal::JSONOutputArchive &archive) const {
  archive.makeArray();
  archive.writeName();
  archive.saveValue("LoadInst");
  archive(CEREAL_NVP(load_inst));
}

std::shared_ptr<TyLoadInst> ConsLoadInst::getTyLoadInst() {
  return load_inst;
}

ConsBitCastInst::ConsBitCastInst(std::shared_ptr<TyBitCastInst> _bit_cast_inst)
    : bit_cast_inst(std::move(_bit_cast_inst)) {}
std::shared_ptr<TyInstruction>
ConsBitCastInst::make(std::shared_ptr<TyValueType> _fromty,
                      std::shared_ptr<TyValue> _v,
                      std::shared_ptr<TyValueType> _toty) {
  std::shared_ptr<TyBitCastInst> _val(
      new TyBitCastInst(std::move(_fromty), std::move(_v), std::move(_toty)));
  return std::shared_ptr<TyInstruction>(new ConsBitCastInst(std::move(_val)));
}
std::shared_ptr<TyInstruction> ConsBitCastInst::make(const llvm::BitCastInst &li) {
  return std::shared_ptr<TyInstruction>(
      new ConsBitCastInst(TyBitCastInst::make(li)));
}
void ConsBitCastInst::serialize(cereal::JSONOutputArchive &archive) const {
  archive.makeArray();
  archive.writeName();
  archive.saveValue("BitCastInst");
  archive(CEREAL_NVP(bit_cast_inst));
}

ConsIntToPtrInst::ConsIntToPtrInst(
    std::shared_ptr<TyIntToPtrInst> _int_to_ptr_inst)
    : int_to_ptr_inst(_int_to_ptr_inst) {}
std::shared_ptr<TyInstruction>
ConsIntToPtrInst::make(std::shared_ptr<TyValueType> _fromty,
                       std::shared_ptr<TyValue> _v,
                       std::shared_ptr<TyValueType> _toty) {
  std::shared_ptr<TyIntToPtrInst> _val(new TyIntToPtrInst(_fromty, _v, _toty));
  return std::shared_ptr<TyInstruction>(new ConsIntToPtrInst(_val));
}
std::shared_ptr<TyInstruction> ConsIntToPtrInst::make(const llvm::IntToPtrInst &li) {
  return std::shared_ptr<TyInstruction>(
      new ConsIntToPtrInst(TyIntToPtrInst::make(li)));
}
void ConsIntToPtrInst::serialize(cereal::JSONOutputArchive &archive) const {
  archive.makeArray();
  archive.writeName();
  archive.saveValue("IntToPtrInst");
  archive(CEREAL_NVP(int_to_ptr_inst));
}

ConsPtrToIntInst::ConsPtrToIntInst(
    std::shared_ptr<TyPtrToIntInst> _ptr_to_int_inst)
    : ptr_to_int_inst(_ptr_to_int_inst) {}
std::shared_ptr<TyInstruction>
ConsPtrToIntInst::make(std::shared_ptr<TyValueType> _fromty,
                       std::shared_ptr<TyValue> _v,
                       std::shared_ptr<TyValueType> _toty) {
  std::shared_ptr<TyPtrToIntInst> _val(new TyPtrToIntInst(_fromty, _v, _toty));
  return std::shared_ptr<TyInstruction>(new ConsPtrToIntInst(_val));
}
std::shared_ptr<TyInstruction> ConsPtrToIntInst::make(const llvm::PtrToIntInst &li) {
  return std::shared_ptr<TyInstruction>(
      new ConsPtrToIntInst(TyPtrToIntInst::make(li)));
}
void ConsPtrToIntInst::serialize(cereal::JSONOutputArchive &archive) const {
  archive.makeArray();
  archive.writeName();
  archive.saveValue("PtrToIntInst");
  archive(CEREAL_NVP(ptr_to_int_inst));
}

ConsGetElementPtrInst::ConsGetElementPtrInst(
    std::shared_ptr<TyGetElementPtrInst> _get_element_ptr_inst)
    : get_element_ptr_inst(std::move(_get_element_ptr_inst)) {}
std::shared_ptr<TyInstruction> ConsGetElementPtrInst::make(
    std::shared_ptr<TyValueType> _ty, std::shared_ptr<TyValueType> _ptrty,
    std::shared_ptr<TyValue> _ptr,
    std::vector<std::pair<std::shared_ptr<TySize>, std::shared_ptr<TyValue>>>
        &_indexes,
    bool _is_inbounds) {
  std::shared_ptr<TyGetElementPtrInst> _val(
      new TyGetElementPtrInst(std::move(_ty), std::move(_ptrty),
                              std::move(_ptr), _indexes, _is_inbounds));
  return std::shared_ptr<TyInstruction>(
      new ConsGetElementPtrInst(std::move(_val)));
}
std::shared_ptr<TyInstruction> ConsGetElementPtrInst::make(const llvm::GetElementPtrInst &li) {
  return std::shared_ptr<TyInstruction>(
      new ConsGetElementPtrInst(TyGetElementPtrInst::make(li)));
}
void ConsGetElementPtrInst::serialize(
    cereal::JSONOutputArchive &archive) const {
  archive.makeArray();
  archive.writeName();
  archive.saveValue("GetElementPtrInst");
  archive(CEREAL_NVP(get_element_ptr_inst));
}

ConsFpextInst::ConsFpextInst(std::shared_ptr<TyFpextInst> _fpext_inst) : fpext_inst(_fpext_inst){
}
std::shared_ptr<TyInstruction> ConsFpextInst::make(std::shared_ptr<TyValueType> _fromty, std::shared_ptr<TyValue> _v, std::shared_ptr<TyValueType> _toty){
  std::shared_ptr<TyFpextInst> _val(new TyFpextInst(_fromty, _v, _toty));
  return std::shared_ptr<TyInstruction>(new ConsFpextInst(_val));
}
std::shared_ptr<TyInstruction> ConsFpextInst::make(const llvm::FPExtInst &li) {
  return std::shared_ptr<TyInstruction>(
      new ConsFpextInst(TyFpextInst::make(li)));
}
void ConsFpextInst::serialize(cereal::JSONOutputArchive& archive) const{
  archive.makeArray();
  archive.writeName();
  archive.saveValue("FpextInst");
  archive(CEREAL_NVP(fpext_inst));
}

ConsFptruncInst::ConsFptruncInst(std::shared_ptr<TyFptruncInst> _fptrunc_inst) : fptrunc_inst(_fptrunc_inst){
}
std::shared_ptr<TyInstruction> ConsFptruncInst::make(std::shared_ptr<TyValueType> _fromty, std::shared_ptr<TyValue> _v, std::shared_ptr<TyValueType> _toty){
  std::shared_ptr<TyFptruncInst> _val(new TyFptruncInst(_fromty, _v, _toty));
  return std::shared_ptr<TyInstruction>(new ConsFptruncInst(_val));
}
std::shared_ptr<TyInstruction> ConsFptruncInst::make(const llvm::FPTruncInst &li) {
  return std::shared_ptr<TyInstruction>(
      new ConsFptruncInst(TyFptruncInst::make(li)));
}
void ConsFptruncInst::serialize(cereal::JSONOutputArchive& archive) const{
  archive.makeArray();
  archive.writeName();
  archive.saveValue("FptruncInst");
  archive(CEREAL_NVP(fptrunc_inst));
}

ConsSextInst::ConsSextInst(std::shared_ptr<TySextInst> _sext_inst) : sext_inst(_sext_inst){
}
std::shared_ptr<TyInstruction> ConsSextInst::make(std::shared_ptr<TyValueType> _fromty, std::shared_ptr<TyValue> _v, std::shared_ptr<TyValueType> _toty){
  std::shared_ptr<TySextInst> _val(new TySextInst(_fromty, _v, _toty));
  return std::shared_ptr<TyInstruction>(new ConsSextInst(_val));
}
std::shared_ptr<TyInstruction> ConsSextInst::make(const llvm::SExtInst &si) {
  return std::shared_ptr<TyInstruction>(
      new ConsSextInst(TySextInst::make(si)));
}
void ConsSextInst::serialize(cereal::JSONOutputArchive& archive) const{
  archive.makeArray();
  archive.writeName();
  archive.saveValue("SextInst");
  archive(CEREAL_NVP(sext_inst));
}

ConsZextInst::ConsZextInst(std::shared_ptr<TyZextInst> _zext_inst) : zext_inst(_zext_inst){
}
std::shared_ptr<TyInstruction> ConsZextInst::make(std::shared_ptr<TyValueType> _fromty, std::shared_ptr<TyValue> _v, std::shared_ptr<TyValueType> _toty){
  std::shared_ptr<TyZextInst> _val(new TyZextInst(_fromty, _v, _toty));
  return std::shared_ptr<TyInstruction>(new ConsZextInst(_val));
}
std::shared_ptr<TyInstruction> ConsZextInst::make(const llvm::ZExtInst &zi) {
  return std::shared_ptr<TyInstruction>(
      new ConsZextInst(TyZextInst::make(zi)));
}
void ConsZextInst::serialize(cereal::JSONOutputArchive& archive) const{
  archive.makeArray();
  archive.writeName();
  archive.saveValue("ZextInst");
  archive(CEREAL_NVP(zext_inst));
}

ConsTruncInst::ConsTruncInst(std::shared_ptr<TyTruncInst> _trunc_inst) : trunc_inst(_trunc_inst){
}
std::shared_ptr<TyInstruction> ConsTruncInst::make(std::shared_ptr<TyValueType> _fromty, std::shared_ptr<TyValue> _v, std::shared_ptr<TyValueType> _toty){
  std::shared_ptr<TyTruncInst> _val(new TyTruncInst(_fromty, _v, _toty));
  return std::shared_ptr<TyInstruction>(new ConsTruncInst(_val));
}
std::shared_ptr<TyInstruction> ConsTruncInst::make(const llvm::TruncInst &ti) {
  return std::shared_ptr<TyInstruction>(
      new ConsTruncInst(TyTruncInst::make(ti)));
}
void ConsTruncInst::serialize(cereal::JSONOutputArchive& archive) const{
  archive.makeArray();
  archive.writeName();
  archive.saveValue("TruncInst");
  archive(CEREAL_NVP(trunc_inst));
}

ConsSitofpInst::ConsSitofpInst(std::shared_ptr<TySitofpInst> _sitofp_inst) : sitofp_inst(_sitofp_inst){
}
std::shared_ptr<TyInstruction> ConsSitofpInst::make(std::shared_ptr<TyValueType> _fromty, std::shared_ptr<TyValue> _v, std::shared_ptr<TyValueType> _toty){
  std::shared_ptr<TySitofpInst> _val(new TySitofpInst(_fromty, _v, _toty));
  return std::shared_ptr<TyInstruction>(new ConsSitofpInst(_val));
}
std::shared_ptr<TyInstruction> ConsSitofpInst::make(const llvm::SIToFPInst &stfi) {
  return std::shared_ptr<TyInstruction>(
      new ConsSitofpInst(TySitofpInst::make(stfi)));
}
void ConsSitofpInst::serialize(cereal::JSONOutputArchive& archive) const{
  archive.makeArray();
  archive.writeName();
  archive.saveValue("SitofpInst");
  archive(CEREAL_NVP(sitofp_inst));
}

ConsUitofpInst::ConsUitofpInst(std::shared_ptr<TyUitofpInst> _uitofp_inst) : uitofp_inst(_uitofp_inst){
}
std::shared_ptr<TyInstruction> ConsUitofpInst::make(std::shared_ptr<TyValueType> _fromty, std::shared_ptr<TyValue> _v, std::shared_ptr<TyValueType> _toty){
  std::shared_ptr<TyUitofpInst> _val(new TyUitofpInst(_fromty, _v, _toty));
  return std::shared_ptr<TyInstruction>(new ConsUitofpInst(_val));
}
std::shared_ptr<TyInstruction> ConsUitofpInst::make(const llvm::UIToFPInst &utfi) {
  return std::shared_ptr<TyInstruction>(
      new ConsUitofpInst(TyUitofpInst::make(utfi)));
}
void ConsUitofpInst::serialize(cereal::JSONOutputArchive& archive) const{
  archive.makeArray();
  archive.writeName();
  archive.saveValue("UitofpInst");
  archive(CEREAL_NVP(uitofp_inst));
}

ConsInsertValueInst::ConsInsertValueInst(std::shared_ptr<TyInsertValueInst> _insert_value_inst) : insert_value_inst(_insert_value_inst){
}
std::shared_ptr<TyInstruction> ConsInsertValueInst::make(std::shared_ptr<TyValueType> _aggrty, std::shared_ptr<TyValue> _aggrv, std::shared_ptr<TyValueType> _argty, std::shared_ptr<TyValue> _argv, std::vector<unsigned> _idx){
  std::shared_ptr<TyInsertValueInst> _val(new TyInsertValueInst(_aggrty, _aggrv, _argty, _argv, _idx));
  return std::shared_ptr<TyInstruction>(new ConsInsertValueInst(_val));
}
void ConsInsertValueInst::serialize(cereal::JSONOutputArchive& archive) const{
  archive.makeArray();
  archive.writeName();
  archive.saveValue("InsertValueInst");
  archive(CEREAL_NVP(insert_value_inst));
}

ConsExtractValueInst::ConsExtractValueInst(std::shared_ptr<TyExtractValueInst> _extract_value_inst) : extract_value_inst(_extract_value_inst){
}
std::shared_ptr<TyInstruction> ConsExtractValueInst::make(std::shared_ptr<TyValueType> _aggrty, std::shared_ptr<TyValue> _aggrv, std::vector<unsigned> _idx, std::shared_ptr<TyValueType> _retty){
  std::shared_ptr<TyExtractValueInst> _val(new TyExtractValueInst(_aggrty, _aggrv, _idx, _retty));
  return std::shared_ptr<TyInstruction>(new ConsExtractValueInst(_val));
}
void ConsExtractValueInst::serialize(cereal::JSONOutputArchive& archive) const{
  archive.makeArray();
  archive.writeName();
  archive.saveValue("ExtractValueInst");
  archive(CEREAL_NVP(extract_value_inst));
}

// instruction type classes

TyBinaryOperator::TyBinaryOperator(TyBop _opcode,
                                   std::shared_ptr<TyValueType> _operandtype,
                                   std::shared_ptr<TyValue> _operand1,
                                   std::shared_ptr<TyValue> _operand2)
    : opcode(std::move(_opcode)), operandtype(std::move(_operandtype)),
      operand1(std::move(_operand1)), operand2(std::move(_operand2)) {}
void TyBinaryOperator::serialize(cereal::JSONOutputArchive &archive) const {
  archive(cereal::make_nvp("opcode", toString(opcode)));
  archive(CEREAL_NVP(operandtype));
  archive(CEREAL_NVP(operand1));
  archive(CEREAL_NVP(operand2));
}

TyFloatBinaryOperator::TyFloatBinaryOperator(
    TyFbop _opcode, std::shared_ptr<TyValueType> _operandtype,
    std::shared_ptr<TyValue> _operand1, std::shared_ptr<TyValue> _operand2)
    : opcode(_opcode), operandtype(std::move(_operandtype)),
      operand1(std::move(_operand1)), operand2(std::move(_operand2)) {}
void TyFloatBinaryOperator::serialize(
    cereal::JSONOutputArchive &archive) const {
  archive(cereal::make_nvp("opcode", toString(opcode)));
  archive(CEREAL_NVP(operandtype));
  archive(CEREAL_NVP(operand1));
  archive(CEREAL_NVP(operand2));
}

TyICmpInst::TyICmpInst(TyIcmpPred _predicate,
                       std::shared_ptr<TyValueType> _operandtype,
                       std::shared_ptr<TyValue> _operand1,
                       std::shared_ptr<TyValue> _operand2)
    : predicate(_predicate), operandtype(std::move(_operandtype)),
      operand1(std::move(_operand1)), operand2(std::move(_operand2)) {}
void TyICmpInst::serialize(cereal::JSONOutputArchive &archive) const {
  archive(cereal::make_nvp("predicate", toString(predicate)));
  archive(CEREAL_NVP(operandtype));
  archive(CEREAL_NVP(operand1));
  archive(CEREAL_NVP(operand2));
}

TyFCmpInst::TyFCmpInst(TyFcmpPred _predicate,
                       std::shared_ptr<TyValueType> _operandtype,
                       std::shared_ptr<TyValue> _operand1,
                       std::shared_ptr<TyValue> _operand2)
    : predicate(std::move(_predicate)), operandtype(std::move(_operandtype)),
      operand1(std::move(_operand1)), operand2(std::move(_operand2)) {}
void TyFCmpInst::serialize(cereal::JSONOutputArchive &archive) const {
  archive(cereal::make_nvp("predicate", toString(predicate)));
  archive(CEREAL_NVP(operandtype));
  archive(CEREAL_NVP(operand1));
  archive(CEREAL_NVP(operand2));
}

TyLoadInst::TyLoadInst(std::shared_ptr<TyValueType> _pointertype,
                       std::shared_ptr<TyValueType> _valtype,
                       std::shared_ptr<TyValue> _ptrvalue, int _align)
    : pointertype(std::move(_pointertype)), valtype(std::move(_valtype)),
      ptrvalue(std::move(_ptrvalue)), align(std::move(_align)) {}

void TyLoadInst::serialize(cereal::JSONOutputArchive &archive) const {
  archive(CEREAL_NVP(pointertype));
  archive(CEREAL_NVP(valtype));
  archive(CEREAL_NVP(ptrvalue));
  archive(CEREAL_NVP(align));
}

std::shared_ptr<TyValue> TyLoadInst::getPtrValue() {
  return ptrvalue;
}

TySelectInst::TySelectInst(std::shared_ptr<TyValue> _cond, std::shared_ptr<TyValueType> _valty, std::shared_ptr<TyValue> _trueval, std::shared_ptr<TyValue> _falseval) : cond(_cond), valty(_valty), trueval(_trueval), falseval(_falseval){
}
void TySelectInst::serialize(cereal::JSONOutputArchive& archive) const{
  archive(CEREAL_NVP(cond), CEREAL_NVP(valty), CEREAL_NVP(trueval), CEREAL_NVP(falseval));
}

TyBitCastInst::TyBitCastInst(std::shared_ptr<TyValueType> _fromty,
                             std::shared_ptr<TyValue> _v,
                             std::shared_ptr<TyValueType> _toty)
    : fromty(std::move(_fromty)), v(std::move(_v)), toty(std::move(_toty)) {}
void TyBitCastInst::serialize(cereal::JSONOutputArchive &archive) const {
  archive(CEREAL_NVP(fromty));
  archive(CEREAL_NVP(v));
  archive(CEREAL_NVP(toty));
}

TyPtrToIntInst::TyPtrToIntInst(std::shared_ptr<TyValueType> _fromty,
                               std::shared_ptr<TyValue> _v,
                               std::shared_ptr<TyValueType> _toty)
    : fromty(_fromty), v(_v), toty(_toty) {}
void TyPtrToIntInst::serialize(cereal::JSONOutputArchive &archive) const {
  archive(CEREAL_NVP(fromty));
  archive(CEREAL_NVP(v));
  archive(CEREAL_NVP(toty));
}

TyIntToPtrInst::TyIntToPtrInst(std::shared_ptr<TyValueType> _fromty,
                               std::shared_ptr<TyValue> _v,
                               std::shared_ptr<TyValueType> _toty)
    : fromty(_fromty), v(_v), toty(_toty) {}
void TyIntToPtrInst::serialize(cereal::JSONOutputArchive &archive) const {
  archive(CEREAL_NVP(fromty));
  archive(CEREAL_NVP(v));
  archive(CEREAL_NVP(toty));
}

TyGetElementPtrInst::TyGetElementPtrInst(
    std::shared_ptr<TyValueType> _ty, std::shared_ptr<TyValueType> _retty,
    std::shared_ptr<TyValue> _ptr,
    std::vector<std::pair<std::shared_ptr<TySize>, std::shared_ptr<TyValue>>>
        &_indexes,
    bool _is_inbounds)
    : ty(_ty), retty(_retty), ptr(_ptr), indexes(_indexes),
      is_inbounds(_is_inbounds) {}
void TyGetElementPtrInst::serialize(cereal::JSONOutputArchive &archive) const {
  archive(CEREAL_NVP(ty));
  archive(CEREAL_NVP(retty));
  archive(CEREAL_NVP(ptr));
  archive(CEREAL_NVP(indexes));
  archive(CEREAL_NVP(is_inbounds));
}

TyFpextInst::TyFpextInst(std::shared_ptr<TyValueType> _fromty, std::shared_ptr<TyValue> _v, std::shared_ptr<TyValueType> _toty) : fromty(_fromty), v(_v), toty(_toty){
}
void TyFpextInst::serialize(cereal::JSONOutputArchive& archive) const{
  archive(CEREAL_NVP(fromty), CEREAL_NVP(v), CEREAL_NVP(toty));
}

TyFptruncInst::TyFptruncInst(std::shared_ptr<TyValueType> _fromty, std::shared_ptr<TyValue> _v, std::shared_ptr<TyValueType> _toty) : fromty(_fromty), v(_v), toty(_toty){
}
void TyFptruncInst::serialize(cereal::JSONOutputArchive& archive) const{
  archive(CEREAL_NVP(fromty), CEREAL_NVP(v), CEREAL_NVP(toty));
}

TyZextInst::TyZextInst(std::shared_ptr<TyValueType> _fromty, std::shared_ptr<TyValue> _v, std::shared_ptr<TyValueType> _toty) : fromty(_fromty), v(_v), toty(_toty){
}
void TyZextInst::serialize(cereal::JSONOutputArchive& archive) const{
  archive(CEREAL_NVP(fromty), CEREAL_NVP(v), CEREAL_NVP(toty));
}

TySextInst::TySextInst(std::shared_ptr<TyValueType> _fromty, std::shared_ptr<TyValue> _v, std::shared_ptr<TyValueType> _toty) : fromty(_fromty), v(_v), toty(_toty){
}
void TySextInst::serialize(cereal::JSONOutputArchive& archive) const{
  archive(CEREAL_NVP(fromty), CEREAL_NVP(v), CEREAL_NVP(toty));
}

TyTruncInst::TyTruncInst(std::shared_ptr<TyValueType> _fromty, std::shared_ptr<TyValue> _v, std::shared_ptr<TyValueType> _toty) : fromty(_fromty), v(_v), toty(_toty){
}
void TyTruncInst::serialize(cereal::JSONOutputArchive& archive) const{
  archive(CEREAL_NVP(fromty), CEREAL_NVP(v), CEREAL_NVP(toty));
}

TySitofpInst::TySitofpInst(std::shared_ptr<TyValueType> _fromty, std::shared_ptr<TyValue> _v, std::shared_ptr<TyValueType> _toty) : fromty(_fromty), v(_v), toty(_toty){
}
void TySitofpInst::serialize(cereal::JSONOutputArchive& archive) const{
  archive(CEREAL_NVP(fromty), CEREAL_NVP(v), CEREAL_NVP(toty));
}

TyUitofpInst::TyUitofpInst(std::shared_ptr<TyValueType> _fromty, std::shared_ptr<TyValue> _v, std::shared_ptr<TyValueType> _toty) : fromty(_fromty), v(_v), toty(_toty){
}
void TyUitofpInst::serialize(cereal::JSONOutputArchive& archive) const{
  archive(CEREAL_NVP(fromty), CEREAL_NVP(v), CEREAL_NVP(toty));
}

TyInsertValueInst::TyInsertValueInst(std::shared_ptr<TyValueType> _aggrty, std::shared_ptr<TyValue> _aggrv, std::shared_ptr<TyValueType> _argty, std::shared_ptr<TyValue> _argv, std::vector<unsigned> _idx) : aggrty(_aggrty), aggrv(_aggrv), argty(_argty), argv(_argv), idx(_idx){
}
void TyInsertValueInst::serialize(cereal::JSONOutputArchive& archive) const{
  archive(CEREAL_NVP(aggrty), CEREAL_NVP(aggrv), CEREAL_NVP(argty), CEREAL_NVP(argv), CEREAL_NVP(idx));
}

TyExtractValueInst::TyExtractValueInst(std::shared_ptr<TyValueType> _aggrty, std::shared_ptr<TyValue> _aggrv, std::vector<unsigned> _idx, std::shared_ptr<TyValueType> _retty) : aggrty(_aggrty), aggrv(_aggrv), idx(_idx), retty(_retty){
}
void TyExtractValueInst::serialize(cereal::JSONOutputArchive& archive) const{
  archive(CEREAL_NVP(aggrty), CEREAL_NVP(aggrv), CEREAL_NVP(idx), CEREAL_NVP(retty));
}

// propagate expr
// ConsVar or ConsConst

std::shared_ptr<TyExpr> TyExpr::make(const std::shared_ptr<TyValue> vptr) {
  TyValue *v = vptr.get();
  if (ConsId *cid = dynamic_cast<ConsId *>(v)) {
    return std::shared_ptr<TyExpr>(new ConsVar(cid->reg));
  } else if (ConsConstVal *ccv = dynamic_cast<ConsConstVal *>(v)) {
    return std::shared_ptr<TyExpr>(new ConsConst(ccv->constant));
  } else {
    assert("Unknown value type" && false);
  }
  return nullptr;
}

std::shared_ptr<TyExpr> TyExpr::make(const llvm::Value &value,
                                     enum TyTag _tag) {
  return make(TyValue::make(value, _tag));
}

ConsVar::ConsVar(std::shared_ptr<TyRegister> _register_name)
    : register_name(_register_name) {}

ConsVar::ConsVar(std::string _name, enum TyTag _tag)
    : register_name(new TyRegister(_name, _tag)) {}

void ConsVar::serialize(cereal::JSONOutputArchive &archive) const {
  archive.makeArray();
  archive.writeName();

  archive.saveValue("Var");
  archive(CEREAL_NVP(register_name));
}

std::shared_ptr<TyExpr> ConsVar::make(std::string _name, enum TyTag _tag) {
  return std::shared_ptr<TyExpr>(new ConsVar(_name, _tag));
}

std::shared_ptr<TyRegister> ConsVar::getTyReg() {
  return register_name;
}

void ConsVar::updateTyReg(std::shared_ptr<TyRegister> newTyReg) {
  register_name = newTyReg;
}

ConsRhs::ConsRhs(std::shared_ptr<TyRegister> _register_name,
                 enum TyScope _scope)
    : register_name(std::move(_register_name)), scope(_scope) {}

ConsRhs::ConsRhs(std::string _name, enum TyTag _tag, enum TyScope _scope)
    : register_name(new TyRegister(_name, _tag)), scope(_scope) {}

void ConsRhs::serialize(cereal::JSONOutputArchive &archive) const {
  archive.makeArray();
  archive.writeName();

  archive.saveValue("Rhs");
  archive.startNode();
  archive.makeArray();
  archive(CEREAL_NVP(register_name),
          cereal::make_nvp("scope", ::toString(scope)));
  archive.finishNode();
}

std::shared_ptr<TyExpr> ConsRhs::make(std::string _name, enum TyTag _tag,
                                      enum TyScope _scope) {
  return std::shared_ptr<TyExpr>(new ConsRhs(_name, _tag, _scope));
}

ConsConst::ConsConst(std::shared_ptr<TyConstant> _constant)
    : constant(std::move(_constant)) {}

ConsConst::ConsConst(int _int_value, int _bitwidth)
    : constant(new ConsConstInt(_int_value, _bitwidth)) {}

ConsConst::ConsConst(float _float_value, enum TyFloatType _float_type)
    : constant(new ConsConstFloat(_float_value, _float_type)) {}

void ConsConst::serialize(cereal::JSONOutputArchive &archive) const {
  archive.makeArray();
  archive.writeName();

  archive.saveValue("Const");
  archive(CEREAL_NVP(constant));
}

std::shared_ptr<TyExpr> ConsConst::make(int _int_value, int _bitwidth) {
  return std::shared_ptr<TyExpr>(new ConsConst(_int_value, _bitwidth));
}

std::shared_ptr<TyConstant> ConsConst::getTyConst() {
  return constant;
}

ConsInsn::ConsInsn(std::shared_ptr<TyInstruction> _instruction)
    : instruction(_instruction) {}
std::shared_ptr<TyExpr> ConsInsn::make(const llvm::Instruction &i) {
  return std::shared_ptr<TyExpr>(
      new ConsInsn(std::move(TyInstruction::make(i))));
}
std::shared_ptr<TyExpr>
ConsInsn::make(std::shared_ptr<TyInstruction> _instruction) {
  return std::shared_ptr<TyExpr>(new ConsInsn(std::move(_instruction)));
}

std::shared_ptr<TyInstruction> ConsInsn::getTyInsn() {
  return instruction;
}

void ConsInsn::serialize(cereal::JSONOutputArchive &archive) const {
  archive.makeArray();
  archive.writeName();
  archive.saveValue("Insn");
  archive(CEREAL_NVP(instruction));
}

/* Propagate */

// propagate object

TyPropagateLessdef::TyPropagateLessdef(std::shared_ptr<TyExpr> _lhs,
                                       std::shared_ptr<TyExpr> _rhs,
                                       enum TyScope _scope)
    : lhs(_lhs), rhs(_rhs), scope(_scope) {
  assert(_lhs);
  assert(_rhs);
}

void TyPropagateLessdef::serialize(cereal::JSONOutputArchive &archive) const {
  archive(CEREAL_NVP(lhs), CEREAL_NVP(rhs),
          cereal::make_nvp("scope", ::toString(scope)));
}

std::shared_ptr<TyPropagateLessdef>
TyPropagateLessdef::make(std::shared_ptr<TyExpr> _lhs,
                         std::shared_ptr<TyExpr> _rhs, enum TyScope _scope) {
  return std::shared_ptr<TyPropagateLessdef>(
      new TyPropagateLessdef(std::move(_lhs), std::move(_rhs), _scope));
}

std::shared_ptr<TyExpr> TyPropagateLessdef::getLhs() {
  return lhs;
}

std::shared_ptr<TyExpr> TyPropagateLessdef::getRhs() {
  return rhs;
}

void TyPropagateLessdef::updateRhs(std::shared_ptr<TyExpr> newExpr) {
  rhs = newExpr;
}

TyPropagateNoalias::TyPropagateNoalias(std::shared_ptr<TyPointer> _lhs,
                                       std::shared_ptr<TyPointer> _rhs,
                                       enum TyScope _scope)
    : lhs(std::move(_lhs)), rhs(std::move(_rhs)), scope(_scope) {}

void TyPropagateNoalias::serialize(cereal::JSONOutputArchive &archive) const {
  archive(CEREAL_NVP(lhs), CEREAL_NVP(rhs),
          cereal::make_nvp("scope", ::toString(scope)));
}

std::shared_ptr<TyPropagateNoalias>
TyPropagateNoalias::make(std::shared_ptr<TyPointer> _lhs,
                         std::shared_ptr<TyPointer> _rhs, enum TyScope _scope) {
  return std::shared_ptr<TyPropagateNoalias>(
      new TyPropagateNoalias(_lhs, _rhs, _scope));
}

TyPropagateDiffblock::TyPropagateDiffblock(std::shared_ptr<TyValue> _lhs,
                                           std::shared_ptr<TyValue> _rhs,
                                           enum TyScope _scope)
    : lhs(std::move(_lhs)), rhs(std::move(_rhs)), scope(_scope) {}

void TyPropagateDiffblock::serialize(cereal::JSONOutputArchive &archive) const {
  archive(CEREAL_NVP(lhs), CEREAL_NVP(rhs),
          cereal::make_nvp("scope", ::toString(scope)));
}

std::shared_ptr<TyPropagateDiffblock>
TyPropagateDiffblock::make(std::shared_ptr<TyValue> _lhs,
                           std::shared_ptr<TyValue> _rhs, enum TyScope _scope) {
  return std::shared_ptr<TyPropagateDiffblock>(
      new TyPropagateDiffblock(_lhs, _rhs, _scope));
}

<<<<<<< HEAD
=======
//TyPropagateUnique::TyPropagateUnique(std::shared_ptr<TyRegister> _p,
>>>>>>> 496e501c
TyPropagateUnique::TyPropagateUnique(std::string _register_name,
                                     enum TyScope _scope)
    : register_name(_register_name), scope(_scope) {}

void TyPropagateUnique::serialize(cereal::JSONOutputArchive &archive) const {
  archive(CEREAL_NVP(register_name));
  archive(cereal::make_nvp("scope", ::toString(scope)));
}

TyPropagatePrivate::TyPropagatePrivate(std::shared_ptr<TyRegister> _p,
                                       enum TyScope _scope)
    : p(std::move(_p)), scope(_scope) {}

void TyPropagatePrivate::serialize(cereal::JSONOutputArchive &archive) const {
  archive(CEREAL_NVP(p));
  archive(cereal::make_nvp("scope", ::toString(scope)));
}

ConsLessdef::ConsLessdef(std::shared_ptr<TyPropagateLessdef> _propagate_lessdef)
    : propagate_lessdef(_propagate_lessdef) {}

void ConsLessdef::serialize(cereal::JSONOutputArchive &archive) const {
  archive.makeArray();
  archive.writeName();

  archive.saveValue("Lessdef");
  archive(CEREAL_NVP(propagate_lessdef));
}

std::shared_ptr<TyPropagateObject>
ConsLessdef::make(std::shared_ptr<TyExpr> _lhs, std::shared_ptr<TyExpr> _rhs,
                  enum TyScope _scope) {
  auto ty_prop_ld = TyPropagateLessdef::make(std::move(_lhs), std::move(_rhs),
                                             std::move(_scope));
  return std::shared_ptr<TyPropagateObject>(
      new ConsLessdef(std::move(ty_prop_ld)));
}

ConsNoalias::ConsNoalias(std::shared_ptr<TyPropagateNoalias> _propagate_noalias)
    : propagate_noalias(std::move(_propagate_noalias)) {}

std::shared_ptr<TyPropagateObject>
ConsNoalias::make(std::shared_ptr<TyPointer> _lhs,
                  std::shared_ptr<TyPointer> _rhs, enum TyScope _scope) {
  return std::shared_ptr<TyPropagateObject>(
      new ConsNoalias(TyPropagateNoalias::make(_lhs, _rhs, _scope)));
}

void ConsNoalias::serialize(cereal::JSONOutputArchive &archive) const {
  archive.makeArray();
  archive.writeName();

  archive.saveValue("Noalias");
  archive(CEREAL_NVP(propagate_noalias));
}

ConsDiffblock::ConsDiffblock(
    std::shared_ptr<TyPropagateDiffblock> _propagate_diffblock)
    : propagate_diffblock(std::move(_propagate_diffblock)) {}

std::shared_ptr<TyPropagateObject>
ConsDiffblock::make(std::shared_ptr<TyValue> _lhs,
                    std::shared_ptr<TyValue> _rhs, enum TyScope _scope) {
  return std::shared_ptr<TyPropagateObject>(
      new ConsDiffblock(TyPropagateDiffblock::make(_lhs, _rhs, _scope)));
}

void ConsDiffblock::serialize(cereal::JSONOutputArchive &archive) const {
  archive.makeArray();
  archive.writeName();

  archive.saveValue("Diffblock");
  archive(CEREAL_NVP(propagate_diffblock));
}

ConsUnique::ConsUnique(std::shared_ptr<TyPropagateUnique> _propagate_unique)
    : propagate_unique(std::move(_propagate_unique)) {}

std::shared_ptr<TyPropagateObject>
<<<<<<< HEAD
=======
//ConsUnique::make(std::shared_ptr<TyRegister> _p, enum TyScope _scope) {
>>>>>>> 496e501c
ConsUnique::make(std::string _register_name, enum TyScope _scope) {
  std::shared_ptr<TyPropagateUnique> _val(
      new TyPropagateUnique(_register_name, _scope));

  return std::shared_ptr<TyPropagateObject>(new ConsUnique(std::move(_val)));
}

void ConsUnique::serialize(cereal::JSONOutputArchive &archive) const {
  archive.makeArray();
  archive.writeName();
  archive.saveValue("Unique");
  archive(CEREAL_NVP(propagate_unique));
}

ConsMaydiff::ConsMaydiff(std::shared_ptr<TyRegister> _register_name)
    : register_name(std::move(_register_name)) {}

ConsMaydiff::ConsMaydiff(std::string _name, enum TyTag _tag)
    : register_name(new TyRegister(_name, _tag)) {}

std::shared_ptr<TyPropagateObject> ConsMaydiff::make(std::string _name,
                                                     enum TyTag _tag) {
  return std::shared_ptr<TyPropagateObject>(
      new ConsMaydiff(TyRegister::make(_name, _tag)));
}

void ConsMaydiff::serialize(cereal::JSONOutputArchive &archive) const {
  archive.makeArray();
  archive.writeName();

  archive.saveValue("Maydiff");
  archive(CEREAL_NVP(register_name));
}

ConsPrivate::ConsPrivate(std::shared_ptr<TyPropagatePrivate> _propagate_private)
    : propagate_private(std::move(_propagate_private)) {}

std::shared_ptr<TyPropagateObject>
ConsPrivate::make(std::shared_ptr<TyRegister> _p, enum TyScope _scope) {
  std::shared_ptr<TyPropagatePrivate> _val(
      new TyPropagatePrivate(std::move(_p), _scope));

  return std::shared_ptr<TyPropagateObject>(new ConsPrivate(std::move(_val)));
}

void ConsPrivate::serialize(cereal::JSONOutputArchive &archive) const {
  archive.makeArray();
  archive.writeName();
  archive.saveValue("Private");
  archive(CEREAL_NVP(propagate_private));
}

// propagate range

ConsBounds::ConsBounds(std::shared_ptr<TyPosition> _from,
                       std::shared_ptr<TyPosition> _to)
    : from(std::move(_from)), to(std::move(_to)) {}

void ConsBounds::serialize(cereal::JSONOutputArchive &archive) const {
  archive.makeArray();
  archive.writeName();

  archive.saveValue("Bounds");
  archive.startNode();
  archive.makeArray();
  archive(from, to);
  archive.finishNode();
}

std::shared_ptr<TyPropagateRange>
ConsBounds::make(std::shared_ptr<TyPosition> _from,
                 std::shared_ptr<TyPosition> _to) {
  return std::shared_ptr<TyPropagateRange>(
      new ConsBounds(std::move(_from), std::move(_to)));
}

ConsGlobal::ConsGlobal() {}

void ConsGlobal::serialize(cereal::JSONOutputArchive &archive) const {
  // archive.makeArray();
  // archive.writeName();

  // archive.saveValue("Global"); /* TODO: how to print this in JSON */
  archive.setNextName("propagate_range");
  std::string s("Global");
  archive(s);
}

std::shared_ptr<TyPropagateRange> ConsGlobal::make() {
  return std::shared_ptr<TyPropagateRange>(new ConsGlobal());
}

TyPropagate::TyPropagate(std::shared_ptr<TyPropagateObject> _propagate,
                         std::shared_ptr<TyPropagateRange> _propagate_range)
    : propagate(_propagate), propagate_range(_propagate_range) {}

void TyPropagate::serialize(cereal::JSONOutputArchive &archive) const {
  archive(CEREAL_NVP(propagate));
  if (propagate_range->isGlobal()) {
    propagate_range->serialize(archive);
  } else {
    archive(CEREAL_NVP(propagate_range));
  }
}

ConsPropagate::ConsPropagate(std::shared_ptr<TyPropagate> _propagate)
    : propagate(std::move(_propagate)) {}

void ConsPropagate::serialize(cereal::JSONOutputArchive &archive) const {
  archive.makeArray();
  archive.writeName();

  archive.saveValue("Propagate");
  archive(CEREAL_NVP(propagate));
}

std::shared_ptr<TyCommand>
ConsPropagate::make(std::shared_ptr<TyPropagate> _propagate) {
  return std::shared_ptr<TyCommand>(new ConsPropagate(std::move(_propagate)));
}

std::shared_ptr<TyCommand>
ConsPropagate::make(std::shared_ptr<TyPropagateObject> _obj,
                    std::shared_ptr<TyPropagateRange> _range) {
  std::shared_ptr<TyPropagate> _propagate(
      new TyPropagate(std::move(_obj), std::move(_range)));
  return std::shared_ptr<TyCommand>(new ConsPropagate(std::move(_propagate)));
}

ConsInfrule::ConsInfrule(std::shared_ptr<TyPosition> _position,
                         std::shared_ptr<TyInfrule> _infrule)
    : position(_position), infrule(_infrule) {}

void ConsInfrule::serialize(cereal::JSONOutputArchive &archive) const {
  archive.makeArray();
  archive.writeName();

  archive.saveValue("Infrule");
  archive.startNode();
  archive.makeArray();
  archive(CEREAL_NVP(position));
  archive(CEREAL_NVP(infrule));
  archive.finishNode();
}

std::shared_ptr<TyCommand>
ConsInfrule::make(std::shared_ptr<TyPosition> _position,
                  std::shared_ptr<TyInfrule> _infrule) {
  return std::shared_ptr<TyCommand>(
      new ConsInfrule(_position, _infrule));
}

// core hint

CoreHint::CoreHint() : return_code(CoreHint::ACTUAL) {}

CoreHint::CoreHint(std::string _module_id, std::string _function_id,
                   std::string _opt_name, std::string _description)
    : module_id(_module_id), function_id(_function_id), opt_name(_opt_name),
      description(_description), return_code(CoreHint::ACTUAL) {}

const std::string &CoreHint::getDescription() const {
  return this->description;
}

void CoreHint::setDescription(const std::string &desc) {
  this->description = desc;
}

void CoreHint::appendToDescription(const std::string &desc) {
  this->description += "\n" + desc;
}

// User may not need to use this function; it may only be used inside intrude.
const CoreHint::RETURN_CODE &CoreHint::getReturnCode() const {
  return this->return_code;
}

void CoreHint::setReturnCodeToAdmitted() {
  assert(this->return_code == CoreHint::ACTUAL);
  this->return_code = ADMITTED;
}

void CoreHint::setReturnCodeToFail() {
  assert(this->return_code == CoreHint::ACTUAL);
  this->return_code = FAIL;
}

void CoreHint::addCommand(std::shared_ptr<TyCommand> c) {
  commands.push_back(std::move(c));
}

void CoreHint::addNopPosition(std::shared_ptr<TyPosition> position) {
  nop_positions.push_back(std::move(position));
}

void CoreHint::serialize(cereal::JSONOutputArchive &archive) const {
  std::string function_id = std::string("@") + this->function_id;
  archive(CEREAL_NVP(module_id));
  archive(CEREAL_NVP(function_id));
  archive(CEREAL_NVP(opt_name));
  archive(CEREAL_NVP(description));
  archive(cereal::make_nvp("return_code", ::toString(return_code)));
  archive(CEREAL_NVP(commands));
  archive(CEREAL_NVP(nop_positions));
}

void CoreHint::setOptimizationName(const std::string &name) {
  this->opt_name = name;
}

void intrude(std::function<void()> func) {
  if (RuntimeOptions::IgnorePass(ValidationUnit::GetCurrentPass()))
    return;
  func();
}

} // llvmberry<|MERGE_RESOLUTION|>--- conflicted
+++ resolved
@@ -2609,10 +2609,6 @@
       new TyPropagateDiffblock(_lhs, _rhs, _scope));
 }
 
-<<<<<<< HEAD
-=======
-//TyPropagateUnique::TyPropagateUnique(std::shared_ptr<TyRegister> _p,
->>>>>>> 496e501c
 TyPropagateUnique::TyPropagateUnique(std::string _register_name,
                                      enum TyScope _scope)
     : register_name(_register_name), scope(_scope) {}
@@ -2692,10 +2688,6 @@
     : propagate_unique(std::move(_propagate_unique)) {}
 
 std::shared_ptr<TyPropagateObject>
-<<<<<<< HEAD
-=======
-//ConsUnique::make(std::shared_ptr<TyRegister> _p, enum TyScope _scope) {
->>>>>>> 496e501c
 ConsUnique::make(std::string _register_name, enum TyScope _scope) {
   std::shared_ptr<TyPropagateUnique> _val(
       new TyPropagateUnique(_register_name, _scope));
