--- conflicted
+++ resolved
@@ -6,9 +6,7 @@
 #include <cereal/types/vector.hpp>
 #include <cereal/types/memory.hpp>
 #include <cereal/types/polymorphic.hpp>
-#include "llvm/LLVMBerry/Structure.h"
 #include "llvm/LLVMBerry/ValidationUnit.h"
-#include "llvm/LLVMBerry/Infrules.h"
 
 namespace cereal {
  [[noreturn]] void throw_exception(std::exception const &e){ std::exit(1); }
@@ -1067,613 +1065,6 @@
   }
 }
 
-/* inference rule */
-<<<<<<< HEAD
-
-TyAddAssociative::TyAddAssociative(std::unique_ptr<TyRegister> _x,
-                                   std::unique_ptr<TyRegister> _y,
-                                   std::unique_ptr<TyRegister> _z,
-                                   std::unique_ptr<TyConstInt> _c1,
-                                   std::unique_ptr<TyConstInt> _c2,
-                                   std::unique_ptr<TyConstInt> _c3,
-                                   std::unique_ptr<TySize> _sz)
-    : x(std::move(_x)), y(std::move(_y)), z(std::move(_z)), c1(std::move(_c1)),
-      c2(std::move(_c2)), c3(std::move(_c3)), sz(std::move(_sz)) {}
-
-void TyAddAssociative::serialize(cereal::JSONOutputArchive &archive) const {
-  archive(CEREAL_NVP(x), CEREAL_NVP(y), CEREAL_NVP(z), CEREAL_NVP(c1),
-          CEREAL_NVP(c2), CEREAL_NVP(c3), CEREAL_NVP(sz));
-}
-
-TyAddConstNot::TyAddConstNot(std::unique_ptr<TyRegister> _z, std::unique_ptr<TyRegister> _y, std::unique_ptr<TyValue> _x, std::unique_ptr<TyConstInt> _c1, std::unique_ptr<TyConstInt> _c2, std::unique_ptr<TySize> _sz) : z(std::move(_z)), y(std::move(_y)), x(std::move(_x)), c1(std::move(_c1)), c2(std::move(_c2)), sz(std::move(_sz)){
-}
-void TyAddConstNot::serialize(cereal::JSONOutputArchive& archive) const{
-  archive(CEREAL_NVP(z));
-  archive(CEREAL_NVP(y));
-  archive(CEREAL_NVP(x));
-  archive(CEREAL_NVP(c1));
-  archive(CEREAL_NVP(c2));
-  archive(CEREAL_NVP(sz));
-}
-
-ConsAddConstNot::ConsAddConstNot(std::unique_ptr<TyAddConstNot> _add_const_not) : add_const_not(std::move(_add_const_not)){
-}
-std::unique_ptr<TyInfrule> ConsAddConstNot::make(std::unique_ptr<TyRegister> _z, std::unique_ptr<TyRegister> _y, std::unique_ptr<TyValue> _x, std::unique_ptr<TyConstInt> _c1, std::unique_ptr<TyConstInt> _c2, std::unique_ptr<TySize> _sz){
-  std::unique_ptr<TyAddConstNot> _val(new TyAddConstNot(std::move(_z), std::move(_y), std::move(_x), std::move(_c1), std::move(_c2), std::move(_sz)));
-  return std::unique_ptr<TyInfrule>(new ConsAddConstNot(std::move(_val)));
-}
-void ConsAddConstNot::serialize(cereal::JSONOutputArchive& archive) const{
-  archive.makeArray();
-  archive.writeName();
-  archive.saveValue("AddConstNot");
-  archive(CEREAL_NVP(add_const_not));
-}
-
-TyAddMask::TyAddMask(std::unique_ptr<TyRegister> _z, std::unique_ptr<TyRegister> _y, std::unique_ptr<TyRegister> _yprime, std::unique_ptr<TyValue> _x, std::unique_ptr<TyConstInt> _c1, std::unique_ptr<TyConstInt> _c2, std::unique_ptr<TySize> _sz) : z(std::move(_z)), y(std::move(_y)), yprime(std::move(_yprime)), x(std::move(_x)), c1(std::move(_c1)), c2(std::move(_c2)), sz(std::move(_sz)){
-}
-void TyAddMask::serialize(cereal::JSONOutputArchive& archive) const{
-  archive(CEREAL_NVP(z));
-  archive(CEREAL_NVP(y));
-  archive(CEREAL_NVP(yprime));
-  archive(CEREAL_NVP(x));
-  archive(CEREAL_NVP(c1));
-  archive(CEREAL_NVP(c2));
-  archive(CEREAL_NVP(sz));
-}
-
-ConsAddMask::ConsAddMask(std::unique_ptr<TyAddMask> _add_mask) : add_mask(std::move(_add_mask)){
-}
-std::unique_ptr<TyInfrule> ConsAddMask::make(std::unique_ptr<TyRegister> _z, std::unique_ptr<TyRegister> _y, std::unique_ptr<TyRegister> _yprime, std::unique_ptr<TyValue> _x, std::unique_ptr<TyConstInt> _c1, std::unique_ptr<TyConstInt> _c2, std::unique_ptr<TySize> _sz){
-  std::unique_ptr<TyAddMask> _val(new TyAddMask(std::move(_z), std::move(_y), std::move(_yprime), std::move(_x), std::move(_c1), std::move(_c2), std::move(_sz)));
-  return std::unique_ptr<TyInfrule>(new ConsAddMask(std::move(_val)));
-}
-void ConsAddMask::serialize(cereal::JSONOutputArchive& archive) const{
-  archive.makeArray();
-  archive.writeName();
-  archive.saveValue("AddMask");
-  archive(CEREAL_NVP(add_mask));
-}
-
-TyAddSelectZero::TyAddSelectZero(std::unique_ptr<TyRegister> _z, std::unique_ptr<TyRegister> _x, std::unique_ptr<TyRegister> _y, std::unique_ptr<TyValue> _c, std::unique_ptr<TyValue> _n, std::unique_ptr<TyValue> _a, std::unique_ptr<TySize> _sz) : z(std::move(_z)), x(std::move(_x)), y(std::move(_y)), c(std::move(_c)), n(std::move(_n)), a(std::move(_a)), sz(std::move(_sz)){
-}
-void TyAddSelectZero::serialize(cereal::JSONOutputArchive& archive) const{
-  archive(CEREAL_NVP(z));
-  archive(CEREAL_NVP(x));
-  archive(CEREAL_NVP(y));
-  archive(CEREAL_NVP(c));
-  archive(CEREAL_NVP(n));
-  archive(CEREAL_NVP(a));
-  archive(CEREAL_NVP(sz));
-}
-
-ConsAddSelectZero::ConsAddSelectZero(std::unique_ptr<TyAddSelectZero> _add_select_zero) : add_select_zero(std::move(_add_select_zero)){
-}
-std::unique_ptr<TyInfrule> ConsAddSelectZero::make(std::unique_ptr<TyRegister> _z, std::unique_ptr<TyRegister> _x, std::unique_ptr<TyRegister> _y, std::unique_ptr<TyValue> _c, std::unique_ptr<TyValue> _n, std::unique_ptr<TyValue> _a, std::unique_ptr<TySize> _sz){
-  std::unique_ptr<TyAddSelectZero> _val(new TyAddSelectZero(std::move(_z), std::move(_x), std::move(_y), std::move(_c), std::move(_n), std::move(_a), std::move(_sz)));
-  return std::unique_ptr<TyInfrule>(new ConsAddSelectZero(std::move(_val)));
-}
-void ConsAddSelectZero::serialize(cereal::JSONOutputArchive& archive) const{
-  archive.makeArray();
-  archive.writeName();
-  archive.saveValue("AddSelectZero");
-  archive(CEREAL_NVP(add_select_zero));
-}
-
-TyAddSelectZero2::TyAddSelectZero2(std::unique_ptr<TyRegister> _z, std::unique_ptr<TyRegister> _x, std::unique_ptr<TyRegister> _y, std::unique_ptr<TyValue> _c, std::unique_ptr<TyValue> _n, std::unique_ptr<TyValue> _a, std::unique_ptr<TySize> _sz) : z(std::move(_z)), x(std::move(_x)), y(std::move(_y)), c(std::move(_c)), n(std::move(_n)), a(std::move(_a)), sz(std::move(_sz)){
-}
-void TyAddSelectZero2::serialize(cereal::JSONOutputArchive& archive) const{
-  archive(CEREAL_NVP(z));
-  archive(CEREAL_NVP(x));
-  archive(CEREAL_NVP(y));
-  archive(CEREAL_NVP(c));
-  archive(CEREAL_NVP(n));
-  archive(CEREAL_NVP(a));
-  archive(CEREAL_NVP(sz));
-}
-
-ConsAddSelectZero2::ConsAddSelectZero2(std::unique_ptr<TyAddSelectZero2> _add_select_zero2) : add_select_zero2(std::move(_add_select_zero2)){
-}
-std::unique_ptr<TyInfrule> ConsAddSelectZero2::make(std::unique_ptr<TyRegister> _z, std::unique_ptr<TyRegister> _x, std::unique_ptr<TyRegister> _y, std::unique_ptr<TyValue> _c, std::unique_ptr<TyValue> _n, std::unique_ptr<TyValue> _a, std::unique_ptr<TySize> _sz){
-  std::unique_ptr<TyAddSelectZero2> _val(new TyAddSelectZero2(std::move(_z), std::move(_x), std::move(_y), std::move(_c), std::move(_n), std::move(_a), std::move(_sz)));
-  return std::unique_ptr<TyInfrule>(new ConsAddSelectZero2(std::move(_val)));
-}
-void ConsAddSelectZero2::serialize(cereal::JSONOutputArchive& archive) const{
-  archive.makeArray();
-  archive.writeName();
-  archive.saveValue("AddSelectZero2");
-  archive(CEREAL_NVP(add_select_zero2));
-}
-
-TyAddSub::TyAddSub(std::unique_ptr<TyRegister> _minusy,
-                   std::unique_ptr<TyRegister> _z, std::unique_ptr<TyValue> _x,
-                   std::unique_ptr<TyValue> _y, std::unique_ptr<TySize> _sz)
-    : minusy(std::move(_minusy)), z(std::move(_z)), x(std::move(_x)),
-      y(std::move(_y)), sz(std::move(_sz)) {}
-
-void TyAddSub::serialize(cereal::JSONOutputArchive &archive) const {
-  archive(CEREAL_NVP(minusy), CEREAL_NVP(z), CEREAL_NVP(x), CEREAL_NVP(y),
-          CEREAL_NVP(sz));
-}
-
-TyAddCommutative::TyAddCommutative(std::unique_ptr<TyRegister> _z,
-                                   std::unique_ptr<TyValue> _x,
-                                   std::unique_ptr<TyValue> _y,
-                                   std::unique_ptr<TySize> _sz)
-    : z(std::move(_z)), x(std::move(_x)), y(std::move(_y)), sz(std::move(_sz)) {
-}
-
-void TyAddCommutative::serialize(cereal::JSONOutputArchive &archive) const {
-  archive(CEREAL_NVP(z), CEREAL_NVP(x), CEREAL_NVP(y), CEREAL_NVP(sz));
-}
-
-ConsAddAssociative::ConsAddAssociative(
-    std::unique_ptr<TyAddAssociative> _add_associative)
-    : add_associative(std::move(_add_associative)) {}
-
-void ConsAddAssociative::serialize(cereal::JSONOutputArchive &archive) const {
-  archive.makeArray();
-  archive.writeName();
-
-  archive.saveValue("AddAssociative");
-  archive(CEREAL_NVP(add_associative));
-}
-
-std::unique_ptr<TyInfrule> ConsAddAssociative::make(
-    std::unique_ptr<TyRegister> _x, std::unique_ptr<TyRegister> _y,
-    std::unique_ptr<TyRegister> _z, std::unique_ptr<TyConstInt> _c1,
-    std::unique_ptr<TyConstInt> _c2, std::unique_ptr<TyConstInt> _c3,
-    std::unique_ptr<TySize> _sz) {
-  std::unique_ptr<TyAddAssociative> _add_assoc(new TyAddAssociative(
-      std::move(_x), std::move(_y), std::move(_z), std::move(_c1),
-      std::move(_c2), std::move(_c3), std::move(_sz)));
-  return std::unique_ptr<TyInfrule>(
-      new ConsAddAssociative(std::move(_add_assoc)));
-}
-
-ConsAddSub::ConsAddSub(std::unique_ptr<TyAddSub> _add_sub)
-    : add_sub(std::move(_add_sub)) {}
-
-void ConsAddSub::serialize(cereal::JSONOutputArchive &archive) const {
-  archive.makeArray();
-  archive.writeName();
-
-  archive.saveValue("AddSub");
-  archive(CEREAL_NVP(add_sub));
-}
-
-std::unique_ptr<TyInfrule> ConsAddSub::make(std::unique_ptr<TyRegister> _minusy,
-                                            std::unique_ptr<TyRegister> _z,
-                                            std::unique_ptr<TyValue> _x,
-                                            std::unique_ptr<TyValue> _y,
-                                            std::unique_ptr<TySize> _sz) {
-  std::unique_ptr<TyAddSub> _add_sub(
-      new TyAddSub(std::move(_minusy), std::move(_z), std::move(_x),
-                   std::move(_y), std::move(_sz)));
-  return std::unique_ptr<TyInfrule>(new ConsAddSub(std::move(_add_sub)));
-}
-
-ConsAddCommutative::ConsAddCommutative(
-    std::unique_ptr<TyAddCommutative> _add_comm)
-    : add_commutative(std::move(_add_comm)) {}
-
-void ConsAddCommutative::serialize(cereal::JSONOutputArchive &archive) const {
-  archive.makeArray();
-  archive.writeName();
-
-  archive.saveValue("AddCommutative");
-  archive(CEREAL_NVP(add_commutative));
-}
-
-std::unique_ptr<TyInfrule> ConsAddCommutative::make(
-    std::unique_ptr<TyRegister> _z, std::unique_ptr<TyValue> _x,
-    std::unique_ptr<TyValue> _y, std::unique_ptr<TySize> _sz) {
-  std::unique_ptr<TyAddCommutative> _add_comm(new TyAddCommutative(
-      std::move(_z), std::move(_x), std::move(_y), std::move(_sz)));
-  return std::unique_ptr<TyInfrule>(
-      new ConsAddCommutative(std::move(_add_comm)));
-}
-
-TyAddOnebit::TyAddOnebit(std::unique_ptr<TyRegister> _z, std::unique_ptr<TyValue> _x, std::unique_ptr<TyValue> _y) : z(std::move(_z)), x(std::move(_x)), y(std::move(_y)){
-}
-void TyAddOnebit::serialize(cereal::JSONOutputArchive& archive) const{
-  archive(CEREAL_NVP(z));
-  archive(CEREAL_NVP(x));
-  archive(CEREAL_NVP(y));
-}
-
-ConsAddOnebit::ConsAddOnebit(std::unique_ptr<TyAddOnebit> _add_onebit) : add_onebit(std::move(_add_onebit)){
-}
-std::unique_ptr<TyInfrule> ConsAddOnebit::make(std::unique_ptr<TyRegister> _z, std::unique_ptr<TyValue> _x, std::unique_ptr<TyValue> _y){
-  std::unique_ptr<TyAddOnebit> _val(new TyAddOnebit(std::move(_z), std::move(_x), std::move(_y)));
-  return std::unique_ptr<TyInfrule>(new ConsAddOnebit(std::move(_val)));
-}
-void ConsAddOnebit::serialize(cereal::JSONOutputArchive& archive) const{
-  archive.makeArray();
-  archive.writeName();
-  archive.saveValue("AddOnebit");
-  archive(CEREAL_NVP(add_onebit));
-}
-
-TyAddShift::TyAddShift(std::unique_ptr<TyRegister> _y,
-                       std::unique_ptr<TyValue> _v, std::unique_ptr<TySize> _sz)
-    : y(std::move(_y)), v(std::move(_v)), sz(std::move(_sz)) {}
-
-void TyAddShift::serialize(cereal::JSONOutputArchive &archive) const {
-  archive(CEREAL_NVP(y), CEREAL_NVP(v), CEREAL_NVP(sz));
-}
-
-ConsAddShift::ConsAddShift(std::unique_ptr<TyAddShift> _add_shift)
-    : add_shift(std::move(_add_shift)) {}
-
-void ConsAddShift::serialize(cereal::JSONOutputArchive &archive) const {
-  archive.makeArray();
-  archive.writeName();
-
-  archive.saveValue("AddShift");
-  archive(CEREAL_NVP(add_shift));
-}
-
-std::unique_ptr<TyInfrule> ConsAddShift::make(std::unique_ptr<TyRegister> _y,
-                                              std::unique_ptr<TyValue> _v,
-                                              std::unique_ptr<TySize> _sz) {
-  std::unique_ptr<TyAddShift> _add_shift(
-      new TyAddShift(std::move(_y), std::move(_v), std::move(_sz)));
-  return std::unique_ptr<TyInfrule>(new ConsAddShift(std::move(_add_shift)));
-}
-
-TyAddSignbit::TyAddSignbit(std::unique_ptr<TyRegister> _x,
-                           std::unique_ptr<TyValue> _e1,
-                           std::unique_ptr<TyValue> _e2,
-                           std::unique_ptr<TySize> _sz)
-    : x(std::move(_x)), e1(std::move(_e1)), e2(std::move(_e2)),
-      sz(std::move(_sz)) {}
-
-void TyAddSignbit::serialize(cereal::JSONOutputArchive &archive) const {
-  archive(CEREAL_NVP(x), CEREAL_NVP(e1), CEREAL_NVP(e2), CEREAL_NVP(sz));
-}
-
-ConsAddSignbit::ConsAddSignbit(std::unique_ptr<TyAddSignbit> _add_signbit)
-    : add_signbit(std::move(_add_signbit)) {}
-
-void ConsAddSignbit::serialize(cereal::JSONOutputArchive &archive) const {
-  archive.makeArray();
-  archive.writeName();
-
-  archive.saveValue("AddSignbit");
-  archive(CEREAL_NVP(add_signbit));
-}
-
-std::unique_ptr<TyInfrule> ConsAddSignbit::make(std::unique_ptr<TyRegister> _x,
-                                                std::unique_ptr<TyValue> _e1,
-                                                std::unique_ptr<TyValue> _e2,
-                                                std::unique_ptr<TySize> _sz) {
-  std::unique_ptr<TyAddSignbit> _add_signbit(new TyAddSignbit(
-      std::move(_x), std::move(_e1), std::move(_e2), std::move(_sz)));
-  return std::unique_ptr<TyInfrule>(
-      new ConsAddSignbit(std::move(_add_signbit)));
-}
-
-TyAddZextBool::TyAddZextBool(std::unique_ptr<TyRegister> _x, std::unique_ptr<TyRegister> _y, std::unique_ptr<TyValue> _b, std::unique_ptr<TyConstInt> _c, std::unique_ptr<TyConstInt> _cprime, std::unique_ptr<TySize> _sz) : x(std::move(_x)), y(std::move(_y)), b(std::move(_b)), c(std::move(_c)), cprime(std::move(_cprime)), sz(std::move(_sz)){
-}
-void TyAddZextBool::serialize(cereal::JSONOutputArchive& archive) const{
-  archive(CEREAL_NVP(x));
-  archive(CEREAL_NVP(y));
-  archive(CEREAL_NVP(b));
-  archive(CEREAL_NVP(c));
-  archive(CEREAL_NVP(cprime));
-  archive(CEREAL_NVP(sz));
-}
-
-ConsAddZextBool::ConsAddZextBool(std::unique_ptr<TyAddZextBool> _add_zext_bool) : add_zext_bool(std::move(_add_zext_bool)){
-}
-std::unique_ptr<TyInfrule> ConsAddZextBool::make(std::unique_ptr<TyRegister> _x, std::unique_ptr<TyRegister> _y, std::unique_ptr<TyValue> _b, std::unique_ptr<TyConstInt> _c, std::unique_ptr<TyConstInt> _cprime, std::unique_ptr<TySize> _sz){
-  std::unique_ptr<TyAddZextBool> _val(new TyAddZextBool(std::move(_x), std::move(_y), std::move(_b), std::move(_c), std::move(_cprime), std::move(_sz)));
-  return std::unique_ptr<TyInfrule>(new ConsAddZextBool(std::move(_val)));
-}
-void ConsAddZextBool::serialize(cereal::JSONOutputArchive& archive) const{
-  archive.makeArray();
-  archive.writeName();
-  archive.saveValue("AddZextBool");
-  archive(CEREAL_NVP(add_zext_bool));
-}
-
-  TySubAdd::TySubAdd
-          (std::unique_ptr<TyRegister> _z,
-           std::unique_ptr<TyValue> _my,
-           std::unique_ptr<TyRegister> _x,
-           std::unique_ptr<TyValue> _y,
-           std::unique_ptr<TySize> _sz)
-          : z(std::move(_z)), my(std::move(_my)), x(std::move(_x)),
-            y(std::move(_y)), sz(std::move(_sz)) {}
-
-  void TySubAdd::serialize(cereal::JSONOutputArchive &archive) const {
-    archive(CEREAL_NVP(z), CEREAL_NVP(my), CEREAL_NVP(x),
-            CEREAL_NVP(y), CEREAL_NVP(sz));
-  }
-
-  ConsSubAdd::ConsSubAdd(std::unique_ptr<TySubAdd> _sub_add)
-          : sub_add(std::move(_sub_add)) {}
-
-  void ConsSubAdd::serialize(cereal::JSONOutputArchive &archive) const {
-    archive.makeArray();
-    archive.writeName();
-
-    archive.saveValue("SubAdd");
-    archive(CEREAL_NVP(sub_add));
-  }
-
-  std::unique_ptr<TyInfrule> ConsSubAdd::make
-          (std::unique_ptr<TyRegister> _z,
-           std::unique_ptr<TyValue> _my,
-           std::unique_ptr<TyRegister> _x,
-           std::unique_ptr<TyValue> _y,
-           std::unique_ptr<TySize> _sz) {
-    std::unique_ptr<TySubAdd> _sub_add
-            (new TySubAdd
-                     (std::move(_z), std::move(_my), std::move(_x),
-                      std::move(_y), std::move(_sz)));
-    return std::unique_ptr<TyInfrule>(new ConsSubAdd(std::move(_sub_add)));
-  }
-
-TyMulNeg::TyMulNeg
-          (std::unique_ptr<TyRegister> _z,
-           std::unique_ptr<TyValue> _mx,
-           std::unique_ptr<TyValue> _my,
-           std::unique_ptr<TyValue> _x,
-           std::unique_ptr<TyValue> _y,
-           std::unique_ptr<TySize> _sz)
-          : z(std::move(_z)), mx(std::move(_mx)), my(std::move(_my)), x(std::move(_x)),
-            y(std::move(_y)), sz(std::move(_sz)) {}
-
-  void TyMulNeg::serialize(cereal::JSONOutputArchive &archive) const {
-    archive(CEREAL_NVP(z), CEREAL_NVP(mx), CEREAL_NVP(my),
-            CEREAL_NVP(x), CEREAL_NVP(y), CEREAL_NVP(sz));
-  }
-
-  ConsMulNeg::ConsMulNeg(std::unique_ptr<TyMulNeg> _mul_neg)
-          : mul_neg(std::move(_mul_neg)) {}
-
-  void ConsMulNeg::serialize(cereal::JSONOutputArchive &archive) const {
-    archive.makeArray();
-    archive.writeName();
-
-    archive.saveValue("MulNeg");
-    archive(CEREAL_NVP(mul_neg));
-  }
-
-  std::unique_ptr<TyInfrule> ConsMulNeg::make
-          (std::unique_ptr<TyRegister> _z,
-           std::unique_ptr<TyValue> _mx,
-           std::unique_ptr<TyValue> _my,
-           std::unique_ptr<TyValue> _x,
-           std::unique_ptr<TyValue> _y,
-           std::unique_ptr<TySize> _sz) {
-    std::unique_ptr<TyMulNeg> _mul_neg
-            (new TyMulNeg
-                     (std::move(_z), std::move(_mx), std::move(_my),
-                      std::move(_x), std::move(_y), std::move(_sz)));
-    return std::unique_ptr<TyInfrule>(new ConsMulNeg(std::move(_mul_neg)));
-  }
-
-  TyNegVal::TyNegVal
-            (std::unique_ptr<TyConstInt> _c1,
-             std::unique_ptr<TyConstInt> _c2,
-             std::unique_ptr<TySize> _sz)
-             : c1(std::move(_c1)), c2(std::move(_c2)),sz(std::move(_sz)) {}
-
-    void TyNegVal::serialize(cereal::JSONOutputArchive &archive) const {
-          archive(CEREAL_NVP(c1), CEREAL_NVP(c2), CEREAL_NVP(sz));
-            }
-
-      ConsNegVal::ConsNegVal(std::unique_ptr<TyNegVal> _neg_val)
-                  : neg_val(std::move(_neg_val)) {}
-
-        void ConsNegVal::serialize(cereal::JSONOutputArchive &archive) const {
-              archive.makeArray();
-              archive.writeName();
-
-              archive.saveValue("NegVal");
-              archive(CEREAL_NVP(neg_val));
-             }
-
-          std::unique_ptr<TyInfrule> ConsNegVal::make
-                      (std::unique_ptr<TyConstInt> _c1,
-                       std::unique_ptr<TyConstInt> _c2,
-                       std::unique_ptr<TySize> _sz) {
-                       std::unique_ptr<TyNegVal> _neg_val
-                       (new TyNegVal
-                            (std::move(_c1), std::move(_c2), std::move(_sz)));
-          return std::unique_ptr<TyInfrule>(new ConsNegVal(std::move(_neg_val)));
-          }
-
- TySubRemove::TySubRemove(std::unique_ptr<TyRegister> _z,
-                         std::unique_ptr<TyRegister> _y,
-                         std::unique_ptr<TyValue> _a,
-                         std::unique_ptr<TyValue> _b,
-                         std::unique_ptr<TySize> _sz)
-    : z(std::move(_z)), y(std::move(_y)), a(std::move(_a)), b(std::move(_b)),
-      sz(std::move(_sz)) {}
-
-void TySubRemove::serialize(cereal::JSONOutputArchive &archive) const {
-  archive(CEREAL_NVP(z), CEREAL_NVP(y), CEREAL_NVP(a), CEREAL_NVP(b),
-          CEREAL_NVP(sz));
-}
-
-ConsSubRemove::ConsSubRemove(std::unique_ptr<TySubRemove> _sub_remove)
-    : sub_remove(std::move(_sub_remove)) {}
-
-void ConsSubRemove::serialize(cereal::JSONOutputArchive &archive) const {
-  archive.makeArray();
-  archive.writeName();
-
-  archive.saveValue("SubRemove");
-  archive(CEREAL_NVP(sub_remove));
-}
-
-std::unique_ptr<TyInfrule> ConsSubRemove::make(std::unique_ptr<TyRegister> _z,
-                                               std::unique_ptr<TyRegister> _y,
-                                               std::unique_ptr<TyValue> _a,
-                                               std::unique_ptr<TyValue> _b,
-                                               std::unique_ptr<TySize> _sz) {
-  std::unique_ptr<TySubRemove> _sub_remove(
-      new TySubRemove(std::move(_z), std::move(_y), std::move(_a),
-                      std::move(_b), std::move(_sz)));
-  return std::unique_ptr<TyInfrule>(new ConsSubRemove(std::move(_sub_remove)));
-}
-
-TyMulBool::TyMulBool(std::unique_ptr<TyRegister> _z,
-                     std::unique_ptr<TyRegister> _x,
-                     std::unique_ptr<TyRegister> _y)
-    : z(std::move(_z)), x(std::move(_x)), y(std::move(_y)) {}
-
-void TyMulBool::serialize(cereal::JSONOutputArchive &archive) const {
-  archive(CEREAL_NVP(z), CEREAL_NVP(x), CEREAL_NVP(y));
-}
-
-ConsMulBool::ConsMulBool(std::unique_ptr<TyMulBool> _mul_bool)
-    : mul_bool(std::move(_mul_bool)) {}
-
-void ConsMulBool::serialize(cereal::JSONOutputArchive &archive) const {
-  archive.makeArray();
-  archive.writeName();
-
-  archive.saveValue("MulBool");
-  archive(CEREAL_NVP(mul_bool));
-}
-
-std::unique_ptr<TyInfrule> ConsMulBool::make(std::unique_ptr<TyRegister> _z,
-                                             std::unique_ptr<TyRegister> _x,
-                                             std::unique_ptr<TyRegister> _y) {
-  std::unique_ptr<TyMulBool> _mul_bool(
-      new TyMulBool(std::move(_z), std::move(_x), std::move(_y)));
-
-  return std::unique_ptr<TyInfrule>(new ConsMulBool(std::move(_mul_bool)));
-}
-
-TyTransitivity::TyTransitivity
-(std::unique_ptr<TyExpr> _e1,
- std::unique_ptr<TyExpr> _e2,
- std::unique_ptr<TyExpr> _e3)
-  : e1(std::move(_e1)), e2(std::move(_e2)), e3(std::move(_e3)) {}
-  
-void TyTransitivity::serialize(cereal::JSONOutputArchive &archive) const {
-  archive(CEREAL_NVP(e1), CEREAL_NVP(e2), CEREAL_NVP(e3));
-}
-
-ConsTransitivity::ConsTransitivity(std::unique_ptr<TyTransitivity> _transitivity)
-  : transitivity(std::move(_transitivity)) {}
-
-void ConsTransitivity::serialize(cereal::JSONOutputArchive &archive) const {
-  archive.makeArray();
-  archive.writeName();
-
-  archive.saveValue("Transitivity");
-  archive(CEREAL_NVP(transitivity));
-}
-
-std::unique_ptr<TyInfrule> ConsTransitivity::make
-(std::unique_ptr<TyExpr> _e1,
- std::unique_ptr<TyExpr> _e2,
- std::unique_ptr<TyExpr> _e3) {
-  std::unique_ptr<TyTransitivity> _transitivity
-    (new TyTransitivity(std::move(_e1), std::move(_e2), std::move(_e3)));
-  return std::unique_ptr<TyInfrule>(new ConsTransitivity(std::move(_transitivity)));
-}
-
-TyTransitivityTgt::TyTransitivityTgt
-(std::unique_ptr<TyExpr> _e1,
- std::unique_ptr<TyExpr> _e2,
- std::unique_ptr<TyExpr> _e3)
-  : e1(std::move(_e1)), e2(std::move(_e2)), e3(std::move(_e3)) {}
-  
-void TyTransitivityTgt::serialize(cereal::JSONOutputArchive &archive) const {
-  archive(CEREAL_NVP(e1), CEREAL_NVP(e2), CEREAL_NVP(e3));
-}
-
-ConsTransitivityTgt::ConsTransitivityTgt(std::unique_ptr<TyTransitivityTgt> _transitivity_tgt)
-  : transitivity_tgt(std::move(_transitivity_tgt)) {}
-
-void ConsTransitivityTgt::serialize(cereal::JSONOutputArchive &archive) const {
-  archive.makeArray();
-  archive.writeName();
-
-  archive.saveValue("TransitivityTgt");
-  archive(CEREAL_NVP(transitivity_tgt));
-}
-
-std::unique_ptr<TyInfrule> ConsTransitivityTgt::make
-(std::unique_ptr<TyExpr> _e1,
- std::unique_ptr<TyExpr> _e2,
- std::unique_ptr<TyExpr> _e3) {
-  std::unique_ptr<TyTransitivityTgt> _transitivity_tgt
-    (new TyTransitivityTgt(std::move(_e1), std::move(_e2), std::move(_e3)));
-  return std::unique_ptr<TyInfrule>(new ConsTransitivityTgt(std::move(_transitivity_tgt)));
-}
-
-TyReplaceRhs::TyReplaceRhs
-(std::unique_ptr<TyRegister> _x,
- std::unique_ptr<TyValue> _y,
- std::unique_ptr<TyExpr> _e1,
- std::unique_ptr<TyExpr> _e2,
- std::unique_ptr<TyExpr> _e2_p)
-  : x(std::move(_x)), y(std::move(_y)),
-    e1(std::move(_e1)), e2(std::move(_e2)), e2_p(std::move(_e2_p)) {}
-  
-void TyReplaceRhs::serialize(cereal::JSONOutputArchive &archive) const {
-  archive(CEREAL_NVP(x), CEREAL_NVP(y),
-          CEREAL_NVP(e1), CEREAL_NVP(e2),
-          cereal::make_nvp("e2\'", e2_p));
-}
-
-ConsReplaceRhs::ConsReplaceRhs(std::unique_ptr<TyReplaceRhs> _replace_rhs)
-  : replace_rhs(std::move(_replace_rhs)) {}
-  
-void ConsReplaceRhs::serialize(cereal::JSONOutputArchive &archive) const {
-  archive.makeArray();
-  archive.writeName();
-
-  archive.saveValue("ReplaceRhs");
-  archive(CEREAL_NVP(replace_rhs));
-}
-
-std::unique_ptr<TyInfrule> ConsReplaceRhs::make
-(std::unique_ptr<TyRegister> _x,
- std::unique_ptr<TyValue> _y,
- std::unique_ptr<TyExpr> _e1,
- std::unique_ptr<TyExpr> _e2,
- std::unique_ptr<TyExpr> _e2_p) {
-  std::unique_ptr<TyReplaceRhs> _replace_rhs
-    (new TyReplaceRhs(std::move(_x), std::move(_y),
-                      std::move(_e1), std::move(_e2), std::move(_e2_p)));
-  return std::unique_ptr<TyInfrule>(new ConsReplaceRhs(std::move(_replace_rhs)));
-}
-
-TyIntroGhost::TyIntroGhost(std::unique_ptr<TyExpr> _x, std::unique_ptr<TyValue> _y, std::unique_ptr<TyRegister> _z) : x(std::move(_x)), y(std::move(_y)), z(std::move(_z)){
-}
-
-void TyIntroGhost::serialize(cereal::JSONOutputArchive& archive) const{
-  archive(CEREAL_NVP(x));
-  archive(CEREAL_NVP(y));
-  archive(CEREAL_NVP(z));
-}
-
-ConsIntroGhost::ConsIntroGhost(std::unique_ptr<TyIntroGhost> _intro_ghost) : intro_ghost(std::move(_intro_ghost)){
-}
-std::unique_ptr<TyInfrule> ConsIntroGhost::make(std::unique_ptr<TyExpr> _x, std::unique_ptr<TyValue> _y, std::unique_ptr<TyRegister> _z){
-  std::unique_ptr<TyIntroGhost> _val(new TyIntroGhost(std::move(_x), std::move(_y), std::move(_z)));
-  return std::unique_ptr<TyInfrule>(new ConsIntroGhost(std::move(_val)));
-}
-void ConsIntroGhost::serialize(cereal::JSONOutputArchive& archive) const{
-  archive.makeArray();
-  archive.writeName();
-  archive.saveValue("IntroGhost");
-  archive(CEREAL_NVP(intro_ghost));
-}
-
-  // propagate
-
-=======
->>>>>>> 0cb04230
 ConsPropagate::ConsPropagate(std::unique_ptr<TyPropagate> _propagate)
     : propagate(std::move(_propagate)) {}
 
