#include <sstream>
#include <fstream>
#include <string>
#include <cassert>
#include <cereal/archives/json.hpp>
#include <cereal/types/vector.hpp>
#include <cereal/types/memory.hpp>
#include <cereal/types/polymorphic.hpp>
#include "llvm/LLVMBerry/Structure.h"
#include "llvm/LLVMBerry/ValidationUnit.h"
#include "llvm/LLVMBerry/Infrules.h"

namespace cereal {
 [[noreturn]] void throw_exception(std::exception const &e){ std::exit(1); }
}
namespace boost{
  void throw_exception(std::exception const &e){ 
    std::cerr << " boost::throw_exception(e) called." << std::endl; 
    std::cerr << e.what() << std::endl; 
    std::exit(1); 
  }
}

namespace {

std::string toString(llvmberry::TyScope scope) {
  switch (scope) {
  case llvmberry::Source:
    return std::string("Source");
  case llvmberry::Target:
    return std::string("Target");
  default:
    assert(false && "Scope toString");
  }
}

std::string toString(llvmberry::TyTag tag) {
  switch (tag) {
  case llvmberry::Physical:
    return std::string("Physical");
  case llvmberry::Previous:
    return std::string("Previous");
  case llvmberry::Ghost:
    return std::string("Ghost");
  default:
    assert(false && "Tag toString");
  }
}


unsigned int getRawInstrIndex(const llvm::Instruction &instr) {
  const llvm::BasicBlock *parent = instr.getParent();
  const llvm::BasicBlock::InstListType &instList = parent->getInstList();

  unsigned int idx = 0;
  for (llvm::BasicBlock::const_iterator itr = instList.begin();
       itr != instList.end(); ++itr) {
    if (&instr == &(*itr))
      return idx;
    idx++;
  }

  return (unsigned int)-1;
}
  
} // anonymous

namespace llvmberry {
/// @return the index of the BasicBlock w.r.t. the parent function.
std::string getBasicBlockIndex(const llvm::BasicBlock *block) {
  if (!block || !(block->getParent())) {
    std::stringstream retStream;
    retStream << ((unsigned int)-1);
    return retStream.str();
  }

  // If a block has its own name, just return it.
  if (block->hasName()) {
    return block->getName();
  }

  // If else, calculate the index and return it.
  const llvm::Function *parent = block->getParent();
  const llvm::Function::BasicBlockListType &blockList =
      parent->getBasicBlockList();

  unsigned int idx = 0;
  for (llvm::Function::const_iterator itr = blockList.begin();
       itr != blockList.end(); ++itr) {
    if (block == &(*itr)) {
      std::stringstream retStream;
      retStream << idx;
      return (retStream.str());
    }

    idx++;
  }
  std::stringstream retStream;
  retStream << ((unsigned int)-1);
  return retStream.str();
}

std::string getVariable(const llvm::Value &value) {
  std::string val;

  if (llvm::isa<llvm::GlobalValue>(value)) {
    val = std::string("@");
  } else if (llvm::isa<llvm::Instruction>(value) ||
             llvm::isa<llvm::Argument>(value) ||
             llvm::isa<llvm::ConstantExpr>(value)) {
    val = std::string("%");
  } else {
    assert("value must be a global value or an instruction" && false);
  }

  val += std::string(value.getName().data());

  if (val == "%") val = "";

  return val;
}

std::string toString(llvmberry::TyFbop bop){
  switch (bop) {
    case llvmberry::BopFadd:
      return std::string("BopFadd");
    case llvmberry::BopFsub:
      return std::string("BopFsub");
    case llvmberry::BopFmul:
      return std::string("BopFmul");
    case llvmberry::BopFdiv:
      return std::string("BopFdiv");
    case llvmberry::BopFrem:
      return std::string("BopFrem");
  default:
    assert(false && "Fbop toString");
  }
}

std::string toString(llvmberry::TyBop bop){
  switch (bop) {
    case llvmberry::BopAdd:
      return std::string("BopAdd");
    case llvmberry::BopSub:
      return std::string("BopSub");
    case llvmberry::BopMul:
      return std::string("BopMul");
    case llvmberry::BopUdiv:
      return std::string("BopUdiv");
    case llvmberry::BopSdiv:
      return std::string("BopSdiv");
    case llvmberry::BopUrem:
      return std::string("BopUrem");
    case llvmberry::BopSrem:
      return std::string("BopSrem");
    case llvmberry::BopShl:
      return std::string("BopShl");
    case llvmberry::BopLshr:
      return std::string("BopLshr");
    case llvmberry::BopAshr:
      return std::string("BopAshr");
    case llvmberry::BopAnd:
      return std::string("BopAnd");
    case llvmberry::BopOr:
      return std::string("BopOr");
    case llvmberry::BopXor:
      return std::string("BopXor");
  default:
    assert(false && "Bop toString");
  }
}

std::string toString(llvmberry::TyFloatType float_type) {
  switch (float_type) {
  case llvmberry::HalfType:
    return std::string("HalfType");
  case llvmberry::FloatType:
    return std::string("FloatType");
  case llvmberry::DoubleType:
    return std::string("DoubleType");
  case llvmberry::FP128Type:
    return std::string("FP128Type");
  case llvmberry::PPC_FP128Type:
    return std::string("PPC_FP128Type");
  case llvmberry::X86_FP80Type:
    return std::string("X86_FP80Type");
  default:
    assert(false && "FloatType toString");
  }
}

llvmberry::TyFloatType getFloatType(llvm::Type *typ){
  llvmberry::TyFloatType fty;
  if (typ->isHalfTy())
    fty = llvmberry::HalfType;
  else if (typ->isFloatTy())
    fty = llvmberry::FloatType;
  else if (typ->isDoubleTy())
    fty = llvmberry::DoubleType;
  else if (typ->isX86_FP80Ty())
    fty = llvmberry::X86_FP80Type;
  else if (typ->isFP128Ty())
    fty = llvmberry::FP128Type;
  else if (typ->isPPC_FP128Ty())
    fty = llvmberry::PPC_FP128Type;
  else
    assert("Unknown floating point type" && false);
  return fty;
}


bool isFloatOpcode(llvm::Instruction::BinaryOps ops){
  switch(ops){
  case llvm::Instruction::FAdd:
  case llvm::Instruction::FSub:
  case llvm::Instruction::FMul:
  case llvm::Instruction::FDiv:
  case llvm::Instruction::FRem:
    return true;
  default:
    return false;
  }
}

TyFbop getFbop(llvm::Instruction::BinaryOps ops){
  TyFbop tyfbop;
  switch(ops){
  case llvm::Instruction::FAdd:
    tyfbop = llvmberry::BopFadd; break;
  case llvm::Instruction::FSub:
    tyfbop = llvmberry::BopFsub; break;
  case llvm::Instruction::FMul:
    tyfbop = llvmberry::BopFmul; break;
  case llvm::Instruction::FDiv:
    tyfbop = llvmberry::BopFdiv; break;
  case llvm::Instruction::FRem:
    tyfbop = llvmberry::BopFrem; break;
  default:
    assert("llvmberry::getFbop(llvm::Instruction::BinaryOps) : unknown opcode" && false);
  }
  return tyfbop;
}

TyBop getBop(llvm::Instruction::BinaryOps ops){
  TyBop bop;
  switch(ops){
  case llvm::Instruction::Add:
    bop = llvmberry::BopAdd; break;
  case llvm::Instruction::Sub:
    bop = llvmberry::BopSub; break;
  case llvm::Instruction::Mul:
    bop = llvmberry::BopMul; break;
  case llvm::Instruction::UDiv:
    bop = llvmberry::BopUdiv; break;
  case llvm::Instruction::SDiv:
    bop = llvmberry::BopSdiv; break;
  case llvm::Instruction::URem:
    bop = llvmberry::BopUrem; break;
  case llvm::Instruction::SRem:
    bop = llvmberry::BopSrem; break;
  case llvm::Instruction::Shl:
    bop = llvmberry::BopShl; break;
  case llvm::Instruction::LShr:
    bop = llvmberry::BopLshr; break;
  case llvm::Instruction::AShr:
    bop = llvmberry::BopAshr; break;
  case llvm::Instruction::And:
    bop = llvmberry::BopAnd; break;
  case llvm::Instruction::Or:
    bop = llvmberry::BopOr; break;
  case llvm::Instruction::Xor:
    bop = llvmberry::BopXor; break;
  default:
    assert("llvmberry::getBop(llvm::Instruction::BinaryOps) : unknown opcode" && false);
  }
  return bop;
}

bool name_instructions(llvm::Function &F) {
  for (llvm::Function::arg_iterator AI = F.arg_begin(), AE = F.arg_end();
       AI != AE; ++AI)
    if (!AI->hasName() && !AI->getType()->isVoidTy())
      AI->setName("arg");

  for (llvm::Function::iterator BB = F.begin(), E = F.end(); BB != E; ++BB) {
    if (!BB->hasName())
      BB->setName("bb");

    for (llvm::BasicBlock::iterator I = BB->begin(), E = BB->end(); I != E; ++I)
      if (!I->hasName() && !I->getType()->isVoidTy())
        I->setName("tmp");
  }

  return true;
}

int getCommandIndex(const llvm::Value &V) {
  if (!llvm::isa<llvm::Instruction>(V))
    return -1; // not an instruction

  const llvm::Instruction *instr = llvm::dyn_cast<llvm::Instruction>(&V);

  if (llvm::isa<llvm::PHINode>(instr)) {
    return -1; // A phinode is not a command
  } else if (instr->isTerminator()) {
    return -1; // A terminator is not a command
  } else {
    unsigned int rawIndex = getRawInstrIndex(*instr);
    const llvm::BasicBlock *parent = instr->getParent();
    unsigned int firstNonPhiRawIndex =
        getRawInstrIndex(*parent->getFirstNonPHI());
    return (int)(rawIndex - firstNonPhiRawIndex);
  }
}

int getTerminatorIndex(const llvm::TerminatorInst *instr) {
  if (instr->isTerminator()) {
    unsigned int rawIndex = getRawInstrIndex(*instr);
    const llvm::BasicBlock *parent = instr->getParent();
    unsigned int firstNonPhiRawIndex =
        getRawInstrIndex(*parent->getFirstNonPHI());
    return (int)(rawIndex - firstNonPhiRawIndex);
  } else {
    return -1; // not a terminator
  }
}


std::shared_ptr<TyExpr> makeExpr_fromStoreInst(const llvm::StoreInst* si) {
  llvm::Value* Val = si->getOperand(0);

  if (llvm::ConstantInt* C = llvm::dyn_cast<llvm::ConstantInt>(Val)) {
    int storeval = C->getSExtValue();
    int bitwidth = C->getBitWidth();

    return std::shared_ptr<llvmberry::TyExpr>
              (new ConsConst(storeval, bitwidth));
  } else {
    std::string reg_stored = getVariable(*Val);

    return ConsVar::make(reg_stored, Physical);
  }
}

/* position */

TyPositionPhinode::TyPositionPhinode(std::string _prev_block_name)
    : prev_block_name(_prev_block_name) {}

void TyPositionPhinode::serialize(cereal::JSONOutputArchive &archive) const {
  archive(CEREAL_NVP(prev_block_name));
}

TyPositionCommand::TyPositionCommand(int _index, std::string _register_name)
    : index(_index), register_name(_register_name) {}

void TyPositionCommand::serialize(cereal::JSONOutputArchive &archive) const {
  archive(CEREAL_NVP(index), CEREAL_NVP(register_name));
}

ConsPhinode::ConsPhinode(std::shared_ptr<TyPositionPhinode> _position_phinode)
    : position_phinode(std::move(_position_phinode)) {}

void ConsPhinode::serialize(cereal::JSONOutputArchive &archive) const {
  archive.makeArray();
  archive.writeName();

  archive.saveValue("Phinode");
  archive(CEREAL_NVP(position_phinode));
}

ConsCommand::ConsCommand(std::shared_ptr<TyPositionCommand> _position_command)
    : position_command(std::move(_position_command)) {}

void ConsCommand::serialize(cereal::JSONOutputArchive &archive) const {
  archive.makeArray();
  archive.writeName();

  archive.saveValue("Command");
  archive(CEREAL_NVP(position_command));
}

TyPosition::TyPosition(enum TyScope _scope, std::string _block_name,
                       std::shared_ptr<TyInstrIndex> _instr_index)
    : scope(_scope), block_name(_block_name),
      instr_index(std::move(_instr_index)) {}

void TyPosition::serialize(cereal::JSONOutputArchive &archive) const {
  archive(cereal::make_nvp("scope", ::toString(scope)), CEREAL_NVP(block_name), CEREAL_NVP(instr_index));
}

std::shared_ptr<TyPosition> TyPosition::make(enum TyScope _scope,
                                             std::string _block_name,
                                             std::string _prev_block_name) {
  std::shared_ptr<TyPositionPhinode> _pos_phi(
      new TyPositionPhinode(_prev_block_name));

  std::shared_ptr<TyInstrIndex> _phi(new ConsPhinode(std::move(_pos_phi)));

  return std::shared_ptr<TyPosition>(
      new TyPosition(_scope, _block_name, std::move(_phi)));
}

std::shared_ptr<TyPosition>
TyPosition::make_start_of_block(enum TyScope _scope, std::string _block_name) {
  return TyPosition::make(_scope, _block_name, "");
}

std::shared_ptr<TyPosition> TyPosition::make(enum TyScope _scope,
                                             const llvm::Instruction &I) {
  std::string empty_str = "";
  return std::move(TyPosition::make(_scope, I, empty_str));
}

std::shared_ptr<TyPosition> TyPosition::make(enum TyScope _scope,
                                             const llvm::Instruction &I, std::string _prev_block_name) {

  std::string _block_name = getBasicBlockIndex(I.getParent());
  std::string _register_name = getVariable(I);

  std::shared_ptr<TyInstrIndex> _instr_index;

  if (llvm::isa<llvm::PHINode>(I)) {
    std::shared_ptr<TyPositionPhinode> _pos_phi(new TyPositionPhinode(_prev_block_name));

    std::shared_ptr<TyInstrIndex> _phi(new ConsPhinode(std::move(_pos_phi)));

    _instr_index = std::move(_phi);
  } else {
    int _index;
    if (llvm::isa<llvm::TerminatorInst>(I)) {
      _index = getTerminatorIndex(llvm::dyn_cast<llvm::TerminatorInst>(&I));
    } else {
      _index = getCommandIndex(I);
    }
    std::shared_ptr<TyPositionCommand> _pos_cmd(
        new TyPositionCommand(_index, _register_name));

    std::shared_ptr<TyInstrIndex> _cmd(new ConsCommand(std::move(_pos_cmd)));

    _instr_index = std::move(_cmd);
  }

  return std::shared_ptr<TyPosition>(
      new TyPosition(_scope, _block_name, std::move(_instr_index)));
}

std::shared_ptr<TyPosition>
TyPosition::make_end_of_block(enum TyScope _scope, const llvm::BasicBlock &BB) {

  const llvm::TerminatorInst *term = BB.getTerminator();

  std::string _block_name = getBasicBlockIndex(&BB);
  std::string _register_name = "";

  int _index = getTerminatorIndex(term);

  std::shared_ptr<TyPositionCommand> _pos_cmd(
      new TyPositionCommand(_index, _register_name));

  std::shared_ptr<TyInstrIndex> _cmd(new ConsCommand(std::move(_pos_cmd)));

  return std::shared_ptr<TyPosition>(
      new TyPosition(_scope, _block_name, std::move(_cmd)));

}


/* value */

// register

TyRegister::TyRegister(std::string _name, enum TyTag _tag)
    : name(_name), tag(_tag) {}

void TyRegister::serialize(cereal::JSONOutputArchive &archive) const {
  archive(CEREAL_NVP(name), cereal::make_nvp("tag", ::toString(tag)));
}

std::shared_ptr<TyRegister> TyRegister::make(std::string _name,
                                             enum TyTag _tag) {
  return std::shared_ptr<TyRegister>(new TyRegister(_name, _tag));
}

// constant
ConsIntType::ConsIntType(int _value) : value(_value) {}

void ConsIntType::serialize(cereal::JSONOutputArchive &archive) const {
  archive.makeArray();
  archive.writeName();

  archive.saveValue("IntType");
  archive(CEREAL_NVP(value));
}

TyConstInt::TyConstInt(int64_t _int_value, std::shared_ptr<TyIntType> _int_type)
    : int_value(_int_value), int_type(std::move(_int_type)) {}

TyConstInt::TyConstInt(int64_t _int_value, int _bitwidth)
    : int_value(_int_value), int_type(new ConsIntType(_bitwidth)) {}

void TyConstInt::serialize(cereal::JSONOutputArchive &archive) const {
  archive(cereal::make_nvp("int_value", int_value), CEREAL_NVP(int_type));
}

std::shared_ptr<TyConstInt> TyConstInt::make(int64_t _int_value, int _value) {
  return std::shared_ptr<TyConstInt>(new TyConstInt(_int_value, _value));
}

TyConstFloat::TyConstFloat(double _float_value, enum TyFloatType _float_type)
    : float_value(_float_value), float_type(_float_type) {}

void TyConstFloat::serialize(cereal::JSONOutputArchive &archive) const {
  archive(CEREAL_NVP(float_value),
          cereal::make_nvp("float_type", toString(float_type)));
}

std::shared_ptr<TyConstFloat> TyConstFloat::make(double _float_value,
                                                 enum TyFloatType _float_type) {
  return std::shared_ptr<TyConstFloat>(
      new TyConstFloat(_float_value, _float_type));
}

TyConstGlobalVarAddr::TyConstGlobalVarAddr(std::string _var_id, std::shared_ptr<TyValueType> _var_type) : var_id(std::move(_var_id)), var_type(std::move(_var_type)){
}
void TyConstGlobalVarAddr::serialize(cereal::JSONOutputArchive& archive) const{
  archive(CEREAL_NVP(var_id));
  archive(CEREAL_NVP(var_type));
}

std::shared_ptr<TyConstGlobalVarAddr> TyConstGlobalVarAddr::make(const llvm::GlobalVariable &gv) {
  llvm::Type *ty = gv.getType();
  assert(ty->isPointerTy()); // jylee : As far as I understand, global variables must be pointers to their location!
  ty = ty->getPointerElementType();
  
  return std::shared_ptr<TyConstGlobalVarAddr>(
      new TyConstGlobalVarAddr(std::string("@") + std::string(gv.getName().data()), std::move(TyValueType::make(*ty))));
}

// value
std::shared_ptr<TyValue> TyValue::make(const llvm::Value &value, enum TyTag _tag) {
  if (llvm::isa<llvm::Instruction>(value) ||
      llvm::isa<llvm::Argument>(value) ||
      llvm::isa<llvm::ConstantExpr>(value)) {
    return std::shared_ptr<TyValue>(
        new ConsId(TyRegister::make(getVariable(value), _tag)));
  } else if (llvm::isa<llvm::ConstantInt>(value)) {
    const llvm::ConstantInt *v = llvm::dyn_cast<llvm::ConstantInt>(&value);
    return std::shared_ptr<TyValue>(
        new ConsConstVal(std::shared_ptr<TyConstant>(new ConsConstInt(
            TyConstInt::make(v->getSExtValue(), v->getBitWidth())))));
  } else if (llvm::isa<llvm::ConstantFP>(value)) {
    const llvm::ConstantFP *v = llvm::dyn_cast<llvm::ConstantFP>(&value);
    const llvm::APFloat &apf = v->getValueAPF();
    const llvm::Type *typ = v->getType();

    llvmberry::TyFloatType fty;
    if (typ->isHalfTy())
      fty = llvmberry::HalfType;
    else if (typ->isFloatTy())
      fty = llvmberry::FloatType;
    else if (typ->isDoubleTy())
      fty = llvmberry::DoubleType;
    else if (typ->isX86_FP80Ty())
      fty = llvmberry::X86_FP80Type;
    else if (typ->isFP128Ty())
      fty = llvmberry::FP128Type;
    else if (typ->isPPC_FP128Ty())
      fty = llvmberry::PPC_FP128Type;
    else
      assert("Unknown floating point type" && false);

    return std::shared_ptr<TyValue>(
        new ConsConstVal(std::shared_ptr<TyConstant>(new ConsConstFloat(
            TyConstFloat::make(apf.convertToDouble(), fty)))));
  } else if (llvm::isa<llvm::GlobalVariable>(value)) {
    const llvm::GlobalVariable *gv = llvm::dyn_cast<llvm::GlobalVariable>(&value);
    return std::shared_ptr<TyValue>(
        new ConsConstVal(std::shared_ptr<TyConstant>(new ConsConstGlobalVarAddr(
            TyConstGlobalVarAddr::make(*gv)))));
  } else if (llvm::isa<llvm::UndefValue>(value)) {
      return std::shared_ptr<TyValue>(
        new ConsConstVal(std::shared_ptr<TyConstant>
                          (new ConsConstUndef
                            (TyValueType::make(*value.getType())))));
  } else {
    assert("Unknown value type" && false);
  }
}

ConsConstInt::ConsConstInt(std::shared_ptr<TyConstInt> _const_int)
    : const_int(std::move(_const_int)) {}

ConsConstInt::ConsConstInt(int64_t _int_value, int _bitwidth)
    : const_int(new TyConstInt(_int_value, _bitwidth)) {}

void ConsConstInt::serialize(cereal::JSONOutputArchive &archive) const {
  archive.makeArray();
  archive.writeName();

  archive.saveValue("ConstInt");
  archive(CEREAL_NVP(const_int));
}

ConsConstFloat::ConsConstFloat(std::shared_ptr<TyConstFloat> _const_float)
    : const_float(std::move(_const_float)) {}

ConsConstFloat::ConsConstFloat(float _float_value, enum TyFloatType _float_type)
    : const_float(new TyConstFloat(_float_value, _float_type)) {}

void ConsConstFloat::serialize(cereal::JSONOutputArchive &archive) const {
  archive.makeArray();
  archive.writeName();

  archive.saveValue("ConstFloat");
  archive(CEREAL_NVP(const_float));
}

ConsConstGlobalVarAddr::ConsConstGlobalVarAddr(std::shared_ptr<TyConstGlobalVarAddr> _const_global_var_addr) : const_global_var_addr(std::move(_const_global_var_addr)){
}
std::shared_ptr<TyConstant> ConsConstGlobalVarAddr::make(std::string _var_id, std::shared_ptr<TyValueType> _var_type){
  std::shared_ptr<TyConstGlobalVarAddr> _val(new TyConstGlobalVarAddr(std::move(_var_id), std::move(_var_type)));
  return std::shared_ptr<TyConstant>(new ConsConstGlobalVarAddr(std::move(_val)));
}
void ConsConstGlobalVarAddr::serialize(cereal::JSONOutputArchive& archive) const{
  archive.makeArray();
  archive.writeName();
  archive.saveValue("ConstGlobalVarAddr");
  archive(CEREAL_NVP(const_global_var_addr));
}

ConsConstUndef::ConsConstUndef(std::shared_ptr<TyValueType> _value_type)
    : value_type(std::move(_value_type)) {}

void ConsConstUndef::serialize(cereal::JSONOutputArchive& archive) const {
  archive.makeArray();
  archive.writeName();

  archive.saveValue("ConstUndef");
  archive(CEREAL_NVP(value_type));
}

ConsId::ConsId(std::shared_ptr<TyRegister> _register)
    : reg(std::move(_register)) {}

void ConsId::serialize(cereal::JSONOutputArchive &archive) const {
  archive.makeArray();
  archive.writeName();

  archive.saveValue("Id");
  archive(CEREAL_NVP(reg));
}

std::shared_ptr<TyValue> ConsId::make(std::string _name, enum TyTag _tag) {
  std::shared_ptr<TyRegister> _reg(new TyRegister(_name, _tag));
  return std::shared_ptr<TyValue>(new ConsId(std::move(_reg)));
}

ConsConstVal::ConsConstVal(std::shared_ptr<TyConstant> _constant)
    : constant(std::move(_constant)) {}

void ConsConstVal::serialize(cereal::JSONOutputArchive &archive) const {
  archive.makeArray();
  archive.writeName();

  archive.saveValue("ConstVal");
  archive(CEREAL_NVP(constant));
}

// size

ConsSize::ConsSize(int _size) : size(_size) {}

void ConsSize::serialize(cereal::JSONOutputArchive &archive) const {
  archive.makeArray();
  archive.writeName();

  archive.saveValue("Size");
  archive(CEREAL_NVP(size));
}

std::shared_ptr<TySize> ConsSize::make(int _size) {
  return std::shared_ptr<TySize>(new ConsSize(_size));
}

// valuetype

std::shared_ptr<TyValueType> TyValueType::make(const llvm::Type &type) {
  TyValueType *vt;
  if (const llvm::IntegerType *itype = llvm::dyn_cast<llvm::IntegerType>(&type)) {
    vt = new ConsIntValueType(std::move(std::shared_ptr<TyIntType>
              (new ConsIntType(itype->getBitWidth()))));
  } else if (const llvm::PointerType *ptype = llvm::dyn_cast<llvm::PointerType>(&type)) {
    vt = new ConsPtrType(ptype->getAddressSpace(), 
        std::move(TyValueType::make(*ptype->getPointerElementType())));
  } else if (const llvm::StructType *stype = llvm::dyn_cast<llvm::StructType>(&type)) {
    assert(stype->hasName());
    vt = new ConsNamedType(stype->getName().str());
  } else if (type.isHalfTy()) {
    vt = new ConsFloatValueType(HalfType);
  } else if (type.isFloatTy()) {
    vt = new ConsFloatValueType(FloatType);
  } else if (type.isDoubleTy()) {
    vt = new ConsFloatValueType(DoubleType);
  } else if (type.isFP128Ty()) {
    vt = new ConsFloatValueType(FP128Type);
  } else if (type.isPPC_FP128Ty()) {
    vt = new ConsFloatValueType(PPC_FP128Type);
  } else if (type.isX86_FP80Ty()) {
    vt = new ConsFloatValueType(X86_FP80Type);
  } else {
    assert("TyValueType::make(const llvmType &) : unknown value type" && false);
    vt = nullptr;
  }
    
  return std::shared_ptr<TyValueType>(vt);
}

ConsIntValueType::ConsIntValueType(std::shared_ptr<TyIntType> _int_type) : int_type(std::move(_int_type)) {}

void ConsIntValueType::serialize(cereal::JSONOutputArchive& archive) const {
  archive.makeArray();
  archive.writeName();
  archive.saveValue("IntValueType");
  archive(CEREAL_NVP(int_type));
}

ConsFloatValueType::ConsFloatValueType(TyFloatType _float_type) : float_type(_float_type) {}

void ConsFloatValueType::serialize(cereal::JSONOutputArchive& archive) const {
  archive.makeArray();
  archive.writeName();
  archive.saveValue("FloatValueType");
  archive(cereal::make_nvp("float_type", toString(float_type)));
}

ConsNamedType::ConsNamedType(std::string _s) : s(std::move(_s)) {}

void ConsNamedType::serialize(cereal::JSONOutputArchive& archive) const {
  archive.makeArray();
  archive.writeName();
  archive.saveValue("NamedType");
  archive(CEREAL_NVP(s));
}

ConsPtrType::ConsPtrType(int _address_space, std::shared_ptr<TyValueType> _valuetype) 
    : address_space(_address_space), valuetype(std::move(_valuetype)) {}

void ConsPtrType::serialize(cereal::JSONOutputArchive& archive) const {
  archive.makeArray();
  archive.writeName();
  archive.saveValue("PtrType");

  archive.startNode();
  archive.makeArray();
  archive(cereal::make_nvp("address_space", address_space));
  archive(CEREAL_NVP(valuetype));
  archive.finishNode();
}

// instruction

std::shared_ptr<TyInstruction> TyInstruction::make(const llvm::Instruction &i) {
  if (const llvm::BinaryOperator *bo = llvm::dyn_cast<llvm::BinaryOperator>(&i)) {
    if(isFloatOpcode(bo->getOpcode()))
      return std::shared_ptr<TyInstruction>(new ConsFloatBinaryOp(
        std::move(TyFloatBinaryOperator::make(*bo))));
    else
      return std::shared_ptr<TyInstruction>(new ConsBinaryOp(
        std::move(TyBinaryOperator::make(*bo))));
  } else if (const llvm::LoadInst *li = llvm::dyn_cast<llvm::LoadInst>(&i)) {
    return std::shared_ptr<TyInstruction>(new ConsLoadInst(std::move(TyLoadInst::make(*li))));
  } else if (const llvm::StoreInst *si = llvm::dyn_cast<llvm::StoreInst>(&i)) {
    return std::shared_ptr<TyInstruction>(new ConsLoadInst(std::move(TyLoadInst::make(*si))));
  } else if (const llvm::BitCastInst *bci = llvm::dyn_cast<llvm::BitCastInst>(&i)) {
    return std::shared_ptr<TyInstruction>(new ConsBitCastInst(std::move(TyBitCastInst::make(*bci))));
  } else if (const llvm::GetElementPtrInst *gepi = llvm::dyn_cast<llvm::GetElementPtrInst>(&i)) {
    return std::shared_ptr<TyInstruction>(new ConsGetElementPtrInst(std::move(TyGetElementPtrInst::make(*gepi))));
  } else {
    assert("TyInstruction::make : unsupporting instruction type" && false);
    return std::shared_ptr<TyInstruction>(nullptr);
  }
}

// instruction constructor classes

std::shared_ptr<TyBitCastInst> TyBitCastInst::make(const llvm::BitCastInst &bci){
  return std::shared_ptr<TyBitCastInst>(new TyBitCastInst(
        TyValueType::make(*bci.getSrcTy()),
        TyValue::make(*bci.getOperand(0)),
        TyValueType::make(*bci.getDestTy())));
}

std::shared_ptr<TyGetElementPtrInst> TyGetElementPtrInst::make(const llvm::GetElementPtrInst &gepi){
  std::vector<std::pair<std::shared_ptr<TySize>, std::shared_ptr<TyValue> > > indexes;
  for(llvm::User::const_op_iterator i = gepi.idx_begin(); i != gepi.idx_end(); i++){
    const llvm::Value *v = i->get();
    const llvm::Type *ty = v->getType();
    assert(ty->isIntegerTy());
    indexes.push_back(std::make_pair(ConsSize::make(ty->getIntegerBitWidth()), TyValue::make(*v)));
  }
  return std::shared_ptr<TyGetElementPtrInst>(new TyGetElementPtrInst(
        TyValueType::make(*gepi.getSourceElementType()),
        TyValueType::make(*gepi.getPointerOperandType()),
        TyValue::make(*gepi.getPointerOperand()),
        indexes,
        gepi.isInBounds()));
}

std::shared_ptr<TyBinaryOperator> TyBinaryOperator::make(const llvm::BinaryOperator &bopinst){
  llvmberry::TyBop bop = llvmberry::getBop(bopinst.getOpcode());
  return std::shared_ptr<TyBinaryOperator>(new TyBinaryOperator(bop, TyValueType::make(*bopinst.getType()),
        TyValue::make(*bopinst.getOperand(0)), TyValue::make(*bopinst.getOperand(1))));
}

std::shared_ptr<TyFloatBinaryOperator> TyFloatBinaryOperator::make(const llvm::BinaryOperator &bopinst){
  llvmberry::TyFbop bop = llvmberry::getFbop(bopinst.getOpcode());
  return std::shared_ptr<TyFloatBinaryOperator>(new TyFloatBinaryOperator(bop, TyValueType::make(*bopinst.getType()),
        TyValue::make(*bopinst.getOperand(0)), TyValue::make(*bopinst.getOperand(1))));
}

std::shared_ptr<TyLoadInst> TyLoadInst::make(const llvm::LoadInst &li) {
  return std::shared_ptr<TyLoadInst>(new TyLoadInst(
        TyValueType::make(*li.getPointerOperand()->getType()),
        TyValueType::make(*li.getType()),
        TyValue::make(*li.getPointerOperand()),
        li.getAlignment()));
}

std::shared_ptr<TyLoadInst> TyLoadInst::make(const llvm::StoreInst &si) {
  return std::shared_ptr<TyLoadInst>(new TyLoadInst(
        TyValueType::make(*si.getOperand(1)->getType()),
        TyValueType::make(*si.getOperand(0)->getType()),
        TyValue::make(*si.getOperand(1)),
        si.getAlignment()));
}

ConsBinaryOp::ConsBinaryOp(std::shared_ptr<TyBinaryOperator> _binary_operator) : binary_operator(std::move(_binary_operator)){
}
std::shared_ptr<TyInstruction> ConsBinaryOp::make(TyBop _opcode, std::shared_ptr<TyValueType> _operandtype, std::shared_ptr<TyValue> _operand1, std::shared_ptr<TyValue> _operand2){
  std::shared_ptr<TyBinaryOperator> _val(new TyBinaryOperator(_opcode, std::move(_operandtype), std::move(_operand1), std::move(_operand2)));
  return std::shared_ptr<TyInstruction>(new ConsBinaryOp(std::move(_val)));
}
std::shared_ptr<TyInstruction> ConsBinaryOp::make(const llvm::BinaryOperator &bop){
  return std::shared_ptr<TyInstruction>(new ConsBinaryOp(std::move(TyBinaryOperator::make(bop))));
}
void ConsBinaryOp::serialize(cereal::JSONOutputArchive& archive) const{
  archive.makeArray();
  archive.writeName();
  archive.saveValue("BinaryOp");
  archive(CEREAL_NVP(binary_operator));
}

ConsFloatBinaryOp::ConsFloatBinaryOp(std::shared_ptr<TyFloatBinaryOperator> _binary_operator) : binary_operator(std::move(_binary_operator)){
}
std::shared_ptr<TyInstruction> ConsFloatBinaryOp::make(TyFbop _opcode, std::shared_ptr<TyValueType> _operandtype, std::shared_ptr<TyValue> _operand1, std::shared_ptr<TyValue> _operand2){
  std::shared_ptr<TyFloatBinaryOperator> _val(new TyFloatBinaryOperator(_opcode, std::move(_operandtype), std::move(_operand1), std::move(_operand2)));
  return std::shared_ptr<TyInstruction>(new ConsFloatBinaryOp(std::move(_val)));
}
std::shared_ptr<TyInstruction> ConsFloatBinaryOp::make(const llvm::BinaryOperator &bop){
  return std::shared_ptr<TyInstruction>(new ConsFloatBinaryOp(std::move(TyFloatBinaryOperator::make(bop))));
}
void ConsFloatBinaryOp::serialize(cereal::JSONOutputArchive& archive) const{
  archive.makeArray();
  archive.writeName();
  archive.saveValue("FloatBinaryOp");
  archive(CEREAL_NVP(binary_operator));
}

ConsLoadInst::ConsLoadInst(std::shared_ptr<TyLoadInst> _load_inst) : load_inst(std::move(_load_inst)){
}
std::shared_ptr<TyInstruction> ConsLoadInst::make(std::shared_ptr<TyValueType> _pointertype, std::shared_ptr<TyValueType> _valtype, std::shared_ptr<TyValue> _ptrvalue, int _align){
  std::shared_ptr<TyLoadInst> _val(new TyLoadInst(std::move(_pointertype), std::move(_valtype), std::move(_ptrvalue), std::move(_align)));
  return std::shared_ptr<TyInstruction>(new ConsLoadInst(std::move(_val)));
}
std::shared_ptr<TyInstruction> ConsLoadInst::make(const llvm::LoadInst &li){
  return std::shared_ptr<TyInstruction>(new ConsLoadInst(std::move(TyLoadInst::make(li))));
}
void ConsLoadInst::serialize(cereal::JSONOutputArchive& archive) const{
  archive.makeArray();
  archive.writeName();
  archive.saveValue("LoadInst");
  archive(CEREAL_NVP(load_inst));
}

ConsBitCastInst::ConsBitCastInst(std::shared_ptr<TyBitCastInst> _bit_cast_inst) : bit_cast_inst(std::move(_bit_cast_inst)){
}
std::shared_ptr<TyInstruction> ConsBitCastInst::make(std::shared_ptr<TyValueType> _fromty, std::shared_ptr<TyValue> _v, std::shared_ptr<TyValueType> _toty){
  std::shared_ptr<TyBitCastInst> _val(new TyBitCastInst(std::move(_fromty), std::move(_v), std::move(_toty)));
  return std::shared_ptr<TyInstruction>(new ConsBitCastInst(std::move(_val)));
}
void ConsBitCastInst::serialize(cereal::JSONOutputArchive& archive) const{
  archive.makeArray();
  archive.writeName();
  archive.saveValue("BitCastInst");
  archive(CEREAL_NVP(bit_cast_inst));
}

ConsGetElementPtrInst::ConsGetElementPtrInst(std::shared_ptr<TyGetElementPtrInst> _get_element_ptr_inst) : get_element_ptr_inst(std::move(_get_element_ptr_inst)){
}
std::shared_ptr<TyInstruction> ConsGetElementPtrInst::make(std::shared_ptr<TyValueType> _ty, std::shared_ptr<TyValueType> _ptrty, std::shared_ptr<TyValue> _ptr, std::vector<std::pair<std::shared_ptr<TySize>,std::shared_ptr<TyValue>>> &_indexes, bool _is_inbounds){
  std::shared_ptr<TyGetElementPtrInst> _val(new TyGetElementPtrInst(std::move(_ty), std::move(_ptrty), std::move(_ptr), _indexes, _is_inbounds));
  return std::shared_ptr<TyInstruction>(new ConsGetElementPtrInst(std::move(_val)));
}
void ConsGetElementPtrInst::serialize(cereal::JSONOutputArchive& archive) const{
  archive.makeArray();
  archive.writeName();
  archive.saveValue("GetElementPtrInst");
  archive(CEREAL_NVP(get_element_ptr_inst));
}



// instruction type classes

TyBinaryOperator::TyBinaryOperator(TyBop _opcode, std::shared_ptr<TyValueType> _operandtype, std::shared_ptr<TyValue> _operand1, std::shared_ptr<TyValue> _operand2) : opcode(std::move(_opcode)), operandtype(std::move(_operandtype)), operand1(std::move(_operand1)), operand2(std::move(_operand2)){
}
void TyBinaryOperator::serialize(cereal::JSONOutputArchive& archive) const{
  archive(cereal::make_nvp("opcode", toString(opcode)));
  archive(CEREAL_NVP(operandtype));
  archive(CEREAL_NVP(operand1));
  archive(CEREAL_NVP(operand2));
}

TyFloatBinaryOperator::TyFloatBinaryOperator(TyFbop _opcode, std::shared_ptr<TyValueType> _operandtype, std::shared_ptr<TyValue> _operand1, std::shared_ptr<TyValue> _operand2) : opcode(_opcode), operandtype(std::move(_operandtype)), operand1(std::move(_operand1)), operand2(std::move(_operand2)){
}
void TyFloatBinaryOperator::serialize(cereal::JSONOutputArchive& archive) const{
  archive(cereal::make_nvp("opcode", toString(opcode)));
  archive(CEREAL_NVP(operandtype));
  archive(CEREAL_NVP(operand1));
  archive(CEREAL_NVP(operand2));
}

TyLoadInst::TyLoadInst(std::shared_ptr<TyValueType> _pointertype, std::shared_ptr<TyValueType> _valtype, std::shared_ptr<TyValue> _ptrvalue, int _align) : pointertype(std::move(_pointertype)), valtype(std::move(_valtype)), ptrvalue(std::move(_ptrvalue)), align(std::move(_align)){
}
void TyLoadInst::serialize(cereal::JSONOutputArchive& archive) const{
  archive(CEREAL_NVP(pointertype));
  archive(CEREAL_NVP(valtype));
  archive(CEREAL_NVP(ptrvalue));
  archive(CEREAL_NVP(align));
}

TyBitCastInst::TyBitCastInst(std::shared_ptr<TyValueType> _fromty, std::shared_ptr<TyValue> _v, std::shared_ptr<TyValueType> _toty) : fromty(std::move(_fromty)), v(std::move(_v)), toty(std::move(_toty)){
}
void TyBitCastInst::serialize(cereal::JSONOutputArchive& archive) const{
  archive(CEREAL_NVP(fromty));
  archive(CEREAL_NVP(v));
  archive(CEREAL_NVP(toty));
}

TyGetElementPtrInst::TyGetElementPtrInst(std::shared_ptr<TyValueType> _ty, std::shared_ptr<TyValueType> _ptrty, std::shared_ptr<TyValue> _ptr, std::vector<std::pair<std::shared_ptr<TySize>, std::shared_ptr<TyValue>> > &_indexes, bool _is_inbounds) : ty(std::move(_ty)), ptrty(std::move(_ptrty)), ptr(std::move(_ptr)), indexes(std::move(_indexes)), is_inbounds(std::move(_is_inbounds)){
}
void TyGetElementPtrInst::serialize(cereal::JSONOutputArchive& archive) const{
  archive(CEREAL_NVP(ty));
  archive(CEREAL_NVP(ptrty));
  archive(CEREAL_NVP(ptr));
  archive(CEREAL_NVP(indexes));
  archive(CEREAL_NVP(is_inbounds));
}


// propagate expr
// ConsVar or ConsConst

std::shared_ptr<TyExpr> TyExpr::make(const llvm::Value &value, enum TyTag _tag) {
  std::shared_ptr<TyValue> vptr = TyValue::make(value, _tag);
  TyValue *v = vptr.get();
  if(ConsId *cid = dynamic_cast<ConsId *>(v)){
    return std::shared_ptr<TyExpr>(new ConsVar(cid->reg));
  }else if(ConsConstVal *ccv = dynamic_cast<ConsConstVal *>(v)){
    return std::shared_ptr<TyExpr>(new ConsConst(ccv->constant));
  }else{
    assert("Unknown value type" && false);
  }
}

ConsVar::ConsVar(std::shared_ptr<TyRegister> _register_name)
    : register_name(std::move(_register_name)) {}

ConsVar::ConsVar(std::string _name, enum TyTag _tag)
    : register_name(new TyRegister(_name, _tag)) {}

void ConsVar::serialize(cereal::JSONOutputArchive &archive) const {
  archive.makeArray();
  archive.writeName();

  archive.saveValue("Var");
  archive(CEREAL_NVP(register_name));
}

std::shared_ptr<TyExpr> ConsVar::make(std::string _name,
                                               enum TyTag _tag) {
  return std::shared_ptr<TyExpr>(new ConsVar(_name, _tag));
}

ConsRhs::ConsRhs(std::shared_ptr<TyRegister> _register_name, enum TyScope _scope)
    : register_name(std::move(_register_name)), scope(_scope) {}

ConsRhs::ConsRhs(std::string _name, enum TyTag _tag, enum TyScope _scope)
    : register_name(new TyRegister(_name, _tag)), scope(_scope) {}

void ConsRhs::serialize(cereal::JSONOutputArchive &archive) const {
  archive.makeArray();
  archive.writeName();

  archive.saveValue("Rhs");
  archive.startNode();
  archive.makeArray();
  archive(CEREAL_NVP(register_name), cereal::make_nvp("scope", ::toString(scope)));
  archive.finishNode();

}

std::shared_ptr<TyExpr> ConsRhs::make(std::string _name,
                                               enum TyTag _tag,
                                               enum TyScope _scope) {
  return std::shared_ptr<TyExpr>(new ConsRhs(_name, _tag, _scope));
}

ConsConst::ConsConst(std::shared_ptr<TyConstant> _constant)
    : constant(std::move(_constant)) {}

ConsConst::ConsConst(int _int_value, int _bitwidth)
    : constant(new ConsConstInt(_int_value, _bitwidth)) {}

ConsConst::ConsConst(float _float_value, enum TyFloatType _float_type)
    : constant(new ConsConstFloat(_float_value, _float_type)) {}

void ConsConst::serialize(cereal::JSONOutputArchive &archive) const {
  archive.makeArray();
  archive.writeName();

  archive.saveValue("Const");
  archive(CEREAL_NVP(constant));
}

ConsInsn::ConsInsn(std::shared_ptr<TyInstruction> _instruction) : instruction(std::move(_instruction)){
}
std::shared_ptr<TyExpr> ConsInsn::make(const llvm::Instruction &i){
  return std::shared_ptr<TyExpr>(new ConsInsn(std::move(TyInstruction::make(i))));
}
std::shared_ptr<TyExpr> ConsInsn::make(std::shared_ptr<TyInstruction> _instruction) {
  return std::shared_ptr<TyExpr>(new ConsInsn(std::move(_instruction)));
}
void ConsInsn::serialize(cereal::JSONOutputArchive& archive) const{
  archive.makeArray();
  archive.writeName();
  archive.saveValue("Insn");
  archive(CEREAL_NVP(instruction));
}



/* Propagate */

// propagate object

TyPropagateLessdef::TyPropagateLessdef(std::shared_ptr<TyExpr> _lhs,
                                       std::shared_ptr<TyExpr> _rhs,
                                       enum TyScope _scope)
    : lhs(std::move(_lhs)), rhs(std::move(_rhs)), scope(_scope) {}

void TyPropagateLessdef::serialize(cereal::JSONOutputArchive &archive) const {
  archive(CEREAL_NVP(lhs), CEREAL_NVP(rhs),
          cereal::make_nvp("scope", ::toString(scope)));
}

std::shared_ptr<TyPropagateLessdef>
TyPropagateLessdef::make(std::shared_ptr<TyExpr> _lhs,
                         std::shared_ptr<TyExpr> _rhs,
                         enum TyScope _scope) {
  return std::shared_ptr<TyPropagateLessdef>(
      new TyPropagateLessdef(std::move(_lhs), std::move(_rhs), _scope));
}

TyPropagateNoalias::TyPropagateNoalias(std::shared_ptr<TyRegister> _lhs,
                                       std::shared_ptr<TyRegister> _rhs,
                                       enum TyScope _scope)
    : lhs(std::move(_lhs)), rhs(std::move(_rhs)), scope(_scope) {}

TyPropagateNoalias::TyPropagateNoalias(std::string _lhs_name, enum TyTag _lhs_tag,
                                        std::string _rhs_name, enum TyTag _rhs_tag,
                                        enum TyScope _scope)
    : lhs(TyRegister::make(_lhs_name, _lhs_tag)), rhs(TyRegister::make(_rhs_name, _rhs_tag)), scope(_scope){}

void TyPropagateNoalias::serialize(cereal::JSONOutputArchive &archive) const {
  archive(CEREAL_NVP(lhs), CEREAL_NVP(rhs),
          cereal::make_nvp("scope", ::toString(scope)));
}

TyPropagateAlloca::TyPropagateAlloca(std::shared_ptr<TyRegister> _p, 
                                     enum TyScope _scope) 
    : p(std::move(_p)), scope(std::move(_scope)) {
}

void TyPropagateAlloca::serialize(cereal::JSONOutputArchive& archive) const {
  archive(CEREAL_NVP(p));
  archive(cereal::make_nvp("scope", ::toString(scope)));
}

TyPropagatePrivate::TyPropagatePrivate(std::shared_ptr<TyRegister> _p, 
                                       enum TyScope _scope) 
    : p(std::move(_p)), scope(std::move(_scope)) {
}

void TyPropagatePrivate::serialize(cereal::JSONOutputArchive& archive) const {
  archive(CEREAL_NVP(p));
  archive(cereal::make_nvp("scope", ::toString(scope)));
}

ConsLessdef::ConsLessdef(std::shared_ptr<TyPropagateLessdef> _propagate_lessdef)
    : propagate_lessdef(std::move(_propagate_lessdef)) {}

void ConsLessdef::serialize(cereal::JSONOutputArchive &archive) const {
  archive.makeArray();
  archive.writeName();

  archive.saveValue("Lessdef");
  archive(CEREAL_NVP(propagate_lessdef));
}

std::shared_ptr<TyPropagateObject>
ConsLessdef::make(std::shared_ptr<TyExpr> _lhs,
                  std::shared_ptr<TyExpr> _rhs, enum TyScope _scope) {
  auto ty_prop_ld = TyPropagateLessdef::make(std::move(_lhs), std::move(_rhs),
                                             std::move(_scope));
  return std::shared_ptr<TyPropagateObject>(
      new ConsLessdef(std::move(ty_prop_ld)));
}

ConsNoalias::ConsNoalias(std::shared_ptr<TyPropagateNoalias> _propagate_noalias)
    : propagate_noalias(std::move(_propagate_noalias)) {}

ConsNoalias::ConsNoalias(std::string _lhs, enum TyTag _lhs_tag, std::string _rhs, 
        enum TyTag _rhs_tag, enum TyScope _scope) : 
        propagate_noalias(new TyPropagateNoalias(
          _lhs, _lhs_tag, _rhs, _rhs_tag ,_scope)) {}


void ConsNoalias::serialize(cereal::JSONOutputArchive &archive) const {
  archive.makeArray();
  archive.writeName();

  archive.saveValue("Noalias");
  archive(CEREAL_NVP(propagate_noalias));
}

ConsAlloca::ConsAlloca(std::shared_ptr<TyPropagateAlloca> _propagate_alloca) 
    : propagate_alloca(std::move(_propagate_alloca)) {}

std::shared_ptr<TyPropagateObject> ConsAlloca::make(std::shared_ptr<TyRegister> _p, 
                                                    enum TyScope _scope) {
  std::shared_ptr<TyPropagateAlloca> _val
                    (new TyPropagateAlloca(std::move(_p), _scope));

  return std::shared_ptr<TyPropagateObject>(new ConsAlloca(std::move(_val)));
}

void ConsAlloca::serialize(cereal::JSONOutputArchive& archive) const{
  archive.makeArray();
  archive.writeName();
  archive.saveValue("Alloca");
  archive(CEREAL_NVP(propagate_alloca));
}

ConsMaydiff::ConsMaydiff(std::shared_ptr<TyRegister> _register_name)
    : register_name(std::move(_register_name)) {}

ConsMaydiff::ConsMaydiff(std::string _name, enum TyTag _tag)
    : register_name(new TyRegister(_name, _tag)) {}

std::shared_ptr<TyPropagateObject> ConsMaydiff::make(std::string _name,
                                                     enum TyTag _tag) {
  return std::shared_ptr<TyPropagateObject>
          (new ConsMaydiff(TyRegister::make(_name, _tag)));
}

void ConsMaydiff::serialize(cereal::JSONOutputArchive &archive) const {
  archive.makeArray();
  archive.writeName();

  archive.saveValue("Maydiff");
  archive(CEREAL_NVP(register_name));
}

ConsPrivate::ConsPrivate(std::shared_ptr<TyPropagatePrivate> _propagate_private) 
    : propagate_private(std::move(_propagate_private)) {}

std::shared_ptr<TyPropagateObject> ConsPrivate::make(std::shared_ptr<TyRegister> _p, 
                                                     enum TyScope _scope) {
  std::shared_ptr<TyPropagatePrivate> _val
                    (new TyPropagatePrivate(std::move(_p), _scope));

  return std::shared_ptr<TyPropagateObject>(new ConsPrivate(std::move(_val)));
}

void ConsPrivate::serialize(cereal::JSONOutputArchive& archive) const{
  archive.makeArray();
  archive.writeName();
  archive.saveValue("Private");
  archive(CEREAL_NVP(propagate_private));
}

// propagate range

ConsBounds::ConsBounds(std::shared_ptr<TyPosition> _from,
                       std::shared_ptr<TyPosition> _to)
    : from(std::move(_from)), to(std::move(_to)) {}

void ConsBounds::serialize(cereal::JSONOutputArchive &archive) const {
  archive.makeArray();
  archive.writeName();

  archive.saveValue("Bounds");
  archive.startNode();
  archive.makeArray();
  archive(from, to);
  archive.finishNode();
}

std::shared_ptr<TyPropagateRange>
ConsBounds::make(std::shared_ptr<TyPosition> _from,
                 std::shared_ptr<TyPosition> _to) {
  return std::shared_ptr<TyPropagateRange>(
      new ConsBounds(std::move(_from), std::move(_to)));
}

ConsGlobal::ConsGlobal() {}

void ConsGlobal::serialize(cereal::JSONOutputArchive &archive) const {
  // archive.makeArray();
  // archive.writeName();

  // archive.saveValue("Global"); /* TODO: how to print this in JSON */
  archive.setNextName("propagate_range");
  std::string s("Global");
  archive(s);
}

std::shared_ptr<TyPropagateRange> ConsGlobal::make() {
  return std::shared_ptr<TyPropagateRange>(new ConsGlobal());
}

TyPropagate::TyPropagate(std::shared_ptr<TyPropagateObject> _propagate,
                         std::shared_ptr<TyPropagateRange> _propagate_range)
    : propagate(std::move(_propagate)),
      propagate_range(std::move(_propagate_range)) {}

void TyPropagate::serialize(cereal::JSONOutputArchive &archive) const {
  archive(CEREAL_NVP(propagate));
  if (propagate_range->isGlobal()) {
    propagate_range->serialize(archive);
  } else {
    archive(CEREAL_NVP(propagate_range));
  }
}

ConsPropagate::ConsPropagate(std::shared_ptr<TyPropagate> _propagate)
    : propagate(std::move(_propagate)) {}

void ConsPropagate::serialize(cereal::JSONOutputArchive &archive) const {
  archive.makeArray();
  archive.writeName();

  archive.saveValue("Propagate");
  archive(CEREAL_NVP(propagate));
}

std::shared_ptr<TyCommand>
ConsPropagate::make(std::shared_ptr<TyPropagate> _propagate) {
  return std::shared_ptr<TyCommand>(new ConsPropagate(std::move(_propagate)));
}

std::shared_ptr<TyCommand>
ConsPropagate::make(std::shared_ptr<TyPropagateObject> _obj,
                    std::shared_ptr<TyPropagateRange> _range) {
  std::shared_ptr<TyPropagate> _propagate(
      new TyPropagate(std::move(_obj), std::move(_range)));
  return std::shared_ptr<TyCommand>(new ConsPropagate(std::move(_propagate)));
}

ConsInfrule::ConsInfrule(std::shared_ptr<TyPosition> _position,
                         std::shared_ptr<TyInfrule> _infrule)
    : position(std::move(_position)), infrule(std::move(_infrule)) {}

void ConsInfrule::serialize(cereal::JSONOutputArchive &archive) const {
  archive.makeArray();
  archive.writeName();

  archive.saveValue("Infrule");
  archive.startNode();
  archive.makeArray();
  archive(CEREAL_NVP(position));
  archive(CEREAL_NVP(infrule));
  archive.finishNode();
}

std::shared_ptr<TyCommand>
ConsInfrule::make(std::shared_ptr<TyPosition> _position,
                  std::shared_ptr<TyInfrule> _infrule) {
  return std::shared_ptr<TyCommand>(
      new ConsInfrule(std::move(_position), std::move(_infrule)));
}

// core hint

CoreHint::CoreHint() {}

CoreHint::CoreHint(std::string _module_id, std::string _function_id,
                   std::string _opt_name, std::string _description)
    :module_id(_module_id), 
    function_id(_function_id), 
    opt_name(_opt_name), 
    description(_description) {}

const std::string &CoreHint::getDescription() const {
  return this->description;
}

void CoreHint::setDescription(const std::string &desc) {
  this->description = desc;
}

void CoreHint::addCommand(std::shared_ptr<TyCommand> c) {
  commands.push_back(std::move(c));
}

void CoreHint::addNopPosition(std::shared_ptr<TyPosition> position) {
  nop_positions.push_back(std::move(position));
}

void CoreHint::serialize(cereal::JSONOutputArchive &archive) const {
  std::string function_id = std::string("@") + this->function_id;
  archive(CEREAL_NVP(module_id));
  archive(CEREAL_NVP(function_id));
  archive(CEREAL_NVP(opt_name));
  archive(CEREAL_NVP(description));
  archive(CEREAL_NVP(commands));
  archive(CEREAL_NVP(nop_positions));
}

<<<<<<< HEAD
=======
const std::string &CoreHint::getDescription() const {
  return description;
}

void CoreHint::setDescription(const std::string &desc){
  this->description = desc;
}

void CoreHint::setOptimizationName(const std::string &name){
  this->opt_name = name;
}

>>>>>>> 2894fe10
} // llvmberry<|MERGE_RESOLUTION|>--- conflicted
+++ resolved
@@ -1339,8 +1339,6 @@
   archive(CEREAL_NVP(nop_positions));
 }
 
-<<<<<<< HEAD
-=======
 const std::string &CoreHint::getDescription() const {
   return description;
 }
@@ -1353,5 +1351,4 @@
   this->opt_name = name;
 }
 
->>>>>>> 2894fe10
 } // llvmberry