#include <sstream>
#include <fstream>
#include <string>
#include <cassert>
#include <cereal/archives/json.hpp>
#include <cereal/types/vector.hpp>
#include <cereal/types/memory.hpp>
#include <cereal/types/polymorphic.hpp>
#include "llvm/LLVMBerry/ValidationUnit.h"
#include "llvm/LLVMBerry/Infrules.h"

namespace cereal {
 [[noreturn]] void throw_exception(std::exception const &e){ std::exit(1); }
<<<<<<< HEAD
=======
}
namespace boost{
  void throw_exception(std::exception const &e){ 
    std::cerr << " boost::throw_exception(e) called." << std::endl; 
    std::cerr << e.what() << std::endl; 
    std::exit(1); 
  }
>>>>>>> 96dc2027
}

namespace {

std::string toString(llvmberry::TyScope scope) {
  switch (scope) {
  case llvmberry::Source:
    return std::string("Source");
  case llvmberry::Target:
    return std::string("Target");
  default:
    assert(false && "Scope toString");
  }
}

std::string toString(llvmberry::TyTag tag) {
  switch (tag) {
  case llvmberry::Physical:
    return std::string("Physical");
  case llvmberry::Previous:
    return std::string("Previous");
  case llvmberry::Ghost:
    return std::string("Ghost");
  default:
    assert(false && "Tag toString");
  }
}

std::string toString(llvmberry::TyFloatType float_type) {
  switch (float_type) {
  case llvmberry::HalfType:
    return std::string("HalfType");
  case llvmberry::FloatType:
    return std::string("FloatType");
  case llvmberry::DoubleType:
    return std::string("DoubleType");
  case llvmberry::FP128Type:
    return std::string("FP128Type");
  case llvmberry::PPC_FP128Type:
    return std::string("PPC_FP128Type");
  case llvmberry::X86_FP80Type:
    return std::string("X86_FP80Type");
  default:
    assert(false && "FloatType toString");
  }
}

std::string toString(llvmberry::TyBop bop){
  switch (bop) {
    case llvmberry::BopAdd:
      return std::string("BopAdd");
    case llvmberry::BopSub:
      return std::string("BopSub");
    case llvmberry::BopMul:
      return std::string("BopMul");
    case llvmberry::BopUdiv:
      return std::string("BopUdiv");
    case llvmberry::BopSdiv:
      return std::string("BopSdiv");
    case llvmberry::BopUrem:
      return std::string("BopUrem");
    case llvmberry::BopSrem:
      return std::string("BopSrem");
    case llvmberry::BopShl:
      return std::string("BopShl");
    case llvmberry::BopLshr:
      return std::string("BopLshr");
    case llvmberry::BopAshr:
      return std::string("BopAshr");
    case llvmberry::BopAnd:
      return std::string("BopAnd");
    case llvmberry::BopOr:
      return std::string("BopOr");
    case llvmberry::BopXor:
      return std::string("BopXor");
    case llvmberry::BopFadd:
      return std::string("BopFadd");
    case llvmberry::BopFsub:
      return std::string("BopFsub");
    case llvmberry::BopFmul:
      return std::string("BopFmul");
    case llvmberry::BopFdiv:
      return std::string("BopFdiv");
    case llvmberry::BopFrem:
      return std::string("BopFrem");
  default:
    assert(false && "Bop toString");
  }
}

unsigned int getRawInstrIndex(const llvm::Instruction &instr) {
  const llvm::BasicBlock *parent = instr.getParent();
  const llvm::BasicBlock::InstListType &instList = parent->getInstList();

  unsigned int idx = 0;
  for (llvm::BasicBlock::const_iterator itr = instList.begin();
       itr != instList.end(); ++itr) {
    if (&instr == &(*itr))
      return idx;
    idx++;
  }

  return (unsigned int)-1;
}
  
} // anonymous

namespace llvmberry {
/// @return the index of the BasicBlock w.r.t. the parent function.
std::string getBasicBlockIndex(const llvm::BasicBlock *block) {
  if (!block || !(block->getParent())) {
    std::stringstream retStream;
    retStream << ((unsigned int)-1);
    return retStream.str();
  }

  // If a block has its own name, just return it.
  if (block->hasName()) {
    return block->getName();
  }

  // If else, calculate the index and return it.
  const llvm::Function *parent = block->getParent();
  const llvm::Function::BasicBlockListType &blockList =
      parent->getBasicBlockList();

  unsigned int idx = 0;
  for (llvm::Function::const_iterator itr = blockList.begin();
       itr != blockList.end(); ++itr) {
    if (block == &(*itr)) {
      std::stringstream retStream;
      retStream << idx;
      return (retStream.str());
    }

    idx++;
  }
  std::stringstream retStream;
  retStream << ((unsigned int)-1);
  return retStream.str();
}

std::string getVariable(const llvm::Value &value) {
  std::string val;

  if (llvm::isa<llvm::GlobalValue>(value)) {
    val = std::string("@");
  } else if (llvm::isa<llvm::Instruction>(value) ||
             llvm::isa<llvm::Argument>(value)) {
    val = std::string("%");
  } else {
    assert("value must be a global value or an instruction" && false);
  }

  val += std::string(value.getName().data());

  if (val == "%") val = "";

  return val;
}

bool name_instructions(llvm::Function &F) {
  for (llvm::Function::arg_iterator AI = F.arg_begin(), AE = F.arg_end();
       AI != AE; ++AI)
    if (!AI->hasName() && !AI->getType()->isVoidTy())
      AI->setName("arg");

  for (llvm::Function::iterator BB = F.begin(), E = F.end(); BB != E; ++BB) {
    if (!BB->hasName())
      BB->setName("bb");

    for (llvm::BasicBlock::iterator I = BB->begin(), E = BB->end(); I != E; ++I)
      if (!I->hasName() && !I->getType()->isVoidTy())
        I->setName("tmp");
  }

  return true;
}

int getCommandIndex(const llvm::Value &V) {
  if (!llvm::isa<llvm::Instruction>(V))
    return -1; // not an instruction

  const llvm::Instruction *instr = llvm::dyn_cast<llvm::Instruction>(&V);

  if (llvm::isa<llvm::PHINode>(instr)) {
    return -1; // A phinode is not a command
  } else if (instr->isTerminator()) {
    return -1; // A terminator is not a command
  } else {
    unsigned int rawIndex = getRawInstrIndex(*instr);
    const llvm::BasicBlock *parent = instr->getParent();
    unsigned int firstNonPhiRawIndex =
        getRawInstrIndex(*parent->getFirstNonPHI());
    return (int)(rawIndex - firstNonPhiRawIndex);
  }
}

int getTerminatorIndex(const llvm::TerminatorInst *instr) {
  if (instr->isTerminator()) {
    unsigned int rawIndex = getRawInstrIndex(*instr);
    const llvm::BasicBlock *parent = instr->getParent();
    unsigned int firstNonPhiRawIndex =
        getRawInstrIndex(*parent->getFirstNonPHI());
    return (int)(rawIndex - firstNonPhiRawIndex);
  } else {
    return -1; // not a terminator
  }
}

// insert nop at tgt where I is at src
void insertTgtNopAtSrcI(CoreHint &hints, llvm::Instruction *I) {
  std::string empty_str = "";
  if (I == I->getParent()->getFirstNonPHI()) {
    std::string nop_block_name = getBasicBlockIndex(I->getParent());
    hints.addNopPosition(TyPosition::make(TyScope::Target, nop_block_name, empty_str));
  } else if (!llvm::isa<llvm::PHINode>(I)) {
    llvm::BasicBlock::iterator prevI = I;
    prevI--;
    hints.addNopPosition(TyPosition::make(TyScope::Target, *prevI));
  }
}

// insert nop at src where I is at tgt
void insertSrcNopAtTgtI(CoreHint &hints, llvm::Instruction *I) {
  std::string empty_str = "";
  if (I == I->getParent()->getFirstNonPHI()) {
    std::string nop_block_name = getBasicBlockIndex(I->getParent());
    hints.addNopPosition(TyPosition::make(TyScope::Source, nop_block_name, empty_str));
  } else if (!llvm::isa<llvm::PHINode>(I)) {
    llvm::BasicBlock::iterator prevI = I;
    prevI--;
    hints.addNopPosition(TyPosition::make(TyScope::Source, *prevI));
  }
}

void generateHintForNegValue(llvm::Value *V, llvm::BinaryOperator &I, TyScope scope) {
  if (llvm::BinaryOperator::isNeg(V)) {
    if (llvmberry::ValidationUnit::Exists()) {
      llvmberry::ValidationUnit::GetInstance()->intrude([&V, &I, &scope](
          llvmberry::ValidationUnit::Dictionary &data,
          llvmberry::CoreHint &hints) {

        std::string reg0_name = llvmberry::getVariable(I); // z = x -my
        std::string reg1_name = llvmberry::getVariable(*V); // my

        llvm::Instruction *Vins = llvm::dyn_cast<llvm::Instruction>(V);

        hints.addCommand(llvmberry::ConsPropagate::make(
            llvmberry::ConsLessdef::make(
                llvmberry::ConsVar::make(reg1_name, llvmberry::Physical), // my = -y
                llvmberry::ConsRhs::make(reg1_name, llvmberry::Physical, scope),
                scope),
            llvmberry::ConsBounds::make(
                llvmberry::TyPosition::make(scope, *Vins), // From my to z = x -my
                llvmberry::TyPosition::make(scope, I))));

        hints.addCommand(llvmberry::ConsPropagate::make(
            llvmberry::ConsLessdef::make(
                llvmberry::ConsRhs::make(reg1_name, llvmberry::Physical, scope),
                llvmberry::ConsVar::make(reg1_name, llvmberry::Physical), // my = -y
                scope),
            llvmberry::ConsBounds::make(
                llvmberry::TyPosition::make(scope, *Vins), // From my to z = x -my
                llvmberry::TyPosition::make(scope, I))));
      });
    }
  }
  // Constants can be considered to be negated values if they can be folded.
  if (llvm::ConstantInt *C = llvm::dyn_cast<llvm::ConstantInt>(V)) {
    if (llvmberry::ValidationUnit::Exists()) {
      llvmberry::ValidationUnit::GetInstance()->intrude([&I, &V, &C, &scope](
          llvmberry::ValidationUnit::Dictionary &data,
          llvmberry::CoreHint &hints) {

        std::string reg0_name = llvmberry::getVariable(I); // z = x -my

        unsigned sz_bw = I.getType()->getPrimitiveSizeInBits();
<<<<<<< HEAD
        int c1 = (int)C->getSExtValue();
        int c2 = -c1;
=======
        int64_t c1 = C->getSExtValue();
        int64_t c2 = -c1;

        hints.addCommand(llvmberry::ConsInfrule::make(
            llvmberry::TyPosition::make(scope, I),
            llvmberry::ConsNegVal::make(llvmberry::TyConstInt::make(c1, sz_bw),
                                        llvmberry::TyConstInt::make(c2, sz_bw),
                                        llvmberry::ConsSize::make(sz_bw))));
>>>>>>> 96dc2027

        hints.addCommand(llvmberry::ConsInfrule::make(
            llvmberry::TyPosition::make(scope, I),
            llvmberry::ConsNegVal::make(llvmberry::TyConstInt::make(c1, sz_bw),
                                        llvmberry::TyConstInt::make(c2, sz_bw),
                                        llvmberry::ConsSize::make(sz_bw))));
      });
    }
  }
  //  if(ConstantDataVector *C = dyn_cast<ConstantDataVector>(V))
  //  {
  //  Todo
  //  }
}

void generateHintForAddSelectZero(llvm::BinaryOperator *Z, 
                                  llvm::BinaryOperator *X, 
                                  llvm::SelectInst *Y, 
                                  bool needs_commutativity,
                                  bool is_leftform){
  assert(Z);
  assert(X);
  assert(Y);
  llvmberry::ValidationUnit::GetInstance()->intrude([&Z, &X, &Y, 
                needs_commutativity, is_leftform](
      llvmberry::ValidationUnit::Dictionary &data,
      llvmberry::CoreHint &hints) {
    // is_leftform == true : 
    //   <src>                          |     <tgt>
    // X = n - a                        | Z = n - a
    // Y = select c ? x : 0             | Y = select c ? x : 0
    // Z = Y + a                        | Z = select c ? n : a
 
    // is_leftform == false : 
    //   <src>                          |     <tgt>
    // X = n - a                        | Z = n - a
    // Y = select c ? 0 : x             | Y = select c ? 0 : x
    // Z = Y + a                        | Z = select c ? a : n
    
    llvm::Value *c = Y->getCondition();
    llvm::Value *n = X->getOperand(0);
    llvm::Value *a = X->getOperand(1);
    llvm::Value *a_Z = Z->getOperand(1);
    int bitwidth = Z->getType()->getIntegerBitWidth();

    // prepare variables
    std::string reg_y_name = llvmberry::getVariable(*Y);
    std::string reg_z_name = llvmberry::getVariable(*Z);
    std::string reg_x_name = llvmberry::getVariable(*X);

    // Propagate "X = n - a"
    hints.addCommand(llvmberry::ConsPropagate::make(
        llvmberry::ConsLessdef::make(
            llvmberry::ConsVar::make(reg_x_name, llvmberry::Physical),
            llvmberry::ConsRhs::make(reg_x_name, llvmberry::Physical, llvmberry::Source),
            llvmberry::Source),
        llvmberry::ConsBounds::make(
            llvmberry::TyPosition::make(llvmberry::Source, *X),
            llvmberry::TyPosition::make(llvmberry::Source, *Z))));

    // Propagate "Y = select c ? x : 0" or "Y = select c ? 0 : x"
    hints.addCommand(llvmberry::ConsPropagate::make(
        llvmberry::ConsLessdef::make(
            llvmberry::ConsVar::make(reg_y_name, llvmberry::Physical),
            llvmberry::ConsRhs::make(reg_y_name, llvmberry::Physical, llvmberry::Source),
            llvmberry::Source),
        llvmberry::ConsBounds::make(
            llvmberry::TyPosition::make(llvmberry::Source, *Y),
            llvmberry::TyPosition::make(llvmberry::Source, *Z))));

    if(needs_commutativity){
      hints.addCommand(llvmberry::ConsInfrule::make(
        llvmberry::TyPosition::make(llvmberry::Source, *Z),
        llvmberry::ConsAddCommutative::make(
            llvmberry::TyRegister::make(reg_z_name, llvmberry::Physical),
            llvmberry::TyValue::make(*Y),
            llvmberry::TyValue::make(*a_Z),
            llvmberry::ConsSize::make(bitwidth))));
    }
    
    if(is_leftform){
      hints.addCommand(llvmberry::ConsInfrule::make(
        llvmberry::TyPosition::make(llvmberry::Source, *Z),
        llvmberry::ConsAddSelectZero::make(
            llvmberry::TyRegister::make(reg_z_name, llvmberry::Physical),
            llvmberry::TyRegister::make(reg_x_name, llvmberry::Physical),
            llvmberry::TyRegister::make(reg_y_name, llvmberry::Physical),
            llvmberry::TyValue::make(*c),
            llvmberry::TyValue::make(*n),
            llvmberry::TyValue::make(*a),
            llvmberry::ConsSize::make(bitwidth))));
    }else{
      hints.addCommand(llvmberry::ConsInfrule::make(
        llvmberry::TyPosition::make(llvmberry::Source, *Z),
        llvmberry::ConsAddSelectZero2::make(
            llvmberry::TyRegister::make(reg_z_name, llvmberry::Physical),
            llvmberry::TyRegister::make(reg_x_name, llvmberry::Physical),
            llvmberry::TyRegister::make(reg_y_name, llvmberry::Physical),
            llvmberry::TyValue::make(*c),
            llvmberry::TyValue::make(*n),
            llvmberry::TyValue::make(*a),
            llvmberry::ConsSize::make(bitwidth))));
    }
  });
}

/* position */

TyPositionPhinode::TyPositionPhinode(std::string _prev_block_name)
    : prev_block_name(_prev_block_name) {}

void TyPositionPhinode::serialize(cereal::JSONOutputArchive &archive) const {
  archive(CEREAL_NVP(prev_block_name));
}

TyPositionCommand::TyPositionCommand(int _index, std::string _register_name)
    : index(_index), register_name(_register_name) {}

void TyPositionCommand::serialize(cereal::JSONOutputArchive &archive) const {
  archive(CEREAL_NVP(index), CEREAL_NVP(register_name));
}

ConsPhinode::ConsPhinode(std::unique_ptr<TyPositionPhinode> _position_phinode)
    : position_phinode(std::move(_position_phinode)) {}

void ConsPhinode::serialize(cereal::JSONOutputArchive &archive) const {
  archive.makeArray();
  archive.writeName();

  archive.saveValue("Phinode");
  archive(CEREAL_NVP(position_phinode));
}

ConsCommand::ConsCommand(std::unique_ptr<TyPositionCommand> _position_command)
    : position_command(std::move(_position_command)) {}

void ConsCommand::serialize(cereal::JSONOutputArchive &archive) const {
  archive.makeArray();
  archive.writeName();

  archive.saveValue("Command");
  archive(CEREAL_NVP(position_command));
}

TyPosition::TyPosition(enum TyScope _scope, std::string _block_name,
                       std::unique_ptr<TyInstrIndex> _instr_index)
    : scope(_scope), block_name(_block_name),
      instr_index(std::move(_instr_index)) {}

void TyPosition::serialize(cereal::JSONOutputArchive &archive) const {
  archive(cereal::make_nvp("scope", toString(scope)), CEREAL_NVP(block_name), CEREAL_NVP(instr_index));
}

std::unique_ptr<TyPosition> TyPosition::make(enum TyScope _scope,
                                             std::string _block_name,
                                             std::string _prev_block_name) {
  std::unique_ptr<TyPositionPhinode> _pos_phi(
      new TyPositionPhinode(_prev_block_name));

  std::unique_ptr<TyInstrIndex> _phi(new ConsPhinode(std::move(_pos_phi)));

  return std::unique_ptr<TyPosition>(
      new TyPosition(_scope, _block_name, std::move(_phi)));
}

std::unique_ptr<TyPosition> TyPosition::make(enum TyScope _scope,
                                             const llvm::Instruction &I) {
  std::string empty_str = "";
  return std::move(TyPosition::make(_scope, I, empty_str));
}

std::unique_ptr<TyPosition> TyPosition::make(enum TyScope _scope,
                                             const llvm::Instruction &I, std::string _prev_block_name) {

  std::string _block_name = getBasicBlockIndex(I.getParent());
  std::string _register_name = getVariable(I);

  std::unique_ptr<TyInstrIndex> _instr_index;

  if (llvm::isa<llvm::PHINode>(I)) {
    std::unique_ptr<TyPositionPhinode> _pos_phi(new TyPositionPhinode(_prev_block_name));

    std::unique_ptr<TyInstrIndex> _phi(new ConsPhinode(std::move(_pos_phi)));

    _instr_index = std::move(_phi);
  } else {
    int _index;
    if (llvm::isa<llvm::TerminatorInst>(I)) {
      _index = getTerminatorIndex(llvm::dyn_cast<llvm::TerminatorInst>(&I));
    } else {
      _index = getCommandIndex(I);
    }
    std::unique_ptr<TyPositionCommand> _pos_cmd(
        new TyPositionCommand(_index, _register_name));

    std::unique_ptr<TyInstrIndex> _cmd(new ConsCommand(std::move(_pos_cmd)));

    _instr_index = std::move(_cmd);
  }

  return std::unique_ptr<TyPosition>(
      new TyPosition(_scope, _block_name, std::move(_instr_index)));
}

std::unique_ptr<TyPosition>
TyPosition::make_end_of_block(enum TyScope _scope, const llvm::BasicBlock &BB) {

  const llvm::TerminatorInst *term = BB.getTerminator();

  std::string _block_name = getBasicBlockIndex(&BB);
  std::string _register_name = "";

  int _index = getTerminatorIndex(term);

  std::unique_ptr<TyPositionCommand> _pos_cmd(
      new TyPositionCommand(_index, _register_name));

  std::unique_ptr<TyInstrIndex> _cmd(new ConsCommand(std::move(_pos_cmd)));

  return std::unique_ptr<TyPosition>(
      new TyPosition(_scope, _block_name, std::move(_cmd)));

}


/* value */

// register

TyRegister::TyRegister(std::string _name, enum TyTag _tag)
    : name(_name), tag(_tag) {}

void TyRegister::serialize(cereal::JSONOutputArchive &archive) const {
  archive(CEREAL_NVP(name), cereal::make_nvp("tag", toString(tag)));
}

std::unique_ptr<TyRegister> TyRegister::make(std::string _name,
                                             enum TyTag _tag) {
  return std::unique_ptr<TyRegister>(new TyRegister(_name, _tag));
}

// constant
ConsIntType::ConsIntType(int _value) : value(_value) {}

void ConsIntType::serialize(cereal::JSONOutputArchive &archive) const {
  archive.makeArray();
  archive.writeName();

  archive.saveValue("IntType");
  archive(CEREAL_NVP(value));
}

TyConstInt::TyConstInt(int64_t _int_value, std::unique_ptr<TyIntType> _int_type)
    : int_value(_int_value), int_type(std::move(_int_type)) {}

TyConstInt::TyConstInt(int64_t _int_value, int _bitwidth)
    : int_value(_int_value), int_type(new ConsIntType(_bitwidth)) {}

void TyConstInt::serialize(cereal::JSONOutputArchive &archive) const {
  archive(cereal::make_nvp("int_value", int_value), CEREAL_NVP(int_type));
}

std::unique_ptr<TyConstInt> TyConstInt::make(int64_t _int_value, int _value) {
  return std::unique_ptr<TyConstInt>(new TyConstInt(_int_value, _value));
}

TyConstFloat::TyConstFloat(double _float_value, enum TyFloatType _float_type)
    : float_value(_float_value), float_type(_float_type) {}

void TyConstFloat::serialize(cereal::JSONOutputArchive &archive) const {
  archive(CEREAL_NVP(float_value),
          cereal::make_nvp("float_type", toString(float_type)));
}

std::unique_ptr<TyConstFloat> TyConstFloat::make(double _float_value,
                                                 enum TyFloatType _float_type) {
  return std::unique_ptr<TyConstFloat>(
      new TyConstFloat(_float_value, _float_type));
}

// value
std::unique_ptr<TyValue> TyValue::make(const llvm::Value &value) {
  if (llvm::isa<llvm::Instruction>(value) ||
      llvm::isa<llvm::GlobalValue>(value) || llvm::isa<llvm::Argument>(value)) {
    return std::unique_ptr<TyValue>(
        new ConsId(TyRegister::make(getVariable(value), llvmberry::Physical)));
  } else if (llvm::isa<llvm::ConstantInt>(value)) {
    const llvm::ConstantInt *v = llvm::dyn_cast<llvm::ConstantInt>(&value);
    return std::unique_ptr<TyValue>(
        new ConsConstVal(std::unique_ptr<TyConstant>(new ConsConstInt(
            TyConstInt::make(v->getSExtValue(), v->getBitWidth())))));
  } else if (llvm::isa<llvm::ConstantFP>(value)) {
    const llvm::ConstantFP *v = llvm::dyn_cast<llvm::ConstantFP>(&value);
    const llvm::APFloat &apf = v->getValueAPF();
    const llvm::Type *typ = v->getType();

    llvmberry::TyFloatType fty;
    if (typ->isHalfTy())
      fty = llvmberry::HalfType;
    else if (typ->isFloatTy())
      fty = llvmberry::FloatType;
    else if (typ->isDoubleTy())
      fty = llvmberry::DoubleType;
    else if (typ->isX86_FP80Ty())
      fty = llvmberry::X86_FP80Type;
    else if (typ->isFP128Ty())
      fty = llvmberry::FP128Type;
    else if (typ->isPPC_FP128Ty())
      fty = llvmberry::PPC_FP128Type;
    else
      assert("Unknown floating point type" && false);

    return std::unique_ptr<TyValue>(
        new ConsConstVal(std::unique_ptr<TyConstant>(new ConsConstFloat(
            TyConstFloat::make(apf.convertToDouble(), fty)))));
  } else {
    assert("Unknown value type" && false);
  }
}

ConsConstInt::ConsConstInt(std::unique_ptr<TyConstInt> _const_int)
    : const_int(std::move(_const_int)) {}

ConsConstInt::ConsConstInt(int64_t _int_value, int _bitwidth)
    : const_int(new TyConstInt(_int_value, _bitwidth)) {}

void ConsConstInt::serialize(cereal::JSONOutputArchive &archive) const {
  archive.makeArray();
  archive.writeName();

  archive.saveValue("ConstInt");
  archive(CEREAL_NVP(const_int));
}

ConsConstFloat::ConsConstFloat(std::unique_ptr<TyConstFloat> _const_float)
    : const_float(std::move(_const_float)) {}

ConsConstFloat::ConsConstFloat(float _float_value, enum TyFloatType _float_type)
    : const_float(new TyConstFloat(_float_value, _float_type)) {}

void ConsConstFloat::serialize(cereal::JSONOutputArchive &archive) const {
  archive.makeArray();
  archive.writeName();

  archive.saveValue("ConstFloat");
  archive(CEREAL_NVP(const_float));
}

ConsId::ConsId(std::unique_ptr<TyRegister> _register)
    : reg(std::move(_register)) {}

void ConsId::serialize(cereal::JSONOutputArchive &archive) const {
  archive.makeArray();
  archive.writeName();

  archive.saveValue("Id");
  archive(CEREAL_NVP(reg));
}

std::unique_ptr<TyValue> ConsId::make(std::string _name, enum TyTag _tag) {
  std::unique_ptr<TyRegister> _reg(new TyRegister(_name, _tag));
  return std::unique_ptr<TyValue>(new ConsId(std::move(_reg)));
}

ConsConstVal::ConsConstVal(std::unique_ptr<TyConstant> _constant)
    : constant(std::move(_constant)) {}

void ConsConstVal::serialize(cereal::JSONOutputArchive &archive) const {
  archive.makeArray();
  archive.writeName();

  archive.saveValue("ConstVal");
  archive(CEREAL_NVP(constant));
}

// size

ConsSize::ConsSize(int _size) : size(_size) {}

void ConsSize::serialize(cereal::JSONOutputArchive &archive) const {
  archive.makeArray();
  archive.writeName();

  archive.saveValue("Size");
  archive(CEREAL_NVP(size));
}

std::unique_ptr<TySize> ConsSize::make(int _size) {
  return std::unique_ptr<TySize>(new ConsSize(_size));
}


// valuetype

std::unique_ptr<TyValueType> TyValueType::make(const llvm::Type &type){
  TyValueType *vt;
  if(const llvm::IntegerType *itype = llvm::dyn_cast<llvm::IntegerType>(&type)){
    vt = new ConsIntValueType(std::move(std::unique_ptr<TyIntType>(new ConsIntType(itype->getBitWidth()))));
  }else if(const llvm::PointerType *ptype = llvm::dyn_cast<llvm::PointerType>(&type)){
    vt = new ConsPtrType(ptype->getAddressSpace(), 
        std::move(TyValueType::make(*ptype->getPointerElementType())));
  }else if(const llvm::StructType *stype = llvm::dyn_cast<llvm::StructType>(&type)){
    assert(stype->hasName());
    vt = new ConsNamedType(stype->getName().str());
  }else if(type.isHalfTy()){
    vt = new ConsFloatValueType(HalfType);
  }else if(type.isFloatTy()){
    vt = new ConsFloatValueType(FloatType);
  }else if(type.isDoubleTy()){
    vt = new ConsFloatValueType(DoubleType);
  }else if(type.isFP128Ty()){
    vt = new ConsFloatValueType(FP128Type);
  }else if(type.isPPC_FP128Ty()){
    vt = new ConsFloatValueType(PPC_FP128Type);
  }else if(type.isX86_FP80Ty()){
    vt = new ConsFloatValueType(X86_FP80Type);
  }else{
<<<<<<< HEAD
    assert("TyValueType::make(const llvmType &) : unknown vlaue type" && false);
    vt = nullptr;
  }
  return std::unique_ptr<TyValueType>(vt);
}

ConsIntValueType::ConsIntValueType(std::unique_ptr<TyIntType> _int_type) : int_type(std::move(_int_type)){
}
void ConsIntValueType::serialize(cereal::JSONOutputArchive& archive) const{
  archive.makeArray();
  archive.writeName();
  archive.saveValue("IntValueType");
  archive(CEREAL_NVP(int_type));
}

ConsFloatValueType::ConsFloatValueType(TyFloatType _float_type) : float_type(_float_type){
}
void ConsFloatValueType::serialize(cereal::JSONOutputArchive& archive) const{
  archive.makeArray();
  archive.writeName();
  archive.saveValue("FloatValueType");
  archive(cereal::make_nvp("float_type", toString(float_type)));
=======
    assert("TyValueType::make(const llvmType &) : unknown value type" && false);
    vt = nullptr;
  }
    return std::unique_ptr<TyValueType>(vt);
  }

  ConsIntValueType::ConsIntValueType(std::unique_ptr<TyIntType> _int_type) : int_type(std::move(_int_type)){
  }
  void ConsIntValueType::serialize(cereal::JSONOutputArchive& archive) const{
    archive.makeArray();
    archive.writeName();
    archive.saveValue("IntValueType");
    archive(CEREAL_NVP(int_type));
  }

  ConsFloatValueType::ConsFloatValueType(TyFloatType _float_type) : float_type(_float_type){
  }
  void ConsFloatValueType::serialize(cereal::JSONOutputArchive& archive) const{
    archive.makeArray();
    archive.writeName();
    archive.saveValue("FloatValueType");
    archive(cereal::make_nvp("float_type", toString(float_type)));
>>>>>>> 96dc2027
}

ConsNamedType::ConsNamedType(std::string _s) : s(std::move(_s)){
}
void ConsNamedType::serialize(cereal::JSONOutputArchive& archive) const{
  archive.makeArray();
  archive.writeName();
  archive.saveValue("NamedType");
  archive(CEREAL_NVP(s));
}

ConsPtrType::ConsPtrType(int _address_space, std::unique_ptr<TyValueType> _valuetype) : address_space(_address_space), valuetype(std::move(_valuetype)){
}
void ConsPtrType::serialize(cereal::JSONOutputArchive& archive) const{
  archive.makeArray();
  archive.writeName();
  archive.saveValue("PtrType");
<<<<<<< HEAD
  archive(cereal::make_nvp("address_space", address_space));
  archive(CEREAL_NVP(valuetype));
=======

  archive.startNode();
  archive.makeArray();
  archive(cereal::make_nvp("address_space", address_space));
  archive(CEREAL_NVP(valuetype));
  archive.finishNode();
>>>>>>> 96dc2027
}


// instruction

std::unique_ptr<TyInstruction> TyInstruction::make(const llvm::Instruction &i){
<<<<<<< HEAD
  if(const llvm::BinaryOperator *bo = llvm::dyn_cast<llvm::BinaryOperator>(&i)){
    return std::unique_ptr<TyInstruction>(new ConsBinaryOp(std::move(TyBinaryOperator::make(*bo))));
  }else if(const llvm::LoadInst *li = llvm::dyn_cast<llvm::LoadInst>(&i)){
    return std::unique_ptr<TyInstruction>(new ConsLoadInst(std::move(TyLoadInst::make(*li))));
  }else{
=======
  if (const llvm::BinaryOperator *bo = llvm::dyn_cast<llvm::BinaryOperator>(&i)) {
    return std::unique_ptr<TyInstruction>(new ConsBinaryOp(std::move(TyBinaryOperator::make(*bo))));
  } else if (const llvm::LoadInst *li = llvm::dyn_cast<llvm::LoadInst>(&i)) {
    return std::unique_ptr<TyInstruction>(new ConsLoadInst(std::move(TyLoadInst::make(*li))));
  } else if (const llvm::StoreInst *si = llvm::dyn_cast<llvm::StoreInst>(&i)) {
    return std::unique_ptr<TyInstruction>(new ConsLoadInst(std::move(TyLoadInst::make(*si))));
  } else {
>>>>>>> 96dc2027
    assert("TyInstruction::make : unsupporting instruction type" && false);
    return std::unique_ptr<TyInstruction>(nullptr);
  }
}

std::unique_ptr<TyBinaryOperator> TyBinaryOperator::make(const llvm::BinaryOperator &bopinst){
  llvmberry::TyBop bop;

  switch(bopinst.getOpcode()){
  case llvm::Instruction::Add:
    bop = llvmberry::BopAdd; break;
  case llvm::Instruction::FAdd:
    bop = llvmberry::BopFadd; break;
  case llvm::Instruction::Sub:
    bop = llvmberry::BopSub; break;
  case llvm::Instruction::FSub:
    bop = llvmberry::BopFsub; break;
  case llvm::Instruction::Mul:
    bop = llvmberry::BopMul; break;
  case llvm::Instruction::FMul:
    bop = llvmberry::BopFmul; break;
  case llvm::Instruction::UDiv:
    bop = llvmberry::BopUdiv; break;
  case llvm::Instruction::SDiv:
    bop = llvmberry::BopSdiv; break;
  case llvm::Instruction::FDiv:
    bop = llvmberry::BopFdiv; break;
  case llvm::Instruction::URem:
    bop = llvmberry::BopUrem; break;
  case llvm::Instruction::SRem:
    bop = llvmberry::BopSrem; break;
  case llvm::Instruction::FRem:
    bop = llvmberry::BopFrem; break;
  case llvm::Instruction::Shl:
    bop = llvmberry::BopShl; break;
  case llvm::Instruction::LShr:
    bop = llvmberry::BopLshr; break;
  case llvm::Instruction::AShr:
    bop = llvmberry::BopAshr; break;
  case llvm::Instruction::And:
    bop = llvmberry::BopAnd; break;
  case llvm::Instruction::Or:
    bop = llvmberry::BopOr; break;
  case llvm::Instruction::Xor:
    bop = llvmberry::BopXor; break;
  default:
    assert("llvmberry::TyBinaryOperator::make(const llvm::BinaryOperator &) : unknown opcode" && false);
  }
  return std::unique_ptr<TyBinaryOperator>(new TyBinaryOperator(bop, TyValueType::make(*bopinst.getType()),
        TyValue::make(*bopinst.getOperand(0)), TyValue::make(*bopinst.getOperand(1))));
}

<<<<<<< HEAD
std::unique_ptr<TyLoadInst> TyLoadInst::make(const llvm::LoadInst &li){
=======
std::unique_ptr<TyLoadInst> TyLoadInst::make(const llvm::LoadInst &li) {
>>>>>>> 96dc2027
  return std::unique_ptr<TyLoadInst>(new TyLoadInst(
        TyValueType::make(*li.getPointerOperand()->getType()),
        TyValueType::make(*li.getType()),
        TyValue::make(*li.getPointerOperand()),
        li.getAlignment()));
}

<<<<<<< HEAD
=======
std::unique_ptr<TyLoadInst> TyLoadInst::make(const llvm::StoreInst &si) {
  return std::unique_ptr<TyLoadInst>(new TyLoadInst(
        TyValueType::make(*si.getOperand(1)->getType()),
        TyValueType::make(*si.getOperand(0)->getType()),
        TyValue::make(*si.getOperand(1)),
        si.getAlignment()));
}

>>>>>>> 96dc2027
ConsBinaryOp::ConsBinaryOp(std::unique_ptr<TyBinaryOperator> _binary_operator) : binary_operator(std::move(_binary_operator)){
}
std::unique_ptr<TyInstruction> ConsBinaryOp::make(TyBop _opcode, std::unique_ptr<TyValueType> _operandtype, std::unique_ptr<TyValue> _operand1, std::unique_ptr<TyValue> _operand2){
  std::unique_ptr<TyBinaryOperator> _val(new TyBinaryOperator(_opcode, std::move(_operandtype), std::move(_operand1), std::move(_operand2)));
  return std::unique_ptr<TyInstruction>(new ConsBinaryOp(std::move(_val)));
}
std::unique_ptr<TyInstruction> ConsBinaryOp::make(const llvm::BinaryOperator &bop){
  return std::unique_ptr<TyInstruction>(new ConsBinaryOp(std::move(TyBinaryOperator::make(bop))));
}
void ConsBinaryOp::serialize(cereal::JSONOutputArchive& archive) const{
  archive.makeArray();
  archive.writeName();
  archive.saveValue("BinaryOp");
  archive(CEREAL_NVP(binary_operator));
}

ConsLoadInst::ConsLoadInst(std::unique_ptr<TyLoadInst> _load_inst) : load_inst(std::move(_load_inst)){
}
std::unique_ptr<TyInstruction> ConsLoadInst::make(std::unique_ptr<TyValueType> _pointertype, std::unique_ptr<TyValueType> _valtype, std::unique_ptr<TyValue> _ptrvalue, int _align){
  std::unique_ptr<TyLoadInst> _val(new TyLoadInst(std::move(_pointertype), std::move(_valtype), std::move(_ptrvalue), std::move(_align)));
  return std::unique_ptr<TyInstruction>(new ConsLoadInst(std::move(_val)));
}
std::unique_ptr<TyInstruction> ConsLoadInst::make(const llvm::LoadInst &li){
  return std::unique_ptr<TyInstruction>(new ConsLoadInst(std::move(TyLoadInst::make(li))));
}
void ConsLoadInst::serialize(cereal::JSONOutputArchive& archive) const{
  archive.makeArray();
  archive.writeName();
  archive.saveValue("LoadInst");
  archive(CEREAL_NVP(load_inst));
}

TyBinaryOperator::TyBinaryOperator(TyBop _opcode, std::unique_ptr<TyValueType> _operandtype, std::unique_ptr<TyValue> _operand1, std::unique_ptr<TyValue> _operand2) : opcode(std::move(_opcode)), operandtype(std::move(_operandtype)), operand1(std::move(_operand1)), operand2(std::move(_operand2)){
}
void TyBinaryOperator::serialize(cereal::JSONOutputArchive& archive) const{
  archive(cereal::make_nvp("opcode", toString(opcode)));
  archive(CEREAL_NVP(operandtype));
  archive(CEREAL_NVP(operand1));
  archive(CEREAL_NVP(operand2));
}

TyLoadInst::TyLoadInst(std::unique_ptr<TyValueType> _pointertype, std::unique_ptr<TyValueType> _valtype, std::unique_ptr<TyValue> _ptrvalue, int _align) : pointertype(std::move(_pointertype)), valtype(std::move(_valtype)), ptrvalue(std::move(_ptrvalue)), align(std::move(_align)){
}
void TyLoadInst::serialize(cereal::JSONOutputArchive& archive) const{
  archive(CEREAL_NVP(pointertype));
  archive(CEREAL_NVP(valtype));
  archive(CEREAL_NVP(ptrvalue));
  archive(CEREAL_NVP(align));
}

/* Propagate */

// propagate expr

ConsVar::ConsVar(std::unique_ptr<TyRegister> _register_name)
    : register_name(std::move(_register_name)) {}

ConsVar::ConsVar(std::string _name, enum TyTag _tag)
    : register_name(new TyRegister(_name, _tag)) {}

void ConsVar::serialize(cereal::JSONOutputArchive &archive) const {
  archive.makeArray();
  archive.writeName();

  archive.saveValue("Var");
  archive(CEREAL_NVP(register_name));
}

std::unique_ptr<TyExpr> ConsVar::make(std::string _name,
                                               enum TyTag _tag) {
  return std::unique_ptr<TyExpr>(new ConsVar(_name, _tag));
}

ConsRhs::ConsRhs(std::unique_ptr<TyRegister> _register_name, enum TyScope _scope)
    : register_name(std::move(_register_name)), scope(_scope) {}

ConsRhs::ConsRhs(std::string _name, enum TyTag _tag, enum TyScope _scope)
    : register_name(new TyRegister(_name, _tag)), scope(_scope) {}

void ConsRhs::serialize(cereal::JSONOutputArchive &archive) const {
  archive.makeArray();
  archive.writeName();

  archive.saveValue("Rhs");
  archive.startNode();
  archive.makeArray();
  archive(CEREAL_NVP(register_name), cereal::make_nvp("scope", toString(scope)));
  archive.finishNode();

}

std::unique_ptr<TyExpr> ConsRhs::make(std::string _name,
                                               enum TyTag _tag,
                                               enum TyScope _scope) {
  return std::unique_ptr<TyExpr>(new ConsRhs(_name, _tag, _scope));
}

ConsConst::ConsConst(std::unique_ptr<TyConstant> _constant)
    : constant(std::move(_constant)) {}

ConsConst::ConsConst(int _int_value, int _value)
    : constant(new ConsConstInt(_int_value, _value)) {}

ConsConst::ConsConst(float _float_value, enum TyFloatType _float_type)
    : constant(new ConsConstFloat(_float_value, _float_type)) {}

void ConsConst::serialize(cereal::JSONOutputArchive &archive) const {
  archive.makeArray();
  archive.writeName();

  archive.saveValue("Const");
  archive(CEREAL_NVP(constant));
}

ConsInsn::ConsInsn(std::unique_ptr<TyInstruction> _instruction) : instruction(std::move(_instruction)){
}
std::unique_ptr<TyExpr> ConsInsn::make(const llvm::Instruction &i){
  return std::unique_ptr<TyExpr>(new ConsInsn(std::move(TyInstruction::make(i))));
}
<<<<<<< HEAD
std::unique_ptr<TyExpr> ConsInsn::make(std::unique_ptr<TyInstruction> _instruction) {
  return std::unique_ptr<TyExpr>(new ConsInsn(std::move(_instruction)));
}
=======
>>>>>>> 96dc2027
void ConsInsn::serialize(cereal::JSONOutputArchive& archive) const{
  archive.makeArray();
  archive.writeName();
  archive.saveValue("Insn");
  archive(CEREAL_NVP(instruction));
}

// propagate object

TyPropagateLessdef::TyPropagateLessdef(std::unique_ptr<TyExpr> _lhs,
                                       std::unique_ptr<TyExpr> _rhs,
                                       enum TyScope _scope)
    : lhs(std::move(_lhs)), rhs(std::move(_rhs)), scope(_scope) {}

void TyPropagateLessdef::serialize(cereal::JSONOutputArchive &archive) const {
  archive(CEREAL_NVP(lhs), CEREAL_NVP(rhs),
          cereal::make_nvp("scope", toString(scope)));
}

std::unique_ptr<TyPropagateLessdef>
TyPropagateLessdef::make(std::unique_ptr<TyExpr> _lhs,
                         std::unique_ptr<TyExpr> _rhs,
                         enum TyScope _scope) {
  return std::unique_ptr<TyPropagateLessdef>(
      new TyPropagateLessdef(std::move(_lhs), std::move(_rhs), _scope));
}

TyPropagateNoalias::TyPropagateNoalias(std::unique_ptr<TyRegister> _lhs,
                                       std::unique_ptr<TyRegister> _rhs,
                                       enum TyScope _scope)
    : lhs(std::move(_lhs)), rhs(std::move(_rhs)), scope(_scope) {}

TyPropagateNoalias::TyPropagateNoalias(std::string _lhs_name,
                                       enum TyTag _lhs_tag,
                                       std::string _rhs_name,
                                       enum TyTag _rhs_tag, enum TyScope _scope)
    : lhs(new TyRegister(_lhs_name, _lhs_tag)),
      rhs(new TyRegister(_rhs_name, _rhs_tag)), scope(_scope) {}

void TyPropagateNoalias::serialize(cereal::JSONOutputArchive &archive) const {
  archive(CEREAL_NVP(lhs), CEREAL_NVP(rhs),
          cereal::make_nvp("scope", toString(scope)));
}

ConsLessdef::ConsLessdef(std::unique_ptr<TyPropagateLessdef> _propagate_lessdef)
    : propagate_lessdef(std::move(_propagate_lessdef)) {}

void ConsLessdef::serialize(cereal::JSONOutputArchive &archive) const {
  archive.makeArray();
  archive.writeName();

  archive.saveValue("Lessdef");
  archive(CEREAL_NVP(propagate_lessdef));
}

std::unique_ptr<TyPropagateObject>
ConsLessdef::make(std::unique_ptr<TyExpr> _lhs,
                  std::unique_ptr<TyExpr> _rhs, enum TyScope _scope) {
  auto ty_prop_ld = TyPropagateLessdef::make(std::move(_lhs), std::move(_rhs),
                                             std::move(_scope));
  return std::unique_ptr<TyPropagateObject>(
      new ConsLessdef(std::move(ty_prop_ld)));
}

ConsNoalias::ConsNoalias(std::unique_ptr<TyPropagateNoalias> _propagate_noalias)
    : propagate_noalias(std::move(_propagate_noalias)) {}

ConsNoalias::ConsNoalias(std::string _lhs_name, enum TyTag _lhs_tag,
                         std::string _rhs_name, enum TyTag _rhs_tag,
                         enum TyScope _scope)
    : propagate_noalias(new TyPropagateNoalias(_lhs_name, _lhs_tag, _rhs_name,
                                               _rhs_tag, _scope)) {}

void ConsNoalias::serialize(cereal::JSONOutputArchive &archive) const {
  archive.makeArray();
  archive.writeName();

  archive.saveValue("Noalias");
  archive(CEREAL_NVP(propagate_noalias));
}

ConsMaydiff::ConsMaydiff(std::unique_ptr<TyRegister> _register_name)
    : register_name(std::move(_register_name)) {}

ConsMaydiff::ConsMaydiff(std::string _name, enum TyTag _tag)
    : register_name(new TyRegister(_name, _tag)) {}

std::unique_ptr<TyPropagateObject> ConsMaydiff::make(std::string _name,
                                                     enum TyTag _tag) {
  return std::unique_ptr<TyPropagateObject>(
      new ConsMaydiff(TyRegister::make(_name, _tag)));
}

void ConsMaydiff::serialize(cereal::JSONOutputArchive &archive) const {
  archive.makeArray();
  archive.writeName();

  archive.saveValue("Maydiff");
  archive(CEREAL_NVP(register_name));
}

// propagate range

ConsBounds::ConsBounds(std::unique_ptr<TyPosition> _from,
                       std::unique_ptr<TyPosition> _to)
    : from(std::move(_from)), to(std::move(_to)) {}

void ConsBounds::serialize(cereal::JSONOutputArchive &archive) const {
  archive.makeArray();
  archive.writeName();

  archive.saveValue("Bounds");
  archive.startNode();
  archive.makeArray();
  archive(from, to);
  archive.finishNode();
}

std::unique_ptr<TyPropagateRange>
ConsBounds::make(std::unique_ptr<TyPosition> _from,
                 std::unique_ptr<TyPosition> _to) {
  return std::unique_ptr<TyPropagateRange>(
      new ConsBounds(std::move(_from), std::move(_to)));
}

ConsGlobal::ConsGlobal() {}

void ConsGlobal::serialize(cereal::JSONOutputArchive &archive) const {
  // archive.makeArray();
  // archive.writeName();

  // archive.saveValue("Global"); /* TODO: how to print this in JSON */
  archive.setNextName("propagate_range");
  std::string s("Global");
  archive(s);
}

std::unique_ptr<TyPropagateRange> ConsGlobal::make() {
  return std::unique_ptr<TyPropagateRange>(new ConsGlobal());
}

TyPropagate::TyPropagate(std::unique_ptr<TyPropagateObject> _propagate,
                         std::unique_ptr<TyPropagateRange> _propagate_range)
    : propagate(std::move(_propagate)),
      propagate_range(std::move(_propagate_range)) {}

void TyPropagate::serialize(cereal::JSONOutputArchive &archive) const {
  archive(CEREAL_NVP(propagate));
  if (propagate_range->isGlobal()) {
    propagate_range->serialize(archive);
  } else {
    archive(CEREAL_NVP(propagate_range));
  }
}

ConsPropagate::ConsPropagate(std::unique_ptr<TyPropagate> _propagate)
    : propagate(std::move(_propagate)) {}

void ConsPropagate::serialize(cereal::JSONOutputArchive &archive) const {
  archive.makeArray();
  archive.writeName();

  archive.saveValue("Propagate");
  archive(CEREAL_NVP(propagate));
}

std::unique_ptr<TyCommand>
ConsPropagate::make(std::unique_ptr<TyPropagate> _propagate) {
  return std::unique_ptr<TyCommand>(new ConsPropagate(std::move(_propagate)));
}

std::unique_ptr<TyCommand>
ConsPropagate::make(std::unique_ptr<TyPropagateObject> _obj,
                    std::unique_ptr<TyPropagateRange> _range) {
  std::unique_ptr<TyPropagate> _propagate(
      new TyPropagate(std::move(_obj), std::move(_range)));
  return std::unique_ptr<TyCommand>(new ConsPropagate(std::move(_propagate)));
}

ConsInfrule::ConsInfrule(std::unique_ptr<TyPosition> _position,
                         std::unique_ptr<TyInfrule> _infrule)
    : position(std::move(_position)), infrule(std::move(_infrule)) {}

void ConsInfrule::serialize(cereal::JSONOutputArchive &archive) const {
  archive.makeArray();
  archive.writeName();

  archive.saveValue("Infrule");
  archive.startNode();
  archive.makeArray();
  archive(CEREAL_NVP(position));
  archive(CEREAL_NVP(infrule));
  archive.finishNode();
}

std::unique_ptr<TyCommand>
ConsInfrule::make(std::unique_ptr<TyPosition> _position,
                  std::unique_ptr<TyInfrule> _infrule) {
  return std::unique_ptr<TyCommand>(
      new ConsInfrule(std::move(_position), std::move(_infrule)));
}

// core hint

CoreHint::CoreHint() {}

CoreHint::CoreHint(std::string _module_id, std::string _function_id,
                   std::string _opt_name)
    : module_id(_module_id), function_id(_function_id), opt_name(_opt_name) {}

void CoreHint::addCommand(std::unique_ptr<TyCommand> c) {
  commands.push_back(std::move(c));
}

void CoreHint::addNopPosition(std::unique_ptr<TyPosition> position) {
  nop_positions.push_back(std::move(position));
}

void CoreHint::serialize(cereal::JSONOutputArchive &archive) const {
  std::string function_id = std::string("@") + this->function_id;
  archive(CEREAL_NVP(module_id));
  archive(CEREAL_NVP(function_id));
  archive(CEREAL_NVP(opt_name));
  archive(CEREAL_NVP(commands));
  archive(CEREAL_NVP(nop_positions));
}

} // llvmberry<|MERGE_RESOLUTION|>--- conflicted
+++ resolved
@@ -11,8 +11,6 @@
 
 namespace cereal {
  [[noreturn]] void throw_exception(std::exception const &e){ std::exit(1); }
-<<<<<<< HEAD
-=======
 }
 namespace boost{
   void throw_exception(std::exception const &e){ 
@@ -20,7 +18,6 @@
     std::cerr << e.what() << std::endl; 
     std::exit(1); 
   }
->>>>>>> 96dc2027
 }
 
 namespace {
@@ -299,10 +296,6 @@
         std::string reg0_name = llvmberry::getVariable(I); // z = x -my
 
         unsigned sz_bw = I.getType()->getPrimitiveSizeInBits();
-<<<<<<< HEAD
-        int c1 = (int)C->getSExtValue();
-        int c2 = -c1;
-=======
         int64_t c1 = C->getSExtValue();
         int64_t c2 = -c1;
 
@@ -311,7 +304,6 @@
             llvmberry::ConsNegVal::make(llvmberry::TyConstInt::make(c1, sz_bw),
                                         llvmberry::TyConstInt::make(c2, sz_bw),
                                         llvmberry::ConsSize::make(sz_bw))));
->>>>>>> 96dc2027
 
         hints.addCommand(llvmberry::ConsInfrule::make(
             llvmberry::TyPosition::make(scope, I),
@@ -729,30 +721,6 @@
   }else if(type.isX86_FP80Ty()){
     vt = new ConsFloatValueType(X86_FP80Type);
   }else{
-<<<<<<< HEAD
-    assert("TyValueType::make(const llvmType &) : unknown vlaue type" && false);
-    vt = nullptr;
-  }
-  return std::unique_ptr<TyValueType>(vt);
-}
-
-ConsIntValueType::ConsIntValueType(std::unique_ptr<TyIntType> _int_type) : int_type(std::move(_int_type)){
-}
-void ConsIntValueType::serialize(cereal::JSONOutputArchive& archive) const{
-  archive.makeArray();
-  archive.writeName();
-  archive.saveValue("IntValueType");
-  archive(CEREAL_NVP(int_type));
-}
-
-ConsFloatValueType::ConsFloatValueType(TyFloatType _float_type) : float_type(_float_type){
-}
-void ConsFloatValueType::serialize(cereal::JSONOutputArchive& archive) const{
-  archive.makeArray();
-  archive.writeName();
-  archive.saveValue("FloatValueType");
-  archive(cereal::make_nvp("float_type", toString(float_type)));
-=======
     assert("TyValueType::make(const llvmType &) : unknown value type" && false);
     vt = nullptr;
   }
@@ -775,7 +743,6 @@
     archive.writeName();
     archive.saveValue("FloatValueType");
     archive(cereal::make_nvp("float_type", toString(float_type)));
->>>>>>> 96dc2027
 }
 
 ConsNamedType::ConsNamedType(std::string _s) : s(std::move(_s)){
@@ -793,30 +760,18 @@
   archive.makeArray();
   archive.writeName();
   archive.saveValue("PtrType");
-<<<<<<< HEAD
-  archive(cereal::make_nvp("address_space", address_space));
-  archive(CEREAL_NVP(valuetype));
-=======
 
   archive.startNode();
   archive.makeArray();
   archive(cereal::make_nvp("address_space", address_space));
   archive(CEREAL_NVP(valuetype));
   archive.finishNode();
->>>>>>> 96dc2027
 }
 
 
 // instruction
 
 std::unique_ptr<TyInstruction> TyInstruction::make(const llvm::Instruction &i){
-<<<<<<< HEAD
-  if(const llvm::BinaryOperator *bo = llvm::dyn_cast<llvm::BinaryOperator>(&i)){
-    return std::unique_ptr<TyInstruction>(new ConsBinaryOp(std::move(TyBinaryOperator::make(*bo))));
-  }else if(const llvm::LoadInst *li = llvm::dyn_cast<llvm::LoadInst>(&i)){
-    return std::unique_ptr<TyInstruction>(new ConsLoadInst(std::move(TyLoadInst::make(*li))));
-  }else{
-=======
   if (const llvm::BinaryOperator *bo = llvm::dyn_cast<llvm::BinaryOperator>(&i)) {
     return std::unique_ptr<TyInstruction>(new ConsBinaryOp(std::move(TyBinaryOperator::make(*bo))));
   } else if (const llvm::LoadInst *li = llvm::dyn_cast<llvm::LoadInst>(&i)) {
@@ -824,7 +779,6 @@
   } else if (const llvm::StoreInst *si = llvm::dyn_cast<llvm::StoreInst>(&i)) {
     return std::unique_ptr<TyInstruction>(new ConsLoadInst(std::move(TyLoadInst::make(*si))));
   } else {
->>>>>>> 96dc2027
     assert("TyInstruction::make : unsupporting instruction type" && false);
     return std::unique_ptr<TyInstruction>(nullptr);
   }
@@ -877,11 +831,7 @@
         TyValue::make(*bopinst.getOperand(0)), TyValue::make(*bopinst.getOperand(1))));
 }
 
-<<<<<<< HEAD
-std::unique_ptr<TyLoadInst> TyLoadInst::make(const llvm::LoadInst &li){
-=======
 std::unique_ptr<TyLoadInst> TyLoadInst::make(const llvm::LoadInst &li) {
->>>>>>> 96dc2027
   return std::unique_ptr<TyLoadInst>(new TyLoadInst(
         TyValueType::make(*li.getPointerOperand()->getType()),
         TyValueType::make(*li.getType()),
@@ -889,8 +839,6 @@
         li.getAlignment()));
 }
 
-<<<<<<< HEAD
-=======
 std::unique_ptr<TyLoadInst> TyLoadInst::make(const llvm::StoreInst &si) {
   return std::unique_ptr<TyLoadInst>(new TyLoadInst(
         TyValueType::make(*si.getOperand(1)->getType()),
@@ -899,7 +847,6 @@
         si.getAlignment()));
 }
 
->>>>>>> 96dc2027
 ConsBinaryOp::ConsBinaryOp(std::unique_ptr<TyBinaryOperator> _binary_operator) : binary_operator(std::move(_binary_operator)){
 }
 std::unique_ptr<TyInstruction> ConsBinaryOp::make(TyBop _opcode, std::unique_ptr<TyValueType> _operandtype, std::unique_ptr<TyValue> _operand1, std::unique_ptr<TyValue> _operand2){
@@ -1019,12 +966,9 @@
 std::unique_ptr<TyExpr> ConsInsn::make(const llvm::Instruction &i){
   return std::unique_ptr<TyExpr>(new ConsInsn(std::move(TyInstruction::make(i))));
 }
-<<<<<<< HEAD
 std::unique_ptr<TyExpr> ConsInsn::make(std::unique_ptr<TyInstruction> _instruction) {
   return std::unique_ptr<TyExpr>(new ConsInsn(std::move(_instruction)));
 }
-=======
->>>>>>> 96dc2027
 void ConsInsn::serialize(cereal::JSONOutputArchive& archive) const{
   archive.makeArray();
   archive.writeName();
