--- conflicted
+++ resolved
@@ -325,13 +325,8 @@
   }
 }
 
-<<<<<<< HEAD
-std::unique_ptr<TyExpr> makeExpr_fromStoreInst(const llvm::StoreInst* si) {
-=======
-
 
 std::shared_ptr<TyExpr> makeExpr_fromStoreInst(const llvm::StoreInst* si) {
->>>>>>> 6925624f
   llvm::Value* Val = si->getOperand(0);
 
   if (llvm::ConstantInt* C = llvm::dyn_cast<llvm::ConstantInt>(Val)) {
@@ -526,35 +521,29 @@
       new TyConstFloat(_float_value, _float_type));
 }
 
-TyConstGlobalVarAddr::TyConstGlobalVarAddr(std::string _var_id, std::unique_ptr<TyValueType> _var_type) : var_id(std::move(_var_id)), var_type(std::move(_var_type)){
+TyConstGlobalVarAddr::TyConstGlobalVarAddr(std::string _var_id, std::shared_ptr<TyValueType> _var_type) : var_id(std::move(_var_id)), var_type(std::move(_var_type)){
 }
 void TyConstGlobalVarAddr::serialize(cereal::JSONOutputArchive& archive) const{
   archive(CEREAL_NVP(var_id));
   archive(CEREAL_NVP(var_type));
 }
 
-std::unique_ptr<TyConstGlobalVarAddr> TyConstGlobalVarAddr::make(const llvm::GlobalVariable &gv) {
+std::shared_ptr<TyConstGlobalVarAddr> TyConstGlobalVarAddr::make(const llvm::GlobalVariable &gv) {
   llvm::Type *ty = gv.getType();
   assert(ty->isPointerTy()); // jylee : As far as I understand, global variables must be pointers to their location!
   ty = ty->getPointerElementType();
   
-  return std::unique_ptr<TyConstGlobalVarAddr>(
+  return std::shared_ptr<TyConstGlobalVarAddr>(
       new TyConstGlobalVarAddr(std::string("@") + std::string(gv.getName().data()), std::move(TyValueType::make(*ty))));
 }
 
 // value
 std::shared_ptr<TyValue> TyValue::make(const llvm::Value &value, enum TyTag _tag) {
   if (llvm::isa<llvm::Instruction>(value) ||
-<<<<<<< HEAD
       llvm::isa<llvm::Argument>(value) ||
       llvm::isa<llvm::ConstantExpr>(value)) {
-    return std::unique_ptr<TyValue>(
-        new ConsId(TyRegister::make(getVariable(value), llvmberry::Physical)));
-=======
-      llvm::isa<llvm::GlobalValue>(value) || llvm::isa<llvm::Argument>(value)) {
     return std::shared_ptr<TyValue>(
         new ConsId(TyRegister::make(getVariable(value), _tag)));
->>>>>>> 6925624f
   } else if (llvm::isa<llvm::ConstantInt>(value)) {
     const llvm::ConstantInt *v = llvm::dyn_cast<llvm::ConstantInt>(&value);
     return std::shared_ptr<TyValue>(
@@ -584,19 +573,16 @@
     return std::shared_ptr<TyValue>(
         new ConsConstVal(std::shared_ptr<TyConstant>(new ConsConstFloat(
             TyConstFloat::make(apf.convertToDouble(), fty)))));
-<<<<<<< HEAD
   } else if (llvm::isa<llvm::GlobalVariable>(value)) {
     const llvm::GlobalVariable *gv = llvm::dyn_cast<llvm::GlobalVariable>(&value);
-    return std::unique_ptr<TyValue>(
-        new ConsConstVal(std::unique_ptr<TyConstant>(new ConsConstGlobalVarAddr(
+    return std::shared_ptr<TyValue>(
+        new ConsConstVal(std::shared_ptr<TyConstant>(new ConsConstGlobalVarAddr(
             TyConstGlobalVarAddr::make(*gv)))));
-=======
   } else if (llvm::isa<llvm::UndefValue>(value)) {
       return std::shared_ptr<TyValue>(
         new ConsConstVal(std::shared_ptr<TyConstant>
                           (new ConsConstUndef
                             (TyValueType::make(*value.getType())))));
->>>>>>> 6925624f
   } else {
     assert("Unknown value type" && false);
   }
@@ -630,12 +616,11 @@
   archive(CEREAL_NVP(const_float));
 }
 
-<<<<<<< HEAD
-ConsConstGlobalVarAddr::ConsConstGlobalVarAddr(std::unique_ptr<TyConstGlobalVarAddr> _const_global_var_addr) : const_global_var_addr(std::move(_const_global_var_addr)){
-}
-std::unique_ptr<TyConstant> ConsConstGlobalVarAddr::make(std::string _var_id, std::unique_ptr<TyValueType> _var_type){
-  std::unique_ptr<TyConstGlobalVarAddr> _val(new TyConstGlobalVarAddr(std::move(_var_id), std::move(_var_type)));
-  return std::unique_ptr<TyConstant>(new ConsConstGlobalVarAddr(std::move(_val)));
+ConsConstGlobalVarAddr::ConsConstGlobalVarAddr(std::shared_ptr<TyConstGlobalVarAddr> _const_global_var_addr) : const_global_var_addr(std::move(_const_global_var_addr)){
+}
+std::shared_ptr<TyConstant> ConsConstGlobalVarAddr::make(std::string _var_id, std::shared_ptr<TyValueType> _var_type){
+  std::shared_ptr<TyConstGlobalVarAddr> _val(new TyConstGlobalVarAddr(std::move(_var_id), std::move(_var_type)));
+  return std::shared_ptr<TyConstant>(new ConsConstGlobalVarAddr(std::move(_val)));
 }
 void ConsConstGlobalVarAddr::serialize(cereal::JSONOutputArchive& archive) const{
   archive.makeArray();
@@ -644,8 +629,6 @@
   archive(CEREAL_NVP(const_global_var_addr));
 }
 
-ConsId::ConsId(std::unique_ptr<TyRegister> _register)
-=======
 ConsConstUndef::ConsConstUndef(std::shared_ptr<TyValueType> _value_type)
     : value_type(std::move(_value_type)) {}
 
@@ -658,7 +641,6 @@
 }
 
 ConsId::ConsId(std::shared_ptr<TyRegister> _register)
->>>>>>> 6925624f
     : reg(std::move(_register)) {}
 
 void ConsId::serialize(cereal::JSONOutputArchive &archive) const {
@@ -789,25 +771,42 @@
   } else if (const llvm::LoadInst *li = llvm::dyn_cast<llvm::LoadInst>(&i)) {
     return std::shared_ptr<TyInstruction>(new ConsLoadInst(std::move(TyLoadInst::make(*li))));
   } else if (const llvm::StoreInst *si = llvm::dyn_cast<llvm::StoreInst>(&i)) {
-<<<<<<< HEAD
-    return std::unique_ptr<TyInstruction>(new ConsLoadInst(std::move(TyLoadInst::make(*si))));
+    return std::shared_ptr<TyInstruction>(new ConsLoadInst(std::move(TyLoadInst::make(*si))));
   } else if (const llvm::BitCastInst *bci = llvm::dyn_cast<llvm::BitCastInst>(&i)) {
-    return std::unique_ptr<TyInstruction>(new ConsBitCastInst(std::move(TyBitCastInst::make(*bci))));
+    return std::shared_ptr<TyInstruction>(new ConsBitCastInst(std::move(TyBitCastInst::make(*bci))));
   } else if (const llvm::GetElementPtrInst *gepi = llvm::dyn_cast<llvm::GetElementPtrInst>(&i)) {
-    return std::unique_ptr<TyInstruction>(new ConsGetElementPtrInst(std::move(TyGetElementPtrInst::make(*gepi))));
-=======
-    return std::shared_ptr<TyInstruction>(new ConsLoadInst(std::move(TyLoadInst::make(*si))));
->>>>>>> 6925624f
+    return std::shared_ptr<TyInstruction>(new ConsGetElementPtrInst(std::move(TyGetElementPtrInst::make(*gepi))));
   } else {
     assert("TyInstruction::make : unsupporting instruction type" && false);
     return std::shared_ptr<TyInstruction>(nullptr);
   }
 }
 
-<<<<<<< HEAD
 // instruction constructor classes
-ConsBinaryOp::ConsBinaryOp(std::unique_ptr<TyBinaryOperator> _binary_operator) : binary_operator(std::move(_binary_operator)){
-=======
+
+std::shared_ptr<TyBitCastInst> TyBitCastInst::make(const llvm::BitCastInst &bci){
+  return std::shared_ptr<TyBitCastInst>(new TyBitCastInst(
+        TyValueType::make(*bci.getSrcTy()),
+        TyValue::make(*bci.getOperand(0)),
+        TyValueType::make(*bci.getDestTy())));
+}
+
+std::shared_ptr<TyGetElementPtrInst> TyGetElementPtrInst::make(const llvm::GetElementPtrInst &gepi){
+  std::vector<std::pair<std::shared_ptr<TySize>, std::shared_ptr<TyValue> > > indexes;
+  for(llvm::User::const_op_iterator i = gepi.idx_begin(); i != gepi.idx_end(); i++){
+    const llvm::Value *v = i->get();
+    const llvm::Type *ty = v->getType();
+    assert(ty->isIntegerTy());
+    indexes.push_back(std::make_pair(ConsSize::make(ty->getIntegerBitWidth()), TyValue::make(*v)));
+  }
+  return std::shared_ptr<TyGetElementPtrInst>(new TyGetElementPtrInst(
+        TyValueType::make(*gepi.getSourceElementType()),
+        TyValueType::make(*gepi.getPointerOperandType()),
+        TyValue::make(*gepi.getPointerOperand()),
+        indexes,
+        gepi.isInBounds()));
+}
+
 std::shared_ptr<TyBinaryOperator> TyBinaryOperator::make(const llvm::BinaryOperator &bopinst){
   llvmberry::TyBop bop = llvmberry::getBop(bopinst.getOpcode());
   return std::shared_ptr<TyBinaryOperator>(new TyBinaryOperator(bop, TyValueType::make(*bopinst.getType()),
@@ -837,7 +836,6 @@
 }
 
 ConsBinaryOp::ConsBinaryOp(std::shared_ptr<TyBinaryOperator> _binary_operator) : binary_operator(std::move(_binary_operator)){
->>>>>>> 6925624f
 }
 std::shared_ptr<TyInstruction> ConsBinaryOp::make(TyBop _opcode, std::shared_ptr<TyValueType> _operandtype, std::shared_ptr<TyValue> _operand1, std::shared_ptr<TyValue> _operand2){
   std::shared_ptr<TyBinaryOperator> _val(new TyBinaryOperator(_opcode, std::move(_operandtype), std::move(_operand1), std::move(_operand2)));
@@ -885,12 +883,11 @@
   archive(CEREAL_NVP(load_inst));
 }
 
-<<<<<<< HEAD
-ConsBitCastInst::ConsBitCastInst(std::unique_ptr<TyBitCastInst> _bit_cast_inst) : bit_cast_inst(std::move(_bit_cast_inst)){
-}
-std::unique_ptr<TyInstruction> ConsBitCastInst::make(std::unique_ptr<TyValueType> _fromty, std::unique_ptr<TyValue> _v, std::unique_ptr<TyValueType> _toty){
-  std::unique_ptr<TyBitCastInst> _val(new TyBitCastInst(std::move(_fromty), std::move(_v), std::move(_toty)));
-  return std::unique_ptr<TyInstruction>(new ConsBitCastInst(std::move(_val)));
+ConsBitCastInst::ConsBitCastInst(std::shared_ptr<TyBitCastInst> _bit_cast_inst) : bit_cast_inst(std::move(_bit_cast_inst)){
+}
+std::shared_ptr<TyInstruction> ConsBitCastInst::make(std::shared_ptr<TyValueType> _fromty, std::shared_ptr<TyValue> _v, std::shared_ptr<TyValueType> _toty){
+  std::shared_ptr<TyBitCastInst> _val(new TyBitCastInst(std::move(_fromty), std::move(_v), std::move(_toty)));
+  return std::shared_ptr<TyInstruction>(new ConsBitCastInst(std::move(_val)));
 }
 void ConsBitCastInst::serialize(cereal::JSONOutputArchive& archive) const{
   archive.makeArray();
@@ -899,11 +896,11 @@
   archive(CEREAL_NVP(bit_cast_inst));
 }
 
-ConsGetElementPtrInst::ConsGetElementPtrInst(std::unique_ptr<TyGetElementPtrInst> _get_element_ptr_inst) : get_element_ptr_inst(std::move(_get_element_ptr_inst)){
-}
-std::unique_ptr<TyInstruction> ConsGetElementPtrInst::make(std::unique_ptr<TyValueType> _ty, std::unique_ptr<TyValueType> _ptrty, std::unique_ptr<TyValue> _ptr, std::vector<std::pair<std::unique_ptr<TySize>,std::unique_ptr<TyValue>>> &_indexes, bool _is_inbounds){
-  std::unique_ptr<TyGetElementPtrInst> _val(new TyGetElementPtrInst(std::move(_ty), std::move(_ptrty), std::move(_ptr), _indexes, _is_inbounds));
-  return std::unique_ptr<TyInstruction>(new ConsGetElementPtrInst(std::move(_val)));
+ConsGetElementPtrInst::ConsGetElementPtrInst(std::shared_ptr<TyGetElementPtrInst> _get_element_ptr_inst) : get_element_ptr_inst(std::move(_get_element_ptr_inst)){
+}
+std::shared_ptr<TyInstruction> ConsGetElementPtrInst::make(std::shared_ptr<TyValueType> _ty, std::shared_ptr<TyValueType> _ptrty, std::shared_ptr<TyValue> _ptr, std::vector<std::pair<std::shared_ptr<TySize>,std::shared_ptr<TyValue>>> &_indexes, bool _is_inbounds){
+  std::shared_ptr<TyGetElementPtrInst> _val(new TyGetElementPtrInst(std::move(_ty), std::move(_ptrty), std::move(_ptr), _indexes, _is_inbounds));
+  return std::shared_ptr<TyInstruction>(new ConsGetElementPtrInst(std::move(_val)));
 }
 void ConsGetElementPtrInst::serialize(cereal::JSONOutputArchive& archive) const{
   archive.makeArray();
@@ -915,63 +912,8 @@
 
 
 // instruction type classes
-std::unique_ptr<TyBinaryOperator> TyBinaryOperator::make(const llvm::BinaryOperator &bopinst){
-  llvmberry::TyBop bop = llvmberry::getBop(bopinst.getOpcode());
-  return std::unique_ptr<TyBinaryOperator>(new TyBinaryOperator(bop, TyValueType::make(*bopinst.getType()),
-        TyValue::make(*bopinst.getOperand(0)), TyValue::make(*bopinst.getOperand(1))));
-}
-
-std::unique_ptr<TyFloatBinaryOperator> TyFloatBinaryOperator::make(const llvm::BinaryOperator &bopinst){
-  llvmberry::TyFbop bop = llvmberry::getFbop(bopinst.getOpcode());
-  return std::unique_ptr<TyFloatBinaryOperator>(new TyFloatBinaryOperator(bop, TyValueType::make(*bopinst.getType()),
-        TyValue::make(*bopinst.getOperand(0)), TyValue::make(*bopinst.getOperand(1))));
-}
-
-std::unique_ptr<TyLoadInst> TyLoadInst::make(const llvm::LoadInst &li) {
-  return std::unique_ptr<TyLoadInst>(new TyLoadInst(
-        TyValueType::make(*li.getPointerOperand()->getType()),
-        TyValueType::make(*li.getType()),
-        TyValue::make(*li.getPointerOperand()),
-        li.getAlignment()));
-}
-
-std::unique_ptr<TyBitCastInst> TyBitCastInst::make(const llvm::BitCastInst &bci){
-  return std::unique_ptr<TyBitCastInst>(new TyBitCastInst(
-        TyValueType::make(*bci.getSrcTy()),
-        TyValue::make(*bci.getOperand(0)),
-        TyValueType::make(*bci.getDestTy())));
-}
-
-std::unique_ptr<TyGetElementPtrInst> TyGetElementPtrInst::make(const llvm::GetElementPtrInst &gepi){
-  std::vector<std::pair<std::unique_ptr<TySize>, std::unique_ptr<TyValue> > > indexes;
-  for(llvm::User::const_op_iterator i = gepi.idx_begin(); i != gepi.idx_end(); i++){
-    const llvm::Value *v = i->get();
-    const llvm::Type *ty = v->getType();
-    assert(ty->isIntegerTy());
-    indexes.push_back(std::make_pair(ConsSize::make(ty->getIntegerBitWidth()), TyValue::make(*v)));
-  }
-  return std::unique_ptr<TyGetElementPtrInst>(new TyGetElementPtrInst(
-        TyValueType::make(*gepi.getSourceElementType()),
-        TyValueType::make(*gepi.getPointerOperandType()),
-        TyValue::make(*gepi.getPointerOperand()),
-        indexes,
-        gepi.isInBounds()));
-}
-
-std::unique_ptr<TyLoadInst> TyLoadInst::make(const llvm::StoreInst &si) {
-  return std::unique_ptr<TyLoadInst>(new TyLoadInst(
-        TyValueType::make(*si.getOperand(1)->getType()),
-        TyValueType::make(*si.getOperand(0)->getType()),
-        TyValue::make(*si.getOperand(1)),
-        si.getAlignment()));
-}
-
-
-
-TyBinaryOperator::TyBinaryOperator(TyBop _opcode, std::unique_ptr<TyValueType> _operandtype, std::unique_ptr<TyValue> _operand1, std::unique_ptr<TyValue> _operand2) : opcode(std::move(_opcode)), operandtype(std::move(_operandtype)), operand1(std::move(_operand1)), operand2(std::move(_operand2)){
-=======
+
 TyBinaryOperator::TyBinaryOperator(TyBop _opcode, std::shared_ptr<TyValueType> _operandtype, std::shared_ptr<TyValue> _operand1, std::shared_ptr<TyValue> _operand2) : opcode(std::move(_opcode)), operandtype(std::move(_operandtype)), operand1(std::move(_operand1)), operand2(std::move(_operand2)){
->>>>>>> 6925624f
 }
 void TyBinaryOperator::serialize(cereal::JSONOutputArchive& archive) const{
   archive(cereal::make_nvp("opcode", toString(opcode)));
@@ -998,7 +940,7 @@
   archive(CEREAL_NVP(align));
 }
 
-TyBitCastInst::TyBitCastInst(std::unique_ptr<TyValueType> _fromty, std::unique_ptr<TyValue> _v, std::unique_ptr<TyValueType> _toty) : fromty(std::move(_fromty)), v(std::move(_v)), toty(std::move(_toty)){
+TyBitCastInst::TyBitCastInst(std::shared_ptr<TyValueType> _fromty, std::shared_ptr<TyValue> _v, std::shared_ptr<TyValueType> _toty) : fromty(std::move(_fromty)), v(std::move(_v)), toty(std::move(_toty)){
 }
 void TyBitCastInst::serialize(cereal::JSONOutputArchive& archive) const{
   archive(CEREAL_NVP(fromty));
@@ -1006,7 +948,7 @@
   archive(CEREAL_NVP(toty));
 }
 
-TyGetElementPtrInst::TyGetElementPtrInst(std::unique_ptr<TyValueType> _ty, std::unique_ptr<TyValueType> _ptrty, std::unique_ptr<TyValue> _ptr, std::vector<std::pair<std::unique_ptr<TySize>, std::unique_ptr<TyValue>> > &_indexes, bool _is_inbounds) : ty(std::move(_ty)), ptrty(std::move(_ptrty)), ptr(std::move(_ptr)), indexes(std::move(_indexes)), is_inbounds(std::move(_is_inbounds)){
+TyGetElementPtrInst::TyGetElementPtrInst(std::shared_ptr<TyValueType> _ty, std::shared_ptr<TyValueType> _ptrty, std::shared_ptr<TyValue> _ptr, std::vector<std::pair<std::shared_ptr<TySize>, std::shared_ptr<TyValue>> > &_indexes, bool _is_inbounds) : ty(std::move(_ty)), ptrty(std::move(_ptrty)), ptr(std::move(_ptr)), indexes(std::move(_indexes)), is_inbounds(std::move(_is_inbounds)){
 }
 void TyGetElementPtrInst::serialize(cereal::JSONOutputArchive& archive) const{
   archive(CEREAL_NVP(ty));
@@ -1017,18 +959,9 @@
 }
 
 
-<<<<<<< HEAD
-// exprs
-
-std::unique_ptr<TyExpr> TyExpr::make(std::unique_ptr<TyValue> &&vptr){
-  TyValue *v = vptr.get();
-  if(ConsId *cid = dynamic_cast<ConsId *>(v)){
-    return std::unique_ptr<TyExpr>(new ConsVar(std::unique_ptr<TyRegister>(cid->reg.release())));
-  }else if(ConsConstVal *ccv = dynamic_cast<ConsConstVal *>(v)){
-    return std::unique_ptr<TyExpr>(new ConsConst(std::unique_ptr<TyConstant>(ccv->constant.release())));
-=======
 // propagate expr
 // ConsVar or ConsConst
+
 std::shared_ptr<TyExpr> TyExpr::make(const llvm::Value &value, enum TyTag _tag) {
   std::shared_ptr<TyValue> vptr = TyValue::make(value, _tag);
   TyValue *v = vptr.get();
@@ -1036,7 +969,6 @@
     return std::shared_ptr<TyExpr>(new ConsVar(cid->reg));
   }else if(ConsConstVal *ccv = dynamic_cast<ConsConstVal *>(v)){
     return std::shared_ptr<TyExpr>(new ConsConst(ccv->constant));
->>>>>>> 6925624f
   }else{
     assert("Unknown value type" && false);
   }
@@ -1141,15 +1073,15 @@
       new TyPropagateLessdef(std::move(_lhs), std::move(_rhs), _scope));
 }
 
-<<<<<<< HEAD
-TyPropagateNoalias::TyPropagateNoalias(std::unique_ptr<TyValue> _lhs,
-                                       std::unique_ptr<TyValue> _rhs,
-=======
 TyPropagateNoalias::TyPropagateNoalias(std::shared_ptr<TyRegister> _lhs,
                                        std::shared_ptr<TyRegister> _rhs,
->>>>>>> 6925624f
                                        enum TyScope _scope)
     : lhs(std::move(_lhs)), rhs(std::move(_rhs)), scope(_scope) {}
+
+TyPropagateNoalias::TyPropagateNoalias(std::string _lhs_name, enum TyTag _lhs_tag,
+                                        std::string _rhs_name, enum TyTag _rhs_tag,
+                                        enum TyScope _scope)
+    : lhs(TyRegister::make(_lhs_name, _lhs_tag)), rhs(TyRegister::make(_rhs_name, _rhs_tag)), scope(_scope){}
 
 void TyPropagateNoalias::serialize(cereal::JSONOutputArchive &archive) const {
   archive(CEREAL_NVP(lhs), CEREAL_NVP(rhs),
@@ -1202,14 +1134,8 @@
 ConsNoalias::ConsNoalias(std::string _lhs, enum TyTag _lhs_tag, std::string _rhs, 
         enum TyTag _rhs_tag, enum TyScope _scope) : 
         propagate_noalias(new TyPropagateNoalias(
-          ConsId::make(_lhs, _lhs_tag),ConsId::make(_rhs, _rhs_tag),_scope)) {}
-
-std::unique_ptr<TyPropagateObject> ConsNoalias::make(std::unique_ptr<TyValue> _lhs,
-        std::unique_ptr<TyValue> _rhs, enum TyScope _scope) {
-  std::unique_ptr<TyPropagateNoalias> _val(new TyPropagateNoalias(std::move(_lhs), std::move(_rhs), _scope));
-
-  return std::unique_ptr<TyPropagateObject>(new ConsNoalias(std::move(_val)));
-}
+          _lhs, _lhs_tag, _rhs, _rhs_tag ,_scope)) {}
+
 
 void ConsNoalias::serialize(cereal::JSONOutputArchive &archive) const {
   archive.makeArray();
@@ -1413,12 +1339,4 @@
   archive(CEREAL_NVP(nop_positions));
 }
 
-const std::string &CoreHint::getDescription() const {
-  return description;
-}
-
-void CoreHint::setDescription(const std::string &desc){
-  this->description = desc;
-}
-
 } // llvmberry