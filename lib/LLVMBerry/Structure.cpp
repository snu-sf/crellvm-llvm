--- conflicted
+++ resolved
@@ -341,13 +341,8 @@
   return bop;
 }
 
-<<<<<<< HEAD
 TyICmpPred getICmpPred(llvm::ICmpInst::Predicate prd) {
 TyICmpPred predicate;
-=======
-TyCond getIPredicate(llvm::ICmpInst::Predicate prd) {
-  TyCond predicate;
->>>>>>> f82c416c
 
   switch(prd){
     case llvm::ICmpInst::ICMP_EQ:
@@ -376,15 +371,10 @@
   return predicate;
 }
 
-<<<<<<< HEAD
 TyFCmpPred getFCmpPred(llvm::FCmpInst::Predicate prd) {
 TyFCmpPred predicate;
-=======
-TyFCond getFPredicate(llvm::FCmpInst::Predicate prd) {
-  TyFCond predicate;
->>>>>>> f82c416c
-
-  switch(prd){
+
+switch(prd){
     case llvm::FCmpInst::FCMP_FALSE:
       predicate = llvmberry::CondFfalse; break;
     case llvm::FCmpInst::FCMP_OEQ:
