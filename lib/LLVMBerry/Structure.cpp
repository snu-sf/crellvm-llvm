--- conflicted
+++ resolved
@@ -462,10 +462,6 @@
   }
 }
 
-<<<<<<< HEAD
-
-=======
->>>>>>> a91787de
 std::shared_ptr<TyExpr> makeExpr_fromStoreInst(const llvm::StoreInst* si) {
   llvm::Value* Val = si->getOperand(0);
 
