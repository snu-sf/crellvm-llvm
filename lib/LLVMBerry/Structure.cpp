#include <sstream>
#include <fstream>
#include <string>
#include <cassert>
#include <cereal/archives/json.hpp>
#include <cereal/types/vector.hpp>
#include <cereal/types/memory.hpp>
#include <cereal/types/polymorphic.hpp>
#include "llvm/LLVMBerry/Structure.h"

namespace cereal {
  [[noreturn]] void throw_exception(std::exception const &e) { std::exit(1); }

  template <class T>
  void save( cereal::JSONOutputArchive &archive, std::unique_ptr<T> const &ptr) {
    ptr->serialize(archive);
  }
} // cereal

namespace {

  std::string toString(llvmberry::TyScope scope) {
    switch (scope) {
    case llvmberry::Source:
      return std::string("Source");
    case llvmberry::Target:
      return std::string("Target");
    default:
      assert(false && "Scope toString");
    }
  }

  std::string toString(llvmberry::TyTag tag) {
    switch (tag) {
    case llvmberry::Physical:
      return std::string("Physical");
    case llvmberry::Previous:
      return std::string("Previous");
    case llvmberry::Ghost:
      return std::string("Ghost");
    default:
      assert(false && "Tag toString");
    }
  }

  std::string toString(llvmberry::TyFloatType float_type) {
    switch (float_type) {
    case llvmberry::FloatType:
      return std::string("FloatType");
    case llvmberry::DoubleType:
      return std::string("DoubleType");
    case llvmberry::FP128Type:
      return std::string("FP128Type");
    case llvmberry::X86_FP80Type:
      return std::string("X86_FP80Type");
    default:
      assert(false && "FloatType toString");
    }
  }

<<<<<<< HEAD
  // // unsigned int getRawInstrIndex(const llvm::Instruction &instr) {
  // //   const llvm::BasicBlock *parent = instr.getParent();
  // //   const llvm::BasicBlock::InstListType &instList = parent->getInstList();

  // //   unsigned int idx = 0;
  // //   for (llvm::BasicBlock::const_iterator itr = instList.begin();
  // //        itr != instList.end(); ++itr) {
  // //     if (&instr == &(*itr))
  // //       return idx;
  // //     idx++;
  // //   }

  // //   return (unsigned int)-1;
  // // }

=======
>>>>>>> df5f79c2
} // anonymous

namespace llvmberry {
  /// @return the index of the BasicBlock w.r.t. the parent function.
  std::string getBasicBlockIndex(const llvm::BasicBlock *block) {
    if (!block || !(block->getParent())) {
      std::stringstream retStream;
      retStream << ((unsigned int)-1);
      return retStream.str();
    }

    // If a block has its own name, just return it.
    if (block->hasName()) {
      return block->getName();
    }

    // If else, calculate the index and return it.
    const llvm::Function *parent = block->getParent();
    const llvm::Function::BasicBlockListType &blockList =
        parent->getBasicBlockList();

    unsigned int idx = 0;
    for (llvm::Function::const_iterator itr = blockList.begin();
         itr != blockList.end(); ++itr) {
      if (block == &(*itr)) {
        std::stringstream retStream;
        retStream << idx;
        return (retStream.str());
      }

      idx++;
    }
    std::stringstream retStream;
    retStream << ((unsigned int)-1);
    return retStream.str();
  }

  std::string getVariable(const llvm::Value &value) {
    std::string val;

    if (llvm::isa<llvm::GlobalValue>(value)) {
      val = std::string("@");
    } else {
      val = std::string("%");
    }

    val += std::string(value.getName().data());

    return val;
  }

  bool name_instructions(llvm::Function &F) {
    for (llvm::Function::arg_iterator AI = F.arg_begin(), AE = F.arg_end();
         AI != AE; ++AI)
      if (!AI->hasName() && !AI->getType()->isVoidTy())
        AI->setName("arg");

    for (llvm::Function::iterator BB = F.begin(), E = F.end(); BB != E; ++BB) {
      if (!BB->hasName())
        BB->setName("bb");

      for (llvm::BasicBlock::iterator I = BB->begin(), E = BB->end(); I != E; ++I)
        if (!I->hasName() && !I->getType()->isVoidTy())
          I->setName("tmp");
    }

    return true;
  }

  /* position */

  TyPositionPhinode::TyPositionPhinode(std::string _block_name, std::string _prev_block_name)
    : block_name(_block_name), prev_block_name(_prev_block_name) {}

  void TyPositionPhinode::serialize(cereal::JSONOutputArchive &archive) const {
    archive(CEREAL_NVP(block_name), CEREAL_NVP(prev_block_name));
  }

  TyPositionCommand::TyPositionCommand(enum TyScope _scope, std::string _register_name)
    : scope(_scope), register_name(_register_name) {}

  void TyPositionCommand::serialize(cereal::JSONOutputArchive &archive) const {
    archive(cereal::make_nvp("scope", toString(scope)),
            CEREAL_NVP(register_name));
  }

  ConsPhinode::ConsPhinode(std::unique_ptr<TyPositionPhinode> _position_phinode)
    : position_phinode(std::move(_position_phinode)) {}

  ConsPhinode::ConsPhinode(std::string _block_name, std::string _prev_block_name)
    : position_phinode(new TyPositionPhinode(_block_name, _prev_block_name)) { }

  void ConsPhinode::serialize(cereal::JSONOutputArchive &archive) const {
    archive.makeArray();
    archive.writeName();

    archive.saveValue("Phinode");
    archive(CEREAL_NVP(position_phinode));
  }

  ConsCommand::ConsCommand(std::unique_ptr<TyPositionCommand> _position_command)
    : position_command(std::move(_position_command)) {}

  ConsCommand::ConsCommand(enum TyScope _scope, std::string _register_name)
    : position_command(new TyPositionCommand(_scope, _register_name)) {}

  void ConsCommand::serialize(cereal::JSONOutputArchive &archive) const {
    archive.makeArray();
    archive.writeName();

    archive.saveValue("Command");
    archive(CEREAL_NVP(position_command));
  }

  std::unique_ptr<TyPosition> ConsCommand::make(enum TyScope _scope, std::string _register_name) {
    return std::unique_ptr<TyPosition>(new ConsCommand(_scope, _register_name));
  }

<<<<<<< HEAD
  ConsNopPosition::ConsNopPosition(std::string _regname_or_blockname, bool _isPhi)
    : regname_or_blockname(_regname_or_blockname), isPhi(_isPhi) {}

  void ConsNopPosition::serialize(cereal::JSONOutputArchive &archive) const {
    archive.makeArray();
    if(isPhi) { std::string s("PhinodeCurrentBlockName"); archive(s); }
    //archive.setNextName("PhinodeCurrentBlockName");
    else { std::string s("CommandRegisterName"); archive(s); }
    //archive.setNextName("CommandRegisterName");
    archive(regname_or_blockname);
  }

  std::unique_ptr<TyNopPosition> ConsNopPosition::make(std::string _regname_or_blockname, bool _isPhi) {
    return std::unique_ptr<TyNopPosition>(new ConsNopPosition(_regname_or_blockname, _isPhi));
  }
=======
  /* value */
>>>>>>> df5f79c2

  // register

  TyRegister::TyRegister(std::string _name, enum TyTag _tag)
    : name(_name), tag(_tag) {}

  void TyRegister::serialize(cereal::JSONOutputArchive &archive) const {
    archive(CEREAL_NVP(name), cereal::make_nvp("tag", toString(tag)));
  }

  std::unique_ptr<TyRegister> TyRegister::make(std::string _name, enum TyTag _tag) {
    return std::unique_ptr<TyRegister>(new TyRegister(_name, _tag));
  }

  // constant
  ConsIntType::ConsIntType(int _value) : value(_value) {}

  void ConsIntType::serialize(cereal::JSONOutputArchive &archive) const {
    archive.makeArray();
    archive.writeName();

    archive.saveValue("IntType");
    archive(CEREAL_NVP(value));
  }

  TyConstInt::TyConstInt(int _int_value, std::unique_ptr<TyIntType> _int_type)
    : int_value(_int_value), int_type(std::move(_int_type)) { }

  TyConstInt::TyConstInt(int _int_value, int _value)
    : int_value(_int_value), int_type(new ConsIntType(_value)) { }

  void TyConstInt::serialize(cereal::JSONOutputArchive &archive) const {
    archive(cereal::make_nvp("int_value", int_value), CEREAL_NVP(int_type));
  }

  std::unique_ptr<TyConstInt> TyConstInt::make(int _int_value, int _value) {
    return std::unique_ptr<TyConstInt>(new TyConstInt(_int_value, _value));
  }

  TyConstFloat::TyConstFloat(float _float_value, enum TyFloatType _float_type)
    : float_value(_float_value), float_type(_float_type){ }

  void TyConstFloat::serialize(cereal::JSONOutputArchive &archive) const {
    archive(CEREAL_NVP(float_value),
            cereal::make_nvp("float_type", toString(float_type)));
  }

  ConsConstInt::ConsConstInt(std::unique_ptr<TyConstInt> _const_int)
    : const_int(std::move(_const_int)) { }

  ConsConstInt::ConsConstInt(int _int_value, int _value)
    : const_int(new TyConstInt(_int_value, _value)) { }

  void ConsConstInt::serialize(cereal::JSONOutputArchive &archive) const {
    archive.makeArray();
    archive.writeName();

    archive.saveValue("ConstInt");
    archive(CEREAL_NVP(const_int));
  }

  ConsConstFloat::ConsConstFloat(std::unique_ptr<TyConstFloat> _const_float)
    : const_float(std::move(_const_float)){ }

  ConsConstFloat::ConsConstFloat(float _float_value, enum TyFloatType _float_type)
    : const_float(new TyConstFloat(_float_value, _float_type)) { }

  void ConsConstFloat::serialize(cereal::JSONOutputArchive &archive) const {
    archive.makeArray();
    archive.writeName();

    archive.saveValue("ConstFloat");
    archive(CEREAL_NVP(const_float));
  }

  ConsSize::ConsSize(int _size) : size(_size) {}

  void ConsSize::serialize(cereal::JSONOutputArchive &archive) const {
    archive.makeArray();
    archive.writeName();

    archive.saveValue("Size");
    archive(CEREAL_NVP(size));
  }

  std::unique_ptr<TySize> ConsSize::make(int _size) {
    return std::unique_ptr<TySize>(new ConsSize(_size));
  }

  /* Propagate */

  // propagate expr

  ConsVar::ConsVar(std::unique_ptr<TyRegister> _register_name)
    : register_name(std::move(_register_name)) { }

  ConsVar::ConsVar(std::string _name, enum TyTag _tag)
    : register_name(new TyRegister(_name, _tag)) { }

  void ConsVar::serialize(cereal::JSONOutputArchive &archive) const {
    archive.makeArray();
    archive.writeName();

    archive.saveValue("Var");
    archive(CEREAL_NVP(register_name));
  }

  std::unique_ptr<TyPropagateExpr> ConsVar::make
  (std::string _name, enum TyTag _tag) {
    return std::unique_ptr<TyPropagateExpr>(new ConsVar(_name, _tag));
  }

  ConsRhs::ConsRhs(std::unique_ptr<TyRegister> _register_name)
    : register_name(std::move(_register_name)) {}

  ConsRhs::ConsRhs(std::string _name, enum TyTag _tag)
    : register_name(new TyRegister(_name, _tag)) { }

  void ConsRhs::serialize(cereal::JSONOutputArchive &archive) const {
    archive.makeArray();
    archive.writeName();

    archive.saveValue("Rhs");
    archive(CEREAL_NVP(register_name));
  }

  std::unique_ptr<TyPropagateExpr> ConsRhs::make(std::string _name, enum TyTag _tag) {
    return std::unique_ptr<TyPropagateExpr>(new ConsRhs(_name, _tag));
  }

  ConsConst::ConsConst(std::unique_ptr<TyConstant> _constant)
    : constant(std::move(_constant)) {}

  ConsConst::ConsConst(int _int_value, int _value)
    : constant(new ConsConstInt(_int_value, _value)) { }

  ConsConst::ConsConst(float _float_value, enum TyFloatType _float_type)
    : constant(new ConsConstFloat(_float_value, _float_type)) { }

  void ConsConst::serialize(cereal::JSONOutputArchive &archive) const {
    archive.makeArray();
    archive.writeName();

    archive.saveValue("Const");
    archive(CEREAL_NVP(constant));
  }

  // propagate object

  TyPropagateLessdef::TyPropagateLessdef
  (std::unique_ptr<TyPropagateExpr> _lhs,
   std::unique_ptr<TyPropagateExpr> _rhs,
   enum TyScope _scope)
    : lhs(std::move(_lhs)), rhs(std::move(_rhs)), scope(_scope) {}

  void TyPropagateLessdef::serialize(cereal::JSONOutputArchive &archive) const {
    archive(CEREAL_NVP(lhs), CEREAL_NVP(rhs), cereal::make_nvp("scope", toString(scope)));
  }

  std::unique_ptr<TyPropagateLessdef> TyPropagateLessdef::make
  (std::unique_ptr<TyPropagateExpr> _lhs,
   std::unique_ptr<TyPropagateExpr> _rhs,
   enum TyScope _scope) {
    return std::unique_ptr<TyPropagateLessdef>
      (new TyPropagateLessdef(std::move(_lhs), std::move(_rhs), _scope));

  }

  TyPropagateNoalias::TyPropagateNoalias
  (std::unique_ptr<TyRegister> _lhs,
   std::unique_ptr<TyRegister> _rhs,
   enum TyScope _scope)
    : lhs(std::move(_lhs)), rhs(std::move(_rhs)), scope(_scope) {}

  TyPropagateNoalias::TyPropagateNoalias
  (std::string _lhs_name, enum TyTag _lhs_tag,
   std::string _rhs_name, enum TyTag _rhs_tag,
   enum TyScope _scope)
    : lhs(new TyRegister(_lhs_name, _lhs_tag)),
      rhs(new TyRegister(_rhs_name, _rhs_tag)),
      scope(_scope) { }

  void TyPropagateNoalias::serialize(cereal::JSONOutputArchive &archive) const {
    archive(CEREAL_NVP(lhs), CEREAL_NVP(rhs), cereal::make_nvp("scope", toString(scope)));
  }

  ConsLessdef::ConsLessdef(std::unique_ptr<TyPropagateLessdef> _propagate_lessdef)
    : propagate_lessdef(std::move(_propagate_lessdef)) {}

  void ConsLessdef::serialize(cereal::JSONOutputArchive &archive) const {
    archive.makeArray();
    archive.writeName();

    archive.saveValue("Lessdef");
    archive(CEREAL_NVP(propagate_lessdef));
  }

  std::unique_ptr<TyPropagateObject> ConsLessdef::make
  (std::unique_ptr<TyPropagateExpr> _lhs,
   std::unique_ptr<TyPropagateExpr> _rhs,
   enum TyScope _scope) {
    auto ty_prop_ld = TyPropagateLessdef::make
      (std::move(_lhs), std::move(_rhs), std::move(_scope));
    return std::unique_ptr<TyPropagateObject>(new ConsLessdef(std::move(ty_prop_ld)));
  }

  ConsNoalias::ConsNoalias(std::unique_ptr<TyPropagateNoalias> _propagate_noalias)
    : propagate_noalias(std::move(_propagate_noalias)) { }

  ConsNoalias::ConsNoalias
  (std::string _lhs_name, enum TyTag _lhs_tag,
   std::string _rhs_name, enum TyTag _rhs_tag,
   enum TyScope _scope)
    : propagate_noalias(new TyPropagateNoalias(_lhs_name, _lhs_tag, _rhs_name, _rhs_tag, _scope)) { }

  void ConsNoalias::serialize(cereal::JSONOutputArchive &archive) const {
    archive.makeArray();
    archive.writeName();

    archive.saveValue("Noalias");
    archive(CEREAL_NVP(propagate_noalias));
  }

  ConsMaydiff::ConsMaydiff(std::unique_ptr<TyRegister> _register_name)
    : register_name(std::move(_register_name)) {}

  ConsMaydiff::ConsMaydiff(std::string _name, enum TyTag _tag)
    : register_name(new TyRegister(_name, _tag)) { }

  std::unique_ptr<TyPropagateObject> ConsMaydiff::make
  (std::unique_ptr<TyRegister> reg) {
    return std::unique_ptr<TyPropagateObject>
      (new ConsMaydiff(std::move(reg)));
  }

  void ConsMaydiff::serialize(cereal::JSONOutputArchive &archive) const {
    archive.makeArray();
    archive.writeName();

    archive.saveValue("Maydiff");
    archive(CEREAL_NVP(register_name));
  }

  // propagate range

  ConsBounds::ConsBounds(std::unique_ptr<TyPosition> _from,
                         std::unique_ptr<TyPosition> _to)
    : from(std::move(_from)), to(std::move(_to)) {}

  void ConsBounds::serialize(cereal::JSONOutputArchive &archive) const {
    archive.makeArray();
    archive.writeName();

    archive.saveValue("Bounds");
    archive.startNode();
    archive.makeArray();
    archive(from, to);
    archive.finishNode();
  }

  std::unique_ptr<TyPropagateRange> ConsBounds::make
  (std::unique_ptr<TyPosition> _from,
   std::unique_ptr<TyPosition> _to) {
    return std::unique_ptr<TyPropagateRange>
      (new ConsBounds(std::move(_from), std::move(_to)));
  }

  ConsGlobal::ConsGlobal() {}

  void ConsGlobal::serialize(cereal::JSONOutputArchive &archive) const {
    //archive.makeArray();
    //archive.writeName();

<<<<<<< HEAD
    //archive.saveValue("Global"); /* TODO: how to print this in JSON */
    archive.setNextName("propagate_range");
    std::string s("Global");
    archive(s);
  }

  std::unique_ptr<TyPropagateRange> ConsGlobal::make() {
    return std::unique_ptr<TyPropagateRange>(new ConsGlobal());
=======
    archive.saveValue("Global");
>>>>>>> df5f79c2
  }

  TyPropagate::TyPropagate(std::unique_ptr<TyPropagateObject> _propagate,
                           std::unique_ptr<TyPropagateRange> _propagate_range)
    : propagate(std::move(_propagate)),
      propagate_range(std::move(_propagate_range)) {}

  void TyPropagate::serialize(cereal::JSONOutputArchive &archive) const {
    archive(CEREAL_NVP(propagate));
    if(propagate_range->isGlobal()) {
      propagate_range->serialize(archive);
    } else {
      archive(CEREAL_NVP(propagate_range));
    }
  }

  /* inference rule */

  TyAddAssociative::TyAddAssociative
  (std::unique_ptr<TyRegister> _x,
   std::unique_ptr<TyRegister> _y,
   std::unique_ptr<TyRegister> _z,
   std::unique_ptr<TyConstInt> _c1,
   std::unique_ptr<TyConstInt> _c2,
   std::unique_ptr<TyConstInt> _c3,
   std::unique_ptr<TySize> _sz)
    : x(std::move(_x)), y(std::move(_y)), z(std::move(_z)),
      c1(std::move(_c1)), c2(std::move(_c2)), c3(std::move(_c3)),
      sz(std::move(_sz)) {}

  void TyAddAssociative::serialize(cereal::JSONOutputArchive &archive) const {
    archive(CEREAL_NVP(x), CEREAL_NVP(y), CEREAL_NVP(z),
            CEREAL_NVP(c1), CEREAL_NVP(c2), CEREAL_NVP(c3),
            CEREAL_NVP(sz));
  }

  ConsAddAssociative::ConsAddAssociative(std::unique_ptr<TyAddAssociative> _add_associative)
    : add_associative(std::move(_add_associative)) {}

  void ConsAddAssociative::serialize(cereal::JSONOutputArchive &archive) const {
    archive.makeArray();
    archive.writeName();

    archive.saveValue("AddAssociative");
    archive(CEREAL_NVP(add_associative));
  }

  std::unique_ptr<TyInfrule> ConsAddAssociative::make
  (std::unique_ptr<TyRegister> _x,
   std::unique_ptr<TyRegister> _y,
   std::unique_ptr<TyRegister> _z,
   std::unique_ptr<TyConstInt> _c1,
   std::unique_ptr<TyConstInt> _c2,
   std::unique_ptr<TyConstInt> _c3,
   std::unique_ptr<TySize> _sz) {
    std::unique_ptr<TyAddAssociative> _add_assoc
      (new TyAddAssociative
       (std::move(_x), std::move(_y), std::move(_z),
        std::move(_c1), std::move(_c2), std::move(_c3), std::move(_sz)));
    return std::unique_ptr<TyInfrule>(new ConsAddAssociative(std::move(_add_assoc)));
  }

  ConsPropagate::ConsPropagate(std::unique_ptr<TyPropagate> _propagate)
    : propagate(std::move(_propagate)) {}

  void ConsPropagate::serialize(cereal::JSONOutputArchive &archive) const {
    archive.makeArray();
    archive.writeName();

    archive.saveValue("Propagate");
    archive(CEREAL_NVP(propagate));
  }

  std::unique_ptr<TyCommand> ConsPropagate::make
  (std::unique_ptr<TyPropagate> _propagate) {
    return std::unique_ptr<TyCommand>(new ConsPropagate(std::move(_propagate)));
  }

  std::unique_ptr<TyCommand> ConsPropagate::make
  (std::unique_ptr<TyPropagateObject> _obj,
   std::unique_ptr<TyPropagateRange> _range) {
    std::unique_ptr<TyPropagate> _propagate(new TyPropagate(std::move(_obj), std::move(_range)));
    return std::unique_ptr<TyCommand>(new ConsPropagate(std::move(_propagate)));
  }

  ConsInfrule::ConsInfrule(std::unique_ptr<TyPosition> _position,
                           std::unique_ptr<TyInfrule> _infrule)
    : position(std::move(_position)), infrule(std::move(_infrule)) {}

  void ConsInfrule::serialize(cereal::JSONOutputArchive &archive) const {
    archive.makeArray();
    archive.writeName();

    archive.saveValue("Infrule");
    archive.startNode();
    archive.makeArray();
    archive(CEREAL_NVP(position));
    archive(CEREAL_NVP(infrule));
    archive.finishNode();
  }

  std::unique_ptr<TyCommand> ConsInfrule::make
  (std::unique_ptr<TyPosition> _position,
   std::unique_ptr<TyInfrule> _infrule) {
    return std::unique_ptr<TyCommand>(new ConsInfrule(std::move(_position), std::move(_infrule)));
  }

  // core hint

  CoreHint::CoreHint() {}

  CoreHint::CoreHint(std::string _module_id, std::string _function_id,
                     std::string _opt_name)
    : module_id(_module_id), function_id(_function_id), opt_name(_opt_name) {
  }

  void CoreHint::addCommand(std::unique_ptr<TyCommand> c) {
    commands.push_back(std::move(c));
  }

  void CoreHint::addSrcNopPosition(std::unique_ptr<TyNopPosition> position) {
    src_nop_positions.push_back(std::move(position));
  }

  void CoreHint::addTgtNopPosition(std::unique_ptr<TyNopPosition> position) {
    tgt_nop_positions.push_back(std::move(position));
  }

  void CoreHint::serialize(cereal::JSONOutputArchive &archive) const {
    std::string function_id = std::string("@") + this->function_id;
    archive(CEREAL_NVP(module_id));
    archive(CEREAL_NVP(function_id));
    archive(CEREAL_NVP(opt_name));
    archive(CEREAL_NVP(src_nop_positions));
    archive(CEREAL_NVP(tgt_nop_positions));
    archive(CEREAL_NVP(commands));
  }

} // llvmberry<|MERGE_RESOLUTION|>--- conflicted
+++ resolved
@@ -58,24 +58,6 @@
     }
   }
 
-<<<<<<< HEAD
-  // // unsigned int getRawInstrIndex(const llvm::Instruction &instr) {
-  // //   const llvm::BasicBlock *parent = instr.getParent();
-  // //   const llvm::BasicBlock::InstListType &instList = parent->getInstList();
-
-  // //   unsigned int idx = 0;
-  // //   for (llvm::BasicBlock::const_iterator itr = instList.begin();
-  // //        itr != instList.end(); ++itr) {
-  // //     if (&instr == &(*itr))
-  // //       return idx;
-  // //     idx++;
-  // //   }
-
-  // //   return (unsigned int)-1;
-  // // }
-
-=======
->>>>>>> df5f79c2
 } // anonymous
 
 namespace llvmberry {
@@ -194,7 +176,6 @@
     return std::unique_ptr<TyPosition>(new ConsCommand(_scope, _register_name));
   }
 
-<<<<<<< HEAD
   ConsNopPosition::ConsNopPosition(std::string _regname_or_blockname, bool _isPhi)
     : regname_or_blockname(_regname_or_blockname), isPhi(_isPhi) {}
 
@@ -210,9 +191,8 @@
   std::unique_ptr<TyNopPosition> ConsNopPosition::make(std::string _regname_or_blockname, bool _isPhi) {
     return std::unique_ptr<TyNopPosition>(new ConsNopPosition(_regname_or_blockname, _isPhi));
   }
-=======
+
   /* value */
->>>>>>> df5f79c2
 
   // register
 
@@ -486,7 +466,6 @@
     //archive.makeArray();
     //archive.writeName();
 
-<<<<<<< HEAD
     //archive.saveValue("Global"); /* TODO: how to print this in JSON */
     archive.setNextName("propagate_range");
     std::string s("Global");
@@ -495,9 +474,6 @@
 
   std::unique_ptr<TyPropagateRange> ConsGlobal::make() {
     return std::unique_ptr<TyPropagateRange>(new ConsGlobal());
-=======
-    archive.saveValue("Global");
->>>>>>> df5f79c2
   }
 
   TyPropagate::TyPropagate(std::unique_ptr<TyPropagateObject> _propagate,
