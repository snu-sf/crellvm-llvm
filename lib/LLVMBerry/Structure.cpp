#include <sstream>
#include <fstream>
#include <string>
#include <cassert>
#include <cereal/archives/json.hpp>
#include <cereal/types/vector.hpp>
#include <cereal/types/memory.hpp>
#include <cereal/types/polymorphic.hpp>
#include "llvm/LLVMBerry/Structure.h"
#include "llvm/LLVMBerry/ValidationUnit.h"
#include "llvm/LLVMBerry/Infrules.h"
#include "llvm/Support/raw_ostream.h"
#include "llvm/ADT/StringExtras.h"

namespace cereal {
[[noreturn]] void throw_exception(std::exception const &e) { std::exit(1); }
}
namespace boost {
void throw_exception(std::exception const &e) {
  std::cerr << " boost::throw_exception(e) called." << std::endl;
  std::cerr << e.what() << std::endl;
  std::exit(1);
}
}

namespace {

std::string toString(llvmberry::CoreHint::RETURN_CODE return_code) {
  switch (return_code) {
  case llvmberry::CoreHint::ACTUAL:
    return std::string("ACTUAL");
  case llvmberry::CoreHint::ADMITTED:
    return std::string("ADMITTED");
  case llvmberry::CoreHint::FAIL:
    return std::string("FAIL");
  default:
    assert(false && "RETURN_CODE toString");
  }
}

std::string toString(llvmberry::TyScope scope) {
  switch (scope) {
  case llvmberry::Source:
    return std::string("Source");
  case llvmberry::Target:
    return std::string("Target");
  default:
    assert(false && "Scope toString");
  }
}

std::string toString(llvmberry::TyTag tag) {
  switch (tag) {
  case llvmberry::Physical:
    return std::string("Physical");
  case llvmberry::Previous:
    return std::string("Previous");
  case llvmberry::Ghost:
    return std::string("Ghost");
  default:
    assert(false && "Tag toString");
  }
}

unsigned int getRawInstrIndex(const llvm::Instruction &instr) {
  const llvm::BasicBlock *parent = instr.getParent();
  const llvm::BasicBlock::InstListType &instList = parent->getInstList();

  unsigned int idx = 0;
  for (llvm::BasicBlock::const_iterator itr = instList.begin();
       itr != instList.end(); ++itr) {
    if (&instr == &(*itr))
      return idx;
    idx++;
  }

  return (unsigned int)-1;
}

} // anonymous



// Below code PrintEscapedString is exactly copied from lib/IR/AsmWriter.cpp

// PrintEscapedString - Print each character of the specified string, escaping
// it if it is not printable or if it is an escape char.
static void PrintEscapedString(llvm::StringRef Name, llvm::raw_ostream &Out) {
  for (unsigned i = 0, e = Name.size(); i != e; ++i) {
    unsigned char C = Name[i];
    if (isprint(C) && C != '\\' && C != '"')
      Out << C;
    else
      Out << '\\' << llvm::hexdigit(C >> 4) << llvm::hexdigit(C & 0x0F);
  }
}

// Below code PrefixType is exactly copied from lib/IR/AsmWriter.cpp
enum PrefixType {
  GlobalPrefix,
  ComdatPrefix,
  LabelPrefix,
  LocalPrefix,
  NoPrefix
};

// Below code PrintLLVMName is exactly copied from lib/IR/AsmWriter.cpp

/// PrintLLVMName - Turn the specified name into an 'LLVM name', which is either
/// prefixed with % (if the string only contains simple characters) or is
/// surrounded with ""'s (if it has special chars in it).  Print it out.
static void PrintLLVMName(llvm::raw_ostream &OS, llvm::StringRef Name, PrefixType Prefix) {
  assert(!Name.empty() && "Cannot get empty name!");
  switch (Prefix) {
  case NoPrefix: break;
  case GlobalPrefix: OS << '@'; break;
  case ComdatPrefix: OS << '$'; break;
  case LabelPrefix:  break;
  case LocalPrefix:  OS << '%'; break;
  }

  // Scan the name to see if it needs quotes first.
  bool NeedsQuotes = isdigit(static_cast<unsigned char>(Name[0]));
  if (!NeedsQuotes) {
    for (unsigned i = 0, e = Name.size(); i != e; ++i) {
      // By making this unsigned, the value passed in to isalnum will always be
      // in the range 0-255.  This is important when building with MSVC because
      // its implementation will assert.  This situation can arise when dealing
      // with UTF-8 multibyte characters.
      unsigned char C = Name[i];
      if (!isalnum(static_cast<unsigned char>(C)) && C != '-' && C != '.' &&
          C != '_') {
        NeedsQuotes = true;
        break;
      }
    }
  }

  // If we didn't need any quotes, just write out the name in one blast.
  if (!NeedsQuotes) {
    OS << Name;
    return;
  }

  // Okay, we need quotes.  Output the quotes and escape any scary characters as
  // needed.
  OS << '"';
  PrintEscapedString(Name, OS);
  OS << '"';
}

// Below code PrintLLVMName is exactly copied from lib/IR/AsmWriter.cpp

/// PrintLLVMName - Turn the specified name into an 'LLVM name', which is either
/// prefixed with % (if the string only contains simple characters) or is
/// surrounded with ""'s (if it has special chars in it).  Print it out.
static void PrintLLVMName(llvm::raw_ostream &OS, const llvm::Value *V) {
  PrintLLVMName(OS, V->getName(),
                llvm::isa<llvm::GlobalValue>(V) ? GlobalPrefix : LocalPrefix);
}

namespace llvmberry {
/// @return the index of the BasicBlock w.r.t. the parent function.
std::string getBasicBlockIndex(const llvm::BasicBlock *block) {
  if (!block || !(block->getParent())) {
    std::stringstream retStream;
    retStream << ((unsigned int)-1);
    return retStream.str();
  }

  // If a block has its own name, just return it.
  if (block->hasName()) {
    std::string tempstr;
    llvm::raw_string_ostream rso(tempstr);
    PrintLLVMName(rso, block);
    assert(rso.str()[0] == '%');
    return rso.str().substr(1); //to remove %
  }

  // If else, calculate the index and return it.
  const llvm::Function *parent = block->getParent();
  const llvm::Function::BasicBlockListType &blockList =
      parent->getBasicBlockList();

  unsigned int idx = 0;
  for (llvm::Function::const_iterator itr = blockList.begin();
       itr != blockList.end(); ++itr) {
    if (block == &(*itr)) {
      std::stringstream retStream;
      retStream << idx;
      return (retStream.str());
    }

    idx++;
  }
  std::stringstream retStream;
  retStream << ((unsigned int)-1);
  return retStream.str();
}

std::string getVariable(const llvm::Value &value) {
  if (value.hasName()) {
    std::string tempstr;
    llvm::raw_string_ostream rso(tempstr);
    PrintLLVMName(rso, &value);
    return rso.str();
  }

  std::string val;

  if (llvm::isa<llvm::GlobalValue>(value)) {
    val = std::string("@");
  } else if (llvm::isa<llvm::Instruction>(value) ||
             llvm::isa<llvm::Argument>(value) ||
             llvm::isa<llvm::ConstantExpr>(value) ||
             llvm::isa<llvm::UndefValue>(value)) {
    val = std::string("%");
  } else {
    assert("value must be a global value or an instruction" && false);
  }

  val += std::string(value.getName().data());

  if (val == "%")
    val = "";

  return val;
}

std::string toString(llvmberry::TyFbop bop) {
  switch (bop) {
  case llvmberry::BopFadd:
    return std::string("BopFadd");
  case llvmberry::BopFsub:
    return std::string("BopFsub");
  case llvmberry::BopFmul:
    return std::string("BopFmul");
  case llvmberry::BopFdiv:
    return std::string("BopFdiv");
  case llvmberry::BopFrem:
    return std::string("BopFrem");
  default:
    assert(false && "Fbop toString");
  }
}

std::string toString(llvmberry::TyBop bop) {
  switch (bop) {
  case llvmberry::BopAdd:
    return std::string("BopAdd");
  case llvmberry::BopSub:
    return std::string("BopSub");
  case llvmberry::BopMul:
    return std::string("BopMul");
  case llvmberry::BopUdiv:
    return std::string("BopUdiv");
  case llvmberry::BopSdiv:
    return std::string("BopSdiv");
  case llvmberry::BopUrem:
    return std::string("BopUrem");
  case llvmberry::BopSrem:
    return std::string("BopSrem");
  case llvmberry::BopShl:
    return std::string("BopShl");
  case llvmberry::BopLshr:
    return std::string("BopLshr");
  case llvmberry::BopAshr:
    return std::string("BopAshr");
  case llvmberry::BopAnd:
    return std::string("BopAnd");
  case llvmberry::BopOr:
    return std::string("BopOr");
  case llvmberry::BopXor:
    return std::string("BopXor");
  default:
    assert(false && "Bop toString");
  }
}

std::string toString(llvmberry::TyFloatType float_type) {
  switch (float_type) {
  case llvmberry::HalfType:
    return std::string("HalfType");
  case llvmberry::FloatType:
    return std::string("FloatType");
  case llvmberry::DoubleType:
    return std::string("DoubleType");
  case llvmberry::FP128Type:
    return std::string("FP128Type");
  case llvmberry::PPC_FP128Type:
    return std::string("PPC_FP128Type");
  case llvmberry::X86_FP80Type:
    return std::string("X86_FP80Type");
  default:
    assert(false && "FloatType toString");
  }
}

std::string toString(llvmberry::TyIcmpPred cond) {
  switch (cond) {
  case llvmberry::CondEq:
    return std::string("CondEq");
  case llvmberry::CondNe:
    return std::string("CondNe");
  case llvmberry::CondUgt:
    return std::string("CondUgt");
  case llvmberry::CondUge:
    return std::string("CondUge");
  case llvmberry::CondUlt:
    return std::string("CondUlt");
  case llvmberry::CondUle:
    return std::string("CondUle");
  case llvmberry::CondSgt:
    return std::string("CondSgt");
  case llvmberry::CondSge:
    return std::string("CondSge");
  case llvmberry::CondSlt:
    return std::string("CondSlt");
  case llvmberry::CondSle:
    return std::string("CondSle");
  default:
    assert(false && "Cond toString");
  }
}

std::string toString(llvmberry::TyFcmpPred fcond) {
  switch (fcond) {
  case llvmberry::CondFfalse:
    return std::string("CondFfalse");
  case llvmberry::CondFoeq:
    return std::string("CondFoeq");
  case llvmberry::CondFogt:
    return std::string("CondFogt");
  case llvmberry::CondFoge:
    return std::string("CondFoge");
  case llvmberry::CondFolt:
    return std::string("CondFolt");
  case llvmberry::CondFole:
    return std::string("CondFole");
  case llvmberry::CondFone:
    return std::string("CondFone");
  case llvmberry::CondFord:
    return std::string("CondFord");
  case llvmberry::CondFuno:
    return std::string("CondFuno");
  case llvmberry::CondFueq:
    return std::string("CondFueq");
  case llvmberry::CondFugt:
    return std::string("CondFugt");
  case llvmberry::CondFuge:
    return std::string("CondFuge");
  case llvmberry::CondFult:
    return std::string("CondFult");
  case llvmberry::CondFule:
    return std::string("CondFule");
  case llvmberry::CondFune:
    return std::string("CondFune");
  case llvmberry::CondFtrue:
    return std::string("CondFtrue");
  default:
    assert("llvmberry::toString(llvmberry::TyFCond fcond) : unknown fcond" &&
           false);
  }
}

llvmberry::TyFloatType getFloatType(llvm::Type *typ) {
  llvmberry::TyFloatType fty;
  if (typ->isHalfTy())
    fty = llvmberry::HalfType;
  else if (typ->isFloatTy())
    fty = llvmberry::FloatType;
  else if (typ->isDoubleTy())
    fty = llvmberry::DoubleType;
  else if (typ->isX86_FP80Ty())
    fty = llvmberry::X86_FP80Type;
  else if (typ->isFP128Ty())
    fty = llvmberry::FP128Type;
  else if (typ->isPPC_FP128Ty())
    fty = llvmberry::PPC_FP128Type;
  else
    assert("Unknown floating point type" && false);
  return fty;
}

bool isFloatOpcode(llvm::Instruction::BinaryOps ops) {
  switch (ops) {
  case llvm::Instruction::FAdd:
  case llvm::Instruction::FSub:
  case llvm::Instruction::FMul:
  case llvm::Instruction::FDiv:
  case llvm::Instruction::FRem:
    return true;
  default:
    return false;
  }
}

TyFbop getFbop(llvm::Instruction::BinaryOps ops) {
  TyFbop tyfbop;
  switch (ops) {
  case llvm::Instruction::FAdd:
    tyfbop = llvmberry::BopFadd;
    break;
  case llvm::Instruction::FSub:
    tyfbop = llvmberry::BopFsub;
    break;
  case llvm::Instruction::FMul:
    tyfbop = llvmberry::BopFmul;
    break;
  case llvm::Instruction::FDiv:
    tyfbop = llvmberry::BopFdiv;
    break;
  case llvm::Instruction::FRem:
    tyfbop = llvmberry::BopFrem;
    break;
  default:
    assert(
        "llvmberry::getFbop(llvm::Instruction::BinaryOps) : unknown opcode" &&
        false);
  }
  return tyfbop;
}

TyBop getBop(llvm::Instruction::BinaryOps ops) {
  TyBop bop;
  switch (ops) {
  case llvm::Instruction::Add:
    bop = llvmberry::BopAdd;
    break;
  case llvm::Instruction::Sub:
    bop = llvmberry::BopSub;
    break;
  case llvm::Instruction::Mul:
    bop = llvmberry::BopMul;
    break;
  case llvm::Instruction::UDiv:
    bop = llvmberry::BopUdiv;
    break;
  case llvm::Instruction::SDiv:
    bop = llvmberry::BopSdiv;
    break;
  case llvm::Instruction::URem:
    bop = llvmberry::BopUrem;
    break;
  case llvm::Instruction::SRem:
    bop = llvmberry::BopSrem;
    break;
  case llvm::Instruction::Shl:
    bop = llvmberry::BopShl;
    break;
  case llvm::Instruction::LShr:
    bop = llvmberry::BopLshr;
    break;
  case llvm::Instruction::AShr:
    bop = llvmberry::BopAshr;
    break;
  case llvm::Instruction::And:
    bop = llvmberry::BopAnd;
    break;
  case llvm::Instruction::Or:
    bop = llvmberry::BopOr;
    break;
  case llvm::Instruction::Xor:
    bop = llvmberry::BopXor;
    break;
  default:
    assert("llvmberry::getBop(llvm::Instruction::BinaryOps) : unknown opcode" &&
           false);
  }
  return bop;
}

TyIcmpPred getIcmpPred(llvm::ICmpInst::Predicate prd) {
  TyIcmpPred predicate;

  switch (prd) {
  case llvm::ICmpInst::ICMP_EQ:
    predicate = llvmberry::CondEq;
    break;
  case llvm::ICmpInst::ICMP_NE:
    predicate = llvmberry::CondNe;
    break;
  case llvm::ICmpInst::ICMP_UGT:
    predicate = llvmberry::CondUgt;
    break;
  case llvm::ICmpInst::ICMP_UGE:
    predicate = llvmberry::CondUge;
    break;
  case llvm::ICmpInst::ICMP_ULT:
    predicate = llvmberry::CondUlt;
    break;
  case llvm::ICmpInst::ICMP_ULE:
    predicate = llvmberry::CondUle;
    break;
  case llvm::ICmpInst::ICMP_SGT:
    predicate = llvmberry::CondSgt;
    break;
  case llvm::ICmpInst::ICMP_SGE:
    predicate = llvmberry::CondSge;
    break;
  case llvm::ICmpInst::ICMP_SLT:
    predicate = llvmberry::CondSlt;
    break;
  case llvm::ICmpInst::ICMP_SLE:
    predicate = llvmberry::CondSle;
    break;
  default:
    assert("llvmberry::getIcmpPred(llvm::ICmpInst::Predicate prd) : unknown "
           "predicate" &&
           false);
  }
  return predicate;
}

TyFcmpPred getFcmpPred(llvm::FCmpInst::Predicate prd) {
  TyFcmpPred predicate;

  switch (prd) {
  case llvm::FCmpInst::FCMP_FALSE:
    predicate = llvmberry::CondFfalse;
    break;
  case llvm::FCmpInst::FCMP_OEQ:
    predicate = llvmberry::CondFoeq;
    break;
  case llvm::FCmpInst::FCMP_OGT:
    predicate = llvmberry::CondFogt;
    break;
  case llvm::FCmpInst::FCMP_OGE:
    predicate = llvmberry::CondFoge;
    break;
  case llvm::FCmpInst::FCMP_OLT:
    predicate = llvmberry::CondFolt;
    break;
  case llvm::FCmpInst::FCMP_OLE:
    predicate = llvmberry::CondFole;
    break;
  case llvm::FCmpInst::FCMP_ONE:
    predicate = llvmberry::CondFone;
    break;
  case llvm::FCmpInst::FCMP_ORD:
    predicate = llvmberry::CondFord;
    break;
  case llvm::FCmpInst::FCMP_UNO:
    predicate = llvmberry::CondFuno;
    break;
  case llvm::FCmpInst::FCMP_UEQ:
    predicate = llvmberry::CondFueq;
    break;
  case llvm::FCmpInst::FCMP_UGT:
    predicate = llvmberry::CondFugt;
    break;
  case llvm::FCmpInst::FCMP_UGE:
    predicate = llvmberry::CondFuge;
    break;
  case llvm::FCmpInst::FCMP_ULT:
    predicate = llvmberry::CondFult;
    break;
  case llvm::FCmpInst::FCMP_ULE:
    predicate = llvmberry::CondFule;
    break;
  case llvm::FCmpInst::FCMP_UNE:
    predicate = llvmberry::CondFune;
    break;
  case llvm::FCmpInst::FCMP_TRUE:
    predicate = llvmberry::CondFtrue;
    break;
  default:
    assert("llvmberry::getFCmpPred(llvm::FCmpInst::Predicate pred) : unknown "
           "predicate" &&
           false);
  }
  return predicate;
}

bool name_instructions(llvm::Function &F) {
  for (llvm::Function::arg_iterator AI = F.arg_begin(), AE = F.arg_end();
       AI != AE; ++AI)
    if (!AI->hasName() && !AI->getType()->isVoidTy())
      AI->setName("arg");

  for (llvm::Function::iterator BB = F.begin(), E = F.end(); BB != E; ++BB) {
    if (!BB->hasName())
      BB->setName("bb");

    for (llvm::BasicBlock::iterator I = BB->begin(), E = BB->end(); I != E; ++I)
      if (!I->hasName() && !I->getType()->isVoidTy())
        I->setName("tmp");
  }

  return true;
}

int getCommandIndex(const llvm::Value &V) {
  if (!llvm::isa<llvm::Instruction>(V))
    return -1; // not an instruction

  const llvm::Instruction *instr = llvm::dyn_cast<llvm::Instruction>(&V);

  if (llvm::isa<llvm::PHINode>(instr)) {
    return -1; // A phinode is not a command
  } else if (instr->isTerminator()) {
    return -1; // A terminator is not a command
  } else {
    unsigned int rawIndex = getRawInstrIndex(*instr);
    const llvm::BasicBlock *parent = instr->getParent();
    unsigned int firstNonPhiRawIndex =
        getRawInstrIndex(*parent->getFirstNonPHI());
    return (int)(rawIndex - firstNonPhiRawIndex);
  }
}

int getTerminatorIndex(const llvm::TerminatorInst *instr) {
  if (instr->isTerminator()) {
    unsigned int rawIndex = getRawInstrIndex(*instr);
    const llvm::BasicBlock *parent = instr->getParent();
    unsigned int firstNonPhiRawIndex =
        getRawInstrIndex(*parent->getFirstNonPHI());
    return (int)(rawIndex - firstNonPhiRawIndex);
  } else {
    return -1; // not a terminator
  }
}

/* position */

TyPositionPhinode::TyPositionPhinode(std::string _prev_block_name)
    : prev_block_name(_prev_block_name) {}

void TyPositionPhinode::serialize(cereal::JSONOutputArchive &archive) const {
  archive(CEREAL_NVP(prev_block_name));
}

TyPositionCommand::TyPositionCommand(int _index, std::string _register_name)
    : index(_index), register_name(_register_name) {}

void TyPositionCommand::serialize(cereal::JSONOutputArchive &archive) const {
  archive(CEREAL_NVP(index), CEREAL_NVP(register_name));
}

ConsPhinode::ConsPhinode(std::shared_ptr<TyPositionPhinode> _position_phinode)
    : position_phinode(std::move(_position_phinode)) {}

void ConsPhinode::serialize(cereal::JSONOutputArchive &archive) const {
  archive.makeArray();
  archive.writeName();

  archive.saveValue("Phinode");
  archive(CEREAL_NVP(position_phinode));
}

ConsCommand::ConsCommand(std::shared_ptr<TyPositionCommand> _position_command)
    : position_command(std::move(_position_command)) {}

void ConsCommand::serialize(cereal::JSONOutputArchive &archive) const {
  archive.makeArray();
  archive.writeName();

  archive.saveValue("Command");
  archive(CEREAL_NVP(position_command));
}

TyPosition::TyPosition(enum TyScope _scope, std::string _block_name,
                       std::shared_ptr<TyInstrIndex> _instr_index)
    : scope(_scope), block_name(_block_name),
      instr_index(std::move(_instr_index)) {}

void TyPosition::serialize(cereal::JSONOutputArchive &archive) const {
  archive(cereal::make_nvp("scope", ::toString(scope)), CEREAL_NVP(block_name),
          CEREAL_NVP(instr_index));
}

std::shared_ptr<TyPosition> TyPosition::make(enum TyScope _scope,
                                             std::string _block_name,
                                             std::string _prev_block_name) {
  std::shared_ptr<TyPositionPhinode> _pos_phi(
      new TyPositionPhinode(_prev_block_name));

  std::shared_ptr<TyInstrIndex> _phi(new ConsPhinode(std::move(_pos_phi)));

  return std::shared_ptr<TyPosition>(
      new TyPosition(_scope, _block_name, std::move(_phi)));
}

std::shared_ptr<TyPosition>
TyPosition::make_start_of_block(enum TyScope _scope, std::string _block_name) {
  return TyPosition::make(_scope, _block_name, "");
}

std::shared_ptr<TyPosition> TyPosition::make(enum TyScope _scope,
                                             const llvm::Instruction &I) {
  std::string empty_str = "";
  return std::move(TyPosition::make(_scope, I, empty_str));
}

std::shared_ptr<TyPosition> TyPosition::make(enum TyScope _scope,
                                             const llvm::Instruction &I,
                                             std::string _prev_block_name) {

  std::string _block_name = getBasicBlockIndex(I.getParent());
  std::string _register_name = getVariable(I);

  std::shared_ptr<TyInstrIndex> _instr_index;

  if (llvm::isa<llvm::PHINode>(I)) {
    std::shared_ptr<TyPositionPhinode> _pos_phi(
        new TyPositionPhinode(_prev_block_name));

    std::shared_ptr<TyInstrIndex> _phi(new ConsPhinode(std::move(_pos_phi)));

    _instr_index = std::move(_phi);
  } else {
    int _index;
    if (llvm::isa<llvm::TerminatorInst>(I)) {
      _index = getTerminatorIndex(llvm::dyn_cast<llvm::TerminatorInst>(&I));
    } else {
      _index = getCommandIndex(I);
    }
    std::shared_ptr<TyPositionCommand> _pos_cmd(
        new TyPositionCommand(_index, _register_name));

    std::shared_ptr<TyInstrIndex> _cmd(new ConsCommand(std::move(_pos_cmd)));

    _instr_index = std::move(_cmd);
  }

  return std::shared_ptr<TyPosition>(
      new TyPosition(_scope, _block_name, std::move(_instr_index)));
}

std::shared_ptr<TyPosition> TyPosition::make(enum TyScope _scope,
                                             const llvm::Instruction &I,
                                             int index,
                                             std::string _prev_block_name) {
  std::string _block_name = getBasicBlockIndex(I.getParent());
  std::string _register_name = getVariable(I);

  std::shared_ptr<TyInstrIndex> _instr_index;

  if (llvm::isa<llvm::PHINode>(I)) {
    std::shared_ptr<TyPositionPhinode> _pos_phi(
        new TyPositionPhinode(_prev_block_name));
    std::shared_ptr<TyInstrIndex> _phi(new ConsPhinode(std::move(_pos_phi)));
    _instr_index = std::move(_phi);
  } else if (index < 0) {
    // if index is less than 0, it means start of block
    return TyPosition::make_start_of_block(_scope, _block_name);
  } else {
    std::shared_ptr<TyPositionCommand> _pos_cmd(
        new TyPositionCommand(index, _register_name));
    std::shared_ptr<TyInstrIndex> _cmd(new ConsCommand(std::move(_pos_cmd)));

    _instr_index = std::move(_cmd);
  }

  return std::shared_ptr<TyPosition>(
      new TyPosition(_scope, _block_name, std::move(_instr_index)));
}

std::shared_ptr<TyPosition>
TyPosition::make_end_of_block(enum TyScope _scope, const llvm::BasicBlock &BB) {

  const llvm::TerminatorInst *term = BB.getTerminator();

  std::string _block_name = getBasicBlockIndex(&BB);
  std::string _register_name = "";

  int _index = getTerminatorIndex(term);

  std::shared_ptr<TyPositionCommand> _pos_cmd(
      new TyPositionCommand(_index, _register_name));

  std::shared_ptr<TyInstrIndex> _cmd(new ConsCommand(std::move(_pos_cmd)));

  return std::shared_ptr<TyPosition>(
      new TyPosition(_scope, _block_name, std::move(_cmd)));
}

std::shared_ptr<TyPosition>
TyPosition::make_end_of_block(enum TyScope _scope, const llvm::BasicBlock &BB,
                              int index) {
  std::string _block_name = getBasicBlockIndex(&BB);
  std::string _register_name = "";

  int _index = index;

  std::shared_ptr<TyPositionCommand> _pos_cmd(
      new TyPositionCommand(_index, _register_name));

  std::shared_ptr<TyInstrIndex> _cmd(new ConsCommand(std::move(_pos_cmd)));

  return std::shared_ptr<TyPosition>(
      new TyPosition(_scope, _block_name, std::move(_cmd)));
}

/* value */

// register

TyRegister::TyRegister(std::string _name, enum TyTag _tag)
    : name(_name), tag(_tag) {}

void TyRegister::serialize(cereal::JSONOutputArchive &archive) const {
  archive(CEREAL_NVP(name), cereal::make_nvp("tag", ::toString(tag)));
}

std::shared_ptr<TyRegister> TyRegister::make(std::string _name,
                                             enum TyTag _tag) {
  return std::shared_ptr<TyRegister>(new TyRegister(_name, _tag));
}

bool TyRegister::isSame(std::shared_ptr<TyRegister> r1,
                        std::shared_ptr<TyRegister> r2) {
  return (r1->name==r2->name && r1->tag==r2->tag);
}

std::string TyRegister::getName() {
  return name;
}

// constant
ConsIntType::ConsIntType(int _value) : value(_value) {}

void ConsIntType::serialize(cereal::JSONOutputArchive &archive) const {
  archive.makeArray();
  archive.writeName();

  archive.saveValue("IntType");
  archive(CEREAL_NVP(value));
}

TyConstInt::TyConstInt(int64_t _int_value, std::shared_ptr<TyIntType> _int_type)
    : int_value(_int_value), int_type(std::move(_int_type)) {}

TyConstInt::TyConstInt(int64_t _int_value, int _bitwidth)
    : int_value(_int_value), int_type(new ConsIntType(_bitwidth)) {}

void TyConstInt::serialize(cereal::JSONOutputArchive &archive) const {
  std::string str;
  std::stringstream ss;
  ss << int_value;
  ss >> str;
  archive(cereal::make_nvp("int_value", str), CEREAL_NVP(int_type));
}

std::shared_ptr<TyConstInt> TyConstInt::make(int64_t _int_value, int _value) {
  return std::shared_ptr<TyConstInt>(new TyConstInt(_int_value, _value));
}

std::shared_ptr<TyConstInt> TyConstInt::make(const llvm::ConstantInt &ci) {
  return TyConstInt::make(ci.getSExtValue(), ci.getBitWidth());
}

TyConstFloat::TyConstFloat(double _float_value, enum TyFloatType _float_type)
    : float_value(_float_value), float_type(_float_type) {}

void TyConstFloat::serialize(cereal::JSONOutputArchive &archive) const {
  archive(CEREAL_NVP(float_value),
          cereal::make_nvp("float_type", toString(float_type)));
}

std::shared_ptr<TyConstFloat> TyConstFloat::make(double _float_value,
                                                 enum TyFloatType _float_type) {
  return std::shared_ptr<TyConstFloat>(
      new TyConstFloat(_float_value, _float_type));
}

TyConstGlobalVarAddr::TyConstGlobalVarAddr(
    std::string _var_id, std::shared_ptr<TyValueType> _var_type)
    : var_id(std::move(_var_id)), var_type(std::move(_var_type)) {}
void TyConstGlobalVarAddr::serialize(cereal::JSONOutputArchive &archive) const {
  archive(CEREAL_NVP(var_id));
  archive(CEREAL_NVP(var_type));
}

std::shared_ptr<TyConstGlobalVarAddr>
TyConstGlobalVarAddr::make(const llvm::GlobalObject &gv) {
  llvm::Type *ty = gv.getType();
  assert(ty->isPointerTy() &&
         "Global variables must be pointers to their locations."); // jylee
  ty = ty->getPointerElementType();

  return std::shared_ptr<TyConstGlobalVarAddr>(new TyConstGlobalVarAddr(
      std::string("@") + std::string(gv.getName().data()),
      std::move(TyValueType::make(*ty))));
}

/*
 * Value
 */
std::shared_ptr<TyValue> TyValue::make(const llvm::Value &value,
                                       enum TyTag _tag) {
  if (llvm::isa<llvm::Instruction>(value) || llvm::isa<llvm::Argument>(value)) {
    return std::shared_ptr<TyValue>(
        new ConsId(TyRegister::make(getVariable(value), _tag)));
  } else if (const llvm::ConstantExpr *ce =
                 llvm::dyn_cast<llvm::ConstantExpr>(&value)) {
    // Constant expressions have two kinds of forms :
    // (1) %x = add i32 1, 2
    //     ^^^^^^^^^^^^^^^^^
    // (2) %x = add i32 %y, add (i32 1, i32 2)
    //                      ^^^^^^^^^^^^^^^^^^
    // For the case (1), TyValue::make returns register id "%x"
    // For the case (2), TyValue::make returns a constant expression "add (i32
    // 1, i32 2)"
    if (ce->getName().str() != "") {
      return std::shared_ptr<TyValue>(
          new ConsId(TyRegister::make(getVariable(*ce), _tag)));
    } else {
      return std::shared_ptr<TyValue>(new ConsConstVal(TyConstant::make(*ce)));
    }
  } else if (const llvm::Constant *c = llvm::dyn_cast<llvm::Constant>(&value)) {
    return std::shared_ptr<TyValue>(new ConsConstVal(TyConstant::make(*c)));
  } else {
    assert("Unknown value type" && false);
  }
}

ConsConstInt::ConsConstInt(std::shared_ptr<TyConstInt> _const_int)
    : const_int(std::move(_const_int)) {}

ConsConstInt::ConsConstInt(int64_t _int_value, int _bitwidth)
    : const_int(new TyConstInt(_int_value, _bitwidth)) {}

void ConsConstInt::serialize(cereal::JSONOutputArchive &archive) const {
  archive.makeArray();
  archive.writeName();

  archive.saveValue("ConstInt");
  archive(CEREAL_NVP(const_int));
}

ConsConstFloat::ConsConstFloat(std::shared_ptr<TyConstFloat> _const_float)
    : const_float(std::move(_const_float)) {}

ConsConstFloat::ConsConstFloat(float _float_value, enum TyFloatType _float_type)
    : const_float(new TyConstFloat(_float_value, _float_type)) {}

void ConsConstFloat::serialize(cereal::JSONOutputArchive &archive) const {
  archive.makeArray();
  archive.writeName();

  archive.saveValue("ConstFloat");
  archive(CEREAL_NVP(const_float));
}

ConsConstGlobalVarAddr::ConsConstGlobalVarAddr(
    std::shared_ptr<TyConstGlobalVarAddr> _const_global_var_addr)
    : const_global_var_addr(std::move(_const_global_var_addr)) {}
std::shared_ptr<TyConstant>
ConsConstGlobalVarAddr::make(std::string _var_id,
                             std::shared_ptr<TyValueType> _var_type) {
  std::shared_ptr<TyConstGlobalVarAddr> _val(
      new TyConstGlobalVarAddr(std::move(_var_id), std::move(_var_type)));
  return std::shared_ptr<TyConstant>(
      new ConsConstGlobalVarAddr(std::move(_val)));
}
std::shared_ptr<TyConstant>
ConsConstGlobalVarAddr::make(const llvm::GlobalVariable &gv) {
  return std::shared_ptr<TyConstant>(
      new ConsConstGlobalVarAddr(TyConstGlobalVarAddr::make(gv)));
}

// constant expressions

std::shared_ptr<TyConstantExpr>
TyConstantExpr::make(const llvm::ConstantExpr &ce) {
  if (ce.getOpcode() == llvm::Instruction::GetElementPtr)
    return ConsConstExprGetElementPtr::make(ce);
  else if (ce.getOpcode() == llvm::Instruction::BitCast)
    return ConsConstExprBitcast::make(ce);
  else if (ce.getOpcode() == llvm::Instruction::IntToPtr)
    return ConsConstExprInttoptr::make(ce);
  else if (ce.getOpcode() == llvm::Instruction::PtrToInt)
    return ConsConstExprPtrtoint::make(ce);
  std::string output;
  llvm::raw_string_ostream rso(output);
  ce.print(rso);
  rso.str();
  std::cerr << output << std::endl;
  assert("TyConstantExpr::make() : unsupported constant expression" && false);
}

ConsConstExprGetElementPtr::ConsConstExprGetElementPtr(
    std::shared_ptr<TyConstExprGetElementPtr> _const_expr_get_element_ptr)
    : const_expr_get_element_ptr(_const_expr_get_element_ptr) {}

std::shared_ptr<TyConstantExpr> ConsConstExprGetElementPtr::make(
    std::shared_ptr<TyValueType> _srcelemty, std::shared_ptr<TyConstant> _v,
    std::vector<std::shared_ptr<TyConstant>> _idxlist,
    std::shared_ptr<TyValueType> _dstty, bool _is_inbounds) {
  std::shared_ptr<TyConstExprGetElementPtr> _val(new TyConstExprGetElementPtr(
      _srcelemty, _v, _idxlist, _dstty, _is_inbounds));
  return std::shared_ptr<TyConstantExpr>(
      new ConsConstExprGetElementPtr(std::move(_val)));
}

void ConsConstExprGetElementPtr::serialize(
    cereal::JSONOutputArchive &archive) const {
  archive.makeArray();
  archive.writeName();
  archive.saveValue("ConstExprGetElementPtr");
  archive(CEREAL_NVP(const_expr_get_element_ptr));
}

std::shared_ptr<TyConstantExpr>
ConsConstExprGetElementPtr::make(const llvm::ConstantExpr &ce) {
  llvm::GetElementPtrInst *gepi = llvm::dyn_cast<llvm::GetElementPtrInst>(
      const_cast<llvm::ConstantExpr &>(ce).getAsInstruction());
  assert(gepi);
  llvm::Constant *ptr =
      llvm::dyn_cast<llvm::Constant>(gepi->getPointerOperand());
  assert(ptr);
  std::vector<std::shared_ptr<TyConstant>> idxlist;

  for (auto itr = gepi->idx_begin(); itr != gepi->idx_end(); itr++) {
    llvm::Constant *idx = llvm::dyn_cast<llvm::Constant>(*itr);
    assert(idx);
    idxlist.push_back(TyConstant::make(*idx));
  }
  bool inBounds = gepi->isInBounds();
  llvm::Type *srcty = gepi->getSourceElementType();
  llvm::Type *destty = gepi->getResultElementType();
  delete gepi;

  return make(TyValueType::make(*srcty), TyConstant::make(*ptr), idxlist,
              TyValueType::make(*destty), inBounds);
}

TyConstExprGetElementPtr::TyConstExprGetElementPtr(
    std::shared_ptr<TyValueType> _srcelemty, std::shared_ptr<TyConstant> _v,
    std::vector<std::shared_ptr<TyConstant>> _idxlist,
    std::shared_ptr<TyValueType> _dstty, bool _is_inbounds)
    : srcelemty(_srcelemty), v(_v), idxlist(_idxlist), dstty(_dstty),
      is_inbounds(_is_inbounds) {}
void TyConstExprGetElementPtr::serialize(
    cereal::JSONOutputArchive &archive) const {
  archive(CEREAL_NVP(srcelemty));
  archive(CEREAL_NVP(v));
  archive(CEREAL_NVP(idxlist));
  archive(CEREAL_NVP(dstty));
  archive(CEREAL_NVP(is_inbounds));
}

TyConstExprBitcast::TyConstExprBitcast(std::shared_ptr<TyConstant> _v,
                                       std::shared_ptr<TyValueType> _dstty)
    : v(_v), dstty(_dstty) {}
void TyConstExprBitcast::serialize(cereal::JSONOutputArchive &archive) const {
  archive(CEREAL_NVP(v), CEREAL_NVP(dstty));
}

ConsConstExprBitcast::ConsConstExprBitcast(
    std::shared_ptr<TyConstExprBitcast> _const_expr_bitcast)
    : const_expr_bitcast(_const_expr_bitcast) {}

std::shared_ptr<TyConstantExpr>
ConsConstExprBitcast::make(std::shared_ptr<TyConstant> _v,
                           std::shared_ptr<TyValueType> _dstty) {
  std::shared_ptr<TyConstExprBitcast> _val(new TyConstExprBitcast(_v, _dstty));
  return std::shared_ptr<TyConstantExpr>(new ConsConstExprBitcast(_val));
}

std::shared_ptr<TyConstantExpr>
ConsConstExprBitcast::make(const llvm::ConstantExpr &ce) {
  llvm::BitCastInst *bi = llvm::dyn_cast<llvm::BitCastInst>(
      const_cast<llvm::ConstantExpr &>(ce).getAsInstruction());
  assert(bi);
  llvm::Constant *ptr = llvm::dyn_cast<llvm::Constant>(bi->getOperand(0));
  auto tyc = TyConstant::make(*ptr);
  auto tyvt = TyValueType::make(*bi->getDestTy());
  delete bi;
  return make(tyc, tyvt);
}
void ConsConstExprBitcast::serialize(cereal::JSONOutputArchive &archive) const {
  archive.makeArray();
  archive.writeName();
  archive.saveValue("ConstExprBitcast");
  archive(CEREAL_NVP(const_expr_bitcast));
}

ConsConstExprInttoptr::ConsConstExprInttoptr(std::shared_ptr<TyConstExprInttoptr> _const_expr_inttoptr) : const_expr_inttoptr(_const_expr_inttoptr){
}
std::shared_ptr<TyConstantExpr> ConsConstExprInttoptr::make(std::shared_ptr<TyConstant> _v, std::shared_ptr<TyValueType> _dstty){
  std::shared_ptr<TyConstExprInttoptr> _val(new TyConstExprInttoptr(_v, _dstty));
  return std::shared_ptr<TyConstantExpr>(new ConsConstExprInttoptr(_val));
}
std::shared_ptr<TyConstantExpr>
ConsConstExprInttoptr::make(const llvm::ConstantExpr &ce) {
  llvm::Constant *ptr = llvm::dyn_cast<llvm::Constant>(ce.getOperand(0));
  auto tyc = TyConstant::make(*ptr);
  auto tyvt = TyValueType::make(*ce.getType());
  return make(tyc, tyvt);
}
void ConsConstExprInttoptr::serialize(cereal::JSONOutputArchive& archive) const{
  archive.makeArray();
  archive.writeName();
  archive.saveValue("ConstExprInttoptr");
  archive(CEREAL_NVP(const_expr_inttoptr));
}

TyConstExprInttoptr::TyConstExprInttoptr(std::shared_ptr<TyConstant> _v, std::shared_ptr<TyValueType> _dstty) : v(_v), dstty(_dstty){
}
void TyConstExprInttoptr::serialize(cereal::JSONOutputArchive& archive) const{
  archive(CEREAL_NVP(v), CEREAL_NVP(dstty));
}

ConsConstExprPtrtoint::ConsConstExprPtrtoint(std::shared_ptr<TyConstExprPtrtoint> _const_expr_ptrtoint) : const_expr_ptrtoint(_const_expr_ptrtoint){
}
std::shared_ptr<TyConstantExpr> ConsConstExprPtrtoint::make(std::shared_ptr<TyConstant> _v, std::shared_ptr<TyValueType> _dstty){
  std::shared_ptr<TyConstExprPtrtoint> _val(new TyConstExprPtrtoint(_v, _dstty));
  return std::shared_ptr<TyConstantExpr>(new ConsConstExprPtrtoint(_val));
}
std::shared_ptr<TyConstantExpr>
ConsConstExprPtrtoint::make(const llvm::ConstantExpr &ce) {
  llvm::Constant *ptr = llvm::dyn_cast<llvm::Constant>(ce.getOperand(0));
  auto tyc = TyConstant::make(*ptr);
  auto tyvt = TyValueType::make(*ce.getType());
  return make(tyc, tyvt);
}
void ConsConstExprPtrtoint::serialize(cereal::JSONOutputArchive& archive) const{
  archive.makeArray();
  archive.writeName();
  archive.saveValue("ConstExprPtrtoint");
  archive(CEREAL_NVP(const_expr_ptrtoint));
}

TyConstExprPtrtoint::TyConstExprPtrtoint(std::shared_ptr<TyConstant> _v, std::shared_ptr<TyValueType> _dstty) : v(_v), dstty(_dstty){
}
void TyConstExprPtrtoint::serialize(cereal::JSONOutputArchive& archive) const{
  archive(CEREAL_NVP(v), CEREAL_NVP(dstty));
}



void ConsConstGlobalVarAddr::serialize(
    cereal::JSONOutputArchive &archive) const {
  archive.makeArray();
  archive.writeName();
  archive.saveValue("ConstGlobalVarAddr");
  archive(CEREAL_NVP(const_global_var_addr));
}

ConsConstUndef::ConsConstUndef(std::shared_ptr<TyValueType> _value_type)
    : value_type(std::move(_value_type)) {}

void ConsConstUndef::serialize(cereal::JSONOutputArchive &archive) const {
  archive.makeArray();
  archive.writeName();

  archive.saveValue("ConstUndef");
  archive(CEREAL_NVP(value_type));
}

ConsConstNull::ConsConstNull(int _address_space,
                             std::shared_ptr<TyValueType> _value_type)
    : address_space(_address_space), value_type(std::move(_value_type)) {}

void ConsConstNull::serialize(cereal::JSONOutputArchive &archive) const {
  archive.makeArray();
  archive.writeName();
  archive.saveValue("ConstNull");

  archive.startNode();
  archive.makeArray();
  archive(cereal::make_nvp("address_space", address_space));
  archive(CEREAL_NVP(value_type));
  archive.finishNode();
}

ConsConstDataVector::ConsConstDataVector(
    std::shared_ptr<TyValueType> _elem_type,
    std::vector<std::shared_ptr<TyConstant> > &_elements)
    : elem_type(_elem_type), elements(_elements) {}
void ConsConstDataVector::serialize(cereal::JSONOutputArchive &archive) const {
  archive.makeArray();
  archive.writeName();
  archive.saveValue("ConstDataVector");
  archive.startNode();
  archive.makeArray();
  if (auto p = std::dynamic_pointer_cast<ConsVoidType>(elem_type)) {
    archive.writeName();
    archive.saveValue("VoidType");
  } else {
    archive(CEREAL_NVP(elem_type));
  }
  archive.startNode();
  archive.makeArray();
  archive(CEREAL_NVP(elements));
  archive.finishNode();
  archive.finishNode();
}

// values

ConsId::ConsId(std::shared_ptr<TyRegister> _register)
    : reg(std::move(_register)) {}

void ConsId::serialize(cereal::JSONOutputArchive &archive) const {
  archive.makeArray();
  archive.writeName();

  archive.saveValue("Id");
  archive(CEREAL_NVP(reg));
}

std::shared_ptr<TyValue> ConsId::make(std::string _name, enum TyTag _tag) {
  std::shared_ptr<TyRegister> _reg(new TyRegister(_name, _tag));
  return std::shared_ptr<TyValue>(new ConsId(std::move(_reg)));
}

ConsConstVal::ConsConstVal(std::shared_ptr<TyConstant> _constant)
    : constant(std::move(_constant)) {}

void ConsConstVal::serialize(cereal::JSONOutputArchive &archive) const {
  archive.makeArray();
  archive.writeName();

  archive.saveValue("ConstVal");
  archive(CEREAL_NVP(constant));
}

ConsConstExpr::ConsConstExpr(std::shared_ptr<TyConstantExpr> _constant_expr)
    : constant_expr(_constant_expr) {}
void ConsConstExpr::serialize(cereal::JSONOutputArchive &archive) const {
  archive.makeArray();
  archive.writeName();
  archive.saveValue("ConstExpr");
  archive(CEREAL_NVP(constant_expr));
}
std::shared_ptr<TyConstant> ConsConstExpr::make(const llvm::ConstantExpr &gv) {
  return TyConstant::make(gv);
}

std::shared_ptr<TyConstant> TyConstant::make(const llvm::Constant &value) {
  if (const llvm::ConstantExpr *ce =
          llvm::dyn_cast<llvm::ConstantExpr>(&value)) {
    return std::shared_ptr<TyConstant>(
        new ConsConstExpr(TyConstantExpr::make(*ce)));

  } else if (const llvm::ConstantInt *v =
                 llvm::dyn_cast<llvm::ConstantInt>(&value)) {
    return std::shared_ptr<TyConstant>(new ConsConstInt(
        TyConstInt::make(v->getSExtValue(), v->getBitWidth())));

  } else if (const llvm::ConstantFP *v =
                 llvm::dyn_cast<llvm::ConstantFP>(&value)) {
    const llvm::APFloat &apf = v->getValueAPF();
    const llvm::Type *typ = v->getType();

    llvmberry::TyFloatType fty;
    if (typ->isHalfTy())
      fty = llvmberry::HalfType;
    else if (typ->isFloatTy())
      fty = llvmberry::FloatType;
    else if (typ->isDoubleTy())
      fty = llvmberry::DoubleType;
    else if (typ->isX86_FP80Ty())
      fty = llvmberry::X86_FP80Type;
    else if (typ->isFP128Ty())
      fty = llvmberry::FP128Type;
    else if (typ->isPPC_FP128Ty())
      fty = llvmberry::PPC_FP128Type;
    else
      assert("Unknown floating point type" && false);

    if (fty == llvmberry::DoubleType) {
      return std::shared_ptr<TyConstant>(
          new ConsConstFloat(TyConstFloat::make(apf.convertToDouble(), fty)));
    } else if (fty == llvmberry::FloatType) {
      return std::shared_ptr<TyConstant>(
          new ConsConstFloat(TyConstFloat::make(apf.convertToFloat(), fty)));
    } else {
      return nullptr;
    }
  } else if (const llvm::GlobalVariable *gv =
                 llvm::dyn_cast<llvm::GlobalVariable>(&value)) {
    return std::shared_ptr<TyConstant>(
        new ConsConstGlobalVarAddr(TyConstGlobalVarAddr::make(*gv)));
  } else if (const llvm::Function *f = llvm::dyn_cast<llvm::Function>(&value)) {
    // NOTE : Vellvm uses const_gid to represent both global variable and
    // function
    return std::shared_ptr<TyConstant>(
        new ConsConstGlobalVarAddr(TyConstGlobalVarAddr::make(*f)));
  } else if (llvm::isa<llvm::UndefValue>(value)) {
    return std::shared_ptr<TyConstant>(
        new ConsConstUndef(TyValueType::make(*value.getType())));
  } else if (const llvm::ConstantPointerNull *null_val =
                 llvm::dyn_cast<llvm::ConstantPointerNull>(&value)) {
    const llvm::PointerType *ptype = null_val->getType();

    return std::shared_ptr<TyConstant>(
        new ConsConstNull(ptype->getAddressSpace(),
                          TyValueType::make(*ptype->getPointerElementType())));
  } else if (const llvm::ConstantDataVector *dv =
                 llvm::dyn_cast<llvm::ConstantDataVector>(&value)) {
    const llvm::Type *elemty = dv->getElementType();
    std::vector<std::shared_ptr<TyConstant> > elems;
    for (unsigned i = 0; i < dv->getNumElements(); i++) {
      elems.push_back(TyConstant::make(*dv->getElementAsConstant(i)));
    }
    return std::shared_ptr<TyConstant>(
        new ConsConstDataVector(TyValueType::make(*elemty), elems));
  }
  std::string output;
  llvm::raw_string_ostream rso(output);
  value.print(rso);
  rso.str();
  std::cerr << output << std::endl;
  assert("TyConstant::make() : unsupported value" && false);
}

// size

ConsSize::ConsSize(int _size) : size(_size) {}

void ConsSize::serialize(cereal::JSONOutputArchive &archive) const {
  archive.makeArray();
  archive.writeName();

  archive.saveValue("Size");
  archive(CEREAL_NVP(size));
}

std::shared_ptr<TySize> ConsSize::make(int _size) {
  return std::shared_ptr<TySize>(new ConsSize(_size));
}

/*
 * pointer
 */
TyPointer::TyPointer(std::shared_ptr<TyValue> _v,
                     std::shared_ptr<TyValueType> _ty)
    : v(_v), ty(_ty) {}

void TyPointer::serialize(cereal::JSONOutputArchive &archive) const {
  archive(CEREAL_NVP(v));
  archive(CEREAL_NVP(ty));
}

std::shared_ptr<TyPointer> TyPointer::make(const llvm::Value &v) {
  llvm::Type *ty = v.getType();
  assert(ty->isPointerTy());
  return std::shared_ptr<TyPointer>(
      new TyPointer(TyValue::make(v), TyValueType::make(*ty)));
}

// valuetype

std::shared_ptr<TyValueType> TyValueType::make(const llvm::Type &type) {
  TyValueType *vt;
  if (const llvm::IntegerType *itype =
          llvm::dyn_cast<llvm::IntegerType>(&type)) {
    vt = new ConsIntValueType(std::move(
        std::shared_ptr<TyIntType>(new ConsIntType(itype->getBitWidth()))));
  } else if (const llvm::PointerType *ptype =
                 llvm::dyn_cast<llvm::PointerType>(&type)) {
    vt = new ConsPtrType(
        ptype->getAddressSpace(),
        std::move(TyValueType::make(*ptype->getPointerElementType())));
  } else if (const llvm::StructType *stype =
                 llvm::dyn_cast<llvm::StructType>(&type)) {
    if (stype->hasName())
      vt = new ConsNamedType(stype->getName().str());
    else {
      std::vector<std::shared_ptr<TyValueType>> elemtys;
      for (auto itr = stype->element_begin(); itr != stype->element_end(); itr++)
        elemtys.push_back(TyValueType::make(*(*itr)));
      vt = new ConsStructType(elemtys);
    }
  } else if (const llvm::ArrayType *atype =
                 llvm::dyn_cast<llvm::ArrayType>(&type)) {
    vt = new ConsArrayType(atype->getNumElements(),
                           TyValueType::make(*atype->getElementType()));
  } else if (const llvm::VectorType *vtype = 
                 llvm::dyn_cast<llvm::VectorType>(&type)) {
    vt = new ConsVectorType(vtype->getNumElements(),
                           TyValueType::make(*vtype->getElementType()));
  } else if (const llvm::FunctionType *ftype =
                 llvm::dyn_cast<llvm::FunctionType>(&type)) {
    std::vector<std::shared_ptr<TyValueType>> argtys;
    for (auto itr = ftype->param_begin(); itr != ftype->param_end(); itr++)
      argtys.push_back(TyValueType::make(**itr));
    vt = new ConsFunctionType(TyValueType::make(*ftype->getReturnType()),
                              argtys, ftype->isVarArg(), ftype->getNumParams());
  } else if (type.isVoidTy()) {
    vt = new ConsVoidType();
  } else if (type.isHalfTy()) {
    vt = new ConsFloatValueType(HalfType);
  } else if (type.isFloatTy()) {
    vt = new ConsFloatValueType(FloatType);
  } else if (type.isDoubleTy()) {
    vt = new ConsFloatValueType(DoubleType);
  } else if (type.isFP128Ty()) {
    vt = new ConsFloatValueType(FP128Type);
  } else if (type.isPPC_FP128Ty()) {
    vt = new ConsFloatValueType(PPC_FP128Type);
  } else if (type.isX86_FP80Ty()) {
    vt = new ConsFloatValueType(X86_FP80Type);
  } else {
    std::string output;
    llvm::raw_string_ostream rso(output);
    type.print(rso);
    rso.str();
    std::cerr << output << std::endl;
    assert("TyValueType::make(const llvmType &) : unknown value type" && false);
    vt = nullptr;
  }

  return std::shared_ptr<TyValueType>(vt);
}

ConsVoidType::ConsVoidType() {}
void ConsVoidType::serialize(cereal::JSONOutputArchive &archive) const {
  archive.makeArray();
  archive.writeName();
  archive.saveValue("VoidType");
}

ConsIntValueType::ConsIntValueType(std::shared_ptr<TyIntType> _int_type)
    : int_type(std::move(_int_type)) {}

void ConsIntValueType::serialize(cereal::JSONOutputArchive &archive) const {
  archive.makeArray();
  archive.writeName();
  archive.saveValue("IntValueType");
  archive(CEREAL_NVP(int_type));
}

ConsFloatValueType::ConsFloatValueType(TyFloatType _float_type)
    : float_type(_float_type) {}

void ConsFloatValueType::serialize(cereal::JSONOutputArchive &archive) const {
  archive.makeArray();
  archive.writeName();
  archive.saveValue("FloatValueType");
  archive(cereal::make_nvp("float_type", toString(float_type)));
}

ConsNamedType::ConsNamedType(std::string _s) : s(std::move(_s)) {}

void ConsNamedType::serialize(cereal::JSONOutputArchive &archive) const {
  archive.makeArray();
  archive.writeName();
  archive.saveValue("NamedType");
  archive(CEREAL_NVP(s));
}

ConsPtrType::ConsPtrType(int _address_space,
                         std::shared_ptr<TyValueType> _valuetype)
    : address_space(_address_space), valuetype(std::move(_valuetype)) {}

void ConsPtrType::serialize(cereal::JSONOutputArchive &archive) const {
  archive.makeArray();
  archive.writeName();
  archive.saveValue("PtrType");

  archive.startNode();
  archive.makeArray();
  archive(cereal::make_nvp("address_space", address_space));
  archive(CEREAL_NVP(valuetype));
  archive.finishNode();
}

ConsArrayType::ConsArrayType(uint64_t _array_size,
                             std::shared_ptr<TyValueType> _valuetype)
    : array_size(_array_size), valuetype(std::move(_valuetype)) {}

void ConsArrayType::serialize(cereal::JSONOutputArchive &archive) const {
  archive.makeArray();
  archive.writeName();
  archive.saveValue("ArrayType");

  archive.startNode();
  archive.makeArray();
  archive(cereal::make_nvp("array_size", array_size));
  archive(CEREAL_NVP(valuetype));
  archive.finishNode();
}

ConsVectorType::ConsVectorType(uint64_t _array_size,
                             std::shared_ptr<TyValueType> _valuetype)
    : array_size(_array_size), valuetype(_valuetype) {}

void ConsVectorType::serialize(cereal::JSONOutputArchive &archive) const {
  archive.makeArray();
  archive.writeName();
  archive.saveValue("VectorType");

  archive.startNode();
  archive.makeArray();
  archive(cereal::make_nvp("array_size", array_size));
  archive(CEREAL_NVP(valuetype));
  archive.finishNode();
}

ConsFunctionType::ConsFunctionType(
    std::shared_ptr<TyValueType> _ret_type,
    std::vector<std::shared_ptr<TyValueType>> &_arg_ty_list, bool _is_vararg,
    int _vararg_size)
    : ret_type(_ret_type), arg_ty_list(_arg_ty_list), is_vararg(_is_vararg),
      vararg_size(_vararg_size) {}
void ConsFunctionType::serialize(cereal::JSONOutputArchive &archive) const {
  archive.makeArray();
  archive.writeName();
  archive.saveValue("FunctionType");
  archive.startNode();
  archive.makeArray();
  if(std::shared_ptr<ConsVoidType> p = std::dynamic_pointer_cast<ConsVoidType>(ret_type)){
    archive.writeName();
    archive.saveValue("VoidType");
  }else
    archive(CEREAL_NVP(ret_type));
  archive.startNode();
  archive.makeArray();
  archive(CEREAL_NVP(arg_ty_list));
  archive.finishNode();
  archive(CEREAL_NVP(is_vararg));
  archive(CEREAL_NVP(vararg_size));
  archive.finishNode();
}

ConsStructType::ConsStructType(std::vector<std::shared_ptr<TyValueType>>& _vec_value_type) : vec_value_type(_vec_value_type){
}
void ConsStructType::serialize(cereal::JSONOutputArchive& archive) const{
  archive.makeArray();
  archive.writeName();
  archive.saveValue("StructType");
  archive.startNode();
  archive.makeArray();
  archive(CEREAL_NVP(vec_value_type));
  archive.finishNode();
}

// instruction

std::shared_ptr<TyInstruction> TyInstruction::make(const llvm::Instruction &i) {
  if (const llvm::BinaryOperator *bo =
          llvm::dyn_cast<llvm::BinaryOperator>(&i)) {
    if (isFloatOpcode(bo->getOpcode()))
      return std::shared_ptr<TyInstruction>(
          new ConsFloatBinaryOp(TyFloatBinaryOperator::make(*bo)));
    else
      return std::shared_ptr<TyInstruction>(
          new ConsBinaryOp(TyBinaryOperator::make(*bo)));
  } else if (const llvm::ICmpInst *icmp = llvm::dyn_cast<llvm::ICmpInst>(&i)) {
    return std::shared_ptr<TyInstruction>(
        new ConsICmpInst(TyICmpInst::make(*icmp)));
  } else if (const llvm::FCmpInst *fcmp = llvm::dyn_cast<llvm::FCmpInst>(&i)) {
    return std::shared_ptr<TyInstruction>(
        new ConsFCmpInst(TyFCmpInst::make(*fcmp)));
  } else if (const llvm::AllocaInst *ai = llvm::dyn_cast<llvm::AllocaInst>(&i)) {
    return std::shared_ptr<TyInstruction>(
        new ConsLoadInst(TyLoadInst::make(*ai)));
  } else if (const llvm::LoadInst *li = llvm::dyn_cast<llvm::LoadInst>(&i)) {
    return std::shared_ptr<TyInstruction>(
        new ConsLoadInst(TyLoadInst::make(*li)));
  } else if (const llvm::StoreInst *si = llvm::dyn_cast<llvm::StoreInst>(&i)) {
    return std::shared_ptr<TyInstruction>(
        new ConsLoadInst(TyLoadInst::make(*si)));
  } else if (const llvm::SelectInst *si = llvm::dyn_cast<llvm::SelectInst>(&i)) {
    return std::shared_ptr<TyInstruction>(
        new ConsSelectInst(TySelectInst::make(*si)));
  } else if (const llvm::BitCastInst *bci =
                 llvm::dyn_cast<llvm::BitCastInst>(&i)) {
    return std::shared_ptr<TyInstruction>(
        new ConsBitCastInst(TyBitCastInst::make(*bci)));
  } else if (const llvm::IntToPtrInst *itpi =
                 llvm::dyn_cast<llvm::IntToPtrInst>(&i)) {
    return std::shared_ptr<TyInstruction>(
        new ConsIntToPtrInst(TyIntToPtrInst::make(*itpi)));
  } else if (const llvm::PtrToIntInst *ptii =
                 llvm::dyn_cast<llvm::PtrToIntInst>(&i)) {
    return std::shared_ptr<TyInstruction>(
        new ConsPtrToIntInst(TyPtrToIntInst::make(*ptii)));
  } else if (const llvm::GetElementPtrInst *gepi =
                 llvm::dyn_cast<llvm::GetElementPtrInst>(&i)) {
    return std::shared_ptr<TyInstruction>(
        new ConsGetElementPtrInst(TyGetElementPtrInst::make(*gepi)));
  } else if (const llvm::FPExtInst *fpei = llvm::dyn_cast<llvm::FPExtInst>(&i)) {
    return std::shared_ptr<TyInstruction>(
        new ConsFpextInst(TyFpextInst::make(*fpei)));
  } else if (const llvm::FPTruncInst *fpti = llvm::dyn_cast<llvm::FPTruncInst>(&i)) {
    return std::shared_ptr<TyInstruction>(
        new ConsFptruncInst(TyFptruncInst::make(*fpti)));
  } else if (const llvm::ZExtInst *zi = llvm::dyn_cast<llvm::ZExtInst>(&i)) {
    return std::shared_ptr<TyInstruction>(
        new ConsZextInst(TyZextInst::make(*zi)));
  } else if (const llvm::SExtInst *si = llvm::dyn_cast<llvm::SExtInst>(&i)) {
    return std::shared_ptr<TyInstruction>(
        new ConsSextInst(TySextInst::make(*si)));
  } else if (const llvm::TruncInst *ti = llvm::dyn_cast<llvm::TruncInst>(&i)) {
    return std::shared_ptr<TyInstruction>(
        new ConsTruncInst(TyTruncInst::make(*ti)));
  } else if (const llvm::UIToFPInst *ui = llvm::dyn_cast<llvm::UIToFPInst>(&i)) {
    return std::shared_ptr<TyInstruction>(
        new ConsUitofpInst(TyUitofpInst::make(*ui)));
  } else if (const llvm::SIToFPInst *si = llvm::dyn_cast<llvm::SIToFPInst>(&i)) {
    return std::shared_ptr<TyInstruction>(
        new ConsSitofpInst(TySitofpInst::make(*si)));
  } else {
    std::string output;
    llvm::raw_string_ostream rso(output);
    i.print(rso);
    rso.str();
    std::cerr << output << std::endl;
    assert("TyInstruction::make : unsupporting instruction type" && false);
    return std::shared_ptr<TyInstruction>(nullptr);
  }
}

// instruction make classes

std::shared_ptr<TyBitCastInst>
TyBitCastInst::make(const llvm::BitCastInst &bci) {
  return std::shared_ptr<TyBitCastInst>(new TyBitCastInst(
      TyValueType::make(*bci.getSrcTy()), TyValue::make(*bci.getOperand(0)),
      TyValueType::make(*bci.getDestTy())));
}

std::shared_ptr<TyIntToPtrInst>
TyIntToPtrInst::make(const llvm::IntToPtrInst &itpi) {
  return std::shared_ptr<TyIntToPtrInst>(new TyIntToPtrInst(
      TyValueType::make(*itpi.getSrcTy()), TyValue::make(*itpi.getOperand(0)),
      TyValueType::make(*itpi.getDestTy())));
}

std::shared_ptr<TyPtrToIntInst>
TyPtrToIntInst::make(const llvm::PtrToIntInst &ptii) {
  return std::shared_ptr<TyPtrToIntInst>(new TyPtrToIntInst(
      TyValueType::make(*ptii.getSrcTy()), TyValue::make(*ptii.getOperand(0)),
      TyValueType::make(*ptii.getDestTy())));
}

std::shared_ptr<TyGetElementPtrInst>
TyGetElementPtrInst::make(const llvm::GetElementPtrInst &gepi) {
  std::vector<std::pair<std::shared_ptr<TySize>, std::shared_ptr<TyValue>>>
      indexes;
  for (llvm::User::const_op_iterator i = gepi.idx_begin(); i != gepi.idx_end();
       i++) {
    const llvm::Value *v = i->get();
    const llvm::Type *ty = v->getType();
    assert(ty->isIntegerTy());
    indexes.push_back(std::make_pair(ConsSize::make(ty->getIntegerBitWidth()),
                                     TyValue::make(*v)));
  }
  return std::shared_ptr<TyGetElementPtrInst>(new TyGetElementPtrInst(
      TyValueType::make(*gepi.getSourceElementType()),
      TyValueType::make(*gepi.getType()->getElementType()),
      TyValue::make(*gepi.getPointerOperand()), indexes, gepi.isInBounds()));
}

std::shared_ptr<TyBinaryOperator>
TyBinaryOperator::make(const llvm::BinaryOperator &bopinst) {
  llvmberry::TyBop bop = llvmberry::getBop(bopinst.getOpcode());
  return std::shared_ptr<TyBinaryOperator>(
      new TyBinaryOperator(bop, TyValueType::make(*bopinst.getType()),
                           TyValue::make(*bopinst.getOperand(0)),
                           TyValue::make(*bopinst.getOperand(1))));
}

std::shared_ptr<TyFloatBinaryOperator>
TyFloatBinaryOperator::make(const llvm::BinaryOperator &bopinst) {
  llvmberry::TyFbop bop = llvmberry::getFbop(bopinst.getOpcode());
  return std::shared_ptr<TyFloatBinaryOperator>(
      new TyFloatBinaryOperator(bop, TyValueType::make(*bopinst.getType()),
                                TyValue::make(*bopinst.getOperand(0)),
                                TyValue::make(*bopinst.getOperand(1))));
}

std::shared_ptr<TyICmpInst> TyICmpInst::make(const llvm::ICmpInst &icmpInst) {
  llvmberry::TyIcmpPred predicate =
      llvmberry::getIcmpPred(icmpInst.getPredicate());
  return std::shared_ptr<TyICmpInst>(new TyICmpInst(
      predicate, TyValueType::make(*icmpInst.getOperand(0)->getType()),
      TyValue::make(*icmpInst.getOperand(0)),
      TyValue::make(*icmpInst.getOperand(1))));
}

std::shared_ptr<TyFCmpInst> TyFCmpInst::make(const llvm::FCmpInst &fcmpInst) {
  llvmberry::TyFcmpPred predicate =
      llvmberry::getFcmpPred(fcmpInst.getPredicate());
  return std::shared_ptr<TyFCmpInst>(new TyFCmpInst(
      predicate, TyValueType::make(*fcmpInst.getOperand(0)->getType()),
      TyValue::make(*fcmpInst.getOperand(0)),
      TyValue::make(*fcmpInst.getOperand(1))));
}

std::shared_ptr<TyLoadInst> TyLoadInst::make(const llvm::AllocaInst &ai) {
  return std::shared_ptr<TyLoadInst>(new TyLoadInst(
      TyValueType::make(*ai.getType()),
      TyValueType::make(*ai.getAllocatedType()), TyValue::make(ai),
      1/*ai.getAlignment()*/));
}

std::shared_ptr<TyLoadInst> TyLoadInst::make(const llvm::LoadInst &li) {
  return std::shared_ptr<TyLoadInst>(new TyLoadInst(
      TyValueType::make(*li.getPointerOperand()->getType()),
      TyValueType::make(*li.getType()), TyValue::make(*li.getPointerOperand()),
      1/*li.getAlignment()*/));
}

std::shared_ptr<TyLoadInst> TyLoadInst::make(const llvm::StoreInst &si) {
  return std::shared_ptr<TyLoadInst>(
      new TyLoadInst(TyValueType::make(*si.getOperand(1)->getType()),
                     TyValueType::make(*si.getOperand(0)->getType()),
                     TyValue::make(*si.getOperand(1)), 
                     1/*si.getAlignment()*/));
}

std::shared_ptr<TyLoadInst> TyLoadInst::makeAlignOne(llvm::Instruction *i) {
  if (llvm::LoadInst* li = llvm::dyn_cast<llvm::LoadInst>(i)) {
    return std::shared_ptr<TyLoadInst>(new TyLoadInst(
        TyValueType::make(*li->getPointerOperand()->getType()),
        TyValueType::make(*li->getType()), TyValue::make(*li->getPointerOperand()),
        1));
  } else if (llvm::StoreInst* si = llvm::dyn_cast<llvm::StoreInst>(i)) {
    return std::shared_ptr<TyLoadInst>(
        new TyLoadInst(TyValueType::make(*si->getOperand(1)->getType()),
                       TyValueType::make(*si->getOperand(0)->getType()),
                       TyValue::make(*si->getOperand(1)), 1));
  } else if (llvm::AllocaInst* ai = llvm::dyn_cast<llvm::AllocaInst>(i)) {
    return std::shared_ptr<TyLoadInst>(new TyLoadInst(
        TyValueType::make(*ai->getType()),
        TyValueType::make(*ai->getAllocatedType()), TyValue::make(*ai),
        1));
  } else {
    assert("Instruction should be Load, Store, or Alloca" && false);
  }
}

std::shared_ptr<TySelectInst>
TySelectInst::make(const llvm::SelectInst &si) {
  return std::shared_ptr<TySelectInst>(new TySelectInst(
      TyValue::make(*si.getCondition()),
      TyValueType::make(*si.getType()),
      TyValue::make(*si.getTrueValue()), 
      TyValue::make(*si.getFalseValue())));
}

std::shared_ptr<TyFpextInst>
TyFpextInst::make(const llvm::FPExtInst &fpei) {
  return std::shared_ptr<TyFpextInst>(new TyFpextInst(
      TyValueType::make(*fpei.getSrcTy()), TyValue::make(*fpei.getOperand(0)),
      TyValueType::make(*fpei.getDestTy())));
}

std::shared_ptr<TyFptruncInst>
TyFptruncInst::make(const llvm::FPTruncInst &fpti) {
  return std::shared_ptr<TyFptruncInst>(new TyFptruncInst(
      TyValueType::make(*fpti.getSrcTy()), TyValue::make(*fpti.getOperand(0)),
      TyValueType::make(*fpti.getDestTy())));
}

std::shared_ptr<TyZextInst>
TyZextInst::make(const llvm::ZExtInst &zei) {
  return std::shared_ptr<TyZextInst>(new TyZextInst(
      TyValueType::make(*zei.getSrcTy()), TyValue::make(*zei.getOperand(0)),
      TyValueType::make(*zei.getDestTy())));
}

std::shared_ptr<TySextInst>
TySextInst::make(const llvm::SExtInst &sei) {
  return std::shared_ptr<TySextInst>(new TySextInst(
      TyValueType::make(*sei.getSrcTy()), TyValue::make(*sei.getOperand(0)),
      TyValueType::make(*sei.getDestTy())));
}

std::shared_ptr<TyTruncInst>
TyTruncInst::make(const llvm::TruncInst &ti) {
  return std::shared_ptr<TyTruncInst>(new TyTruncInst(
      TyValueType::make(*ti.getSrcTy()), TyValue::make(*ti.getOperand(0)),
      TyValueType::make(*ti.getDestTy())));
}

std::shared_ptr<TySitofpInst>
TySitofpInst::make(const llvm::SIToFPInst &stfi) {
  return std::shared_ptr<TySitofpInst>(new TySitofpInst(
      TyValueType::make(*stfi.getSrcTy()), TyValue::make(*stfi.getOperand(0)),
      TyValueType::make(*stfi.getDestTy())));
}

std::shared_ptr<TyUitofpInst>
TyUitofpInst::make(const llvm::UIToFPInst &utfi) {
  return std::shared_ptr<TyUitofpInst>(new TyUitofpInst(
      TyValueType::make(*utfi.getSrcTy()), TyValue::make(*utfi.getOperand(0)),
      TyValueType::make(*utfi.getDestTy())));
}

// instruction constructor classes

ConsBinaryOp::ConsBinaryOp(std::shared_ptr<TyBinaryOperator> _binary_operator)
    : binary_operator(std::move(_binary_operator)) {}
std::shared_ptr<TyInstruction>
ConsBinaryOp::make(TyBop _opcode, std::shared_ptr<TyValueType> _operandtype,
                   std::shared_ptr<TyValue> _operand1,
                   std::shared_ptr<TyValue> _operand2) {
  std::shared_ptr<TyBinaryOperator> _val(
      new TyBinaryOperator(_opcode, std::move(_operandtype),
                           std::move(_operand1), std::move(_operand2)));
  return std::shared_ptr<TyInstruction>(new ConsBinaryOp(std::move(_val)));
}
std::shared_ptr<TyInstruction>
ConsBinaryOp::make(const llvm::BinaryOperator &bop) {
  return std::shared_ptr<TyInstruction>(
      new ConsBinaryOp(std::move(TyBinaryOperator::make(bop))));
}
void ConsBinaryOp::serialize(cereal::JSONOutputArchive &archive) const {
  archive.makeArray();
  archive.writeName();
  archive.saveValue("BinaryOp");
  archive(CEREAL_NVP(binary_operator));
}

ConsFloatBinaryOp::ConsFloatBinaryOp(
    std::shared_ptr<TyFloatBinaryOperator> _binary_operator)
    : binary_operator(std::move(_binary_operator)) {}
std::shared_ptr<TyInstruction> ConsFloatBinaryOp::make(
    TyFbop _opcode, std::shared_ptr<TyValueType> _operandtype,
    std::shared_ptr<TyValue> _operand1, std::shared_ptr<TyValue> _operand2) {
  std::shared_ptr<TyFloatBinaryOperator> _val(
      new TyFloatBinaryOperator(_opcode, std::move(_operandtype),
                                std::move(_operand1), std::move(_operand2)));
  return std::shared_ptr<TyInstruction>(new ConsFloatBinaryOp(std::move(_val)));
}
std::shared_ptr<TyInstruction>
ConsFloatBinaryOp::make(const llvm::BinaryOperator &bop) {
  return std::shared_ptr<TyInstruction>(
      new ConsFloatBinaryOp(std::move(TyFloatBinaryOperator::make(bop))));
}
void ConsFloatBinaryOp::serialize(cereal::JSONOutputArchive &archive) const {
  archive.makeArray();
  archive.writeName();
  archive.saveValue("FloatBinaryOp");
  archive(CEREAL_NVP(binary_operator));
}

ConsICmpInst::ConsICmpInst(std::shared_ptr<TyICmpInst> _icmp_inst)
    : icmp_inst(_icmp_inst) {}
std::shared_ptr<TyInstruction> ConsICmpInst::make(
    TyIcmpPred _predicate, std::shared_ptr<TyValueType> _operandtype,
    std::shared_ptr<TyValue> _operand1, std::shared_ptr<TyValue> _operand2) {
  std::shared_ptr<TyICmpInst> _val(
      new TyICmpInst(_predicate, _operandtype, _operand1, _operand2));
  return std::shared_ptr<TyInstruction>(new ConsICmpInst(_val));
}
std::shared_ptr<TyInstruction>
ConsICmpInst::make(const llvm::ICmpInst &iCmpInst) {
  return std::shared_ptr<TyInstruction>(
      new ConsICmpInst(TyICmpInst::make(iCmpInst)));
}
void ConsICmpInst::serialize(cereal::JSONOutputArchive &archive) const {
  archive.makeArray();
  archive.writeName();
  archive.saveValue("ICmpInst");
  archive(CEREAL_NVP(icmp_inst));
}

ConsFCmpInst::ConsFCmpInst(std::shared_ptr<TyFCmpInst> _fcmp_inst)
    : fcmp_inst(_fcmp_inst) {}
std::shared_ptr<TyInstruction> ConsFCmpInst::make(
    TyFcmpPred _predicate, std::shared_ptr<TyValueType> _operandtype,
    std::shared_ptr<TyValue> _operand1, std::shared_ptr<TyValue> _operand2) {
  std::shared_ptr<TyFCmpInst> _val(
      new TyFCmpInst(_predicate, _operandtype, _operand1,_operand2));
  return std::shared_ptr<TyInstruction>(new ConsFCmpInst(_val));
}
std::shared_ptr<TyInstruction>
ConsFCmpInst::make(const llvm::FCmpInst &fCmpInst) {
  return std::shared_ptr<TyInstruction>(
      new ConsFCmpInst(TyFCmpInst::make(fCmpInst)));
}
void ConsFCmpInst::serialize(cereal::JSONOutputArchive &archive) const {
  archive.makeArray();
  archive.writeName();
  archive.saveValue("FCmpInst");
  archive(CEREAL_NVP(fcmp_inst));
}

ConsSelectInst::ConsSelectInst(std::shared_ptr<TySelectInst> _select_inst) : select_inst(_select_inst){
}
std::shared_ptr<TyInstruction> ConsSelectInst::make(std::shared_ptr<TyValue> _cond, std::shared_ptr<TyValueType> _valty, std::shared_ptr<TyValue> _trueval, std::shared_ptr<TyValue> _falseval){
  std::shared_ptr<TySelectInst> _val(new TySelectInst(_cond, _valty, _trueval, _falseval));
  return std::shared_ptr<TyInstruction>(new ConsSelectInst(_val));
}
std::shared_ptr<TyInstruction>
ConsSelectInst::make(const llvm::SelectInst &si) {
  return std::shared_ptr<TyInstruction>(
      new ConsSelectInst(TySelectInst::make(si)));
}
void ConsSelectInst::serialize(cereal::JSONOutputArchive& archive) const{
  archive.makeArray();
  archive.writeName();
  archive.saveValue("SelectInst");
  archive(CEREAL_NVP(select_inst));
}

ConsLoadInst::ConsLoadInst(std::shared_ptr<TyLoadInst> _load_inst)
    : load_inst(std::move(_load_inst)) {}
std::shared_ptr<TyInstruction>
ConsLoadInst::make(std::shared_ptr<TyValueType> _pointertype,
                   std::shared_ptr<TyValueType> _valtype,
                   std::shared_ptr<TyValue> _ptrvalue, int _align) {
  std::shared_ptr<TyLoadInst> _val(
      new TyLoadInst(std::move(_pointertype), std::move(_valtype),
                     std::move(_ptrvalue), std::move(_align)));
  return std::shared_ptr<TyInstruction>(new ConsLoadInst(std::move(_val)));
}
std::shared_ptr<TyInstruction> ConsLoadInst::make(const llvm::LoadInst &li) {
  return std::shared_ptr<TyInstruction>(
      new ConsLoadInst(TyLoadInst::make(li)));
}
void ConsLoadInst::serialize(cereal::JSONOutputArchive &archive) const {
  archive.makeArray();
  archive.writeName();
  archive.saveValue("LoadInst");
  archive(CEREAL_NVP(load_inst));
}

ConsBitCastInst::ConsBitCastInst(std::shared_ptr<TyBitCastInst> _bit_cast_inst)
    : bit_cast_inst(std::move(_bit_cast_inst)) {}
std::shared_ptr<TyInstruction>
ConsBitCastInst::make(std::shared_ptr<TyValueType> _fromty,
                      std::shared_ptr<TyValue> _v,
                      std::shared_ptr<TyValueType> _toty) {
  std::shared_ptr<TyBitCastInst> _val(
      new TyBitCastInst(std::move(_fromty), std::move(_v), std::move(_toty)));
  return std::shared_ptr<TyInstruction>(new ConsBitCastInst(std::move(_val)));
}
std::shared_ptr<TyInstruction> ConsBitCastInst::make(const llvm::BitCastInst &li) {
  return std::shared_ptr<TyInstruction>(
      new ConsBitCastInst(TyBitCastInst::make(li)));
}
void ConsBitCastInst::serialize(cereal::JSONOutputArchive &archive) const {
  archive.makeArray();
  archive.writeName();
  archive.saveValue("BitCastInst");
  archive(CEREAL_NVP(bit_cast_inst));
}

ConsIntToPtrInst::ConsIntToPtrInst(
    std::shared_ptr<TyIntToPtrInst> _int_to_ptr_inst)
    : int_to_ptr_inst(_int_to_ptr_inst) {}
std::shared_ptr<TyInstruction>
ConsIntToPtrInst::make(std::shared_ptr<TyValueType> _fromty,
                       std::shared_ptr<TyValue> _v,
                       std::shared_ptr<TyValueType> _toty) {
  std::shared_ptr<TyIntToPtrInst> _val(new TyIntToPtrInst(_fromty, _v, _toty));
  return std::shared_ptr<TyInstruction>(new ConsIntToPtrInst(_val));
}
std::shared_ptr<TyInstruction> ConsIntToPtrInst::make(const llvm::IntToPtrInst &li) {
  return std::shared_ptr<TyInstruction>(
      new ConsIntToPtrInst(TyIntToPtrInst::make(li)));
}
void ConsIntToPtrInst::serialize(cereal::JSONOutputArchive &archive) const {
  archive.makeArray();
  archive.writeName();
  archive.saveValue("IntToPtrInst");
  archive(CEREAL_NVP(int_to_ptr_inst));
}

ConsPtrToIntInst::ConsPtrToIntInst(
    std::shared_ptr<TyPtrToIntInst> _ptr_to_int_inst)
    : ptr_to_int_inst(_ptr_to_int_inst) {}
std::shared_ptr<TyInstruction>
ConsPtrToIntInst::make(std::shared_ptr<TyValueType> _fromty,
                       std::shared_ptr<TyValue> _v,
                       std::shared_ptr<TyValueType> _toty) {
  std::shared_ptr<TyPtrToIntInst> _val(new TyPtrToIntInst(_fromty, _v, _toty));
  return std::shared_ptr<TyInstruction>(new ConsPtrToIntInst(_val));
}
std::shared_ptr<TyInstruction> ConsPtrToIntInst::make(const llvm::PtrToIntInst &li) {
  return std::shared_ptr<TyInstruction>(
      new ConsPtrToIntInst(TyPtrToIntInst::make(li)));
}
void ConsPtrToIntInst::serialize(cereal::JSONOutputArchive &archive) const {
  archive.makeArray();
  archive.writeName();
  archive.saveValue("PtrToIntInst");
  archive(CEREAL_NVP(ptr_to_int_inst));
}

ConsGetElementPtrInst::ConsGetElementPtrInst(
    std::shared_ptr<TyGetElementPtrInst> _get_element_ptr_inst)
    : get_element_ptr_inst(std::move(_get_element_ptr_inst)) {}
std::shared_ptr<TyInstruction> ConsGetElementPtrInst::make(
    std::shared_ptr<TyValueType> _ty, std::shared_ptr<TyValueType> _ptrty,
    std::shared_ptr<TyValue> _ptr,
    std::vector<std::pair<std::shared_ptr<TySize>, std::shared_ptr<TyValue>>>
        &_indexes,
    bool _is_inbounds) {
  std::shared_ptr<TyGetElementPtrInst> _val(
      new TyGetElementPtrInst(std::move(_ty), std::move(_ptrty),
                              std::move(_ptr), _indexes, _is_inbounds));
  return std::shared_ptr<TyInstruction>(
      new ConsGetElementPtrInst(std::move(_val)));
}
std::shared_ptr<TyInstruction> ConsGetElementPtrInst::make(const llvm::GetElementPtrInst &li) {
  return std::shared_ptr<TyInstruction>(
      new ConsGetElementPtrInst(TyGetElementPtrInst::make(li)));
}
void ConsGetElementPtrInst::serialize(
    cereal::JSONOutputArchive &archive) const {
  archive.makeArray();
  archive.writeName();
  archive.saveValue("GetElementPtrInst");
  archive(CEREAL_NVP(get_element_ptr_inst));
}

ConsFpextInst::ConsFpextInst(std::shared_ptr<TyFpextInst> _fpext_inst) : fpext_inst(_fpext_inst){
}
std::shared_ptr<TyInstruction> ConsFpextInst::make(std::shared_ptr<TyValueType> _fromty, std::shared_ptr<TyValue> _v, std::shared_ptr<TyValueType> _toty){
  std::shared_ptr<TyFpextInst> _val(new TyFpextInst(_fromty, _v, _toty));
  return std::shared_ptr<TyInstruction>(new ConsFpextInst(_val));
}
std::shared_ptr<TyInstruction> ConsFpextInst::make(const llvm::FPExtInst &li) {
  return std::shared_ptr<TyInstruction>(
      new ConsFpextInst(TyFpextInst::make(li)));
}
void ConsFpextInst::serialize(cereal::JSONOutputArchive& archive) const{
  archive.makeArray();
  archive.writeName();
  archive.saveValue("FpextInst");
  archive(CEREAL_NVP(fpext_inst));
}

ConsFptruncInst::ConsFptruncInst(std::shared_ptr<TyFptruncInst> _fptrunc_inst) : fptrunc_inst(_fptrunc_inst){
}
std::shared_ptr<TyInstruction> ConsFptruncInst::make(std::shared_ptr<TyValueType> _fromty, std::shared_ptr<TyValue> _v, std::shared_ptr<TyValueType> _toty){
  std::shared_ptr<TyFptruncInst> _val(new TyFptruncInst(_fromty, _v, _toty));
  return std::shared_ptr<TyInstruction>(new ConsFptruncInst(_val));
}
std::shared_ptr<TyInstruction> ConsFptruncInst::make(const llvm::FPTruncInst &li) {
  return std::shared_ptr<TyInstruction>(
      new ConsFptruncInst(TyFptruncInst::make(li)));
}
void ConsFptruncInst::serialize(cereal::JSONOutputArchive& archive) const{
  archive.makeArray();
  archive.writeName();
  archive.saveValue("FptruncInst");
  archive(CEREAL_NVP(fptrunc_inst));
}

ConsSextInst::ConsSextInst(std::shared_ptr<TySextInst> _sext_inst) : sext_inst(_sext_inst){
}
std::shared_ptr<TyInstruction> ConsSextInst::make(std::shared_ptr<TyValueType> _fromty, std::shared_ptr<TyValue> _v, std::shared_ptr<TyValueType> _toty){
  std::shared_ptr<TySextInst> _val(new TySextInst(_fromty, _v, _toty));
  return std::shared_ptr<TyInstruction>(new ConsSextInst(_val));
}
std::shared_ptr<TyInstruction> ConsSextInst::make(const llvm::SExtInst &si) {
  return std::shared_ptr<TyInstruction>(
      new ConsSextInst(TySextInst::make(si)));
}
void ConsSextInst::serialize(cereal::JSONOutputArchive& archive) const{
  archive.makeArray();
  archive.writeName();
  archive.saveValue("SextInst");
  archive(CEREAL_NVP(sext_inst));
}

ConsZextInst::ConsZextInst(std::shared_ptr<TyZextInst> _zext_inst) : zext_inst(_zext_inst){
}
std::shared_ptr<TyInstruction> ConsZextInst::make(std::shared_ptr<TyValueType> _fromty, std::shared_ptr<TyValue> _v, std::shared_ptr<TyValueType> _toty){
  std::shared_ptr<TyZextInst> _val(new TyZextInst(_fromty, _v, _toty));
  return std::shared_ptr<TyInstruction>(new ConsZextInst(_val));
}
std::shared_ptr<TyInstruction> ConsZextInst::make(const llvm::ZExtInst &zi) {
  return std::shared_ptr<TyInstruction>(
      new ConsZextInst(TyZextInst::make(zi)));
}
void ConsZextInst::serialize(cereal::JSONOutputArchive& archive) const{
  archive.makeArray();
  archive.writeName();
  archive.saveValue("ZextInst");
  archive(CEREAL_NVP(zext_inst));
}

ConsTruncInst::ConsTruncInst(std::shared_ptr<TyTruncInst> _trunc_inst) : trunc_inst(_trunc_inst){
}
std::shared_ptr<TyInstruction> ConsTruncInst::make(std::shared_ptr<TyValueType> _fromty, std::shared_ptr<TyValue> _v, std::shared_ptr<TyValueType> _toty){
  std::shared_ptr<TyTruncInst> _val(new TyTruncInst(_fromty, _v, _toty));
  return std::shared_ptr<TyInstruction>(new ConsTruncInst(_val));
}
std::shared_ptr<TyInstruction> ConsTruncInst::make(const llvm::TruncInst &ti) {
  return std::shared_ptr<TyInstruction>(
      new ConsTruncInst(TyTruncInst::make(ti)));
}
void ConsTruncInst::serialize(cereal::JSONOutputArchive& archive) const{
  archive.makeArray();
  archive.writeName();
  archive.saveValue("TruncInst");
  archive(CEREAL_NVP(trunc_inst));
}

ConsSitofpInst::ConsSitofpInst(std::shared_ptr<TySitofpInst> _sitofp_inst) : sitofp_inst(_sitofp_inst){
}
std::shared_ptr<TyInstruction> ConsSitofpInst::make(std::shared_ptr<TyValueType> _fromty, std::shared_ptr<TyValue> _v, std::shared_ptr<TyValueType> _toty){
  std::shared_ptr<TySitofpInst> _val(new TySitofpInst(_fromty, _v, _toty));
  return std::shared_ptr<TyInstruction>(new ConsSitofpInst(_val));
}
std::shared_ptr<TyInstruction> ConsSitofpInst::make(const llvm::SIToFPInst &stfi) {
  return std::shared_ptr<TyInstruction>(
      new ConsSitofpInst(TySitofpInst::make(stfi)));
}
void ConsSitofpInst::serialize(cereal::JSONOutputArchive& archive) const{
  archive.makeArray();
  archive.writeName();
  archive.saveValue("SitofpInst");
  archive(CEREAL_NVP(sitofp_inst));
}

ConsUitofpInst::ConsUitofpInst(std::shared_ptr<TyUitofpInst> _uitofp_inst) : uitofp_inst(_uitofp_inst){
}
std::shared_ptr<TyInstruction> ConsUitofpInst::make(std::shared_ptr<TyValueType> _fromty, std::shared_ptr<TyValue> _v, std::shared_ptr<TyValueType> _toty){
  std::shared_ptr<TyUitofpInst> _val(new TyUitofpInst(_fromty, _v, _toty));
  return std::shared_ptr<TyInstruction>(new ConsUitofpInst(_val));
}
std::shared_ptr<TyInstruction> ConsUitofpInst::make(const llvm::UIToFPInst &utfi) {
  return std::shared_ptr<TyInstruction>(
      new ConsUitofpInst(TyUitofpInst::make(utfi)));
}
void ConsUitofpInst::serialize(cereal::JSONOutputArchive& archive) const{
  archive.makeArray();
  archive.writeName();
  archive.saveValue("UitofpInst");
  archive(CEREAL_NVP(uitofp_inst));
}

// instruction type classes

TyBinaryOperator::TyBinaryOperator(TyBop _opcode,
                                   std::shared_ptr<TyValueType> _operandtype,
                                   std::shared_ptr<TyValue> _operand1,
                                   std::shared_ptr<TyValue> _operand2)
    : opcode(std::move(_opcode)), operandtype(std::move(_operandtype)),
      operand1(std::move(_operand1)), operand2(std::move(_operand2)) {}
void TyBinaryOperator::serialize(cereal::JSONOutputArchive &archive) const {
  archive(cereal::make_nvp("opcode", toString(opcode)));
  archive(CEREAL_NVP(operandtype));
  archive(CEREAL_NVP(operand1));
  archive(CEREAL_NVP(operand2));
}

TyFloatBinaryOperator::TyFloatBinaryOperator(
    TyFbop _opcode, std::shared_ptr<TyValueType> _operandtype,
    std::shared_ptr<TyValue> _operand1, std::shared_ptr<TyValue> _operand2)
    : opcode(_opcode), operandtype(std::move(_operandtype)),
      operand1(std::move(_operand1)), operand2(std::move(_operand2)) {}
void TyFloatBinaryOperator::serialize(
    cereal::JSONOutputArchive &archive) const {
  archive(cereal::make_nvp("opcode", toString(opcode)));
  archive(CEREAL_NVP(operandtype));
  archive(CEREAL_NVP(operand1));
  archive(CEREAL_NVP(operand2));
}

TyICmpInst::TyICmpInst(TyIcmpPred _predicate,
                       std::shared_ptr<TyValueType> _operandtype,
                       std::shared_ptr<TyValue> _operand1,
                       std::shared_ptr<TyValue> _operand2)
    : predicate(_predicate), operandtype(std::move(_operandtype)),
      operand1(std::move(_operand1)), operand2(std::move(_operand2)) {}
void TyICmpInst::serialize(cereal::JSONOutputArchive &archive) const {
  archive(cereal::make_nvp("predicate", toString(predicate)));
  archive(CEREAL_NVP(operandtype));
  archive(CEREAL_NVP(operand1));
  archive(CEREAL_NVP(operand2));
}

TyFCmpInst::TyFCmpInst(TyFcmpPred _predicate,
                       std::shared_ptr<TyValueType> _operandtype,
                       std::shared_ptr<TyValue> _operand1,
                       std::shared_ptr<TyValue> _operand2)
    : predicate(std::move(_predicate)), operandtype(std::move(_operandtype)),
      operand1(std::move(_operand1)), operand2(std::move(_operand2)) {}
void TyFCmpInst::serialize(cereal::JSONOutputArchive &archive) const {
  archive(cereal::make_nvp("predicate", toString(predicate)));
  archive(CEREAL_NVP(operandtype));
  archive(CEREAL_NVP(operand1));
  archive(CEREAL_NVP(operand2));
}

TyLoadInst::TyLoadInst(std::shared_ptr<TyValueType> _pointertype,
                       std::shared_ptr<TyValueType> _valtype,
                       std::shared_ptr<TyValue> _ptrvalue, int _align)
    : pointertype(std::move(_pointertype)), valtype(std::move(_valtype)),
      ptrvalue(std::move(_ptrvalue)), align(std::move(_align)) {}

void TyLoadInst::serialize(cereal::JSONOutputArchive &archive) const {
  archive(CEREAL_NVP(pointertype));
  archive(CEREAL_NVP(valtype));
  archive(CEREAL_NVP(ptrvalue));
  archive(CEREAL_NVP(align));
}

TySelectInst::TySelectInst(std::shared_ptr<TyValue> _cond, std::shared_ptr<TyValueType> _valty, std::shared_ptr<TyValue> _trueval, std::shared_ptr<TyValue> _falseval) : cond(_cond), valty(_valty), trueval(_trueval), falseval(_falseval){
}
void TySelectInst::serialize(cereal::JSONOutputArchive& archive) const{
  archive(CEREAL_NVP(cond), CEREAL_NVP(valty), CEREAL_NVP(trueval), CEREAL_NVP(falseval));
}

TyBitCastInst::TyBitCastInst(std::shared_ptr<TyValueType> _fromty,
                             std::shared_ptr<TyValue> _v,
                             std::shared_ptr<TyValueType> _toty)
    : fromty(std::move(_fromty)), v(std::move(_v)), toty(std::move(_toty)) {}
void TyBitCastInst::serialize(cereal::JSONOutputArchive &archive) const {
  archive(CEREAL_NVP(fromty));
  archive(CEREAL_NVP(v));
  archive(CEREAL_NVP(toty));
}

TyPtrToIntInst::TyPtrToIntInst(std::shared_ptr<TyValueType> _fromty,
                               std::shared_ptr<TyValue> _v,
                               std::shared_ptr<TyValueType> _toty)
    : fromty(_fromty), v(_v), toty(_toty) {}
void TyPtrToIntInst::serialize(cereal::JSONOutputArchive &archive) const {
  archive(CEREAL_NVP(fromty));
  archive(CEREAL_NVP(v));
  archive(CEREAL_NVP(toty));
}

TyIntToPtrInst::TyIntToPtrInst(std::shared_ptr<TyValueType> _fromty,
                               std::shared_ptr<TyValue> _v,
                               std::shared_ptr<TyValueType> _toty)
    : fromty(_fromty), v(_v), toty(_toty) {}
void TyIntToPtrInst::serialize(cereal::JSONOutputArchive &archive) const {
  archive(CEREAL_NVP(fromty));
  archive(CEREAL_NVP(v));
  archive(CEREAL_NVP(toty));
}

TyGetElementPtrInst::TyGetElementPtrInst(
    std::shared_ptr<TyValueType> _ty, std::shared_ptr<TyValueType> _retty,
    std::shared_ptr<TyValue> _ptr,
    std::vector<std::pair<std::shared_ptr<TySize>, std::shared_ptr<TyValue>>>
        &_indexes,
    bool _is_inbounds)
    : ty(_ty), retty(_retty), ptr(_ptr), indexes(_indexes),
      is_inbounds(_is_inbounds) {}
void TyGetElementPtrInst::serialize(cereal::JSONOutputArchive &archive) const {
  archive(CEREAL_NVP(ty));
  archive(CEREAL_NVP(retty));
  archive(CEREAL_NVP(ptr));
  archive(CEREAL_NVP(indexes));
  archive(CEREAL_NVP(is_inbounds));
}

TyFpextInst::TyFpextInst(std::shared_ptr<TyValueType> _fromty, std::shared_ptr<TyValue> _v, std::shared_ptr<TyValueType> _toty) : fromty(_fromty), v(_v), toty(_toty){
}
void TyFpextInst::serialize(cereal::JSONOutputArchive& archive) const{
  archive(CEREAL_NVP(fromty), CEREAL_NVP(v), CEREAL_NVP(toty));
}

TyFptruncInst::TyFptruncInst(std::shared_ptr<TyValueType> _fromty, std::shared_ptr<TyValue> _v, std::shared_ptr<TyValueType> _toty) : fromty(_fromty), v(_v), toty(_toty){
}
void TyFptruncInst::serialize(cereal::JSONOutputArchive& archive) const{
  archive(CEREAL_NVP(fromty), CEREAL_NVP(v), CEREAL_NVP(toty));
}

TyZextInst::TyZextInst(std::shared_ptr<TyValueType> _fromty, std::shared_ptr<TyValue> _v, std::shared_ptr<TyValueType> _toty) : fromty(_fromty), v(_v), toty(_toty){
}
void TyZextInst::serialize(cereal::JSONOutputArchive& archive) const{
  archive(CEREAL_NVP(fromty), CEREAL_NVP(v), CEREAL_NVP(toty));
}

TySextInst::TySextInst(std::shared_ptr<TyValueType> _fromty, std::shared_ptr<TyValue> _v, std::shared_ptr<TyValueType> _toty) : fromty(_fromty), v(_v), toty(_toty){
}
void TySextInst::serialize(cereal::JSONOutputArchive& archive) const{
  archive(CEREAL_NVP(fromty), CEREAL_NVP(v), CEREAL_NVP(toty));
}

TyTruncInst::TyTruncInst(std::shared_ptr<TyValueType> _fromty, std::shared_ptr<TyValue> _v, std::shared_ptr<TyValueType> _toty) : fromty(_fromty), v(_v), toty(_toty){
}
void TyTruncInst::serialize(cereal::JSONOutputArchive& archive) const{
  archive(CEREAL_NVP(fromty), CEREAL_NVP(v), CEREAL_NVP(toty));
}

TySitofpInst::TySitofpInst(std::shared_ptr<TyValueType> _fromty, std::shared_ptr<TyValue> _v, std::shared_ptr<TyValueType> _toty) : fromty(_fromty), v(_v), toty(_toty){
}
void TySitofpInst::serialize(cereal::JSONOutputArchive& archive) const{
  archive(CEREAL_NVP(fromty), CEREAL_NVP(v), CEREAL_NVP(toty));
}

TyUitofpInst::TyUitofpInst(std::shared_ptr<TyValueType> _fromty, std::shared_ptr<TyValue> _v, std::shared_ptr<TyValueType> _toty) : fromty(_fromty), v(_v), toty(_toty){
}
void TyUitofpInst::serialize(cereal::JSONOutputArchive& archive) const{
  archive(CEREAL_NVP(fromty), CEREAL_NVP(v), CEREAL_NVP(toty));
}

// propagate expr
// ConsVar or ConsConst

std::shared_ptr<TyExpr> TyExpr::make(const std::shared_ptr<TyValue> vptr) {
  TyValue *v = vptr.get();
  if (ConsId *cid = dynamic_cast<ConsId *>(v)) {
    return std::shared_ptr<TyExpr>(new ConsVar(cid->reg));
  } else if (ConsConstVal *ccv = dynamic_cast<ConsConstVal *>(v)) {
    return std::shared_ptr<TyExpr>(new ConsConst(ccv->constant));
  } else {
    assert("Unknown value type" && false);
  }
}

std::shared_ptr<TyExpr> TyExpr::make(const llvm::Value &value,
                                     enum TyTag _tag) {
  return make(TyValue::make(value, _tag));
}

ConsVar::ConsVar(std::shared_ptr<TyRegister> _register_name)
    : register_name(_register_name) {}

ConsVar::ConsVar(std::string _name, enum TyTag _tag)
    : register_name(new TyRegister(_name, _tag)) {}

void ConsVar::serialize(cereal::JSONOutputArchive &archive) const {
  archive.makeArray();
  archive.writeName();

  archive.saveValue("Var");
  archive(CEREAL_NVP(register_name));
}

std::shared_ptr<TyExpr> ConsVar::make(std::string _name, enum TyTag _tag) {
  return std::shared_ptr<TyExpr>(new ConsVar(_name, _tag));
}

std::shared_ptr<TyRegister> ConsVar::getTyReg() {
  return register_name;
}

void ConsVar::updateTyReg(std::shared_ptr<TyRegister> newTyReg) {
  register_name = newTyReg;
}

ConsRhs::ConsRhs(std::shared_ptr<TyRegister> _register_name,
                 enum TyScope _scope)
    : register_name(std::move(_register_name)), scope(_scope) {}

ConsRhs::ConsRhs(std::string _name, enum TyTag _tag, enum TyScope _scope)
    : register_name(new TyRegister(_name, _tag)), scope(_scope) {}

void ConsRhs::serialize(cereal::JSONOutputArchive &archive) const {
  archive.makeArray();
  archive.writeName();

  archive.saveValue("Rhs");
  archive.startNode();
  archive.makeArray();
  archive(CEREAL_NVP(register_name),
          cereal::make_nvp("scope", ::toString(scope)));
  archive.finishNode();
}

std::shared_ptr<TyExpr> ConsRhs::make(std::string _name, enum TyTag _tag,
                                      enum TyScope _scope) {
  return std::shared_ptr<TyExpr>(new ConsRhs(_name, _tag, _scope));
}

ConsConst::ConsConst(std::shared_ptr<TyConstant> _constant)
    : constant(std::move(_constant)) {}

ConsConst::ConsConst(int _int_value, int _bitwidth)
    : constant(new ConsConstInt(_int_value, _bitwidth)) {}

ConsConst::ConsConst(float _float_value, enum TyFloatType _float_type)
    : constant(new ConsConstFloat(_float_value, _float_type)) {}

void ConsConst::serialize(cereal::JSONOutputArchive &archive) const {
  archive.makeArray();
  archive.writeName();

  archive.saveValue("Const");
  archive(CEREAL_NVP(constant));
}

std::shared_ptr<TyExpr> ConsConst::make(int _int_value, int _bitwidth) {
  return std::shared_ptr<TyExpr>(new ConsConst(_int_value, _bitwidth));
}

std::shared_ptr<TyConstant> ConsConst::getTyConst() {
  return constant;
}

ConsInsn::ConsInsn(std::shared_ptr<TyInstruction> _instruction)
    : instruction(_instruction) {}
std::shared_ptr<TyExpr> ConsInsn::make(const llvm::Instruction &i) {
  return std::shared_ptr<TyExpr>(
      new ConsInsn(std::move(TyInstruction::make(i))));
}
std::shared_ptr<TyExpr>
ConsInsn::make(std::shared_ptr<TyInstruction> _instruction) {
  return std::shared_ptr<TyExpr>(new ConsInsn(std::move(_instruction)));
}

std::shared_ptr<TyInstruction> ConsInsn::getTyInsn() {
  return instruction;
}

void ConsInsn::serialize(cereal::JSONOutputArchive &archive) const {
  archive.makeArray();
  archive.writeName();
  archive.saveValue("Insn");
  archive(CEREAL_NVP(instruction));
}

/* Propagate */

// propagate object

TyPropagateLessdef::TyPropagateLessdef(std::shared_ptr<TyExpr> _lhs,
                                       std::shared_ptr<TyExpr> _rhs,
                                       enum TyScope _scope)
    : lhs(_lhs), rhs(_rhs), scope(_scope) {
  assert(_lhs);
  assert(_rhs);
}

void TyPropagateLessdef::serialize(cereal::JSONOutputArchive &archive) const {
  archive(CEREAL_NVP(lhs), CEREAL_NVP(rhs),
          cereal::make_nvp("scope", ::toString(scope)));
}

std::shared_ptr<TyPropagateLessdef>
TyPropagateLessdef::make(std::shared_ptr<TyExpr> _lhs,
                         std::shared_ptr<TyExpr> _rhs, enum TyScope _scope) {
  return std::shared_ptr<TyPropagateLessdef>(
      new TyPropagateLessdef(std::move(_lhs), std::move(_rhs), _scope));
}

std::shared_ptr<TyExpr> TyPropagateLessdef::getLhs() {
  return lhs;
}

std::shared_ptr<TyExpr> TyPropagateLessdef::getRhs() {
  return rhs;
}

void TyPropagateLessdef::updateRhs(std::shared_ptr<TyExpr> newExpr) {
  rhs = newExpr;
}

TyPropagateNoalias::TyPropagateNoalias(std::shared_ptr<TyPointer> _lhs,
                                       std::shared_ptr<TyPointer> _rhs,
                                       enum TyScope _scope)
    : lhs(std::move(_lhs)), rhs(std::move(_rhs)), scope(_scope) {}

void TyPropagateNoalias::serialize(cereal::JSONOutputArchive &archive) const {
  archive(CEREAL_NVP(lhs), CEREAL_NVP(rhs),
          cereal::make_nvp("scope", ::toString(scope)));
}

std::shared_ptr<TyPropagateNoalias>
TyPropagateNoalias::make(std::shared_ptr<TyPointer> _lhs,
                         std::shared_ptr<TyPointer> _rhs, enum TyScope _scope) {
  return std::shared_ptr<TyPropagateNoalias>(
      new TyPropagateNoalias(_lhs, _rhs, _scope));
}

TyPropagateDiffblock::TyPropagateDiffblock(std::shared_ptr<TyValue> _lhs,
                                           std::shared_ptr<TyValue> _rhs,
                                           enum TyScope _scope)
    : lhs(std::move(_lhs)), rhs(std::move(_rhs)), scope(_scope) {}

void TyPropagateDiffblock::serialize(cereal::JSONOutputArchive &archive) const {
  archive(CEREAL_NVP(lhs), CEREAL_NVP(rhs),
          cereal::make_nvp("scope", ::toString(scope)));
}

std::shared_ptr<TyPropagateDiffblock>
TyPropagateDiffblock::make(std::shared_ptr<TyValue> _lhs,
                           std::shared_ptr<TyValue> _rhs, enum TyScope _scope) {
  return std::shared_ptr<TyPropagateDiffblock>(
      new TyPropagateDiffblock(_lhs, _rhs, _scope));
}

<<<<<<< HEAD
//TyPropagateUnique::TyPropagateUnique(std::shared_ptr<TyRegister> _p,
TyPropagateUnique::TyPropagateUnique(std::string _register_name,
                                     enum TyScope _scope)
    : register_name(_register_name), scope(_scope) {}

void TyPropagateUnique::serialize(cereal::JSONOutputArchive &archive) const {
  archive(CEREAL_NVP(register_name));
  archive(cereal::make_nvp("scope", ::toString(scope)));
}

=======
>>>>>>> 30dc720f
TyPropagatePrivate::TyPropagatePrivate(std::shared_ptr<TyRegister> _p,
                                       enum TyScope _scope)
    : p(std::move(_p)), scope(_scope) {}

void TyPropagatePrivate::serialize(cereal::JSONOutputArchive &archive) const {
  archive(CEREAL_NVP(p));
  archive(cereal::make_nvp("scope", ::toString(scope)));
}

ConsLessdef::ConsLessdef(std::shared_ptr<TyPropagateLessdef> _propagate_lessdef)
    : propagate_lessdef(_propagate_lessdef) {}

void ConsLessdef::serialize(cereal::JSONOutputArchive &archive) const {
  archive.makeArray();
  archive.writeName();

  archive.saveValue("Lessdef");
  archive(CEREAL_NVP(propagate_lessdef));
}

std::shared_ptr<TyPropagateObject>
ConsLessdef::make(std::shared_ptr<TyExpr> _lhs, std::shared_ptr<TyExpr> _rhs,
                  enum TyScope _scope) {
  auto ty_prop_ld = TyPropagateLessdef::make(std::move(_lhs), std::move(_rhs),
                                             std::move(_scope));
  return std::shared_ptr<TyPropagateObject>(
      new ConsLessdef(std::move(ty_prop_ld)));
}

ConsNoalias::ConsNoalias(std::shared_ptr<TyPropagateNoalias> _propagate_noalias)
    : propagate_noalias(std::move(_propagate_noalias)) {}

std::shared_ptr<TyPropagateObject>
ConsNoalias::make(std::shared_ptr<TyPointer> _lhs,
                  std::shared_ptr<TyPointer> _rhs, enum TyScope _scope) {
  return std::shared_ptr<TyPropagateObject>(
      new ConsNoalias(TyPropagateNoalias::make(_lhs, _rhs, _scope)));
}

void ConsNoalias::serialize(cereal::JSONOutputArchive &archive) const {
  archive.makeArray();
  archive.writeName();

  archive.saveValue("Noalias");
  archive(CEREAL_NVP(propagate_noalias));
}

ConsDiffblock::ConsDiffblock(
    std::shared_ptr<TyPropagateDiffblock> _propagate_diffblock)
    : propagate_diffblock(std::move(_propagate_diffblock)) {}

std::shared_ptr<TyPropagateObject>
ConsDiffblock::make(std::shared_ptr<TyValue> _lhs,
                    std::shared_ptr<TyValue> _rhs, enum TyScope _scope) {
  return std::shared_ptr<TyPropagateObject>(
      new ConsDiffblock(TyPropagateDiffblock::make(_lhs, _rhs, _scope)));
}

void ConsDiffblock::serialize(cereal::JSONOutputArchive &archive) const {
  archive.makeArray();
  archive.writeName();

  archive.saveValue("Diffblock");
  archive(CEREAL_NVP(propagate_diffblock));
}

<<<<<<< HEAD
ConsUnique::ConsUnique(std::shared_ptr<TyPropagateUnique> _propagate_unique)
    : propagate_unique(std::move(_propagate_unique)) {}

std::shared_ptr<TyPropagateObject>
//ConsUnique::make(std::shared_ptr<TyRegister> _p, enum TyScope _scope) {
ConsUnique::make(std::string _register_name, enum TyScope _scope) {
  std::shared_ptr<TyPropagateUnique> _val(
      new TyPropagateUnique(_register_name, _scope));

  return std::shared_ptr<TyPropagateObject>(new ConsUnique(std::move(_val)));
}

void ConsUnique::serialize(cereal::JSONOutputArchive &archive) const {
  archive.makeArray();
  archive.writeName();
  archive.saveValue("Unique");
  archive(CEREAL_NVP(propagate_unique));
}

=======
>>>>>>> 30dc720f
ConsMaydiff::ConsMaydiff(std::shared_ptr<TyRegister> _register_name)
    : register_name(std::move(_register_name)) {}

ConsMaydiff::ConsMaydiff(std::string _name, enum TyTag _tag)
    : register_name(new TyRegister(_name, _tag)) {}

std::shared_ptr<TyPropagateObject> ConsMaydiff::make(std::string _name,
                                                     enum TyTag _tag) {
  return std::shared_ptr<TyPropagateObject>(
      new ConsMaydiff(TyRegister::make(_name, _tag)));
}

void ConsMaydiff::serialize(cereal::JSONOutputArchive &archive) const {
  archive.makeArray();
  archive.writeName();

  archive.saveValue("Maydiff");
  archive(CEREAL_NVP(register_name));
}

ConsPrivate::ConsPrivate(std::shared_ptr<TyPropagatePrivate> _propagate_private)
    : propagate_private(std::move(_propagate_private)) {}

std::shared_ptr<TyPropagateObject>
ConsPrivate::make(std::shared_ptr<TyRegister> _p, enum TyScope _scope) {
  std::shared_ptr<TyPropagatePrivate> _val(
      new TyPropagatePrivate(std::move(_p), _scope));

  return std::shared_ptr<TyPropagateObject>(new ConsPrivate(std::move(_val)));
}

void ConsPrivate::serialize(cereal::JSONOutputArchive &archive) const {
  archive.makeArray();
  archive.writeName();
  archive.saveValue("Private");
  archive(CEREAL_NVP(propagate_private));
}

// propagate range

ConsBounds::ConsBounds(std::shared_ptr<TyPosition> _from,
                       std::shared_ptr<TyPosition> _to)
    : from(std::move(_from)), to(std::move(_to)) {}

void ConsBounds::serialize(cereal::JSONOutputArchive &archive) const {
  archive.makeArray();
  archive.writeName();

  archive.saveValue("Bounds");
  archive.startNode();
  archive.makeArray();
  archive(from, to);
  archive.finishNode();
}

std::shared_ptr<TyPropagateRange>
ConsBounds::make(std::shared_ptr<TyPosition> _from,
                 std::shared_ptr<TyPosition> _to) {
  return std::shared_ptr<TyPropagateRange>(
      new ConsBounds(std::move(_from), std::move(_to)));
}

ConsGlobal::ConsGlobal() {}

void ConsGlobal::serialize(cereal::JSONOutputArchive &archive) const {
  // archive.makeArray();
  // archive.writeName();

  // archive.saveValue("Global"); /* TODO: how to print this in JSON */
  archive.setNextName("propagate_range");
  std::string s("Global");
  archive(s);
}

std::shared_ptr<TyPropagateRange> ConsGlobal::make() {
  return std::shared_ptr<TyPropagateRange>(new ConsGlobal());
}

TyPropagate::TyPropagate(std::shared_ptr<TyPropagateObject> _propagate,
                         std::shared_ptr<TyPropagateRange> _propagate_range)
    : propagate(_propagate), propagate_range(_propagate_range) {}

void TyPropagate::serialize(cereal::JSONOutputArchive &archive) const {
  archive(CEREAL_NVP(propagate));
  if (propagate_range->isGlobal()) {
    propagate_range->serialize(archive);
  } else {
    archive(CEREAL_NVP(propagate_range));
  }
}

ConsPropagate::ConsPropagate(std::shared_ptr<TyPropagate> _propagate)
    : propagate(std::move(_propagate)) {}

void ConsPropagate::serialize(cereal::JSONOutputArchive &archive) const {
  archive.makeArray();
  archive.writeName();

  archive.saveValue("Propagate");
  archive(CEREAL_NVP(propagate));
}

std::shared_ptr<TyCommand>
ConsPropagate::make(std::shared_ptr<TyPropagate> _propagate) {
  return std::shared_ptr<TyCommand>(new ConsPropagate(std::move(_propagate)));
}

std::shared_ptr<TyCommand>
ConsPropagate::make(std::shared_ptr<TyPropagateObject> _obj,
                    std::shared_ptr<TyPropagateRange> _range) {
  std::shared_ptr<TyPropagate> _propagate(
      new TyPropagate(std::move(_obj), std::move(_range)));
  return std::shared_ptr<TyCommand>(new ConsPropagate(std::move(_propagate)));
}

ConsInfrule::ConsInfrule(std::shared_ptr<TyPosition> _position,
                         std::shared_ptr<TyInfrule> _infrule)
    : position(_position), infrule(_infrule) {}

void ConsInfrule::serialize(cereal::JSONOutputArchive &archive) const {
  archive.makeArray();
  archive.writeName();

  archive.saveValue("Infrule");
  archive.startNode();
  archive.makeArray();
  archive(CEREAL_NVP(position));
  archive(CEREAL_NVP(infrule));
  archive.finishNode();
}

std::shared_ptr<TyCommand>
ConsInfrule::make(std::shared_ptr<TyPosition> _position,
                  std::shared_ptr<TyInfrule> _infrule) {
  return std::shared_ptr<TyCommand>(
      new ConsInfrule(_position, _infrule));
}

// core hint

CoreHint::CoreHint() : return_code(CoreHint::ACTUAL) {}

CoreHint::CoreHint(std::string _module_id, std::string _function_id,
                   std::string _opt_name, std::string _description)
    : module_id(_module_id), function_id(_function_id), opt_name(_opt_name),
      description(_description), return_code(CoreHint::ACTUAL) {}

const std::string &CoreHint::getDescription() const {
  return this->description;
}

void CoreHint::setDescription(const std::string &desc) {
  this->description = desc;
}

void CoreHint::appendToDescription(const std::string &desc) {
  this->description += "\n" + desc;
}

// User may not need to use this function; it may only be used inside intrude.
const CoreHint::RETURN_CODE &CoreHint::getReturnCode() const {
  return this->return_code;
}

void CoreHint::setReturnCodeToAdmitted() {
  assert(this->return_code == CoreHint::ACTUAL);
  this->return_code = ADMITTED;
}

void CoreHint::setReturnCodeToFail() {
  assert(this->return_code == CoreHint::ACTUAL);
  this->return_code = FAIL;
}

void CoreHint::addCommand(std::shared_ptr<TyCommand> c) {
  commands.push_back(std::move(c));
}

void CoreHint::addNopPosition(std::shared_ptr<TyPosition> position) {
  nop_positions.push_back(std::move(position));
}

void CoreHint::serialize(cereal::JSONOutputArchive &archive) const {
  std::string function_id = std::string("@") + this->function_id;
  archive(CEREAL_NVP(module_id));
  archive(CEREAL_NVP(function_id));
  archive(CEREAL_NVP(opt_name));
  archive(CEREAL_NVP(description));
  archive(cereal::make_nvp("return_code", ::toString(return_code)));
  archive(CEREAL_NVP(commands));
  archive(CEREAL_NVP(nop_positions));
}

void CoreHint::setOptimizationName(const std::string &name) {
  this->opt_name = name;
}

void intrude(std::function<void()> func) {
  if (optPassWhiteListEnabled &&
      std::find(optPassWhiteList.begin(), optPassWhiteList.end(),
                ValidationUnit::GetCurrentPass()) == optPassWhiteList.end())
    return;
  func();
}

} // llvmberry<|MERGE_RESOLUTION|>--- conflicted
+++ resolved
@@ -2471,8 +2471,6 @@
       new TyPropagateDiffblock(_lhs, _rhs, _scope));
 }
 
-<<<<<<< HEAD
-//TyPropagateUnique::TyPropagateUnique(std::shared_ptr<TyRegister> _p,
 TyPropagateUnique::TyPropagateUnique(std::string _register_name,
                                      enum TyScope _scope)
     : register_name(_register_name), scope(_scope) {}
@@ -2482,8 +2480,6 @@
   archive(cereal::make_nvp("scope", ::toString(scope)));
 }
 
-=======
->>>>>>> 30dc720f
 TyPropagatePrivate::TyPropagatePrivate(std::shared_ptr<TyRegister> _p,
                                        enum TyScope _scope)
     : p(std::move(_p)), scope(_scope) {}
@@ -2550,12 +2546,10 @@
   archive(CEREAL_NVP(propagate_diffblock));
 }
 
-<<<<<<< HEAD
 ConsUnique::ConsUnique(std::shared_ptr<TyPropagateUnique> _propagate_unique)
     : propagate_unique(std::move(_propagate_unique)) {}
 
 std::shared_ptr<TyPropagateObject>
-//ConsUnique::make(std::shared_ptr<TyRegister> _p, enum TyScope _scope) {
 ConsUnique::make(std::string _register_name, enum TyScope _scope) {
   std::shared_ptr<TyPropagateUnique> _val(
       new TyPropagateUnique(_register_name, _scope));
@@ -2570,8 +2564,6 @@
   archive(CEREAL_NVP(propagate_unique));
 }
 
-=======
->>>>>>> 30dc720f
 ConsMaydiff::ConsMaydiff(std::shared_ptr<TyRegister> _register_name)
     : register_name(std::move(_register_name)) {}
 
