--- conflicted
+++ resolved
@@ -2238,11 +2238,7 @@
   return std::shared_ptr<TyExpr>(new ConsVar(_name, _tag));
 }
 
-<<<<<<< HEAD
-std::shared_ptr<TyRegister> ConsVar::get_TyReg() {
-=======
 std::shared_ptr<TyRegister> ConsVar::getTyReg() {
->>>>>>> cd02c88b
   return register_name;
 }
 
@@ -2295,11 +2291,7 @@
   return std::shared_ptr<TyExpr>(new ConsConst(_int_value, _bitwidth));
 }
 
-<<<<<<< HEAD
-std::shared_ptr<TyConstant> ConsConst::get_TyConst() {
-=======
 std::shared_ptr<TyConstant> ConsConst::getTyConst() {
->>>>>>> cd02c88b
   return constant;
 }
 
@@ -2314,13 +2306,8 @@
   return std::shared_ptr<TyExpr>(new ConsInsn(std::move(_instruction)));
 }
 
-<<<<<<< HEAD
-std::shared_ptr<TyInstruction> ConsInsn::get_TyInsn() {
-  return instruction; 
-=======
 std::shared_ptr<TyInstruction> ConsInsn::getTyInsn() {
   return instruction;
->>>>>>> cd02c88b
 }
 
 void ConsInsn::serialize(cereal::JSONOutputArchive &archive) const {
@@ -2351,17 +2338,6 @@
       new TyPropagateLessdef(std::move(_lhs), std::move(_rhs), _scope));
 }
 
-<<<<<<< HEAD
-std::shared_ptr<TyExpr> TyPropagateLessdef::get_lhs() {
-  return lhs;
-}
-
-std::shared_ptr<TyExpr> TyPropagateLessdef::get_rhs() {
-  return rhs;
-}
-
-void TyPropagateLessdef::update_rhs(std::shared_ptr<TyExpr> newExpr) {
-=======
 std::shared_ptr<TyExpr> TyPropagateLessdef::getLhs() {
   return lhs;
 }
@@ -2371,7 +2347,6 @@
 }
 
 void TyPropagateLessdef::updateRhs(std::shared_ptr<TyExpr> newExpr) {
->>>>>>> cd02c88b
   rhs = newExpr;
 }
 
