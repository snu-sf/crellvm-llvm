#include <sstream>
#include <fstream>
#include <string>
#include <cassert>
#include <cereal/archives/json.hpp>
#include <cereal/types/vector.hpp>
#include <cereal/types/memory.hpp>
#include <cereal/types/polymorphic.hpp>
#include "llvm/LLVMBerry/Structure.h"
#include "llvm/LLVMBerry/ValidationUnit.h"
#include "llvm/LLVMBerry/Infrules.h"

namespace cereal {
 [[noreturn]] void throw_exception(std::exception const &e){ std::exit(1); }
}
namespace boost{
  void throw_exception(std::exception const &e){ 
    std::cerr << " boost::throw_exception(e) called." << std::endl; 
    std::cerr << e.what() << std::endl; 
    std::exit(1); 
  }
}

namespace {

std::string toString(llvmberry::TyScope scope) {
  switch (scope) {
  case llvmberry::Source:
    return std::string("Source");
  case llvmberry::Target:
    return std::string("Target");
  default:
    assert(false && "Scope toString");
  }
}

std::string toString(llvmberry::TyTag tag) {
  switch (tag) {
  case llvmberry::Physical:
    return std::string("Physical");
  case llvmberry::Previous:
    return std::string("Previous");
  case llvmberry::Ghost:
    return std::string("Ghost");
  default:
    assert(false && "Tag toString");
  }
}

unsigned int getRawInstrIndex(const llvm::Instruction &instr) {
  const llvm::BasicBlock *parent = instr.getParent();
  const llvm::BasicBlock::InstListType &instList = parent->getInstList();

  unsigned int idx = 0;
  for (llvm::BasicBlock::const_iterator itr = instList.begin();
       itr != instList.end(); ++itr) {
    if (&instr == &(*itr))
      return idx;
    idx++;
  }

  return (unsigned int)-1;
}
  
} // anonymous

namespace llvmberry {
/// @return the index of the BasicBlock w.r.t. the parent function.
std::string getBasicBlockIndex(const llvm::BasicBlock *block) {
  if (!block || !(block->getParent())) {
    std::stringstream retStream;
    retStream << ((unsigned int)-1);
    return retStream.str();
  }

  // If a block has its own name, just return it.
  if (block->hasName()) {
    std::string tempstr;
    llvm::raw_string_ostream rso(tempstr);
    block->printAsOperand(rso);

    std::string name = rso.str();
    std::string label("label %");
    if(name.compare(0, label.length(), label) != 0) {
      assert(false && "if we get block name by printAsOperand(), it should begin with \"label %\"");
    }
    return name.substr(label.length());
  }

  // If else, calculate the index and return it.
  const llvm::Function *parent = block->getParent();
  const llvm::Function::BasicBlockListType &blockList =
      parent->getBasicBlockList();

  unsigned int idx = 0;
  for (llvm::Function::const_iterator itr = blockList.begin();
       itr != blockList.end(); ++itr) {
    if (block == &(*itr)) {
      std::stringstream retStream;
      retStream << idx;
      return (retStream.str());
    }

    idx++;
  }
  std::stringstream retStream;
  retStream << ((unsigned int)-1);
  return retStream.str();
}

std::string getVariable(const llvm::Value &value) {
  std::string val;
  std::string val2;

  if (llvm::isa<llvm::GlobalValue>(value)) {
    val = std::string("@");
  } else if (llvm::isa<llvm::Instruction>(value) ||
             llvm::isa<llvm::Argument>(value) ||
             llvm::isa<llvm::ConstantExpr>(value)) {
    val = std::string("%");
  } else {
    assert("value must be a global value or an instruction" && false);
  }

  std::string tempstr;
  llvm::raw_string_ostream rso(tempstr);
  value.printAsOperand(rso, /*PrintType=*/false);

  val2 = rso.str();
  if(val2.compare("<badref>") != 0)
    return val2;

  val += std::string(value.getName().data());

  if (val == "%") val = "";

  return val;
}

std::string toString(llvmberry::TyFbop bop){
  switch (bop) {
    case llvmberry::BopFadd:
      return std::string("BopFadd");
    case llvmberry::BopFsub:
      return std::string("BopFsub");
    case llvmberry::BopFmul:
      return std::string("BopFmul");
    case llvmberry::BopFdiv:
      return std::string("BopFdiv");
    case llvmberry::BopFrem:
      return std::string("BopFrem");
  default:
    assert(false && "Fbop toString");
  }
}

std::string toString(llvmberry::TyBop bop){
  switch (bop) {
    case llvmberry::BopAdd:
      return std::string("BopAdd");
    case llvmberry::BopSub:
      return std::string("BopSub");
    case llvmberry::BopMul:
      return std::string("BopMul");
    case llvmberry::BopUdiv:
      return std::string("BopUdiv");
    case llvmberry::BopSdiv:
      return std::string("BopSdiv");
    case llvmberry::BopUrem:
      return std::string("BopUrem");
    case llvmberry::BopSrem:
      return std::string("BopSrem");
    case llvmberry::BopShl:
      return std::string("BopShl");
    case llvmberry::BopLshr:
      return std::string("BopLshr");
    case llvmberry::BopAshr:
      return std::string("BopAshr");
    case llvmberry::BopAnd:
      return std::string("BopAnd");
    case llvmberry::BopOr:
      return std::string("BopOr");
    case llvmberry::BopXor:
      return std::string("BopXor");
  default:
    assert(false && "Bop toString");
  }
}

std::string toString(llvmberry::TyFloatType float_type) {
  switch (float_type) {
  case llvmberry::HalfType:
    return std::string("HalfType");
  case llvmberry::FloatType:
    return std::string("FloatType");
  case llvmberry::DoubleType:
    return std::string("DoubleType");
  case llvmberry::FP128Type:
    return std::string("FP128Type");
  case llvmberry::PPC_FP128Type:
    return std::string("PPC_FP128Type");
  case llvmberry::X86_FP80Type:
    return std::string("X86_FP80Type");
  default:
    assert(false && "FloatType toString");
  }
}

std::string toString(llvmberry::TyIcmpPred cond){
  switch(cond) {
  case llvmberry::CondEq:
    return std::string("CondEq");
  case llvmberry::CondNe:
    return std::string("CondNe");
  case llvmberry::CondUgt:
    return std::string("CondUgt");
  case llvmberry::CondUge:
    return std::string("CondUge");
  case llvmberry::CondUlt:
    return std::string("CondUlt");
  case llvmberry::CondUle:
    return std::string("CondUle");
  case llvmberry::CondSgt:
    return std::string("CondSgt");
  case llvmberry::CondSge:
    return std::string("CondSge");
  case llvmberry::CondSlt:
    return std::string("CondSlt");
  case llvmberry::CondSle:
    return std::string("CondSle");
 default:
    assert(false && "Cond toString");
  }
}

std::string toString(llvmberry::TyFcmpPred fcond) {
  switch(fcond){
    case llvmberry::CondFfalse:
      return std::string("CondFfalse");
    case llvmberry::CondFoeq:
      return std::string("CondFoeq");
    case llvmberry::CondFogt:
      return std::string("CondFogt");
    case llvmberry::CondFoge:
      return std::string("CondFoge");
    case llvmberry::CondFolt:
      return std::string("CondFolt");
    case llvmberry::CondFole:
      return std::string("CondFole");
    case llvmberry::CondFone:
      return std::string("CondFone");
    case llvmberry::CondFord:
      return std::string("CondFord");
    case llvmberry::CondFuno:
      return std::string("CondFuno");
    case llvmberry::CondFueq:
      return std::string("CondFueq");
    case llvmberry::CondFugt:
      return std::string("CondFugt");
    case llvmberry::CondFuge:
      return std::string("CondFuge");
    case llvmberry::CondFult:
      return std::string("CondFult");
    case llvmberry::CondFule:
      return std::string("CondFule");
    case llvmberry::CondFune:
      return std::string("CondFune");
    case llvmberry::CondFtrue:
      return std::string("CondFtrue");
    default:
      assert("llvmberry::toString(llvmberry::TyFCond fcond) : unknown fcond" && false);
  }
}

llvmberry::TyFloatType getFloatType(llvm::Type *typ){
  llvmberry::TyFloatType fty;
  if (typ->isHalfTy())
    fty = llvmberry::HalfType;
  else if (typ->isFloatTy())
    fty = llvmberry::FloatType;
  else if (typ->isDoubleTy())
    fty = llvmberry::DoubleType;
  else if (typ->isX86_FP80Ty())
    fty = llvmberry::X86_FP80Type;
  else if (typ->isFP128Ty())
    fty = llvmberry::FP128Type;
  else if (typ->isPPC_FP128Ty())
    fty = llvmberry::PPC_FP128Type;
  else
    assert("Unknown floating point type" && false);
  return fty;
}


bool isFloatOpcode(llvm::Instruction::BinaryOps ops){
  switch(ops){
  case llvm::Instruction::FAdd:
  case llvm::Instruction::FSub:
  case llvm::Instruction::FMul:
  case llvm::Instruction::FDiv:
  case llvm::Instruction::FRem:
    return true;
  default:
    return false;
  }
}

TyFbop getFbop(llvm::Instruction::BinaryOps ops){
  TyFbop tyfbop;
  switch(ops){
  case llvm::Instruction::FAdd:
    tyfbop = llvmberry::BopFadd; break;
  case llvm::Instruction::FSub:
    tyfbop = llvmberry::BopFsub; break;
  case llvm::Instruction::FMul:
    tyfbop = llvmberry::BopFmul; break;
  case llvm::Instruction::FDiv:
    tyfbop = llvmberry::BopFdiv; break;
  case llvm::Instruction::FRem:
    tyfbop = llvmberry::BopFrem; break;
  default:
    assert("llvmberry::getFbop(llvm::Instruction::BinaryOps) : unknown opcode" && false);
  }
  return tyfbop;
}

TyBop getBop(llvm::Instruction::BinaryOps ops){
  TyBop bop;
  switch(ops){
  case llvm::Instruction::Add:
    bop = llvmberry::BopAdd; break;
  case llvm::Instruction::Sub:
    bop = llvmberry::BopSub; break;
  case llvm::Instruction::Mul:
    bop = llvmberry::BopMul; break;
  case llvm::Instruction::UDiv:
    bop = llvmberry::BopUdiv; break;
  case llvm::Instruction::SDiv:
    bop = llvmberry::BopSdiv; break;
  case llvm::Instruction::URem:
    bop = llvmberry::BopUrem; break;
  case llvm::Instruction::SRem:
    bop = llvmberry::BopSrem; break;
  case llvm::Instruction::Shl:
    bop = llvmberry::BopShl; break;
  case llvm::Instruction::LShr:
    bop = llvmberry::BopLshr; break;
  case llvm::Instruction::AShr:
    bop = llvmberry::BopAshr; break;
  case llvm::Instruction::And:
    bop = llvmberry::BopAnd; break;
  case llvm::Instruction::Or:
    bop = llvmberry::BopOr; break;
  case llvm::Instruction::Xor:
    bop = llvmberry::BopXor; break;
  default:
    assert("llvmberry::getBop(llvm::Instruction::BinaryOps) : unknown opcode" && false);
  }
  return bop;
}

TyIcmpPred getIcmpPred(llvm::ICmpInst::Predicate prd) {
  TyIcmpPred predicate;

  switch(prd){
    case llvm::ICmpInst::ICMP_EQ:
      predicate = llvmberry::CondEq; break;
    case llvm::ICmpInst::ICMP_NE:
      predicate = llvmberry::CondNe; break;
    case llvm::ICmpInst::ICMP_UGT:
      predicate = llvmberry::CondUgt; break;
    case llvm::ICmpInst::ICMP_UGE:
      predicate = llvmberry::CondUge; break;
    case llvm::ICmpInst::ICMP_ULT:
      predicate = llvmberry::CondUlt; break;
    case llvm::ICmpInst::ICMP_ULE:
      predicate = llvmberry::CondUle; break;
    case llvm::ICmpInst::ICMP_SGT:
      predicate = llvmberry::CondSgt; break;
    case llvm::ICmpInst::ICMP_SGE:
      predicate = llvmberry::CondSge; break;
    case llvm::ICmpInst::ICMP_SLT:
      predicate = llvmberry::CondSlt; break;
    case llvm::ICmpInst::ICMP_SLE:
      predicate = llvmberry::CondSle; break;
    default:
      assert("llvmberry::getIcmpPred(llvm::ICmpInst::Predicate prd) : unknown predicate" && false);
  }
  return predicate;
}

TyFcmpPred getFcmpPred(llvm::FCmpInst::Predicate prd) {
  TyFcmpPred predicate;

  switch(prd){
    case llvm::FCmpInst::FCMP_FALSE:
      predicate = llvmberry::CondFfalse; break;
    case llvm::FCmpInst::FCMP_OEQ:
      predicate = llvmberry::CondFoeq; break;
    case llvm::FCmpInst::FCMP_OGT:
      predicate = llvmberry::CondFogt; break;
    case llvm::FCmpInst::FCMP_OGE:
      predicate = llvmberry::CondFoge; break;
    case llvm::FCmpInst::FCMP_OLT:
      predicate = llvmberry::CondFolt; break;
    case llvm::FCmpInst::FCMP_OLE:
      predicate = llvmberry::CondFole; break;
    case llvm::FCmpInst::FCMP_ONE:
      predicate = llvmberry::CondFone; break;
    case llvm::FCmpInst::FCMP_ORD:
      predicate = llvmberry::CondFord; break;
    case llvm::FCmpInst::FCMP_UNO:
      predicate = llvmberry::CondFuno; break;
    case llvm::FCmpInst::FCMP_UEQ:
      predicate = llvmberry::CondFueq; break;
    case llvm::FCmpInst::FCMP_UGT:
      predicate = llvmberry::CondFugt; break;
    case llvm::FCmpInst::FCMP_UGE:
      predicate = llvmberry::CondFuge; break;
    case llvm::FCmpInst::FCMP_ULT:
      predicate = llvmberry::CondFult; break;
    case llvm::FCmpInst::FCMP_ULE:
      predicate = llvmberry::CondFule; break;
    case llvm::FCmpInst::FCMP_UNE:
      predicate = llvmberry::CondFune; break;
    case llvm::FCmpInst::FCMP_TRUE:
      predicate = llvmberry::CondFtrue; break;
    default:
      assert("llvmberry::getFCmpPred(llvm::FCmpInst::Predicate pred) : unknown predicate" && false);
  }
  return predicate;
}

bool name_instructions(llvm::Function &F) {
  for (llvm::Function::arg_iterator AI = F.arg_begin(), AE = F.arg_end();
       AI != AE; ++AI)
    if (!AI->hasName() && !AI->getType()->isVoidTy())
      AI->setName("arg");

  for (llvm::Function::iterator BB = F.begin(), E = F.end(); BB != E; ++BB) {
    if (!BB->hasName())
      BB->setName("bb");

    for (llvm::BasicBlock::iterator I = BB->begin(), E = BB->end(); I != E; ++I)
      if (!I->hasName() && !I->getType()->isVoidTy())
        I->setName("tmp");
  }

  return true;
}

int getCommandIndex(const llvm::Value &V) {
  if (!llvm::isa<llvm::Instruction>(V))
    return -1; // not an instruction

  const llvm::Instruction *instr = llvm::dyn_cast<llvm::Instruction>(&V);

  if (llvm::isa<llvm::PHINode>(instr)) {
    return -1; // A phinode is not a command
  } else if (instr->isTerminator()) {
    return -1; // A terminator is not a command
  } else {
    unsigned int rawIndex = getRawInstrIndex(*instr);
    const llvm::BasicBlock *parent = instr->getParent();
    unsigned int firstNonPhiRawIndex =
        getRawInstrIndex(*parent->getFirstNonPHI());
    return (int)(rawIndex - firstNonPhiRawIndex);
  }
}

int getTerminatorIndex(const llvm::TerminatorInst *instr) {
  if (instr->isTerminator()) {
    unsigned int rawIndex = getRawInstrIndex(*instr);
    const llvm::BasicBlock *parent = instr->getParent();
    unsigned int firstNonPhiRawIndex =
        getRawInstrIndex(*parent->getFirstNonPHI());
    return (int)(rawIndex - firstNonPhiRawIndex);
  } else {
    return -1; // not a terminator
  }
}

std::shared_ptr<TyExpr> makeExpr_fromStoreInst(const llvm::StoreInst* si) {
  llvm::Value* Val = si->getOperand(0);

  if (llvm::ConstantInt* C = llvm::dyn_cast<llvm::ConstantInt>(Val)) {
    int storeval = C->getSExtValue();
    int bitwidth = C->getBitWidth();

    return std::shared_ptr<llvmberry::TyExpr>
              (new ConsConst(storeval, bitwidth));
  } else {
    std::string reg_stored = getVariable(*Val);

    return ConsVar::make(reg_stored, Physical);
  }
}

/* position */

TyPositionPhinode::TyPositionPhinode(std::string _prev_block_name)
    : prev_block_name(_prev_block_name) {}

void TyPositionPhinode::serialize(cereal::JSONOutputArchive &archive) const {
  archive(CEREAL_NVP(prev_block_name));
}

TyPositionCommand::TyPositionCommand(int _index, std::string _register_name)
    : index(_index), register_name(_register_name) {}

void TyPositionCommand::serialize(cereal::JSONOutputArchive &archive) const {
  archive(CEREAL_NVP(index), CEREAL_NVP(register_name));
}

ConsPhinode::ConsPhinode(std::shared_ptr<TyPositionPhinode> _position_phinode)
    : position_phinode(std::move(_position_phinode)) {}

void ConsPhinode::serialize(cereal::JSONOutputArchive &archive) const {
  archive.makeArray();
  archive.writeName();

  archive.saveValue("Phinode");
  archive(CEREAL_NVP(position_phinode));
}

ConsCommand::ConsCommand(std::shared_ptr<TyPositionCommand> _position_command)
    : position_command(std::move(_position_command)) {}

void ConsCommand::serialize(cereal::JSONOutputArchive &archive) const {
  archive.makeArray();
  archive.writeName();

  archive.saveValue("Command");
  archive(CEREAL_NVP(position_command));
}

TyPosition::TyPosition(enum TyScope _scope, std::string _block_name,
                       std::shared_ptr<TyInstrIndex> _instr_index)
    : scope(_scope), block_name(_block_name),
      instr_index(std::move(_instr_index)) {}

void TyPosition::serialize(cereal::JSONOutputArchive &archive) const {
  archive(cereal::make_nvp("scope", ::toString(scope)), CEREAL_NVP(block_name), CEREAL_NVP(instr_index));
}

std::shared_ptr<TyPosition> TyPosition::make(enum TyScope _scope,
                                             std::string _block_name,
                                             std::string _prev_block_name) {
  std::shared_ptr<TyPositionPhinode> _pos_phi(
      new TyPositionPhinode(_prev_block_name));

  std::shared_ptr<TyInstrIndex> _phi(new ConsPhinode(std::move(_pos_phi)));

  return std::shared_ptr<TyPosition>(
      new TyPosition(_scope, _block_name, std::move(_phi)));
}

std::shared_ptr<TyPosition>
TyPosition::make_start_of_block(enum TyScope _scope, std::string _block_name) {
  return TyPosition::make(_scope, _block_name, "");
}

std::shared_ptr<TyPosition> TyPosition::make(enum TyScope _scope,
                                             const llvm::Instruction &I) {
  std::string empty_str = "";
  return std::move(TyPosition::make(_scope, I, empty_str));
}

std::shared_ptr<TyPosition> TyPosition::make(enum TyScope _scope,
                                             const llvm::Instruction &I, std::string _prev_block_name) {

  std::string _block_name = getBasicBlockIndex(I.getParent());
  std::string _register_name = getVariable(I);

  std::shared_ptr<TyInstrIndex> _instr_index;

  if (llvm::isa<llvm::PHINode>(I)) {
    std::shared_ptr<TyPositionPhinode> _pos_phi(new TyPositionPhinode(_prev_block_name));

    std::shared_ptr<TyInstrIndex> _phi(new ConsPhinode(std::move(_pos_phi)));

    _instr_index = std::move(_phi);
  } else {
    int _index;
    if (llvm::isa<llvm::TerminatorInst>(I)) {
      _index = getTerminatorIndex(llvm::dyn_cast<llvm::TerminatorInst>(&I));
    } else {
      _index = getCommandIndex(I);
    }
    std::shared_ptr<TyPositionCommand> _pos_cmd(
        new TyPositionCommand(_index, _register_name));

    std::shared_ptr<TyInstrIndex> _cmd(new ConsCommand(std::move(_pos_cmd)));

    _instr_index = std::move(_cmd);
  }

  return std::shared_ptr<TyPosition>(
      new TyPosition(_scope, _block_name, std::move(_instr_index)));
}

std::shared_ptr<TyPosition>
TyPosition::make_end_of_block(enum TyScope _scope, const llvm::BasicBlock &BB) {

  const llvm::TerminatorInst *term = BB.getTerminator();

  std::string _block_name = getBasicBlockIndex(&BB);
  std::string _register_name = "";

  int _index = getTerminatorIndex(term);

  std::shared_ptr<TyPositionCommand> _pos_cmd(
      new TyPositionCommand(_index, _register_name));

  std::shared_ptr<TyInstrIndex> _cmd(new ConsCommand(std::move(_pos_cmd)));

  return std::shared_ptr<TyPosition>(
      new TyPosition(_scope, _block_name, std::move(_cmd)));

}

/* value */

// register

TyRegister::TyRegister(std::string _name, enum TyTag _tag)
    : name(_name), tag(_tag) {}

void TyRegister::serialize(cereal::JSONOutputArchive &archive) const {
  archive(CEREAL_NVP(name), cereal::make_nvp("tag", ::toString(tag)));
}

std::shared_ptr<TyRegister> TyRegister::make(std::string _name,
                                             enum TyTag _tag) {
  return std::shared_ptr<TyRegister>(new TyRegister(_name, _tag));
}

// constant
ConsIntType::ConsIntType(int _value) : value(_value) {}

void ConsIntType::serialize(cereal::JSONOutputArchive &archive) const {
  archive.makeArray();
  archive.writeName();

  archive.saveValue("IntType");
  archive(CEREAL_NVP(value));
}

TyConstInt::TyConstInt(int64_t _int_value, std::shared_ptr<TyIntType> _int_type)
    : int_value(_int_value), int_type(std::move(_int_type)) {}

TyConstInt::TyConstInt(int64_t _int_value, int _bitwidth)
    : int_value(_int_value), int_type(new ConsIntType(_bitwidth)) {}

void TyConstInt::serialize(cereal::JSONOutputArchive &archive) const {
  archive(cereal::make_nvp("int_value", int_value), CEREAL_NVP(int_type));
}

std::shared_ptr<TyConstInt> TyConstInt::make(int64_t _int_value, int _value) {
  return std::shared_ptr<TyConstInt>(new TyConstInt(_int_value, _value));
}

TyConstFloat::TyConstFloat(double _float_value, enum TyFloatType _float_type)
    : float_value(_float_value), float_type(_float_type) {}

void TyConstFloat::serialize(cereal::JSONOutputArchive &archive) const {
  archive(CEREAL_NVP(float_value),
          cereal::make_nvp("float_type", toString(float_type)));
}

std::shared_ptr<TyConstFloat> TyConstFloat::make(double _float_value,
                                                 enum TyFloatType _float_type) {
  return std::shared_ptr<TyConstFloat>(
      new TyConstFloat(_float_value, _float_type));
}

TyConstGlobalVarAddr::TyConstGlobalVarAddr(std::string _var_id, std::shared_ptr<TyValueType> _var_type) : var_id(std::move(_var_id)), var_type(std::move(_var_type)){
}
void TyConstGlobalVarAddr::serialize(cereal::JSONOutputArchive& archive) const{
  archive(CEREAL_NVP(var_id));
  archive(CEREAL_NVP(var_type));
}

std::shared_ptr<TyConstGlobalVarAddr> TyConstGlobalVarAddr::make(const llvm::GlobalVariable &gv) {
  llvm::Type *ty = gv.getType();
  assert(ty->isPointerTy() && "Global variables must be pointers to their locations."); // jylee
  ty = ty->getPointerElementType();
  
  return std::shared_ptr<TyConstGlobalVarAddr>(
      new TyConstGlobalVarAddr(std::string("@") + std::string(gv.getName().data()), std::move(TyValueType::make(*ty))));
}

/*
 * Value
 */
std::shared_ptr<TyValue> TyValue::make(const llvm::Value &value, enum TyTag _tag) {
  if (llvm::isa<llvm::Instruction>(value) ||
      llvm::isa<llvm::Argument>(value)) {
    return std::shared_ptr<TyValue>(
        new ConsId(TyRegister::make(getVariable(value), _tag)));
  } else if (llvm::isa<llvm::ConstantExpr>(value)) {
    // Constant expressions have two kinds of forms : 
    // (1) %x = add i32 1, 2
    //     ^^^^^^^^^^^^^^^^^
    // (2) %x = add i32 %y, add (i32 1, i32 2)
    //                      ^^^^^^^^^^^^^^^^^^
    // For the case (1), TyValue::make returns register id "%x"
    // For the case (2), TyValue::make returns a constant expression "add (i32 1, i32 2)"
    const llvm::ConstantExpr *ce = llvm::dyn_cast<llvm::ConstantExpr>(&value);
    if (ce->getName().str() != "") {
      return std::shared_ptr<TyValue>(
          new ConsId(TyRegister::make(getVariable(*ce), _tag)));
    } else {
      return std::shared_ptr<TyValue>(new ConsConstVal(TyConstant::make(*ce)));
    }
  } else if (llvm::isa<llvm::Constant>(value)) {
    const llvm::Constant *c = llvm::dyn_cast<llvm::Constant>(&value);
    return std::shared_ptr<TyValue>(new ConsConstVal(TyConstant::make(*c)));
  } else {
    assert("Unknown value type" && false);
  }
}

ConsConstInt::ConsConstInt(std::shared_ptr<TyConstInt> _const_int)
    : const_int(std::move(_const_int)) {}

ConsConstInt::ConsConstInt(int64_t _int_value, int _bitwidth)
    : const_int(new TyConstInt(_int_value, _bitwidth)) {}

void ConsConstInt::serialize(cereal::JSONOutputArchive &archive) const {
  archive.makeArray();
  archive.writeName();

  archive.saveValue("ConstInt");
  archive(CEREAL_NVP(const_int));
}

ConsConstFloat::ConsConstFloat(std::shared_ptr<TyConstFloat> _const_float)
    : const_float(std::move(_const_float)) {}

ConsConstFloat::ConsConstFloat(float _float_value, enum TyFloatType _float_type)
    : const_float(new TyConstFloat(_float_value, _float_type)) {}

void ConsConstFloat::serialize(cereal::JSONOutputArchive &archive) const {
  archive.makeArray();
  archive.writeName();

  archive.saveValue("ConstFloat");
  archive(CEREAL_NVP(const_float));
}

ConsConstGlobalVarAddr::ConsConstGlobalVarAddr(std::shared_ptr<TyConstGlobalVarAddr> _const_global_var_addr) : const_global_var_addr(std::move(_const_global_var_addr)){
}
std::shared_ptr<TyConstant> ConsConstGlobalVarAddr::make(std::string _var_id, std::shared_ptr<TyValueType> _var_type){
  std::shared_ptr<TyConstGlobalVarAddr> _val(new TyConstGlobalVarAddr(std::move(_var_id), std::move(_var_type)));
  return std::shared_ptr<TyConstant>(new ConsConstGlobalVarAddr(std::move(_val)));
}
std::shared_ptr<TyConstant> ConsConstGlobalVarAddr::make(const llvm::GlobalVariable &gv) {
  return std::shared_ptr<TyConstant>(new ConsConstGlobalVarAddr(
      TyConstGlobalVarAddr::make(gv)));
}

// constant expressions

std::shared_ptr<TyConstantExpr> TyConstantExpr::make(const llvm::ConstantExpr &ce) {
  if(ce.getOpcode() == llvm::Instruction::GetElementPtr)
    return ConsConstExprGetElementPtr::make(ce);
  assert("TyConstantExpr::make() : unsupported constant expression" && false);
}

ConsConstExprGetElementPtr::ConsConstExprGetElementPtr(std::shared_ptr<TyConstExprGetElementPtr> _const_expr_get_element_ptr) : const_expr_get_element_ptr(std::move(_const_expr_get_element_ptr)){
}
std::shared_ptr<TyConstantExpr> ConsConstExprGetElementPtr::make(std::shared_ptr<TyValueType> _srcelemty, std::shared_ptr<TyConstant> _v, std::vector<std::shared_ptr<TyConstant>> _idxlist, std::shared_ptr<TyValueType> _dstty, bool _is_inbounds){
  std::shared_ptr<TyConstExprGetElementPtr> _val(new TyConstExprGetElementPtr(std::move(_srcelemty), std::move(_v), std::move(_idxlist), std::move(_dstty), std::move(_is_inbounds)));
  return std::shared_ptr<TyConstantExpr>(new ConsConstExprGetElementPtr(std::move(_val)));
}
void ConsConstExprGetElementPtr::serialize(cereal::JSONOutputArchive& archive) const{
  archive.makeArray();
  archive.writeName();
  archive.saveValue("ConstExprGetElementPtr");
  archive(CEREAL_NVP(const_expr_get_element_ptr));
}
std::shared_ptr<TyConstantExpr> ConsConstExprGetElementPtr::make(const llvm::ConstantExpr &ce){
  llvm::GetElementPtrInst *gepi = llvm::dyn_cast<llvm::GetElementPtrInst>(const_cast<llvm::ConstantExpr &>(ce).getAsInstruction());
  assert(gepi);
  llvm::Constant *ptr = llvm::dyn_cast<llvm::Constant>(gepi->getPointerOperand());
  assert(ptr);
  std::vector<std::shared_ptr<TyConstant>> idxlist;

  for(auto itr = gepi->idx_begin(); itr != gepi->idx_end(); itr++){
    llvm::Constant *idx = llvm::dyn_cast<llvm::Constant>(*itr);
    assert(idx);
    idxlist.push_back(TyConstant::make(*idx));
  }
  bool inBounds = gepi->isInBounds();
  llvm::Type *srcty = gepi->getSourceElementType();
  llvm::Type *destty = gepi->getResultElementType();
  delete gepi;

  return make(TyValueType::make(*srcty),
        TyConstant::make(*ptr),
        idxlist,
        TyValueType::make(*destty),
        inBounds);
}

TyConstExprGetElementPtr::TyConstExprGetElementPtr(std::shared_ptr<TyValueType> _srcelemty, std::shared_ptr<TyConstant> _v, std::vector<std::shared_ptr<TyConstant>> _idxlist, std::shared_ptr<TyValueType> _dstty, bool _is_inbounds) : srcelemty(std::move(_srcelemty)), v(std::move(_v)), idxlist(std::move(_idxlist)), dstty(std::move(_dstty)), is_inbounds(std::move(_is_inbounds)){
}
void TyConstExprGetElementPtr::serialize(cereal::JSONOutputArchive& archive) const{
  archive(CEREAL_NVP(srcelemty));
  archive(CEREAL_NVP(v));
  archive(CEREAL_NVP(idxlist));
  archive(CEREAL_NVP(dstty));
  archive(CEREAL_NVP(is_inbounds));
}


void ConsConstGlobalVarAddr::serialize(cereal::JSONOutputArchive& archive) const{
  archive.makeArray();
  archive.writeName();
  archive.saveValue("ConstGlobalVarAddr");
  archive(CEREAL_NVP(const_global_var_addr));
}

ConsConstUndef::ConsConstUndef(std::shared_ptr<TyValueType> _value_type)
    : value_type(std::move(_value_type)) {}

void ConsConstUndef::serialize(cereal::JSONOutputArchive& archive) const {
  archive.makeArray();
  archive.writeName();

  archive.saveValue("ConstUndef");
  archive(CEREAL_NVP(value_type));
}

// values

ConsId::ConsId(std::shared_ptr<TyRegister> _register)
    : reg(std::move(_register)) {}

void ConsId::serialize(cereal::JSONOutputArchive &archive) const {
  archive.makeArray();
  archive.writeName();

  archive.saveValue("Id");
  archive(CEREAL_NVP(reg));
}

std::shared_ptr<TyValue> ConsId::make(std::string _name, enum TyTag _tag) {
  std::shared_ptr<TyRegister> _reg(new TyRegister(_name, _tag));
  return std::shared_ptr<TyValue>(new ConsId(std::move(_reg)));
}

ConsConstVal::ConsConstVal(std::shared_ptr<TyConstant> _constant)
    : constant(std::move(_constant)) {}

void ConsConstVal::serialize(cereal::JSONOutputArchive &archive) const {
  archive.makeArray();
  archive.writeName();

  archive.saveValue("ConstVal");
  archive(CEREAL_NVP(constant));
}

ConsConstExpr::ConsConstExpr(std::shared_ptr<TyConstantExpr> _constant_expr) : constant_expr(std::move(_constant_expr)){
}
void ConsConstExpr::serialize(cereal::JSONOutputArchive& archive) const{
  archive.makeArray();
  archive.writeName();
  archive.saveValue("ConstExpr");
  archive(CEREAL_NVP(constant_expr));
}

std::shared_ptr<TyConstant> TyConstant::make(const llvm::Constant &value) {
  if (llvm::isa<llvm::ConstantExpr>(value)) {
    const llvm::ConstantExpr *ce = llvm::dyn_cast<llvm::ConstantExpr>(&value);
    return std::shared_ptr<TyConstant>(new ConsConstExpr(
            TyConstantExpr::make(*ce)));

  } else if (llvm::isa<llvm::ConstantInt>(value)) {
    const llvm::ConstantInt *v = llvm::dyn_cast<llvm::ConstantInt>(&value);
    return std::shared_ptr<TyConstant>(new ConsConstInt(
            TyConstInt::make(v->getSExtValue(), v->getBitWidth())));

  } else if (llvm::isa<llvm::ConstantFP>(value)) {
    const llvm::ConstantFP *v = llvm::dyn_cast<llvm::ConstantFP>(&value);
    const llvm::APFloat &apf = v->getValueAPF();
    const llvm::Type *typ = v->getType();

    llvmberry::TyFloatType fty;
    if (typ->isHalfTy())
      fty = llvmberry::HalfType;
    else if (typ->isFloatTy())
      fty = llvmberry::FloatType;
    else if (typ->isDoubleTy())
      fty = llvmberry::DoubleType;
    else if (typ->isX86_FP80Ty())
      fty = llvmberry::X86_FP80Type;
    else if (typ->isFP128Ty())
      fty = llvmberry::FP128Type;
    else if (typ->isPPC_FP128Ty())
      fty = llvmberry::PPC_FP128Type;
    else
      assert("Unknown floating point type" && false);

    return std::shared_ptr<TyConstant>(new ConsConstFloat(
            TyConstFloat::make(apf.convertToDouble(), fty)));

  } else if (llvm::isa<llvm::GlobalVariable>(value)) {
    const llvm::GlobalVariable *gv = llvm::dyn_cast<llvm::GlobalVariable>(&value);
    return std::shared_ptr<TyConstant>(new ConsConstGlobalVarAddr(
            TyConstGlobalVarAddr::make(*gv)));

  } else if (llvm::isa<llvm::UndefValue>(value)) {
    return std::shared_ptr<TyConstant>(new ConsConstUndef
          (TyValueType::make(*value.getType())));
  }
  assert("TyConstant::make() : unsupported value" && false);
}


// size

ConsSize::ConsSize(int _size) : size(_size) {}

void ConsSize::serialize(cereal::JSONOutputArchive &archive) const {
  archive.makeArray();
  archive.writeName();

  archive.saveValue("Size");
  archive(CEREAL_NVP(size));
}

std::shared_ptr<TySize> ConsSize::make(int _size) {
  return std::shared_ptr<TySize>(new ConsSize(_size));
}

/*
 * pointer
 */
TyPointer::TyPointer(std::shared_ptr<TyValue> _v, std::shared_ptr<TyValueType> _ty)
        : v(_v), ty(_ty) {}

void TyPointer::serialize(cereal::JSONOutputArchive &archive) const{
  archive(CEREAL_NVP(v));
  archive(CEREAL_NVP(ty));
}

std::shared_ptr<TyPointer> TyPointer::make(const llvm::Value &v){
  llvm::Type *ty = v.getType();
  assert(ty->isPointerTy());
  return std::shared_ptr<TyPointer>(new TyPointer(TyValue::make(v), TyValueType::make(*ty)));
}

// valuetype

std::shared_ptr<TyValueType> TyValueType::make(const llvm::Type &type) {
  TyValueType *vt;
  if (const llvm::IntegerType *itype = llvm::dyn_cast<llvm::IntegerType>(&type)) {
    vt = new ConsIntValueType(std::move(std::shared_ptr<TyIntType>
              (new ConsIntType(itype->getBitWidth()))));
  } else if (const llvm::PointerType *ptype = llvm::dyn_cast<llvm::PointerType>(&type)) {
    vt = new ConsPtrType(ptype->getAddressSpace(), 
        std::move(TyValueType::make(*ptype->getPointerElementType())));
  } else if (const llvm::StructType *stype = llvm::dyn_cast<llvm::StructType>(&type)) {
    assert(stype->hasName());
    vt = new ConsNamedType(stype->getName().str());
  } else if (const llvm::ArrayType *atype = llvm::dyn_cast<llvm::ArrayType>(&type)) {
    vt = new ConsArrayType(atype->getNumElements(), TyValueType::make(*atype->getElementType()));
  } else if (type.isHalfTy()) {
    vt = new ConsFloatValueType(HalfType);
  } else if (type.isFloatTy()) {
    vt = new ConsFloatValueType(FloatType);
  } else if (type.isDoubleTy()) {
    vt = new ConsFloatValueType(DoubleType);
  } else if (type.isFP128Ty()) {
    vt = new ConsFloatValueType(FP128Type);
  } else if (type.isPPC_FP128Ty()) {
    vt = new ConsFloatValueType(PPC_FP128Type);
  } else if (type.isX86_FP80Ty()) {
    vt = new ConsFloatValueType(X86_FP80Type);
  } else {
    assert("TyValueType::make(const llvmType &) : unknown value type" && false);
    vt = nullptr;
  }
    
  return std::shared_ptr<TyValueType>(vt);
}

ConsIntValueType::ConsIntValueType(std::shared_ptr<TyIntType> _int_type) : int_type(std::move(_int_type)) {}

void ConsIntValueType::serialize(cereal::JSONOutputArchive& archive) const {
  archive.makeArray();
  archive.writeName();
  archive.saveValue("IntValueType");
  archive(CEREAL_NVP(int_type));
}

ConsFloatValueType::ConsFloatValueType(TyFloatType _float_type) : float_type(_float_type) {}

void ConsFloatValueType::serialize(cereal::JSONOutputArchive& archive) const {
  archive.makeArray();
  archive.writeName();
  archive.saveValue("FloatValueType");
  archive(cereal::make_nvp("float_type", toString(float_type)));
}

ConsNamedType::ConsNamedType(std::string _s) : s(std::move(_s)) {}

void ConsNamedType::serialize(cereal::JSONOutputArchive& archive) const {
  archive.makeArray();
  archive.writeName();
  archive.saveValue("NamedType");
  archive(CEREAL_NVP(s));
}

ConsPtrType::ConsPtrType(int _address_space, std::shared_ptr<TyValueType> _valuetype) 
    : address_space(_address_space), valuetype(std::move(_valuetype)) {}

void ConsPtrType::serialize(cereal::JSONOutputArchive& archive) const {
  archive.makeArray();
  archive.writeName();
  archive.saveValue("PtrType");

  archive.startNode();
  archive.makeArray();
  archive(cereal::make_nvp("address_space", address_space));
  archive(CEREAL_NVP(valuetype));
  archive.finishNode();
}

ConsArrayType::ConsArrayType(uint64_t _array_size, std::shared_ptr<TyValueType> _valuetype) 
    : array_size(_array_size), valuetype(std::move(_valuetype)) {}

void ConsArrayType::serialize(cereal::JSONOutputArchive& archive) const {
  archive.makeArray();
  archive.writeName();
  archive.saveValue("ArrayType");

  archive.startNode();
  archive.makeArray();
  archive(cereal::make_nvp("array_size", array_size));
  archive(CEREAL_NVP(valuetype));
  archive.finishNode();
}

// instruction

std::shared_ptr<TyInstruction> TyInstruction::make(const llvm::Instruction &i) {
  if (const llvm::BinaryOperator *bo = llvm::dyn_cast<llvm::BinaryOperator>(&i)) {
    if(isFloatOpcode(bo->getOpcode()))
      return std::shared_ptr<TyInstruction>(new ConsFloatBinaryOp(
        std::move(TyFloatBinaryOperator::make(*bo))));
    else
      return std::shared_ptr<TyInstruction>(new ConsBinaryOp(
        std::move(TyBinaryOperator::make(*bo))));
  } else if (const llvm::ICmpInst *icmp = llvm::dyn_cast<llvm::ICmpInst>(&i)) {
    return std::shared_ptr<TyInstruction>(new ConsICmpInst(std::move(TyICmpInst::make(*icmp))));
  } else if (const llvm::FCmpInst *fcmp = llvm::dyn_cast<llvm::FCmpInst>(&i)) {
    return std::shared_ptr<TyInstruction>(new ConsFCmpInst(std::move(TyFCmpInst::make(*fcmp))));
  } else if (const llvm::LoadInst *li = llvm::dyn_cast<llvm::LoadInst>(&i)) {
    return std::shared_ptr<TyInstruction>(new ConsLoadInst(std::move(TyLoadInst::make(*li))));
  } else if (const llvm::StoreInst *si = llvm::dyn_cast<llvm::StoreInst>(&i)) {
    return std::shared_ptr<TyInstruction>(new ConsLoadInst(std::move(TyLoadInst::make(*si))));
  } else if (const llvm::BitCastInst *bci = llvm::dyn_cast<llvm::BitCastInst>(&i)) {
    return std::shared_ptr<TyInstruction>(new ConsBitCastInst(std::move(TyBitCastInst::make(*bci))));
  } else if (const llvm::GetElementPtrInst *gepi = llvm::dyn_cast<llvm::GetElementPtrInst>(&i)) {
    return std::shared_ptr<TyInstruction>(new ConsGetElementPtrInst(std::move(TyGetElementPtrInst::make(*gepi))));
  } else {
    assert("TyInstruction::make : unsupporting instruction type" && false);
    return std::shared_ptr<TyInstruction>(nullptr);
  }
}

// instruction constructor classes

std::shared_ptr<TyBitCastInst> TyBitCastInst::make(const llvm::BitCastInst &bci){
  return std::shared_ptr<TyBitCastInst>(new TyBitCastInst(
        TyValueType::make(*bci.getSrcTy()),
        TyValue::make(*bci.getOperand(0)),
        TyValueType::make(*bci.getDestTy())));
}

std::shared_ptr<TyGetElementPtrInst> TyGetElementPtrInst::make(const llvm::GetElementPtrInst &gepi){
  std::vector<std::pair<std::shared_ptr<TySize>, std::shared_ptr<TyValue> > > indexes;
  for(llvm::User::const_op_iterator i = gepi.idx_begin(); i != gepi.idx_end(); i++){
    const llvm::Value *v = i->get();
    const llvm::Type *ty = v->getType();
    assert(ty->isIntegerTy());
    indexes.push_back(std::make_pair(ConsSize::make(ty->getIntegerBitWidth()), TyValue::make(*v)));
  }
  return std::shared_ptr<TyGetElementPtrInst>(new TyGetElementPtrInst(
        TyValueType::make(*gepi.getSourceElementType()),
        TyValueType::make(*gepi.getPointerOperandType()),
        TyValue::make(*gepi.getPointerOperand()),
        indexes,
        gepi.isInBounds()));
}

std::shared_ptr<TyBinaryOperator> TyBinaryOperator::make(const llvm::BinaryOperator &bopinst){
  llvmberry::TyBop bop = llvmberry::getBop(bopinst.getOpcode());
  return std::shared_ptr<TyBinaryOperator>(new TyBinaryOperator(bop, TyValueType::make(*bopinst.getType()),
        TyValue::make(*bopinst.getOperand(0)), TyValue::make(*bopinst.getOperand(1))));
}

std::shared_ptr<TyFloatBinaryOperator> TyFloatBinaryOperator::make(const llvm::BinaryOperator &bopinst){
  llvmberry::TyFbop bop = llvmberry::getFbop(bopinst.getOpcode());
  return std::shared_ptr<TyFloatBinaryOperator>(new TyFloatBinaryOperator(bop, TyValueType::make(*bopinst.getType()),
        TyValue::make(*bopinst.getOperand(0)), TyValue::make(*bopinst.getOperand(1))));
}

std::shared_ptr<TyICmpInst> TyICmpInst::make(const llvm::ICmpInst &icmpInst){
  llvmberry::TyIcmpPred predicate = llvmberry::getIcmpPred(icmpInst.getPredicate());
  return std::shared_ptr<TyICmpInst>(new TyICmpInst(predicate, TyValueType::make(*icmpInst.getType()),
                                    TyValue::make(*icmpInst.getOperand(0)), TyValue::make(*icmpInst.getOperand(1))));
}

std::shared_ptr<TyFCmpInst> TyFCmpInst::make(const llvm::FCmpInst &fcmpInst){
  llvmberry::TyFcmpPred predicate = llvmberry::getFcmpPred(fcmpInst.getPredicate());
  return std::shared_ptr<TyFCmpInst>(new TyFCmpInst(predicate, TyValueType::make(*fcmpInst.getType()),
                                    TyValue::make(*fcmpInst.getOperand(0)), TyValue::make(*fcmpInst.getOperand(1))));
}

std::shared_ptr<TyLoadInst> TyLoadInst::make(const llvm::LoadInst &li) {
  return std::shared_ptr<TyLoadInst>(new TyLoadInst(
        TyValueType::make(*li.getPointerOperand()->getType()),
        TyValueType::make(*li.getType()),
        TyValue::make(*li.getPointerOperand()),
        li.getAlignment()));
}

std::shared_ptr<TyLoadInst> TyLoadInst::make(const llvm::StoreInst &si) {
  return std::shared_ptr<TyLoadInst>(new TyLoadInst(
        TyValueType::make(*si.getOperand(1)->getType()),
        TyValueType::make(*si.getOperand(0)->getType()),
        TyValue::make(*si.getOperand(1)),
        si.getAlignment()));
}

ConsBinaryOp::ConsBinaryOp(std::shared_ptr<TyBinaryOperator> _binary_operator) : binary_operator(std::move(_binary_operator)){
}
std::shared_ptr<TyInstruction> ConsBinaryOp::make(TyBop _opcode, std::shared_ptr<TyValueType> _operandtype, std::shared_ptr<TyValue> _operand1, std::shared_ptr<TyValue> _operand2){
  std::shared_ptr<TyBinaryOperator> _val(new TyBinaryOperator(_opcode, std::move(_operandtype), std::move(_operand1), std::move(_operand2)));
  return std::shared_ptr<TyInstruction>(new ConsBinaryOp(std::move(_val)));
}
std::shared_ptr<TyInstruction> ConsBinaryOp::make(const llvm::BinaryOperator &bop){
  return std::shared_ptr<TyInstruction>(new ConsBinaryOp(std::move(TyBinaryOperator::make(bop))));
}
void ConsBinaryOp::serialize(cereal::JSONOutputArchive& archive) const{
  archive.makeArray();
  archive.writeName();
  archive.saveValue("BinaryOp");
  archive(CEREAL_NVP(binary_operator));
}

ConsFloatBinaryOp::ConsFloatBinaryOp(std::shared_ptr<TyFloatBinaryOperator> _binary_operator) : binary_operator(std::move(_binary_operator)){
}
std::shared_ptr<TyInstruction> ConsFloatBinaryOp::make(TyFbop _opcode, std::shared_ptr<TyValueType> _operandtype, std::shared_ptr<TyValue> _operand1, std::shared_ptr<TyValue> _operand2){
  std::shared_ptr<TyFloatBinaryOperator> _val(new TyFloatBinaryOperator(_opcode, std::move(_operandtype), std::move(_operand1), std::move(_operand2)));
  return std::shared_ptr<TyInstruction>(new ConsFloatBinaryOp(std::move(_val)));
}
std::shared_ptr<TyInstruction> ConsFloatBinaryOp::make(const llvm::BinaryOperator &bop){
  return std::shared_ptr<TyInstruction>(new ConsFloatBinaryOp(std::move(TyFloatBinaryOperator::make(bop))));
}
void ConsFloatBinaryOp::serialize(cereal::JSONOutputArchive& archive) const{
  archive.makeArray();
  archive.writeName();
  archive.saveValue("FloatBinaryOp");
  archive(CEREAL_NVP(binary_operator));
}

ConsICmpInst::ConsICmpInst(std::shared_ptr<TyICmpInst> _icmp_inst) : icmp_inst(std::move(_icmp_inst)){
}
std::shared_ptr<TyInstruction> ConsICmpInst::make(TyIcmpPred _predicate, std::shared_ptr<TyValueType> _operandtype, std::shared_ptr<TyValue> _operand1, std::shared_ptr<TyValue> _operand2){
  std::shared_ptr<TyICmpInst> _val(new TyICmpInst(_predicate, std::move(_operandtype), std::move(_operand1), std::move(_operand2)));
  return std::shared_ptr<TyInstruction>(new ConsICmpInst(std::move(_val)));
}
std::shared_ptr<TyInstruction> ConsICmpInst::make(const llvm::ICmpInst &iCmpInst){
  return std::shared_ptr<TyInstruction>(new ConsICmpInst(std::move(TyICmpInst::make(iCmpInst))));
}
void ConsICmpInst::serialize(cereal::JSONOutputArchive& archive) const{
  archive.makeArray();
  archive.writeName();
  archive.saveValue("ICmpInst");
  archive(CEREAL_NVP(icmp_inst));
}

ConsFCmpInst::ConsFCmpInst(std::shared_ptr<TyFCmpInst> _fcmp_inst) : fcmp_inst(std::move(_fcmp_inst)){
}
std::shared_ptr<TyInstruction> ConsFCmpInst::make(TyFcmpPred _predicate, std::shared_ptr<TyValueType> _operandtype, std::shared_ptr<TyValue> _operand1, std::shared_ptr<TyValue>_operand2){
  std::shared_ptr<TyFCmpInst> _val(new TyFCmpInst(_predicate, std::move(_operandtype), std::move(_operand1), std::move(_operand2)));
  return std::shared_ptr<TyInstruction>(new ConsFCmpInst(std::move(_val)));
}
std::shared_ptr<TyInstruction> ConsFCmpInst::make(const llvm::FCmpInst &fCmpInst){
  return std::shared_ptr<TyInstruction>(new ConsFCmpInst(std::move(TyFCmpInst::make(fCmpInst))));
}
void ConsFCmpInst::serialize(cereal::JSONOutputArchive& archive) const{
  archive.makeArray();
  archive.writeName();
  archive.saveValue("FCmpInst");
  archive(CEREAL_NVP(fcmp_inst));
}

ConsLoadInst::ConsLoadInst(std::shared_ptr<TyLoadInst> _load_inst) : load_inst(std::move(_load_inst)){
}
std::shared_ptr<TyInstruction> ConsLoadInst::make(std::shared_ptr<TyValueType> _pointertype, std::shared_ptr<TyValueType> _valtype, std::shared_ptr<TyValue> _ptrvalue, int _align){
  std::shared_ptr<TyLoadInst> _val(new TyLoadInst(std::move(_pointertype), std::move(_valtype), std::move(_ptrvalue), std::move(_align)));
  return std::shared_ptr<TyInstruction>(new ConsLoadInst(std::move(_val)));
}
std::shared_ptr<TyInstruction> ConsLoadInst::make(const llvm::LoadInst &li){
  return std::shared_ptr<TyInstruction>(new ConsLoadInst(std::move(TyLoadInst::make(li))));
}
void ConsLoadInst::serialize(cereal::JSONOutputArchive& archive) const{
  archive.makeArray();
  archive.writeName();
  archive.saveValue("LoadInst");
  archive(CEREAL_NVP(load_inst));
}

ConsBitCastInst::ConsBitCastInst(std::shared_ptr<TyBitCastInst> _bit_cast_inst) : bit_cast_inst(std::move(_bit_cast_inst)){
}
std::shared_ptr<TyInstruction> ConsBitCastInst::make(std::shared_ptr<TyValueType> _fromty, std::shared_ptr<TyValue> _v, std::shared_ptr<TyValueType> _toty){
  std::shared_ptr<TyBitCastInst> _val(new TyBitCastInst(std::move(_fromty), std::move(_v), std::move(_toty)));
  return std::shared_ptr<TyInstruction>(new ConsBitCastInst(std::move(_val)));
}
void ConsBitCastInst::serialize(cereal::JSONOutputArchive& archive) const{
  archive.makeArray();
  archive.writeName();
  archive.saveValue("BitCastInst");
  archive(CEREAL_NVP(bit_cast_inst));
}

ConsGetElementPtrInst::ConsGetElementPtrInst(std::shared_ptr<TyGetElementPtrInst> _get_element_ptr_inst) : get_element_ptr_inst(std::move(_get_element_ptr_inst)){
}
std::shared_ptr<TyInstruction> ConsGetElementPtrInst::make(std::shared_ptr<TyValueType> _ty, std::shared_ptr<TyValueType> _ptrty, std::shared_ptr<TyValue> _ptr, std::vector<std::pair<std::shared_ptr<TySize>,std::shared_ptr<TyValue>>> &_indexes, bool _is_inbounds){
  std::shared_ptr<TyGetElementPtrInst> _val(new TyGetElementPtrInst(std::move(_ty), std::move(_ptrty), std::move(_ptr), _indexes, _is_inbounds));
  return std::shared_ptr<TyInstruction>(new ConsGetElementPtrInst(std::move(_val)));
}
void ConsGetElementPtrInst::serialize(cereal::JSONOutputArchive& archive) const{
  archive.makeArray();
  archive.writeName();
  archive.saveValue("GetElementPtrInst");
  archive(CEREAL_NVP(get_element_ptr_inst));
}



// instruction type classes

TyBinaryOperator::TyBinaryOperator(TyBop _opcode, std::shared_ptr<TyValueType> _operandtype, std::shared_ptr<TyValue> _operand1, std::shared_ptr<TyValue> _operand2) : opcode(std::move(_opcode)), operandtype(std::move(_operandtype)), operand1(std::move(_operand1)), operand2(std::move(_operand2)){
}
void TyBinaryOperator::serialize(cereal::JSONOutputArchive& archive) const{
  archive(cereal::make_nvp("opcode", toString(opcode)));
  archive(CEREAL_NVP(operandtype));
  archive(CEREAL_NVP(operand1));
  archive(CEREAL_NVP(operand2));
}

TyFloatBinaryOperator::TyFloatBinaryOperator(TyFbop _opcode, std::shared_ptr<TyValueType> _operandtype, std::shared_ptr<TyValue> _operand1, std::shared_ptr<TyValue> _operand2) : opcode(_opcode), operandtype(std::move(_operandtype)), operand1(std::move(_operand1)), operand2(std::move(_operand2)){
}
void TyFloatBinaryOperator::serialize(cereal::JSONOutputArchive& archive) const{
  archive(cereal::make_nvp("opcode", toString(opcode)));
  archive(CEREAL_NVP(operandtype));
  archive(CEREAL_NVP(operand1));
  archive(CEREAL_NVP(operand2));
}

TyICmpInst::TyICmpInst(TyIcmpPred _predicate, std::shared_ptr<TyValueType> _operandtype, std::shared_ptr<TyValue> _operand1, std::shared_ptr<TyValue> _operand2) : predicate(_predicate), operandtype(std::move(_operandtype)), operand1(std::move(_operand1)), operand2(std::move(_operand2)){
}
void TyICmpInst::serialize(cereal::JSONOutputArchive& archive) const{
  archive(cereal::make_nvp("predicate", toString(predicate)));
  archive(CEREAL_NVP(operandtype));
  archive(CEREAL_NVP(operand1));
  archive(CEREAL_NVP(operand2));
}

TyFCmpInst::TyFCmpInst(TyFcmpPred _predicate, std::shared_ptr<TyValueType> _operandtype, std::shared_ptr<TyValue> _operand1, std::shared_ptr<TyValue> _operand2) : predicate(std::move(_predicate)), operandtype(std::move(_operandtype)), operand1(std::move(_operand1)), operand2(std::move(_operand2)){
}
void TyFCmpInst::serialize(cereal::JSONOutputArchive& archive) const{
  archive(cereal::make_nvp("predicate", toString(predicate)));
  archive(CEREAL_NVP(operandtype));
  archive(CEREAL_NVP(operand1));
  archive(CEREAL_NVP(operand2));
}

TyLoadInst::TyLoadInst(std::shared_ptr<TyValueType> _pointertype, std::shared_ptr<TyValueType> _valtype, std::shared_ptr<TyValue> _ptrvalue, int _align) : pointertype(std::move(_pointertype)), valtype(std::move(_valtype)), ptrvalue(std::move(_ptrvalue)), align(std::move(_align)){
}
void TyLoadInst::serialize(cereal::JSONOutputArchive& archive) const{
  archive(CEREAL_NVP(pointertype));
  archive(CEREAL_NVP(valtype));
  archive(CEREAL_NVP(ptrvalue));
  archive(CEREAL_NVP(align));
}

TyBitCastInst::TyBitCastInst(std::shared_ptr<TyValueType> _fromty, std::shared_ptr<TyValue> _v, std::shared_ptr<TyValueType> _toty) : fromty(std::move(_fromty)), v(std::move(_v)), toty(std::move(_toty)){
}
void TyBitCastInst::serialize(cereal::JSONOutputArchive& archive) const{
  archive(CEREAL_NVP(fromty));
  archive(CEREAL_NVP(v));
  archive(CEREAL_NVP(toty));
}

TyGetElementPtrInst::TyGetElementPtrInst(std::shared_ptr<TyValueType> _ty, std::shared_ptr<TyValueType> _ptrty, std::shared_ptr<TyValue> _ptr, std::vector<std::pair<std::shared_ptr<TySize>, std::shared_ptr<TyValue>> > &_indexes, bool _is_inbounds) : ty(std::move(_ty)), ptrty(std::move(_ptrty)), ptr(std::move(_ptr)), indexes(std::move(_indexes)), is_inbounds(std::move(_is_inbounds)){
}
void TyGetElementPtrInst::serialize(cereal::JSONOutputArchive& archive) const{
  archive(CEREAL_NVP(ty));
  archive(CEREAL_NVP(ptrty));
  archive(CEREAL_NVP(ptr));
  archive(CEREAL_NVP(indexes));
  archive(CEREAL_NVP(is_inbounds));
}


// propagate expr
// ConsVar or ConsConst

std::shared_ptr<TyExpr> TyExpr::make(const llvm::Value &value, enum TyTag _tag) {
  std::shared_ptr<TyValue> vptr = TyValue::make(value, _tag);
  TyValue *v = vptr.get();
  if(ConsId *cid = dynamic_cast<ConsId *>(v)){
    return std::shared_ptr<TyExpr>(new ConsVar(cid->reg));
  }else if(ConsConstVal *ccv = dynamic_cast<ConsConstVal *>(v)){
    return std::shared_ptr<TyExpr>(new ConsConst(ccv->constant));
  }else{
    assert("Unknown value type" && false);
  }
}

ConsVar::ConsVar(std::shared_ptr<TyRegister> _register_name)
    : register_name(std::move(_register_name)) {}

ConsVar::ConsVar(std::string _name, enum TyTag _tag)
    : register_name(new TyRegister(_name, _tag)) {}

void ConsVar::serialize(cereal::JSONOutputArchive &archive) const {
  archive.makeArray();
  archive.writeName();

  archive.saveValue("Var");
  archive(CEREAL_NVP(register_name));
}

std::shared_ptr<TyExpr> ConsVar::make(std::string _name,
                                               enum TyTag _tag) {
  return std::shared_ptr<TyExpr>(new ConsVar(_name, _tag));
}

ConsRhs::ConsRhs(std::shared_ptr<TyRegister> _register_name, enum TyScope _scope)
    : register_name(std::move(_register_name)), scope(_scope) {}

ConsRhs::ConsRhs(std::string _name, enum TyTag _tag, enum TyScope _scope)
    : register_name(new TyRegister(_name, _tag)), scope(_scope) {}

void ConsRhs::serialize(cereal::JSONOutputArchive &archive) const {
  archive.makeArray();
  archive.writeName();

  archive.saveValue("Rhs");
  archive.startNode();
  archive.makeArray();
  archive(CEREAL_NVP(register_name), cereal::make_nvp("scope", ::toString(scope)));
  archive.finishNode();

}

std::shared_ptr<TyExpr> ConsRhs::make(std::string _name,
                                               enum TyTag _tag,
                                               enum TyScope _scope) {
  return std::shared_ptr<TyExpr>(new ConsRhs(_name, _tag, _scope));
}

ConsConst::ConsConst(std::shared_ptr<TyConstant> _constant)
    : constant(std::move(_constant)) {}

ConsConst::ConsConst(int _int_value, int _bitwidth)
    : constant(new ConsConstInt(_int_value, _bitwidth)) {}

ConsConst::ConsConst(float _float_value, enum TyFloatType _float_type)
    : constant(new ConsConstFloat(_float_value, _float_type)) {}

void ConsConst::serialize(cereal::JSONOutputArchive &archive) const {
  archive.makeArray();
  archive.writeName();

  archive.saveValue("Const");
  archive(CEREAL_NVP(constant));
}

ConsInsn::ConsInsn(std::shared_ptr<TyInstruction> _instruction) : instruction(std::move(_instruction)){
}
std::shared_ptr<TyExpr> ConsInsn::make(const llvm::Instruction &i){
  return std::shared_ptr<TyExpr>(new ConsInsn(std::move(TyInstruction::make(i))));
}
std::shared_ptr<TyExpr> ConsInsn::make(std::shared_ptr<TyInstruction> _instruction) {
  return std::shared_ptr<TyExpr>(new ConsInsn(std::move(_instruction)));
}
void ConsInsn::serialize(cereal::JSONOutputArchive& archive) const{
  archive.makeArray();
  archive.writeName();
  archive.saveValue("Insn");
  archive(CEREAL_NVP(instruction));
}



/* Propagate */

// propagate object

TyPropagateLessdef::TyPropagateLessdef(std::shared_ptr<TyExpr> _lhs,
                                       std::shared_ptr<TyExpr> _rhs,
                                       enum TyScope _scope)
    : lhs(std::move(_lhs)), rhs(std::move(_rhs)), scope(_scope) {}

void TyPropagateLessdef::serialize(cereal::JSONOutputArchive &archive) const {
  archive(CEREAL_NVP(lhs), CEREAL_NVP(rhs),
          cereal::make_nvp("scope", ::toString(scope)));
}

std::shared_ptr<TyPropagateLessdef>
TyPropagateLessdef::make(std::shared_ptr<TyExpr> _lhs,
                         std::shared_ptr<TyExpr> _rhs,
                         enum TyScope _scope) {
  return std::shared_ptr<TyPropagateLessdef>(
      new TyPropagateLessdef(std::move(_lhs), std::move(_rhs), _scope));
}

TyPropagateNoalias::TyPropagateNoalias(std::shared_ptr<TyPointer> _lhs,
                                       std::shared_ptr<TyPointer> _rhs,
                                       enum TyScope _scope)
    : lhs(std::move(_lhs)), rhs(std::move(_rhs)), scope(_scope) {}

void TyPropagateNoalias::serialize(cereal::JSONOutputArchive &archive) const {
  archive(CEREAL_NVP(lhs), CEREAL_NVP(rhs),
          cereal::make_nvp("scope", ::toString(scope)));
}

std::shared_ptr<TyPropagateNoalias> TyPropagateNoalias::make(std::shared_ptr<TyPointer> _lhs,
        std::shared_ptr<TyPointer> _rhs, enum TyScope _scope) {
  return std::shared_ptr<TyPropagateNoalias>(new TyPropagateNoalias(_lhs, _rhs, _scope));
}

TyPropagateDiffblock::TyPropagateDiffblock(std::shared_ptr<TyValue> _lhs,
                                       std::shared_ptr<TyValue> _rhs,
                                       enum TyScope _scope)
    : lhs(std::move(_lhs)), rhs(std::move(_rhs)), scope(_scope) {}

void TyPropagateDiffblock::serialize(cereal::JSONOutputArchive &archive) const {
  archive(CEREAL_NVP(lhs), CEREAL_NVP(rhs),
          cereal::make_nvp("scope", ::toString(scope)));
}

std::shared_ptr<TyPropagateDiffblock> TyPropagateDiffblock::make(
        std::shared_ptr<TyValue> _lhs,
        std::shared_ptr<TyValue> _rhs, enum TyScope _scope) {
  return std::shared_ptr<TyPropagateDiffblock>(new TyPropagateDiffblock(_lhs, _rhs, _scope));
}


TyPropagateAlloca::TyPropagateAlloca(std::shared_ptr<TyRegister> _p, 
                                     enum TyScope _scope) 
    : p(std::move(_p)), scope(std::move(_scope)) {
}

void TyPropagateAlloca::serialize(cereal::JSONOutputArchive& archive) const {
  archive(CEREAL_NVP(p));
  archive(cereal::make_nvp("scope", ::toString(scope)));
}

TyPropagatePrivate::TyPropagatePrivate(std::shared_ptr<TyRegister> _p, 
                                       enum TyScope _scope) 
    : p(std::move(_p)), scope(std::move(_scope)) {
}

void TyPropagatePrivate::serialize(cereal::JSONOutputArchive& archive) const {
  archive(CEREAL_NVP(p));
  archive(cereal::make_nvp("scope", ::toString(scope)));
}

ConsLessdef::ConsLessdef(std::shared_ptr<TyPropagateLessdef> _propagate_lessdef)
    : propagate_lessdef(std::move(_propagate_lessdef)) {}

void ConsLessdef::serialize(cereal::JSONOutputArchive &archive) const {
  archive.makeArray();
  archive.writeName();

  archive.saveValue("Lessdef");
  archive(CEREAL_NVP(propagate_lessdef));
}

std::shared_ptr<TyPropagateObject>
ConsLessdef::make(std::shared_ptr<TyExpr> _lhs,
                  std::shared_ptr<TyExpr> _rhs, enum TyScope _scope) {
  auto ty_prop_ld = TyPropagateLessdef::make(std::move(_lhs), std::move(_rhs),
                                             std::move(_scope));
  return std::shared_ptr<TyPropagateObject>(
      new ConsLessdef(std::move(ty_prop_ld)));
}

ConsNoalias::ConsNoalias(std::shared_ptr<TyPropagateNoalias> _propagate_noalias)
    : propagate_noalias(std::move(_propagate_noalias)) {}

std::shared_ptr<TyPropagateObject> ConsNoalias::make(std::shared_ptr<TyPointer> _lhs,
        std::shared_ptr<TyPointer> _rhs, enum TyScope _scope){
  return std::shared_ptr<TyPropagateObject>(
      new ConsNoalias(TyPropagateNoalias::make(_lhs, _rhs, _scope)));
}

void ConsNoalias::serialize(cereal::JSONOutputArchive &archive) const {
  archive.makeArray();
  archive.writeName();

  archive.saveValue("Noalias");
  archive(CEREAL_NVP(propagate_noalias));
}

ConsDiffblock::ConsDiffblock(std::shared_ptr<TyPropagateDiffblock> _propagate_diffblock)
    : propagate_diffblock(std::move(_propagate_diffblock)) {}

std::shared_ptr<TyPropagateObject> ConsDiffblock::make(std::shared_ptr<TyValue> _lhs,
        std::shared_ptr<TyValue> _rhs, enum TyScope _scope){
  return std::shared_ptr<TyPropagateObject>(
      new ConsDiffblock(TyPropagateDiffblock::make(_lhs, _rhs, _scope)));
}

void ConsDiffblock::serialize(cereal::JSONOutputArchive &archive) const {
  archive.makeArray();
  archive.writeName();

  archive.saveValue("Diffblock");
  archive(CEREAL_NVP(propagate_diffblock));
}

ConsAlloca::ConsAlloca(std::shared_ptr<TyPropagateAlloca> _propagate_alloca) 
    : propagate_alloca(std::move(_propagate_alloca)) {}

std::shared_ptr<TyPropagateObject> ConsAlloca::make(std::shared_ptr<TyRegister> _p, 
                                                    enum TyScope _scope) {
  std::shared_ptr<TyPropagateAlloca> _val
                    (new TyPropagateAlloca(std::move(_p), _scope));

  return std::shared_ptr<TyPropagateObject>(new ConsAlloca(std::move(_val)));
}

void ConsAlloca::serialize(cereal::JSONOutputArchive& archive) const{
  archive.makeArray();
  archive.writeName();
  archive.saveValue("Alloca");
  archive(CEREAL_NVP(propagate_alloca));
}

ConsMaydiff::ConsMaydiff(std::shared_ptr<TyRegister> _register_name)
    : register_name(std::move(_register_name)) {}

ConsMaydiff::ConsMaydiff(std::string _name, enum TyTag _tag)
    : register_name(new TyRegister(_name, _tag)) {}

std::shared_ptr<TyPropagateObject> ConsMaydiff::make(std::string _name,
                                                     enum TyTag _tag) {
  return std::shared_ptr<TyPropagateObject>
          (new ConsMaydiff(TyRegister::make(_name, _tag)));
}

void ConsMaydiff::serialize(cereal::JSONOutputArchive &archive) const {
  archive.makeArray();
  archive.writeName();

  archive.saveValue("Maydiff");
  archive(CEREAL_NVP(register_name));
}

ConsPrivate::ConsPrivate(std::shared_ptr<TyPropagatePrivate> _propagate_private) 
    : propagate_private(std::move(_propagate_private)) {}

std::shared_ptr<TyPropagateObject> ConsPrivate::make(std::shared_ptr<TyRegister> _p, 
                                                     enum TyScope _scope) {
  std::shared_ptr<TyPropagatePrivate> _val
                    (new TyPropagatePrivate(std::move(_p), _scope));

  return std::shared_ptr<TyPropagateObject>(new ConsPrivate(std::move(_val)));
}

void ConsPrivate::serialize(cereal::JSONOutputArchive& archive) const{
  archive.makeArray();
  archive.writeName();
  archive.saveValue("Private");
  archive(CEREAL_NVP(propagate_private));
}

// propagate range

ConsBounds::ConsBounds(std::shared_ptr<TyPosition> _from,
                       std::shared_ptr<TyPosition> _to)
    : from(std::move(_from)), to(std::move(_to)) {}

void ConsBounds::serialize(cereal::JSONOutputArchive &archive) const {
  archive.makeArray();
  archive.writeName();

  archive.saveValue("Bounds");
  archive.startNode();
  archive.makeArray();
  archive(from, to);
  archive.finishNode();
}

std::shared_ptr<TyPropagateRange>
ConsBounds::make(std::shared_ptr<TyPosition> _from,
                 std::shared_ptr<TyPosition> _to) {
  return std::shared_ptr<TyPropagateRange>(
      new ConsBounds(std::move(_from), std::move(_to)));
}

ConsGlobal::ConsGlobal() {}

void ConsGlobal::serialize(cereal::JSONOutputArchive &archive) const {
  // archive.makeArray();
  // archive.writeName();

  // archive.saveValue("Global"); /* TODO: how to print this in JSON */
  archive.setNextName("propagate_range");
  std::string s("Global");
  archive(s);
}

std::shared_ptr<TyPropagateRange> ConsGlobal::make() {
  return std::shared_ptr<TyPropagateRange>(new ConsGlobal());
}

TyPropagate::TyPropagate(std::shared_ptr<TyPropagateObject> _propagate,
                         std::shared_ptr<TyPropagateRange> _propagate_range)
    : propagate(std::move(_propagate)),
      propagate_range(std::move(_propagate_range)) {}

void TyPropagate::serialize(cereal::JSONOutputArchive &archive) const {
  archive(CEREAL_NVP(propagate));
  if (propagate_range->isGlobal()) {
    propagate_range->serialize(archive);
  } else {
    archive(CEREAL_NVP(propagate_range));
  }
}

ConsPropagate::ConsPropagate(std::shared_ptr<TyPropagate> _propagate)
    : propagate(std::move(_propagate)) {}

void ConsPropagate::serialize(cereal::JSONOutputArchive &archive) const {
  archive.makeArray();
  archive.writeName();

  archive.saveValue("Propagate");
  archive(CEREAL_NVP(propagate));
}

std::shared_ptr<TyCommand>
ConsPropagate::make(std::shared_ptr<TyPropagate> _propagate) {
  return std::shared_ptr<TyCommand>(new ConsPropagate(std::move(_propagate)));
}

std::shared_ptr<TyCommand>
ConsPropagate::make(std::shared_ptr<TyPropagateObject> _obj,
                    std::shared_ptr<TyPropagateRange> _range) {
  std::shared_ptr<TyPropagate> _propagate(
      new TyPropagate(std::move(_obj), std::move(_range)));
  return std::shared_ptr<TyCommand>(new ConsPropagate(std::move(_propagate)));
}

ConsInfrule::ConsInfrule(std::shared_ptr<TyPosition> _position,
                         std::shared_ptr<TyInfrule> _infrule)
    : position(std::move(_position)), infrule(std::move(_infrule)) {}

void ConsInfrule::serialize(cereal::JSONOutputArchive &archive) const {
  archive.makeArray();
  archive.writeName();

  archive.saveValue("Infrule");
  archive.startNode();
  archive.makeArray();
  archive(CEREAL_NVP(position));
  archive(CEREAL_NVP(infrule));
  archive.finishNode();
}

std::shared_ptr<TyCommand>
ConsInfrule::make(std::shared_ptr<TyPosition> _position,
                  std::shared_ptr<TyInfrule> _infrule) {
  return std::shared_ptr<TyCommand>(
      new ConsInfrule(std::move(_position), std::move(_infrule)));
}

// core hint

CoreHint::CoreHint() {}

CoreHint::CoreHint(std::string _module_id, std::string _function_id,
                   std::string _opt_name, std::string _description)
    :module_id(_module_id), 
    function_id(_function_id), 
    opt_name(_opt_name), 
    description(_description) {}

const std::string &CoreHint::getDescription() const {
  return this->description;
}

void CoreHint::setDescription(const std::string &desc) {
  this->description = desc;
}

void CoreHint::addCommand(std::shared_ptr<TyCommand> c) {
  commands.push_back(std::move(c));
}

void CoreHint::addNopPosition(std::shared_ptr<TyPosition> position) {
  nop_positions.push_back(std::move(position));
}

void CoreHint::serialize(cereal::JSONOutputArchive &archive) const {
  std::string function_id = std::string("@") + this->function_id;
  archive(CEREAL_NVP(module_id));
  archive(CEREAL_NVP(function_id));
  archive(CEREAL_NVP(opt_name));
  archive(CEREAL_NVP(description));
  archive(CEREAL_NVP(commands));
  archive(CEREAL_NVP(nop_positions));
}

<<<<<<< HEAD
const std::string &CoreHint::getDescription() const {
  return description;
}

void CoreHint::setDescription(const std::string &desc){
  this->description = desc;
}

void CoreHint::appendAdmittedToDescription() {
  this->description += "This validation unit is ADMITTED, which means it "
                       "should fail, but it is intended. These cases might "
                       "include: validations that can clearly be done with "
                       "some effort, but does not fit cost-efficiency.\n";
}

=======
>>>>>>> 3ff3807c
void CoreHint::setOptimizationName(const std::string &name){
  this->opt_name = name;
}

} // llvmberry<|MERGE_RESOLUTION|>--- conflicted
+++ resolved
@@ -1725,15 +1725,6 @@
   archive(CEREAL_NVP(nop_positions));
 }
 
-<<<<<<< HEAD
-const std::string &CoreHint::getDescription() const {
-  return description;
-}
-
-void CoreHint::setDescription(const std::string &desc){
-  this->description = desc;
-}
-
 void CoreHint::appendAdmittedToDescription() {
   this->description += "This validation unit is ADMITTED, which means it "
                        "should fail, but it is intended. These cases might "
@@ -1741,8 +1732,6 @@
                        "some effort, but does not fit cost-efficiency.\n";
 }
 
-=======
->>>>>>> 3ff3807c
 void CoreHint::setOptimizationName(const std::string &name){
   this->opt_name = name;
 }
