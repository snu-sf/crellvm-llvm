#include <sstream>
#include <fstream>
#include <string>
#include <cassert>
#include <cereal/archives/json.hpp>
#include <cereal/types/vector.hpp>
#include <cereal/types/memory.hpp>
#include <cereal/types/polymorphic.hpp>
#include "llvm/LLVMBerry/Structure.h"
#include "llvm/LLVMBerry/ValidationUnit.h"
#include "llvm/LLVMBerry/Infrules.h"

namespace cereal {
 [[noreturn]] void throw_exception(std::exception const &e){ std::exit(1); }
}
namespace boost{
  void throw_exception(std::exception const &e){ 
    std::cerr << " boost::throw_exception(e) called." << std::endl; 
    std::cerr << e.what() << std::endl; 
    std::exit(1); 
  }
}

namespace {

std::string toString(llvmberry::TyScope scope) {
  switch (scope) {
  case llvmberry::Source:
    return std::string("Source");
  case llvmberry::Target:
    return std::string("Target");
  default:
    assert(false && "Scope toString");
  }
}

std::string toString(llvmberry::TyTag tag) {
  switch (tag) {
  case llvmberry::Physical:
    return std::string("Physical");
  case llvmberry::Previous:
    return std::string("Previous");
  case llvmberry::Ghost:
    return std::string("Ghost");
  default:
    assert(false && "Tag toString");
  }
}

unsigned int getRawInstrIndex(const llvm::Instruction &instr) {
  const llvm::BasicBlock *parent = instr.getParent();
  const llvm::BasicBlock::InstListType &instList = parent->getInstList();

  unsigned int idx = 0;
  for (llvm::BasicBlock::const_iterator itr = instList.begin();
       itr != instList.end(); ++itr) {
    if (&instr == &(*itr))
      return idx;
    idx++;
  }

  return (unsigned int)-1;
}
  
} // anonymous

namespace llvmberry {
/// @return the index of the BasicBlock w.r.t. the parent function.
std::string getBasicBlockIndex(const llvm::BasicBlock *block) {
  if (!block || !(block->getParent())) {
    std::stringstream retStream;
    retStream << ((unsigned int)-1);
    return retStream.str();
  }

  // If a block has its own name, just return it.
  if (block->hasName()) {
    return block->getName();
  }

  // If else, calculate the index and return it.
  const llvm::Function *parent = block->getParent();
  const llvm::Function::BasicBlockListType &blockList =
      parent->getBasicBlockList();

  unsigned int idx = 0;
  for (llvm::Function::const_iterator itr = blockList.begin();
       itr != blockList.end(); ++itr) {
    if (block == &(*itr)) {
      std::stringstream retStream;
      retStream << idx;
      return (retStream.str());
    }

    idx++;
  }
  std::stringstream retStream;
  retStream << ((unsigned int)-1);
  return retStream.str();
}

std::string getVariable(const llvm::Value &value) {
  std::string val;

  if (llvm::isa<llvm::GlobalValue>(value)) {
    val = std::string("@");
  } else if (llvm::isa<llvm::Instruction>(value) ||
             llvm::isa<llvm::Argument>(value) ||
             llvm::isa<llvm::ConstantExpr>(value)) {
    val = std::string("%");
  } else {
    assert("value must be a global value or an instruction" && false);
  }

  val += std::string(value.getName().data());

  if (val == "%") val = "";

  return val;
}

std::string toString(llvmberry::TyFbop bop){
  switch (bop) {
    case llvmberry::BopFadd:
      return std::string("BopFadd");
    case llvmberry::BopFsub:
      return std::string("BopFsub");
    case llvmberry::BopFmul:
      return std::string("BopFmul");
    case llvmberry::BopFdiv:
      return std::string("BopFdiv");
    case llvmberry::BopFrem:
      return std::string("BopFrem");
  default:
    assert(false && "Fbop toString");
  }
}

std::string toString(llvmberry::TyBop bop){
  switch (bop) {
    case llvmberry::BopAdd:
      return std::string("BopAdd");
    case llvmberry::BopSub:
      return std::string("BopSub");
    case llvmberry::BopMul:
      return std::string("BopMul");
    case llvmberry::BopUdiv:
      return std::string("BopUdiv");
    case llvmberry::BopSdiv:
      return std::string("BopSdiv");
    case llvmberry::BopUrem:
      return std::string("BopUrem");
    case llvmberry::BopSrem:
      return std::string("BopSrem");
    case llvmberry::BopShl:
      return std::string("BopShl");
    case llvmberry::BopLshr:
      return std::string("BopLshr");
    case llvmberry::BopAshr:
      return std::string("BopAshr");
    case llvmberry::BopAnd:
      return std::string("BopAnd");
    case llvmberry::BopOr:
      return std::string("BopOr");
    case llvmberry::BopXor:
      return std::string("BopXor");
  default:
    assert(false && "Bop toString");
  }
}

std::string toString(llvmberry::TyFloatType float_type) {
  switch (float_type) {
  case llvmberry::HalfType:
    return std::string("HalfType");
  case llvmberry::FloatType:
    return std::string("FloatType");
  case llvmberry::DoubleType:
    return std::string("DoubleType");
  case llvmberry::FP128Type:
    return std::string("FP128Type");
  case llvmberry::PPC_FP128Type:
    return std::string("PPC_FP128Type");
  case llvmberry::X86_FP80Type:
    return std::string("X86_FP80Type");
  default:
    assert(false && "FloatType toString");
  }
}

std::string toString(llvmberry::TyCond cond){
  switch(cond) {
  case llvmberry::CondEq:
    return std::string("CondEq");
  case llvmberry::CondNe:
    return std::string("CondNe");
  case llvmberry::CondUgt:
    return std::string("CondUgt");
  case llvmberry::CondUge:
    return std::string("CondUge");
  case llvmberry::CondUlt:
    return std::string("CondUlt");
  case llvmberry::CondUle:
    return std::string("CondUle");
  case llvmberry::CondSgt:
    return std::string("CondSgt");
  case llvmberry::CondSge:
    return std::string("CondSge");
  case llvmberry::CondSlt:
    return std::string("CondSlt");
  case llvmberry::CondSle:
    return std::string("CondSle");
 default:
    assert(false && "Cond toString");
  }
}

std::string toString(llvmberry::TyFCond fcond) {
  switch(fcond){
    case llvmberry::CondFfalse:
      return std::string("CondFfalse");
    case llvmberry::CondFoeq:
      return std::string("CondFoeq");
    case llvmberry::CondFogt:
      return std::string("CondFogt");
    case llvmberry::CondFoge:
      return std::string("CondFoge");
    case llvmberry::CondFolt:
      return std::string("CondFolt");
    case llvmberry::CondFole:
      return std::string("CondFole");
    case llvmberry::CondFone:
      return std::string("CondFone");
    case llvmberry::CondFord:
      return std::string("CondFord");
    case llvmberry::CondFuno:
      return std::string("CondFuno");
    case llvmberry::CondFueq:
      return std::string("CondFueq");
    case llvmberry::CondFugt:
      return std::string("CondFugt");
    case llvmberry::CondFuge:
      return std::string("CondFuge");
    case llvmberry::CondFult:
      return std::string("CondFult");
    case llvmberry::CondFule:
      return std::string("CondFule");
    case llvmberry::CondFune:
      return std::string("CondFune");
    case llvmberry::CondFtrue:
      return std::string("CondFtrue");
    default:
      assert("llvmberry::toString(llvmberry::TyFCond fcond) : unknown fcond" && false);
  }
}

llvmberry::TyFloatType getFloatType(llvm::Type *typ){
  llvmberry::TyFloatType fty;
  if (typ->isHalfTy())
    fty = llvmberry::HalfType;
  else if (typ->isFloatTy())
    fty = llvmberry::FloatType;
  else if (typ->isDoubleTy())
    fty = llvmberry::DoubleType;
  else if (typ->isX86_FP80Ty())
    fty = llvmberry::X86_FP80Type;
  else if (typ->isFP128Ty())
    fty = llvmberry::FP128Type;
  else if (typ->isPPC_FP128Ty())
    fty = llvmberry::PPC_FP128Type;
  else
    assert("Unknown floating point type" && false);
  return fty;
}


bool isFloatOpcode(llvm::Instruction::BinaryOps ops){
  switch(ops){
  case llvm::Instruction::FAdd:
  case llvm::Instruction::FSub:
  case llvm::Instruction::FMul:
  case llvm::Instruction::FDiv:
  case llvm::Instruction::FRem:
    return true;
  default:
    return false;
  }
}

TyFbop getFbop(llvm::Instruction::BinaryOps ops){
  TyFbop tyfbop;
  switch(ops){
  case llvm::Instruction::FAdd:
    tyfbop = llvmberry::BopFadd; break;
  case llvm::Instruction::FSub:
    tyfbop = llvmberry::BopFsub; break;
  case llvm::Instruction::FMul:
    tyfbop = llvmberry::BopFmul; break;
  case llvm::Instruction::FDiv:
    tyfbop = llvmberry::BopFdiv; break;
  case llvm::Instruction::FRem:
    tyfbop = llvmberry::BopFrem; break;
  default:
    assert("llvmberry::getFbop(llvm::Instruction::BinaryOps) : unknown opcode" && false);
  }
  return tyfbop;
}

TyBop getBop(llvm::Instruction::BinaryOps ops){
  TyBop bop;
  switch(ops){
  case llvm::Instruction::Add:
    bop = llvmberry::BopAdd; break;
  case llvm::Instruction::Sub:
    bop = llvmberry::BopSub; break;
  case llvm::Instruction::Mul:
    bop = llvmberry::BopMul; break;
  case llvm::Instruction::UDiv:
    bop = llvmberry::BopUdiv; break;
  case llvm::Instruction::SDiv:
    bop = llvmberry::BopSdiv; break;
  case llvm::Instruction::URem:
    bop = llvmberry::BopUrem; break;
  case llvm::Instruction::SRem:
    bop = llvmberry::BopSrem; break;
  case llvm::Instruction::Shl:
    bop = llvmberry::BopShl; break;
  case llvm::Instruction::LShr:
    bop = llvmberry::BopLshr; break;
  case llvm::Instruction::AShr:
    bop = llvmberry::BopAshr; break;
  case llvm::Instruction::And:
    bop = llvmberry::BopAnd; break;
  case llvm::Instruction::Or:
    bop = llvmberry::BopOr; break;
  case llvm::Instruction::Xor:
    bop = llvmberry::BopXor; break;
  default:
    assert("llvmberry::getBop(llvm::Instruction::BinaryOps) : unknown opcode" && false);
  }
  return bop;
}

TyCond getIPredicate(llvm::ICmpInst::Predicate prd) {
  TyCond predicate;

  switch(prd){
    case llvm::ICmpInst::ICMP_EQ:
      predicate = llvmberry::CondEq; break;
    case llvm::ICmpInst::ICMP_NE:
      predicate = llvmberry::CondNe; break;
    case llvm::ICmpInst::ICMP_UGT:
      predicate = llvmberry::CondUgt; break;
    case llvm::ICmpInst::ICMP_UGE:
      predicate = llvmberry::CondUge; break;
    case llvm::ICmpInst::ICMP_ULT:
      predicate = llvmberry::CondUlt; break;
    case llvm::ICmpInst::ICMP_ULE:
      predicate = llvmberry::CondUle; break;
    case llvm::ICmpInst::ICMP_SGT:
      predicate = llvmberry::CondSgt; break;
    case llvm::ICmpInst::ICMP_SGE:
      predicate = llvmberry::CondSge; break;
    case llvm::ICmpInst::ICMP_SLT:
      predicate = llvmberry::CondSlt; break;
    case llvm::ICmpInst::ICMP_SLE:
      predicate = llvmberry::CondSle; break;
    default:
      assert("llvmberry::getIPredicate(llvm::Instruction::BinaryOps) : unknown opcode" && false);
  }
  return predicate;
}

TyFCond getFPredicate(llvm::FCmpInst::Predicate prd) {
  TyFCond predicate;

  switch(prd){
    case llvm::FCmpInst::FCMP_FALSE:
      predicate = llvmberry::CondFfalse; break;
    case llvm::FCmpInst::FCMP_OEQ:
      predicate = llvmberry::CondFoeq; break;
    case llvm::FCmpInst::FCMP_OGT:
      predicate = llvmberry::CondFogt; break;
    case llvm::FCmpInst::FCMP_OGE:
      predicate = llvmberry::CondFoge; break;
    case llvm::FCmpInst::FCMP_OLT:
      predicate = llvmberry::CondFolt; break;
    case llvm::FCmpInst::FCMP_OLE:
      predicate = llvmberry::CondFole; break;
    case llvm::FCmpInst::FCMP_ONE:
      predicate = llvmberry::CondFone; break;
    case llvm::FCmpInst::FCMP_ORD:
      predicate = llvmberry::CondFord; break;
    case llvm::FCmpInst::FCMP_UNO:
      predicate = llvmberry::CondFuno; break;
    case llvm::FCmpInst::FCMP_UEQ:
      predicate = llvmberry::CondFueq; break;
    case llvm::FCmpInst::FCMP_UGT:
      predicate = llvmberry::CondFugt; break;
    case llvm::FCmpInst::FCMP_UGE:
      predicate = llvmberry::CondFuge; break;
    case llvm::FCmpInst::FCMP_ULT:
      predicate = llvmberry::CondFult; break;
    case llvm::FCmpInst::FCMP_ULE:
      predicate = llvmberry::CondFule; break;
    case llvm::FCmpInst::FCMP_UNE:
      predicate = llvmberry::CondFune; break;
    case llvm::FCmpInst::FCMP_TRUE:
      predicate = llvmberry::CondFtrue; break;
    default:
      assert("llvmberry::getFPredicate(llvm::Instruction::BinaryOps) : unknown opcode" && false);
  }
  return predicate;
}

bool name_instructions(llvm::Function &F) {
  for (llvm::Function::arg_iterator AI = F.arg_begin(), AE = F.arg_end();
       AI != AE; ++AI)
    if (!AI->hasName() && !AI->getType()->isVoidTy())
      AI->setName("arg");

  for (llvm::Function::iterator BB = F.begin(), E = F.end(); BB != E; ++BB) {
    if (!BB->hasName())
      BB->setName("bb");

    for (llvm::BasicBlock::iterator I = BB->begin(), E = BB->end(); I != E; ++I)
      if (!I->hasName() && !I->getType()->isVoidTy())
        I->setName("tmp");
  }

  return true;
}

int getCommandIndex(const llvm::Value &V) {
  if (!llvm::isa<llvm::Instruction>(V))
    return -1; // not an instruction

  const llvm::Instruction *instr = llvm::dyn_cast<llvm::Instruction>(&V);

  if (llvm::isa<llvm::PHINode>(instr)) {
    return -1; // A phinode is not a command
  } else if (instr->isTerminator()) {
    return -1; // A terminator is not a command
  } else {
    unsigned int rawIndex = getRawInstrIndex(*instr);
    const llvm::BasicBlock *parent = instr->getParent();
    unsigned int firstNonPhiRawIndex =
        getRawInstrIndex(*parent->getFirstNonPHI());
    return (int)(rawIndex - firstNonPhiRawIndex);
  }
}

int getTerminatorIndex(const llvm::TerminatorInst *instr) {
  if (instr->isTerminator()) {
    unsigned int rawIndex = getRawInstrIndex(*instr);
    const llvm::BasicBlock *parent = instr->getParent();
    unsigned int firstNonPhiRawIndex =
        getRawInstrIndex(*parent->getFirstNonPHI());
    return (int)(rawIndex - firstNonPhiRawIndex);
  } else {
    return -1; // not a terminator
  }
}

<<<<<<< HEAD

=======
>>>>>>> 629907f2
std::shared_ptr<TyExpr> makeExpr_fromStoreInst(const llvm::StoreInst* si) {
  llvm::Value* Val = si->getOperand(0);

  if (llvm::ConstantInt* C = llvm::dyn_cast<llvm::ConstantInt>(Val)) {
    int storeval = C->getSExtValue();
    int bitwidth = C->getBitWidth();

    return std::shared_ptr<llvmberry::TyExpr>
              (new ConsConst(storeval, bitwidth));
  } else {
    std::string reg_stored = getVariable(*Val);

    return ConsVar::make(reg_stored, Physical);
  }
}

/* position */

TyPositionPhinode::TyPositionPhinode(std::string _prev_block_name)
    : prev_block_name(_prev_block_name) {}

void TyPositionPhinode::serialize(cereal::JSONOutputArchive &archive) const {
  archive(CEREAL_NVP(prev_block_name));
}

TyPositionCommand::TyPositionCommand(int _index, std::string _register_name)
    : index(_index), register_name(_register_name) {}

void TyPositionCommand::serialize(cereal::JSONOutputArchive &archive) const {
  archive(CEREAL_NVP(index), CEREAL_NVP(register_name));
}

ConsPhinode::ConsPhinode(std::shared_ptr<TyPositionPhinode> _position_phinode)
    : position_phinode(std::move(_position_phinode)) {}

void ConsPhinode::serialize(cereal::JSONOutputArchive &archive) const {
  archive.makeArray();
  archive.writeName();

  archive.saveValue("Phinode");
  archive(CEREAL_NVP(position_phinode));
}

ConsCommand::ConsCommand(std::shared_ptr<TyPositionCommand> _position_command)
    : position_command(std::move(_position_command)) {}

void ConsCommand::serialize(cereal::JSONOutputArchive &archive) const {
  archive.makeArray();
  archive.writeName();

  archive.saveValue("Command");
  archive(CEREAL_NVP(position_command));
}

TyPosition::TyPosition(enum TyScope _scope, std::string _block_name,
                       std::shared_ptr<TyInstrIndex> _instr_index)
    : scope(_scope), block_name(_block_name),
      instr_index(std::move(_instr_index)) {}

void TyPosition::serialize(cereal::JSONOutputArchive &archive) const {
  archive(cereal::make_nvp("scope", ::toString(scope)), CEREAL_NVP(block_name), CEREAL_NVP(instr_index));
}

std::shared_ptr<TyPosition> TyPosition::make(enum TyScope _scope,
                                             std::string _block_name,
                                             std::string _prev_block_name) {
  std::shared_ptr<TyPositionPhinode> _pos_phi(
      new TyPositionPhinode(_prev_block_name));

  std::shared_ptr<TyInstrIndex> _phi(new ConsPhinode(std::move(_pos_phi)));

  return std::shared_ptr<TyPosition>(
      new TyPosition(_scope, _block_name, std::move(_phi)));
}

std::shared_ptr<TyPosition>
TyPosition::make_start_of_block(enum TyScope _scope, std::string _block_name) {
  return TyPosition::make(_scope, _block_name, "");
}

std::shared_ptr<TyPosition> TyPosition::make(enum TyScope _scope,
                                             const llvm::Instruction &I) {
  std::string empty_str = "";
  return std::move(TyPosition::make(_scope, I, empty_str));
}

std::shared_ptr<TyPosition> TyPosition::make(enum TyScope _scope,
                                             const llvm::Instruction &I, std::string _prev_block_name) {

  std::string _block_name = getBasicBlockIndex(I.getParent());
  std::string _register_name = getVariable(I);

  std::shared_ptr<TyInstrIndex> _instr_index;

  if (llvm::isa<llvm::PHINode>(I)) {
    std::shared_ptr<TyPositionPhinode> _pos_phi(new TyPositionPhinode(_prev_block_name));

    std::shared_ptr<TyInstrIndex> _phi(new ConsPhinode(std::move(_pos_phi)));

    _instr_index = std::move(_phi);
  } else {
    int _index;
    if (llvm::isa<llvm::TerminatorInst>(I)) {
      _index = getTerminatorIndex(llvm::dyn_cast<llvm::TerminatorInst>(&I));
    } else {
      _index = getCommandIndex(I);
    }
    std::shared_ptr<TyPositionCommand> _pos_cmd(
        new TyPositionCommand(_index, _register_name));

    std::shared_ptr<TyInstrIndex> _cmd(new ConsCommand(std::move(_pos_cmd)));

    _instr_index = std::move(_cmd);
  }

  return std::shared_ptr<TyPosition>(
      new TyPosition(_scope, _block_name, std::move(_instr_index)));
}

std::shared_ptr<TyPosition>
TyPosition::make_end_of_block(enum TyScope _scope, const llvm::BasicBlock &BB) {

  const llvm::TerminatorInst *term = BB.getTerminator();

  std::string _block_name = getBasicBlockIndex(&BB);
  std::string _register_name = "";

  int _index = getTerminatorIndex(term);

  std::shared_ptr<TyPositionCommand> _pos_cmd(
      new TyPositionCommand(_index, _register_name));

  std::shared_ptr<TyInstrIndex> _cmd(new ConsCommand(std::move(_pos_cmd)));

  return std::shared_ptr<TyPosition>(
      new TyPosition(_scope, _block_name, std::move(_cmd)));

}

/* value */

// register

TyRegister::TyRegister(std::string _name, enum TyTag _tag)
    : name(_name), tag(_tag) {}

void TyRegister::serialize(cereal::JSONOutputArchive &archive) const {
  archive(CEREAL_NVP(name), cereal::make_nvp("tag", ::toString(tag)));
}

std::shared_ptr<TyRegister> TyRegister::make(std::string _name,
                                             enum TyTag _tag) {
  return std::shared_ptr<TyRegister>(new TyRegister(_name, _tag));
}

// constant
ConsIntType::ConsIntType(int _value) : value(_value) {}

void ConsIntType::serialize(cereal::JSONOutputArchive &archive) const {
  archive.makeArray();
  archive.writeName();

  archive.saveValue("IntType");
  archive(CEREAL_NVP(value));
}

TyConstInt::TyConstInt(int64_t _int_value, std::shared_ptr<TyIntType> _int_type)
    : int_value(_int_value), int_type(std::move(_int_type)) {}

TyConstInt::TyConstInt(int64_t _int_value, int _bitwidth)
    : int_value(_int_value), int_type(new ConsIntType(_bitwidth)) {}

void TyConstInt::serialize(cereal::JSONOutputArchive &archive) const {
  archive(cereal::make_nvp("int_value", int_value), CEREAL_NVP(int_type));
}

std::shared_ptr<TyConstInt> TyConstInt::make(int64_t _int_value, int _value) {
  return std::shared_ptr<TyConstInt>(new TyConstInt(_int_value, _value));
}

TyConstFloat::TyConstFloat(double _float_value, enum TyFloatType _float_type)
    : float_value(_float_value), float_type(_float_type) {}

void TyConstFloat::serialize(cereal::JSONOutputArchive &archive) const {
  archive(CEREAL_NVP(float_value),
          cereal::make_nvp("float_type", toString(float_type)));
}

std::shared_ptr<TyConstFloat> TyConstFloat::make(double _float_value,
                                                 enum TyFloatType _float_type) {
  return std::shared_ptr<TyConstFloat>(
      new TyConstFloat(_float_value, _float_type));
}

TyConstGlobalVarAddr::TyConstGlobalVarAddr(std::string _var_id, std::shared_ptr<TyValueType> _var_type) : var_id(std::move(_var_id)), var_type(std::move(_var_type)){
}
void TyConstGlobalVarAddr::serialize(cereal::JSONOutputArchive& archive) const{
  archive(CEREAL_NVP(var_id));
  archive(CEREAL_NVP(var_type));
}

std::shared_ptr<TyConstGlobalVarAddr> TyConstGlobalVarAddr::make(const llvm::GlobalVariable &gv) {
  llvm::Type *ty = gv.getType();
  assert(ty->isPointerTy() && "Global variables must be pointers to their locations."); // jylee
  ty = ty->getPointerElementType();
  
  return std::shared_ptr<TyConstGlobalVarAddr>(
      new TyConstGlobalVarAddr(std::string("@") + std::string(gv.getName().data()), std::move(TyValueType::make(*ty))));
}

/*
 * Value
 */
std::shared_ptr<TyValue> TyValue::make(const llvm::Value &value, enum TyTag _tag) {
  if (llvm::isa<llvm::Instruction>(value) ||
      llvm::isa<llvm::Argument>(value)) {
    return std::shared_ptr<TyValue>(
        new ConsId(TyRegister::make(getVariable(value), _tag)));
  } else if (llvm::isa<llvm::ConstantExpr>(value)) {
    // Constant expressions have two kinds of forms : 
    // (1) %x = add i32 1, 2
    //     ^^^^^^^^^^^^^^^^^
    // (2) %x = add i32 %y, add (i32 1, i32 2)
    //                      ^^^^^^^^^^^^^^^^^^
    // For the case (1), TyValue::make returns register id "%x"
    // For the case (2), TyValue::make returns a constant expression "add (i32 1, i32 2)"
    const llvm::ConstantExpr *ce = llvm::dyn_cast<llvm::ConstantExpr>(&value);
    if (ce->getName().str() != "") {
      return std::shared_ptr<TyValue>(
          new ConsId(TyRegister::make(getVariable(*ce), _tag)));
    } else {
      return std::shared_ptr<TyValue>(new ConsConstVal(TyConstant::make(*ce)));
    }
  } else if (llvm::isa<llvm::Constant>(value)) {
    const llvm::Constant *c = llvm::dyn_cast<llvm::Constant>(&value);
    return std::shared_ptr<TyValue>(new ConsConstVal(TyConstant::make(*c)));
  } else {
    assert("Unknown value type" && false);
  }
}

ConsConstInt::ConsConstInt(std::shared_ptr<TyConstInt> _const_int)
    : const_int(std::move(_const_int)) {}

ConsConstInt::ConsConstInt(int64_t _int_value, int _bitwidth)
    : const_int(new TyConstInt(_int_value, _bitwidth)) {}

void ConsConstInt::serialize(cereal::JSONOutputArchive &archive) const {
  archive.makeArray();
  archive.writeName();

  archive.saveValue("ConstInt");
  archive(CEREAL_NVP(const_int));
}

ConsConstFloat::ConsConstFloat(std::shared_ptr<TyConstFloat> _const_float)
    : const_float(std::move(_const_float)) {}

ConsConstFloat::ConsConstFloat(float _float_value, enum TyFloatType _float_type)
    : const_float(new TyConstFloat(_float_value, _float_type)) {}

void ConsConstFloat::serialize(cereal::JSONOutputArchive &archive) const {
  archive.makeArray();
  archive.writeName();

  archive.saveValue("ConstFloat");
  archive(CEREAL_NVP(const_float));
}

ConsConstGlobalVarAddr::ConsConstGlobalVarAddr(std::shared_ptr<TyConstGlobalVarAddr> _const_global_var_addr) : const_global_var_addr(std::move(_const_global_var_addr)){
}
std::shared_ptr<TyConstant> ConsConstGlobalVarAddr::make(std::string _var_id, std::shared_ptr<TyValueType> _var_type){
  std::shared_ptr<TyConstGlobalVarAddr> _val(new TyConstGlobalVarAddr(std::move(_var_id), std::move(_var_type)));
  return std::shared_ptr<TyConstant>(new ConsConstGlobalVarAddr(std::move(_val)));
}
std::shared_ptr<TyConstant> ConsConstGlobalVarAddr::make(const llvm::GlobalVariable &gv) {
  return std::shared_ptr<TyConstant>(new ConsConstGlobalVarAddr(
      TyConstGlobalVarAddr::make(gv)));
}

// constant expressions

std::shared_ptr<TyConstantExpr> TyConstantExpr::make(const llvm::ConstantExpr &ce) {
  if(ce.getOpcode() == llvm::Instruction::GetElementPtr)
    return ConsConstExprGetElementPtr::make(ce);
  assert("TyConstantExpr::make() : unsupported constant expression" && false);
}

ConsConstExprGetElementPtr::ConsConstExprGetElementPtr(std::shared_ptr<TyConstExprGetElementPtr> _const_expr_get_element_ptr) : const_expr_get_element_ptr(std::move(_const_expr_get_element_ptr)){
}
std::shared_ptr<TyConstantExpr> ConsConstExprGetElementPtr::make(std::shared_ptr<TyValueType> _srcelemty, std::shared_ptr<TyConstant> _v, std::vector<std::shared_ptr<TyConstant>> _idxlist, std::shared_ptr<TyValueType> _dstty, bool _is_inbounds){
  std::shared_ptr<TyConstExprGetElementPtr> _val(new TyConstExprGetElementPtr(std::move(_srcelemty), std::move(_v), std::move(_idxlist), std::move(_dstty), std::move(_is_inbounds)));
  return std::shared_ptr<TyConstantExpr>(new ConsConstExprGetElementPtr(std::move(_val)));
}
void ConsConstExprGetElementPtr::serialize(cereal::JSONOutputArchive& archive) const{
  archive.makeArray();
  archive.writeName();
  archive.saveValue("ConstExprGetElementPtr");
  archive(CEREAL_NVP(const_expr_get_element_ptr));
}
std::shared_ptr<TyConstantExpr> ConsConstExprGetElementPtr::make(const llvm::ConstantExpr &ce){
  llvm::GetElementPtrInst *gepi = llvm::dyn_cast<llvm::GetElementPtrInst>(const_cast<llvm::ConstantExpr &>(ce).getAsInstruction());
  assert(gepi);
  llvm::Constant *ptr = llvm::dyn_cast<llvm::Constant>(gepi->getPointerOperand());
  assert(ptr);
  std::vector<std::shared_ptr<TyConstant>> idxlist;

  for(auto itr = gepi->idx_begin(); itr != gepi->idx_end(); itr++){
    llvm::Constant *idx = llvm::dyn_cast<llvm::Constant>(*itr);
    assert(idx);
    idxlist.push_back(TyConstant::make(*idx));
  }
  bool inBounds = gepi->isInBounds();
  llvm::Type *srcty = gepi->getSourceElementType();
  llvm::Type *destty = gepi->getResultElementType();
  delete gepi;

  return make(TyValueType::make(*srcty),
        TyConstant::make(*ptr),
        idxlist,
        TyValueType::make(*destty),
        inBounds);
}

TyConstExprGetElementPtr::TyConstExprGetElementPtr(std::shared_ptr<TyValueType> _srcelemty, std::shared_ptr<TyConstant> _v, std::vector<std::shared_ptr<TyConstant>> _idxlist, std::shared_ptr<TyValueType> _dstty, bool _is_inbounds) : srcelemty(std::move(_srcelemty)), v(std::move(_v)), idxlist(std::move(_idxlist)), dstty(std::move(_dstty)), is_inbounds(std::move(_is_inbounds)){
}
void TyConstExprGetElementPtr::serialize(cereal::JSONOutputArchive& archive) const{
  archive(CEREAL_NVP(srcelemty));
  archive(CEREAL_NVP(v));
  archive(CEREAL_NVP(idxlist));
  archive(CEREAL_NVP(dstty));
  archive(CEREAL_NVP(is_inbounds));
}


void ConsConstGlobalVarAddr::serialize(cereal::JSONOutputArchive& archive) const{
  archive.makeArray();
  archive.writeName();
  archive.saveValue("ConstGlobalVarAddr");
  archive(CEREAL_NVP(const_global_var_addr));
}

ConsConstUndef::ConsConstUndef(std::shared_ptr<TyValueType> _value_type)
    : value_type(std::move(_value_type)) {}

void ConsConstUndef::serialize(cereal::JSONOutputArchive& archive) const {
  archive.makeArray();
  archive.writeName();

  archive.saveValue("ConstUndef");
  archive(CEREAL_NVP(value_type));
}

// values

ConsId::ConsId(std::shared_ptr<TyRegister> _register)
    : reg(std::move(_register)) {}

void ConsId::serialize(cereal::JSONOutputArchive &archive) const {
  archive.makeArray();
  archive.writeName();

  archive.saveValue("Id");
  archive(CEREAL_NVP(reg));
}

std::shared_ptr<TyValue> ConsId::make(std::string _name, enum TyTag _tag) {
  std::shared_ptr<TyRegister> _reg(new TyRegister(_name, _tag));
  return std::shared_ptr<TyValue>(new ConsId(std::move(_reg)));
}

ConsConstVal::ConsConstVal(std::shared_ptr<TyConstant> _constant)
    : constant(std::move(_constant)) {}

void ConsConstVal::serialize(cereal::JSONOutputArchive &archive) const {
  archive.makeArray();
  archive.writeName();

  archive.saveValue("ConstVal");
  archive(CEREAL_NVP(constant));
}

ConsConstExpr::ConsConstExpr(std::shared_ptr<TyConstantExpr> _constant_expr) : constant_expr(std::move(_constant_expr)){
}
void ConsConstExpr::serialize(cereal::JSONOutputArchive& archive) const{
  archive.makeArray();
  archive.writeName();
  archive.saveValue("ConstExpr");
  archive(CEREAL_NVP(constant_expr));
}

std::shared_ptr<TyConstant> TyConstant::make(const llvm::Constant &value) {
  if (llvm::isa<llvm::ConstantExpr>(value)) {
    const llvm::ConstantExpr *ce = llvm::dyn_cast<llvm::ConstantExpr>(&value);
    return std::shared_ptr<TyConstant>(new ConsConstExpr(
            TyConstantExpr::make(*ce)));

  } else if (llvm::isa<llvm::ConstantInt>(value)) {
    const llvm::ConstantInt *v = llvm::dyn_cast<llvm::ConstantInt>(&value);
    return std::shared_ptr<TyConstant>(new ConsConstInt(
            TyConstInt::make(v->getSExtValue(), v->getBitWidth())));

  } else if (llvm::isa<llvm::ConstantFP>(value)) {
    const llvm::ConstantFP *v = llvm::dyn_cast<llvm::ConstantFP>(&value);
    const llvm::APFloat &apf = v->getValueAPF();
    const llvm::Type *typ = v->getType();

    llvmberry::TyFloatType fty;
    if (typ->isHalfTy())
      fty = llvmberry::HalfType;
    else if (typ->isFloatTy())
      fty = llvmberry::FloatType;
    else if (typ->isDoubleTy())
      fty = llvmberry::DoubleType;
    else if (typ->isX86_FP80Ty())
      fty = llvmberry::X86_FP80Type;
    else if (typ->isFP128Ty())
      fty = llvmberry::FP128Type;
    else if (typ->isPPC_FP128Ty())
      fty = llvmberry::PPC_FP128Type;
    else
      assert("Unknown floating point type" && false);

    return std::shared_ptr<TyConstant>(new ConsConstFloat(
            TyConstFloat::make(apf.convertToDouble(), fty)));

  } else if (llvm::isa<llvm::GlobalVariable>(value)) {
    const llvm::GlobalVariable *gv = llvm::dyn_cast<llvm::GlobalVariable>(&value);
    return std::shared_ptr<TyConstant>(new ConsConstGlobalVarAddr(
            TyConstGlobalVarAddr::make(*gv)));

  } else if (llvm::isa<llvm::UndefValue>(value)) {
    return std::shared_ptr<TyConstant>(new ConsConstUndef
          (TyValueType::make(*value.getType())));
  }
  assert("TyConstant::make() : unsupported value" && false);
}


// size

ConsSize::ConsSize(int _size) : size(_size) {}

void ConsSize::serialize(cereal::JSONOutputArchive &archive) const {
  archive.makeArray();
  archive.writeName();

  archive.saveValue("Size");
  archive(CEREAL_NVP(size));
}

std::shared_ptr<TySize> ConsSize::make(int _size) {
  return std::shared_ptr<TySize>(new ConsSize(_size));
}

/*
 * pointer
 */
TyPointer::TyPointer(std::shared_ptr<TyValue> _v, std::shared_ptr<TyValueType> _ty)
        : v(_v), ty(_ty) {}

void TyPointer::serialize(cereal::JSONOutputArchive &archive) const{
  archive(CEREAL_NVP(v));
  archive(CEREAL_NVP(ty));
}

std::shared_ptr<TyPointer> TyPointer::make(const llvm::Value &v){
  llvm::Type *ty = v.getType();
  assert(ty->isPointerTy());
  return std::shared_ptr<TyPointer>(new TyPointer(TyValue::make(v), TyValueType::make(*ty)));
}

// valuetype

std::shared_ptr<TyValueType> TyValueType::make(const llvm::Type &type) {
  TyValueType *vt;
  if (const llvm::IntegerType *itype = llvm::dyn_cast<llvm::IntegerType>(&type)) {
    vt = new ConsIntValueType(std::move(std::shared_ptr<TyIntType>
              (new ConsIntType(itype->getBitWidth()))));
  } else if (const llvm::PointerType *ptype = llvm::dyn_cast<llvm::PointerType>(&type)) {
    vt = new ConsPtrType(ptype->getAddressSpace(), 
        std::move(TyValueType::make(*ptype->getPointerElementType())));
  } else if (const llvm::StructType *stype = llvm::dyn_cast<llvm::StructType>(&type)) {
    assert(stype->hasName());
    vt = new ConsNamedType(stype->getName().str());
  } else if (const llvm::ArrayType *atype = llvm::dyn_cast<llvm::ArrayType>(&type)) {
    vt = new ConsArrayType(atype->getNumElements(), TyValueType::make(*atype->getElementType()));
  } else if (type.isHalfTy()) {
    vt = new ConsFloatValueType(HalfType);
  } else if (type.isFloatTy()) {
    vt = new ConsFloatValueType(FloatType);
  } else if (type.isDoubleTy()) {
    vt = new ConsFloatValueType(DoubleType);
  } else if (type.isFP128Ty()) {
    vt = new ConsFloatValueType(FP128Type);
  } else if (type.isPPC_FP128Ty()) {
    vt = new ConsFloatValueType(PPC_FP128Type);
  } else if (type.isX86_FP80Ty()) {
    vt = new ConsFloatValueType(X86_FP80Type);
  } else {
    assert("TyValueType::make(const llvmType &) : unknown value type" && false);
    vt = nullptr;
  }
    
  return std::shared_ptr<TyValueType>(vt);
}

ConsIntValueType::ConsIntValueType(std::shared_ptr<TyIntType> _int_type) : int_type(std::move(_int_type)) {}

void ConsIntValueType::serialize(cereal::JSONOutputArchive& archive) const {
  archive.makeArray();
  archive.writeName();
  archive.saveValue("IntValueType");
  archive(CEREAL_NVP(int_type));
}

ConsFloatValueType::ConsFloatValueType(TyFloatType _float_type) : float_type(_float_type) {}

void ConsFloatValueType::serialize(cereal::JSONOutputArchive& archive) const {
  archive.makeArray();
  archive.writeName();
  archive.saveValue("FloatValueType");
  archive(cereal::make_nvp("float_type", toString(float_type)));
}

ConsNamedType::ConsNamedType(std::string _s) : s(std::move(_s)) {}

void ConsNamedType::serialize(cereal::JSONOutputArchive& archive) const {
  archive.makeArray();
  archive.writeName();
  archive.saveValue("NamedType");
  archive(CEREAL_NVP(s));
}

ConsPtrType::ConsPtrType(int _address_space, std::shared_ptr<TyValueType> _valuetype) 
    : address_space(_address_space), valuetype(std::move(_valuetype)) {}

void ConsPtrType::serialize(cereal::JSONOutputArchive& archive) const {
  archive.makeArray();
  archive.writeName();
  archive.saveValue("PtrType");

  archive.startNode();
  archive.makeArray();
  archive(cereal::make_nvp("address_space", address_space));
  archive(CEREAL_NVP(valuetype));
  archive.finishNode();
}

ConsArrayType::ConsArrayType(uint64_t _array_size, std::shared_ptr<TyValueType> _valuetype) 
    : array_size(_array_size), valuetype(std::move(_valuetype)) {}

void ConsArrayType::serialize(cereal::JSONOutputArchive& archive) const {
  archive.makeArray();
  archive.writeName();
  archive.saveValue("ArrayType");

  archive.startNode();
  archive.makeArray();
  archive(cereal::make_nvp("array_size", array_size));
  archive(CEREAL_NVP(valuetype));
  archive.finishNode();
}

// instruction

std::shared_ptr<TyInstruction> TyInstruction::make(const llvm::Instruction &i) {
  if (const llvm::BinaryOperator *bo = llvm::dyn_cast<llvm::BinaryOperator>(&i)) {
    if(isFloatOpcode(bo->getOpcode()))
      return std::shared_ptr<TyInstruction>(new ConsFloatBinaryOp(
        std::move(TyFloatBinaryOperator::make(*bo))));
    else
      return std::shared_ptr<TyInstruction>(new ConsBinaryOp(
        std::move(TyBinaryOperator::make(*bo))));
  } else if (const llvm::ICmpInst *icmp = llvm::dyn_cast<llvm::ICmpInst>(&i)) {
    return std::shared_ptr<TyInstruction>(new ConsICmpInst(std::move(TyICmpInst::make(*icmp))));
  } else if (const llvm::FCmpInst *fcmp = llvm::dyn_cast<llvm::FCmpInst>(&i)) {
    return std::shared_ptr<TyInstruction>(new ConsFCmpInst(std::move(TyFCmpInst::make(*fcmp))));
  } else if (const llvm::LoadInst *li = llvm::dyn_cast<llvm::LoadInst>(&i)) {
    return std::shared_ptr<TyInstruction>(new ConsLoadInst(std::move(TyLoadInst::make(*li))));
  } else if (const llvm::StoreInst *si = llvm::dyn_cast<llvm::StoreInst>(&i)) {
    return std::shared_ptr<TyInstruction>(new ConsLoadInst(std::move(TyLoadInst::make(*si))));
  } else if (const llvm::BitCastInst *bci = llvm::dyn_cast<llvm::BitCastInst>(&i)) {
    return std::shared_ptr<TyInstruction>(new ConsBitCastInst(std::move(TyBitCastInst::make(*bci))));
  } else if (const llvm::GetElementPtrInst *gepi = llvm::dyn_cast<llvm::GetElementPtrInst>(&i)) {
    return std::shared_ptr<TyInstruction>(new ConsGetElementPtrInst(std::move(TyGetElementPtrInst::make(*gepi))));
  } else {
    assert("TyInstruction::make : unsupporting instruction type" && false);
    return std::shared_ptr<TyInstruction>(nullptr);
  }
}

// instruction constructor classes

std::shared_ptr<TyBitCastInst> TyBitCastInst::make(const llvm::BitCastInst &bci){
  return std::shared_ptr<TyBitCastInst>(new TyBitCastInst(
        TyValueType::make(*bci.getSrcTy()),
        TyValue::make(*bci.getOperand(0)),
        TyValueType::make(*bci.getDestTy())));
}

std::shared_ptr<TyGetElementPtrInst> TyGetElementPtrInst::make(const llvm::GetElementPtrInst &gepi){
  std::vector<std::pair<std::shared_ptr<TySize>, std::shared_ptr<TyValue> > > indexes;
  for(llvm::User::const_op_iterator i = gepi.idx_begin(); i != gepi.idx_end(); i++){
    const llvm::Value *v = i->get();
    const llvm::Type *ty = v->getType();
    assert(ty->isIntegerTy());
    indexes.push_back(std::make_pair(ConsSize::make(ty->getIntegerBitWidth()), TyValue::make(*v)));
  }
  return std::shared_ptr<TyGetElementPtrInst>(new TyGetElementPtrInst(
        TyValueType::make(*gepi.getSourceElementType()),
        TyValueType::make(*gepi.getPointerOperandType()),
        TyValue::make(*gepi.getPointerOperand()),
        indexes,
        gepi.isInBounds()));
}

std::shared_ptr<TyBinaryOperator> TyBinaryOperator::make(const llvm::BinaryOperator &bopinst){
  llvmberry::TyBop bop = llvmberry::getBop(bopinst.getOpcode());
  return std::shared_ptr<TyBinaryOperator>(new TyBinaryOperator(bop, TyValueType::make(*bopinst.getType()),
        TyValue::make(*bopinst.getOperand(0)), TyValue::make(*bopinst.getOperand(1))));
}

std::shared_ptr<TyFloatBinaryOperator> TyFloatBinaryOperator::make(const llvm::BinaryOperator &bopinst){
  llvmberry::TyFbop bop = llvmberry::getFbop(bopinst.getOpcode());
  return std::shared_ptr<TyFloatBinaryOperator>(new TyFloatBinaryOperator(bop, TyValueType::make(*bopinst.getType()),
        TyValue::make(*bopinst.getOperand(0)), TyValue::make(*bopinst.getOperand(1))));
}

std::shared_ptr<TyICmpInst> TyICmpInst::make(const llvm::ICmpInst &icmpInst){
  llvmberry::TyCond predicate = llvmberry::getIPredicate(icmpInst.getPredicate());
  return std::shared_ptr<TyICmpInst>(new TyICmpInst(predicate, TyValueType::make(*icmpInst.getType()),
                                    TyValue::make(*icmpInst.getOperand(0)), TyValue::make(*icmpInst.getOperand(1))));
}

std::shared_ptr<TyFCmpInst> TyFCmpInst::make(const llvm::FCmpInst &fcmpInst){
  llvmberry::TyFCond predicate = llvmberry::getFPredicate(fcmpInst.getPredicate());
  return std::shared_ptr<TyFCmpInst>(new TyFCmpInst(predicate, TyValueType::make(*fcmpInst.getType()),
                                    TyValue::make(*fcmpInst.getOperand(0)), TyValue::make(*fcmpInst.getOperand(1))));
}

std::shared_ptr<TyLoadInst> TyLoadInst::make(const llvm::LoadInst &li) {
  return std::shared_ptr<TyLoadInst>(new TyLoadInst(
        TyValueType::make(*li.getPointerOperand()->getType()),
        TyValueType::make(*li.getType()),
        TyValue::make(*li.getPointerOperand()),
        li.getAlignment()));
}

std::shared_ptr<TyLoadInst> TyLoadInst::make(const llvm::StoreInst &si) {
  return std::shared_ptr<TyLoadInst>(new TyLoadInst(
        TyValueType::make(*si.getOperand(1)->getType()),
        TyValueType::make(*si.getOperand(0)->getType()),
        TyValue::make(*si.getOperand(1)),
        si.getAlignment()));
}

ConsBinaryOp::ConsBinaryOp(std::shared_ptr<TyBinaryOperator> _binary_operator) : binary_operator(std::move(_binary_operator)){
}
std::shared_ptr<TyInstruction> ConsBinaryOp::make(TyBop _opcode, std::shared_ptr<TyValueType> _operandtype, std::shared_ptr<TyValue> _operand1, std::shared_ptr<TyValue> _operand2){
  std::shared_ptr<TyBinaryOperator> _val(new TyBinaryOperator(_opcode, std::move(_operandtype), std::move(_operand1), std::move(_operand2)));
  return std::shared_ptr<TyInstruction>(new ConsBinaryOp(std::move(_val)));
}
std::shared_ptr<TyInstruction> ConsBinaryOp::make(const llvm::BinaryOperator &bop){
  return std::shared_ptr<TyInstruction>(new ConsBinaryOp(std::move(TyBinaryOperator::make(bop))));
}
void ConsBinaryOp::serialize(cereal::JSONOutputArchive& archive) const{
  archive.makeArray();
  archive.writeName();
  archive.saveValue("BinaryOp");
  archive(CEREAL_NVP(binary_operator));
}

ConsFloatBinaryOp::ConsFloatBinaryOp(std::shared_ptr<TyFloatBinaryOperator> _binary_operator) : binary_operator(std::move(_binary_operator)){
}
std::shared_ptr<TyInstruction> ConsFloatBinaryOp::make(TyFbop _opcode, std::shared_ptr<TyValueType> _operandtype, std::shared_ptr<TyValue> _operand1, std::shared_ptr<TyValue> _operand2){
  std::shared_ptr<TyFloatBinaryOperator> _val(new TyFloatBinaryOperator(_opcode, std::move(_operandtype), std::move(_operand1), std::move(_operand2)));
  return std::shared_ptr<TyInstruction>(new ConsFloatBinaryOp(std::move(_val)));
}
std::shared_ptr<TyInstruction> ConsFloatBinaryOp::make(const llvm::BinaryOperator &bop){
  return std::shared_ptr<TyInstruction>(new ConsFloatBinaryOp(std::move(TyFloatBinaryOperator::make(bop))));
}
void ConsFloatBinaryOp::serialize(cereal::JSONOutputArchive& archive) const{
  archive.makeArray();
  archive.writeName();
  archive.saveValue("FloatBinaryOp");
  archive(CEREAL_NVP(binary_operator));
}

ConsICmpInst::ConsICmpInst(std::shared_ptr<TyICmpInst> _icmp_inst) : icmp_inst(std::move(_icmp_inst)){
}
std::shared_ptr<TyInstruction> ConsICmpInst::make(TyCond _predicate, std::shared_ptr<TyValueType> _operandtype, std::shared_ptr<TyValue> _operand1, std::shared_ptr<TyValue> _operand2){
  std::shared_ptr<TyICmpInst> _val(new TyICmpInst(_predicate, std::move(_operandtype), std::move(_operand1), std::move(_operand2)));
  return std::shared_ptr<TyInstruction>(new ConsICmpInst(std::move(_val)));
}
std::shared_ptr<TyInstruction> ConsICmpInst::make(const llvm::ICmpInst &iCmpInst){
  return std::shared_ptr<TyInstruction>(new ConsICmpInst(std::move(TyICmpInst::make(iCmpInst))));
}
void ConsICmpInst::serialize(cereal::JSONOutputArchive& archive) const{
  archive.makeArray();
  archive.writeName();
  archive.saveValue("ICmpInst");
  archive(CEREAL_NVP(icmp_inst));
}

ConsFCmpInst::ConsFCmpInst(std::shared_ptr<TyFCmpInst> _fcmp_inst) : fcmp_inst(std::move(_fcmp_inst)){
}
std::shared_ptr<TyInstruction> ConsFCmpInst::make(TyFCond _predicate, std::shared_ptr<TyValueType> _operandtype, std::shared_ptr<TyValue> _operand1, std::shared_ptr<TyValue>_operand2){
  std::shared_ptr<TyFCmpInst> _val(new TyFCmpInst(_predicate, std::move(_operandtype), std::move(_operand1), std::move(_operand2)));
  return std::shared_ptr<TyInstruction>(new ConsFCmpInst(std::move(_val)));
}
std::shared_ptr<TyInstruction> ConsFCmpInst::make(const llvm::FCmpInst &fCmpInst){
  return std::shared_ptr<TyInstruction>(new ConsFCmpInst(std::move(TyFCmpInst::make(fCmpInst))));
}
void ConsFCmpInst::serialize(cereal::JSONOutputArchive& archive) const{
  archive.makeArray();
  archive.writeName();
  archive.saveValue("FCmpInst");
  archive(CEREAL_NVP(fcmp_inst));
}

ConsLoadInst::ConsLoadInst(std::shared_ptr<TyLoadInst> _load_inst) : load_inst(std::move(_load_inst)){
}
std::shared_ptr<TyInstruction> ConsLoadInst::make(std::shared_ptr<TyValueType> _pointertype, std::shared_ptr<TyValueType> _valtype, std::shared_ptr<TyValue> _ptrvalue, int _align){
  std::shared_ptr<TyLoadInst> _val(new TyLoadInst(std::move(_pointertype), std::move(_valtype), std::move(_ptrvalue), std::move(_align)));
  return std::shared_ptr<TyInstruction>(new ConsLoadInst(std::move(_val)));
}
std::shared_ptr<TyInstruction> ConsLoadInst::make(const llvm::LoadInst &li){
  return std::shared_ptr<TyInstruction>(new ConsLoadInst(std::move(TyLoadInst::make(li))));
}
void ConsLoadInst::serialize(cereal::JSONOutputArchive& archive) const{
  archive.makeArray();
  archive.writeName();
  archive.saveValue("LoadInst");
  archive(CEREAL_NVP(load_inst));
}

ConsBitCastInst::ConsBitCastInst(std::shared_ptr<TyBitCastInst> _bit_cast_inst) : bit_cast_inst(std::move(_bit_cast_inst)){
}
std::shared_ptr<TyInstruction> ConsBitCastInst::make(std::shared_ptr<TyValueType> _fromty, std::shared_ptr<TyValue> _v, std::shared_ptr<TyValueType> _toty){
  std::shared_ptr<TyBitCastInst> _val(new TyBitCastInst(std::move(_fromty), std::move(_v), std::move(_toty)));
  return std::shared_ptr<TyInstruction>(new ConsBitCastInst(std::move(_val)));
}
void ConsBitCastInst::serialize(cereal::JSONOutputArchive& archive) const{
  archive.makeArray();
  archive.writeName();
  archive.saveValue("BitCastInst");
  archive(CEREAL_NVP(bit_cast_inst));
}

ConsGetElementPtrInst::ConsGetElementPtrInst(std::shared_ptr<TyGetElementPtrInst> _get_element_ptr_inst) : get_element_ptr_inst(std::move(_get_element_ptr_inst)){
}
std::shared_ptr<TyInstruction> ConsGetElementPtrInst::make(std::shared_ptr<TyValueType> _ty, std::shared_ptr<TyValueType> _ptrty, std::shared_ptr<TyValue> _ptr, std::vector<std::pair<std::shared_ptr<TySize>,std::shared_ptr<TyValue>>> &_indexes, bool _is_inbounds){
  std::shared_ptr<TyGetElementPtrInst> _val(new TyGetElementPtrInst(std::move(_ty), std::move(_ptrty), std::move(_ptr), _indexes, _is_inbounds));
  return std::shared_ptr<TyInstruction>(new ConsGetElementPtrInst(std::move(_val)));
}
void ConsGetElementPtrInst::serialize(cereal::JSONOutputArchive& archive) const{
  archive.makeArray();
  archive.writeName();
  archive.saveValue("GetElementPtrInst");
  archive(CEREAL_NVP(get_element_ptr_inst));
}



// instruction type classes

TyBinaryOperator::TyBinaryOperator(TyBop _opcode, std::shared_ptr<TyValueType> _operandtype, std::shared_ptr<TyValue> _operand1, std::shared_ptr<TyValue> _operand2) : opcode(std::move(_opcode)), operandtype(std::move(_operandtype)), operand1(std::move(_operand1)), operand2(std::move(_operand2)){
}
void TyBinaryOperator::serialize(cereal::JSONOutputArchive& archive) const{
  archive(cereal::make_nvp("opcode", toString(opcode)));
  archive(CEREAL_NVP(operandtype));
  archive(CEREAL_NVP(operand1));
  archive(CEREAL_NVP(operand2));
}

TyFloatBinaryOperator::TyFloatBinaryOperator(TyFbop _opcode, std::shared_ptr<TyValueType> _operandtype, std::shared_ptr<TyValue> _operand1, std::shared_ptr<TyValue> _operand2) : opcode(_opcode), operandtype(std::move(_operandtype)), operand1(std::move(_operand1)), operand2(std::move(_operand2)){
}
void TyFloatBinaryOperator::serialize(cereal::JSONOutputArchive& archive) const{
  archive(cereal::make_nvp("opcode", toString(opcode)));
  archive(CEREAL_NVP(operandtype));
  archive(CEREAL_NVP(operand1));
  archive(CEREAL_NVP(operand2));
}

TyICmpInst::TyICmpInst(TyCond _predicate, std::shared_ptr<TyValueType> _operandtype, std::shared_ptr<TyValue> _operand1, std::shared_ptr<TyValue> _operand2) : predicate(_predicate), operandtype(std::move(_operandtype)), operand1(std::move(_operand1)), operand2(std::move(_operand2)){
}
void TyICmpInst::serialize(cereal::JSONOutputArchive& archive) const{
  archive(cereal::make_nvp("predicate", toString(predicate)));
  archive(CEREAL_NVP(operandtype));
  archive(CEREAL_NVP(operand1));
  archive(CEREAL_NVP(operand2));
}

TyFCmpInst::TyFCmpInst(TyFCond _predicate, std::shared_ptr<TyValueType> _operandtype, std::shared_ptr<TyValue> _operand1, std::shared_ptr<TyValue> _operand2) : predicate(std::move(_predicate)), operandtype(std::move(_operandtype)), operand1(std::move(_operand1)), operand2(std::move(_operand2)){
}
void TyFCmpInst::serialize(cereal::JSONOutputArchive& archive) const{
  archive(cereal::make_nvp("predicate", toString(predicate)));
  archive(CEREAL_NVP(operandtype));
  archive(CEREAL_NVP(operand1));
  archive(CEREAL_NVP(operand2));
}

TyLoadInst::TyLoadInst(std::shared_ptr<TyValueType> _pointertype, std::shared_ptr<TyValueType> _valtype, std::shared_ptr<TyValue> _ptrvalue, int _align) : pointertype(std::move(_pointertype)), valtype(std::move(_valtype)), ptrvalue(std::move(_ptrvalue)), align(std::move(_align)){
}
void TyLoadInst::serialize(cereal::JSONOutputArchive& archive) const{
  archive(CEREAL_NVP(pointertype));
  archive(CEREAL_NVP(valtype));
  archive(CEREAL_NVP(ptrvalue));
  archive(CEREAL_NVP(align));
}

TyBitCastInst::TyBitCastInst(std::shared_ptr<TyValueType> _fromty, std::shared_ptr<TyValue> _v, std::shared_ptr<TyValueType> _toty) : fromty(std::move(_fromty)), v(std::move(_v)), toty(std::move(_toty)){
}
void TyBitCastInst::serialize(cereal::JSONOutputArchive& archive) const{
  archive(CEREAL_NVP(fromty));
  archive(CEREAL_NVP(v));
  archive(CEREAL_NVP(toty));
}

TyGetElementPtrInst::TyGetElementPtrInst(std::shared_ptr<TyValueType> _ty, std::shared_ptr<TyValueType> _ptrty, std::shared_ptr<TyValue> _ptr, std::vector<std::pair<std::shared_ptr<TySize>, std::shared_ptr<TyValue>> > &_indexes, bool _is_inbounds) : ty(std::move(_ty)), ptrty(std::move(_ptrty)), ptr(std::move(_ptr)), indexes(std::move(_indexes)), is_inbounds(std::move(_is_inbounds)){
}
void TyGetElementPtrInst::serialize(cereal::JSONOutputArchive& archive) const{
  archive(CEREAL_NVP(ty));
  archive(CEREAL_NVP(ptrty));
  archive(CEREAL_NVP(ptr));
  archive(CEREAL_NVP(indexes));
  archive(CEREAL_NVP(is_inbounds));
}


// propagate expr
// ConsVar or ConsConst

std::shared_ptr<TyExpr> TyExpr::make(const llvm::Value &value, enum TyTag _tag) {
  std::shared_ptr<TyValue> vptr = TyValue::make(value, _tag);
  TyValue *v = vptr.get();
  if(ConsId *cid = dynamic_cast<ConsId *>(v)){
    return std::shared_ptr<TyExpr>(new ConsVar(cid->reg));
  }else if(ConsConstVal *ccv = dynamic_cast<ConsConstVal *>(v)){
    return std::shared_ptr<TyExpr>(new ConsConst(ccv->constant));
  }else{
    assert("Unknown value type" && false);
  }
}

ConsVar::ConsVar(std::shared_ptr<TyRegister> _register_name)
    : register_name(std::move(_register_name)) {}

ConsVar::ConsVar(std::string _name, enum TyTag _tag)
    : register_name(new TyRegister(_name, _tag)) {}

void ConsVar::serialize(cereal::JSONOutputArchive &archive) const {
  archive.makeArray();
  archive.writeName();

  archive.saveValue("Var");
  archive(CEREAL_NVP(register_name));
}

std::shared_ptr<TyExpr> ConsVar::make(std::string _name,
                                               enum TyTag _tag) {
  return std::shared_ptr<TyExpr>(new ConsVar(_name, _tag));
}

ConsRhs::ConsRhs(std::shared_ptr<TyRegister> _register_name, enum TyScope _scope)
    : register_name(std::move(_register_name)), scope(_scope) {}

ConsRhs::ConsRhs(std::string _name, enum TyTag _tag, enum TyScope _scope)
    : register_name(new TyRegister(_name, _tag)), scope(_scope) {}

void ConsRhs::serialize(cereal::JSONOutputArchive &archive) const {
  archive.makeArray();
  archive.writeName();

  archive.saveValue("Rhs");
  archive.startNode();
  archive.makeArray();
  archive(CEREAL_NVP(register_name), cereal::make_nvp("scope", ::toString(scope)));
  archive.finishNode();

}

std::shared_ptr<TyExpr> ConsRhs::make(std::string _name,
                                               enum TyTag _tag,
                                               enum TyScope _scope) {
  return std::shared_ptr<TyExpr>(new ConsRhs(_name, _tag, _scope));
}

ConsConst::ConsConst(std::shared_ptr<TyConstant> _constant)
    : constant(std::move(_constant)) {}

ConsConst::ConsConst(int _int_value, int _bitwidth)
    : constant(new ConsConstInt(_int_value, _bitwidth)) {}

ConsConst::ConsConst(float _float_value, enum TyFloatType _float_type)
    : constant(new ConsConstFloat(_float_value, _float_type)) {}

void ConsConst::serialize(cereal::JSONOutputArchive &archive) const {
  archive.makeArray();
  archive.writeName();

  archive.saveValue("Const");
  archive(CEREAL_NVP(constant));
}

ConsInsn::ConsInsn(std::shared_ptr<TyInstruction> _instruction) : instruction(std::move(_instruction)){
}
std::shared_ptr<TyExpr> ConsInsn::make(const llvm::Instruction &i){
  return std::shared_ptr<TyExpr>(new ConsInsn(std::move(TyInstruction::make(i))));
}
std::shared_ptr<TyExpr> ConsInsn::make(std::shared_ptr<TyInstruction> _instruction) {
  return std::shared_ptr<TyExpr>(new ConsInsn(std::move(_instruction)));
}
void ConsInsn::serialize(cereal::JSONOutputArchive& archive) const{
  archive.makeArray();
  archive.writeName();
  archive.saveValue("Insn");
  archive(CEREAL_NVP(instruction));
}



/* Propagate */

// propagate object

TyPropagateLessdef::TyPropagateLessdef(std::shared_ptr<TyExpr> _lhs,
                                       std::shared_ptr<TyExpr> _rhs,
                                       enum TyScope _scope)
    : lhs(std::move(_lhs)), rhs(std::move(_rhs)), scope(_scope) {}

void TyPropagateLessdef::serialize(cereal::JSONOutputArchive &archive) const {
  archive(CEREAL_NVP(lhs), CEREAL_NVP(rhs),
          cereal::make_nvp("scope", ::toString(scope)));
}

std::shared_ptr<TyPropagateLessdef>
TyPropagateLessdef::make(std::shared_ptr<TyExpr> _lhs,
                         std::shared_ptr<TyExpr> _rhs,
                         enum TyScope _scope) {
  return std::shared_ptr<TyPropagateLessdef>(
      new TyPropagateLessdef(std::move(_lhs), std::move(_rhs), _scope));
}

TyPropagateNoalias::TyPropagateNoalias(std::shared_ptr<TyPointer> _lhs,
                                       std::shared_ptr<TyPointer> _rhs,
                                       enum TyScope _scope)
    : lhs(std::move(_lhs)), rhs(std::move(_rhs)), scope(_scope) {}

void TyPropagateNoalias::serialize(cereal::JSONOutputArchive &archive) const {
  archive(CEREAL_NVP(lhs), CEREAL_NVP(rhs),
          cereal::make_nvp("scope", ::toString(scope)));
}

std::shared_ptr<TyPropagateNoalias> TyPropagateNoalias::make(std::shared_ptr<TyPointer> _lhs,
        std::shared_ptr<TyPointer> _rhs, enum TyScope _scope) {
  return std::shared_ptr<TyPropagateNoalias>(new TyPropagateNoalias(_lhs, _rhs, _scope));
}

TyPropagateDiffblock::TyPropagateDiffblock(std::shared_ptr<TyValue> _lhs,
                                       std::shared_ptr<TyValue> _rhs,
                                       enum TyScope _scope)
    : lhs(std::move(_lhs)), rhs(std::move(_rhs)), scope(_scope) {}

void TyPropagateDiffblock::serialize(cereal::JSONOutputArchive &archive) const {
  archive(CEREAL_NVP(lhs), CEREAL_NVP(rhs),
          cereal::make_nvp("scope", ::toString(scope)));
}

std::shared_ptr<TyPropagateDiffblock> TyPropagateDiffblock::make(
        std::shared_ptr<TyValue> _lhs,
        std::shared_ptr<TyValue> _rhs, enum TyScope _scope) {
  return std::shared_ptr<TyPropagateDiffblock>(new TyPropagateDiffblock(_lhs, _rhs, _scope));
}


TyPropagateAlloca::TyPropagateAlloca(std::shared_ptr<TyRegister> _p, 
                                     enum TyScope _scope) 
    : p(std::move(_p)), scope(std::move(_scope)) {
}

void TyPropagateAlloca::serialize(cereal::JSONOutputArchive& archive) const {
  archive(CEREAL_NVP(p));
  archive(cereal::make_nvp("scope", ::toString(scope)));
}

TyPropagatePrivate::TyPropagatePrivate(std::shared_ptr<TyRegister> _p, 
                                       enum TyScope _scope) 
    : p(std::move(_p)), scope(std::move(_scope)) {
}

void TyPropagatePrivate::serialize(cereal::JSONOutputArchive& archive) const {
  archive(CEREAL_NVP(p));
  archive(cereal::make_nvp("scope", ::toString(scope)));
}

ConsLessdef::ConsLessdef(std::shared_ptr<TyPropagateLessdef> _propagate_lessdef)
    : propagate_lessdef(std::move(_propagate_lessdef)) {}

void ConsLessdef::serialize(cereal::JSONOutputArchive &archive) const {
  archive.makeArray();
  archive.writeName();

  archive.saveValue("Lessdef");
  archive(CEREAL_NVP(propagate_lessdef));
}

std::shared_ptr<TyPropagateObject>
ConsLessdef::make(std::shared_ptr<TyExpr> _lhs,
                  std::shared_ptr<TyExpr> _rhs, enum TyScope _scope) {
  auto ty_prop_ld = TyPropagateLessdef::make(std::move(_lhs), std::move(_rhs),
                                             std::move(_scope));
  return std::shared_ptr<TyPropagateObject>(
      new ConsLessdef(std::move(ty_prop_ld)));
}

ConsNoalias::ConsNoalias(std::shared_ptr<TyPropagateNoalias> _propagate_noalias)
    : propagate_noalias(std::move(_propagate_noalias)) {}

std::shared_ptr<TyPropagateObject> ConsNoalias::make(std::shared_ptr<TyPointer> _lhs,
        std::shared_ptr<TyPointer> _rhs, enum TyScope _scope){
  return std::shared_ptr<TyPropagateObject>(
      new ConsNoalias(TyPropagateNoalias::make(_lhs, _rhs, _scope)));
}

void ConsNoalias::serialize(cereal::JSONOutputArchive &archive) const {
  archive.makeArray();
  archive.writeName();

  archive.saveValue("Noalias");
  archive(CEREAL_NVP(propagate_noalias));
}

ConsDiffblock::ConsDiffblock(std::shared_ptr<TyPropagateDiffblock> _propagate_diffblock)
    : propagate_diffblock(std::move(_propagate_diffblock)) {}

std::shared_ptr<TyPropagateObject> ConsDiffblock::make(std::shared_ptr<TyValue> _lhs,
        std::shared_ptr<TyValue> _rhs, enum TyScope _scope){
  return std::shared_ptr<TyPropagateObject>(
      new ConsDiffblock(TyPropagateDiffblock::make(_lhs, _rhs, _scope)));
}

void ConsDiffblock::serialize(cereal::JSONOutputArchive &archive) const {
  archive.makeArray();
  archive.writeName();

  archive.saveValue("Diffblock");
  archive(CEREAL_NVP(propagate_diffblock));
}

ConsAlloca::ConsAlloca(std::shared_ptr<TyPropagateAlloca> _propagate_alloca) 
    : propagate_alloca(std::move(_propagate_alloca)) {}

std::shared_ptr<TyPropagateObject> ConsAlloca::make(std::shared_ptr<TyRegister> _p, 
                                                    enum TyScope _scope) {
  std::shared_ptr<TyPropagateAlloca> _val
                    (new TyPropagateAlloca(std::move(_p), _scope));

  return std::shared_ptr<TyPropagateObject>(new ConsAlloca(std::move(_val)));
}

void ConsAlloca::serialize(cereal::JSONOutputArchive& archive) const{
  archive.makeArray();
  archive.writeName();
  archive.saveValue("Alloca");
  archive(CEREAL_NVP(propagate_alloca));
}

ConsMaydiff::ConsMaydiff(std::shared_ptr<TyRegister> _register_name)
    : register_name(std::move(_register_name)) {}

ConsMaydiff::ConsMaydiff(std::string _name, enum TyTag _tag)
    : register_name(new TyRegister(_name, _tag)) {}

std::shared_ptr<TyPropagateObject> ConsMaydiff::make(std::string _name,
                                                     enum TyTag _tag) {
  return std::shared_ptr<TyPropagateObject>
          (new ConsMaydiff(TyRegister::make(_name, _tag)));
}

void ConsMaydiff::serialize(cereal::JSONOutputArchive &archive) const {
  archive.makeArray();
  archive.writeName();

  archive.saveValue("Maydiff");
  archive(CEREAL_NVP(register_name));
}

ConsPrivate::ConsPrivate(std::shared_ptr<TyPropagatePrivate> _propagate_private) 
    : propagate_private(std::move(_propagate_private)) {}

std::shared_ptr<TyPropagateObject> ConsPrivate::make(std::shared_ptr<TyRegister> _p, 
                                                     enum TyScope _scope) {
  std::shared_ptr<TyPropagatePrivate> _val
                    (new TyPropagatePrivate(std::move(_p), _scope));

  return std::shared_ptr<TyPropagateObject>(new ConsPrivate(std::move(_val)));
}

void ConsPrivate::serialize(cereal::JSONOutputArchive& archive) const{
  archive.makeArray();
  archive.writeName();
  archive.saveValue("Private");
  archive(CEREAL_NVP(propagate_private));
}

// propagate range

ConsBounds::ConsBounds(std::shared_ptr<TyPosition> _from,
                       std::shared_ptr<TyPosition> _to)
    : from(std::move(_from)), to(std::move(_to)) {}

void ConsBounds::serialize(cereal::JSONOutputArchive &archive) const {
  archive.makeArray();
  archive.writeName();

  archive.saveValue("Bounds");
  archive.startNode();
  archive.makeArray();
  archive(from, to);
  archive.finishNode();
}

std::shared_ptr<TyPropagateRange>
ConsBounds::make(std::shared_ptr<TyPosition> _from,
                 std::shared_ptr<TyPosition> _to) {
  return std::shared_ptr<TyPropagateRange>(
      new ConsBounds(std::move(_from), std::move(_to)));
}

ConsGlobal::ConsGlobal() {}

void ConsGlobal::serialize(cereal::JSONOutputArchive &archive) const {
  // archive.makeArray();
  // archive.writeName();

  // archive.saveValue("Global"); /* TODO: how to print this in JSON */
  archive.setNextName("propagate_range");
  std::string s("Global");
  archive(s);
}

std::shared_ptr<TyPropagateRange> ConsGlobal::make() {
  return std::shared_ptr<TyPropagateRange>(new ConsGlobal());
}

TyPropagate::TyPropagate(std::shared_ptr<TyPropagateObject> _propagate,
                         std::shared_ptr<TyPropagateRange> _propagate_range)
    : propagate(std::move(_propagate)),
      propagate_range(std::move(_propagate_range)) {}

void TyPropagate::serialize(cereal::JSONOutputArchive &archive) const {
  archive(CEREAL_NVP(propagate));
  if (propagate_range->isGlobal()) {
    propagate_range->serialize(archive);
  } else {
    archive(CEREAL_NVP(propagate_range));
  }
}

ConsPropagate::ConsPropagate(std::shared_ptr<TyPropagate> _propagate)
    : propagate(std::move(_propagate)) {}

void ConsPropagate::serialize(cereal::JSONOutputArchive &archive) const {
  archive.makeArray();
  archive.writeName();

  archive.saveValue("Propagate");
  archive(CEREAL_NVP(propagate));
}

std::shared_ptr<TyCommand>
ConsPropagate::make(std::shared_ptr<TyPropagate> _propagate) {
  return std::shared_ptr<TyCommand>(new ConsPropagate(std::move(_propagate)));
}

std::shared_ptr<TyCommand>
ConsPropagate::make(std::shared_ptr<TyPropagateObject> _obj,
                    std::shared_ptr<TyPropagateRange> _range) {
  std::shared_ptr<TyPropagate> _propagate(
      new TyPropagate(std::move(_obj), std::move(_range)));
  return std::shared_ptr<TyCommand>(new ConsPropagate(std::move(_propagate)));
}

ConsInfrule::ConsInfrule(std::shared_ptr<TyPosition> _position,
                         std::shared_ptr<TyInfrule> _infrule)
    : position(std::move(_position)), infrule(std::move(_infrule)) {}

void ConsInfrule::serialize(cereal::JSONOutputArchive &archive) const {
  archive.makeArray();
  archive.writeName();

  archive.saveValue("Infrule");
  archive.startNode();
  archive.makeArray();
  archive(CEREAL_NVP(position));
  archive(CEREAL_NVP(infrule));
  archive.finishNode();
}

std::shared_ptr<TyCommand>
ConsInfrule::make(std::shared_ptr<TyPosition> _position,
                  std::shared_ptr<TyInfrule> _infrule) {
  return std::shared_ptr<TyCommand>(
      new ConsInfrule(std::move(_position), std::move(_infrule)));
}

// core hint

CoreHint::CoreHint() {}

CoreHint::CoreHint(std::string _module_id, std::string _function_id,
                   std::string _opt_name, std::string _description)
    :module_id(_module_id), 
    function_id(_function_id), 
    opt_name(_opt_name), 
    description(_description) {}

const std::string &CoreHint::getDescription() const {
  return this->description;
}

void CoreHint::setDescription(const std::string &desc) {
  this->description = desc;
}

void CoreHint::addCommand(std::shared_ptr<TyCommand> c) {
  commands.push_back(std::move(c));
}

void CoreHint::addNopPosition(std::shared_ptr<TyPosition> position) {
  nop_positions.push_back(std::move(position));
}

void CoreHint::serialize(cereal::JSONOutputArchive &archive) const {
  std::string function_id = std::string("@") + this->function_id;
  archive(CEREAL_NVP(module_id));
  archive(CEREAL_NVP(function_id));
  archive(CEREAL_NVP(opt_name));
  archive(CEREAL_NVP(description));
  archive(CEREAL_NVP(commands));
  archive(CEREAL_NVP(nop_positions));
}

void CoreHint::setOptimizationName(const std::string &name){
  this->opt_name = name;
}

} // llvmberry<|MERGE_RESOLUTION|>--- conflicted
+++ resolved
@@ -462,10 +462,6 @@
   }
 }
 
-<<<<<<< HEAD
-
-=======
->>>>>>> 629907f2
 std::shared_ptr<TyExpr> makeExpr_fromStoreInst(const llvm::StoreInst* si) {
   llvm::Value* Val = si->getOperand(0);
 
