--- conflicted
+++ resolved
@@ -3090,7 +3090,6 @@
   archive(CEREAL_NVP(trunc_bitcast));
 }
 
-<<<<<<< HEAD
 TyTruncOnebit::TyTruncOnebit(std::shared_ptr<TyValue> _z, std::shared_ptr<TyValue> _x, std::shared_ptr<TyValue> _y, std::shared_ptr<TySize> _orgsz) : z(_z), x(_x), y(_y), orgsz(_orgsz){
 }
 void TyTruncOnebit::serialize(cereal::JSONOutputArchive& archive) const{
@@ -3110,10 +3109,6 @@
   archive(CEREAL_NVP(trunc_onebit));
 }
 
-TyTruncPtrtoint::TyTruncPtrtoint(std::shared_ptr<TyValue> _src, std::shared_ptr<TyValue> _mid, std::shared_ptr<TyValue> _dst, std::shared_ptr<TyValueType> _srcty, std::shared_ptr<TyValueType> _midty, std::shared_ptr<TyValueType> _dstty) : src(_src), mid(_mid), dst(_dst), srcty(_srcty), midty(_midty), dstty(_dstty){
-}
-void TyTruncPtrtoint::serialize(cereal::JSONOutputArchive& archive) const{
-=======
 TyTruncPtrtoint::TyTruncPtrtoint(std::shared_ptr<TyValue> _src,
                                  std::shared_ptr<TyValue> _mid,
                                  std::shared_ptr<TyValue> _dst,
@@ -3123,7 +3118,6 @@
     : src(_src), mid(_mid), dst(_dst), srcty(_srcty), midty(_midty),
       dstty(_dstty) {}
 void TyTruncPtrtoint::serialize(cereal::JSONOutputArchive &archive) const {
->>>>>>> eb65f4e7
   archive(CEREAL_NVP(src));
   archive(CEREAL_NVP(mid));
   archive(CEREAL_NVP(dst));
@@ -4280,7 +4274,6 @@
   archive(CEREAL_NVP(zext_bitcast));
 }
 
-<<<<<<< HEAD
 TyZextTruncAnd::TyZextTruncAnd(std::shared_ptr<TyValue> _z, std::shared_ptr<TyValue> _x, std::shared_ptr<TyValue> _y, std::shared_ptr<TyValue> _w, std::shared_ptr<TyConstant> _c, std::shared_ptr<TySize> _s, std::shared_ptr<TySize> _sprime) : z(_z), x(_x), y(_y), w(_w), c(_c), s(_s), sprime(_sprime){
 }
 void TyZextTruncAnd::serialize(cereal::JSONOutputArchive& archive) const{
@@ -4341,17 +4334,6 @@
 TyZextZext::TyZextZext(std::shared_ptr<TyValue> _src, std::shared_ptr<TyValue> _mid, std::shared_ptr<TyValue> _dst, std::shared_ptr<TyValueType> _srcty, std::shared_ptr<TyValueType> _midty, std::shared_ptr<TyValueType> _dstty) : src(_src), mid(_mid), dst(_dst), srcty(_srcty), midty(_midty), dstty(_dstty){
 }
 void TyZextZext::serialize(cereal::JSONOutputArchive& archive) const{
-=======
-TyZextZext::TyZextZext(std::shared_ptr<TyValue> _src,
-                       std::shared_ptr<TyValue> _mid,
-                       std::shared_ptr<TyValue> _dst,
-                       std::shared_ptr<TyValueType> _srcty,
-                       std::shared_ptr<TyValueType> _midty,
-                       std::shared_ptr<TyValueType> _dstty)
-    : src(_src), mid(_mid), dst(_dst), srcty(_srcty), midty(_midty),
-      dstty(_dstty) {}
-void TyZextZext::serialize(cereal::JSONOutputArchive &archive) const {
->>>>>>> eb65f4e7
   archive(CEREAL_NVP(src));
   archive(CEREAL_NVP(mid));
   archive(CEREAL_NVP(dst));
