--- conflicted
+++ resolved
@@ -588,32 +588,18 @@
   return std::unique_ptr<TyInfrule>(new ConsMulBool(std::move(_mul_bool)));
 }
 
-<<<<<<< HEAD
-TyTransitivity::TyTransitivity
-(std::unique_ptr<TyExpr> _e1,
- std::unique_ptr<TyExpr> _e2,
- std::unique_ptr<TyExpr> _e3)
-  : e1(std::move(_e1)), e2(std::move(_e2)), e3(std::move(_e3)) {}
-  
-=======
 TyTransitivity::TyTransitivity(std::unique_ptr<TyExpr> _e1,
                                std::unique_ptr<TyExpr> _e2,
                                std::unique_ptr<TyExpr> _e3)
     : e1(std::move(_e1)), e2(std::move(_e2)), e3(std::move(_e3)) {}
 
->>>>>>> 2eefe0a7
 void TyTransitivity::serialize(cereal::JSONOutputArchive &archive) const {
   archive(CEREAL_NVP(e1), CEREAL_NVP(e2), CEREAL_NVP(e3));
 }
 
-<<<<<<< HEAD
-ConsTransitivity::ConsTransitivity(std::unique_ptr<TyTransitivity> _transitivity)
-  : transitivity(std::move(_transitivity)) {}
-=======
 ConsTransitivity::ConsTransitivity(
     std::unique_ptr<TyTransitivity> _transitivity)
     : transitivity(std::move(_transitivity)) {}
->>>>>>> 2eefe0a7
 
 void ConsTransitivity::serialize(cereal::JSONOutputArchive &archive) const {
   archive.makeArray();
@@ -623,14 +609,13 @@
   archive(CEREAL_NVP(transitivity));
 }
 
-<<<<<<< HEAD
-std::unique_ptr<TyInfrule> ConsTransitivity::make
-(std::unique_ptr<TyExpr> _e1,
- std::unique_ptr<TyExpr> _e2,
- std::unique_ptr<TyExpr> _e3) {
-  std::unique_ptr<TyTransitivity> _transitivity
-    (new TyTransitivity(std::move(_e1), std::move(_e2), std::move(_e3)));
-  return std::unique_ptr<TyInfrule>(new ConsTransitivity(std::move(_transitivity)));
+std::unique_ptr<TyInfrule> ConsTransitivity::make(std::unique_ptr<TyExpr> _e1,
+                                                  std::unique_ptr<TyExpr> _e2,
+                                                  std::unique_ptr<TyExpr> _e3) {
+  std::unique_ptr<TyTransitivity> _transitivity(
+      new TyTransitivity(std::move(_e1), std::move(_e2), std::move(_e3)));
+  return std::unique_ptr<TyInfrule>(
+      new ConsTransitivity(std::move(_transitivity)));
 }
 
 TyTransitivityTgt::TyTransitivityTgt
@@ -663,28 +648,6 @@
   return std::unique_ptr<TyInfrule>(new ConsTransitivityTgt(std::move(_transitivity_tgt)));
 }
 
-TyReplaceRhs::TyReplaceRhs
-(std::unique_ptr<TyRegister> _x,
- std::unique_ptr<TyValue> _y,
- std::unique_ptr<TyExpr> _e1,
- std::unique_ptr<TyExpr> _e2,
- std::unique_ptr<TyExpr> _e2_p)
-  : x(std::move(_x)), y(std::move(_y)),
-    e1(std::move(_e1)), e2(std::move(_e2)), e2_p(std::move(_e2_p)) {}
-  
-void TyReplaceRhs::serialize(cereal::JSONOutputArchive &archive) const {
-  archive(CEREAL_NVP(x), CEREAL_NVP(y),
-          CEREAL_NVP(e1), CEREAL_NVP(e2),
-=======
-std::unique_ptr<TyInfrule> ConsTransitivity::make(std::unique_ptr<TyExpr> _e1,
-                                                  std::unique_ptr<TyExpr> _e2,
-                                                  std::unique_ptr<TyExpr> _e3) {
-  std::unique_ptr<TyTransitivity> _transitivity(
-      new TyTransitivity(std::move(_e1), std::move(_e2), std::move(_e3)));
-  return std::unique_ptr<TyInfrule>(
-      new ConsTransitivity(std::move(_transitivity)));
-}
-
 TyReplaceRhs::TyReplaceRhs(std::unique_ptr<TyRegister> _x,
                            std::unique_ptr<TyValue> _y,
                            std::unique_ptr<TyExpr> _e1,
@@ -695,18 +658,12 @@
 
 void TyReplaceRhs::serialize(cereal::JSONOutputArchive &archive) const {
   archive(CEREAL_NVP(x), CEREAL_NVP(y), CEREAL_NVP(e1), CEREAL_NVP(e2),
->>>>>>> 2eefe0a7
           cereal::make_nvp("e2\'", e2_p));
 }
 
 ConsReplaceRhs::ConsReplaceRhs(std::unique_ptr<TyReplaceRhs> _replace_rhs)
-<<<<<<< HEAD
-  : replace_rhs(std::move(_replace_rhs)) {}
-  
-=======
     : replace_rhs(std::move(_replace_rhs)) {}
 
->>>>>>> 2eefe0a7
 void ConsReplaceRhs::serialize(cereal::JSONOutputArchive &archive) const {
   archive.makeArray();
   archive.writeName();
@@ -715,39 +672,6 @@
   archive(CEREAL_NVP(replace_rhs));
 }
 
-<<<<<<< HEAD
-std::unique_ptr<TyInfrule> ConsReplaceRhs::make
-(std::unique_ptr<TyRegister> _x,
- std::unique_ptr<TyValue> _y,
- std::unique_ptr<TyExpr> _e1,
- std::unique_ptr<TyExpr> _e2,
- std::unique_ptr<TyExpr> _e2_p) {
-  std::unique_ptr<TyReplaceRhs> _replace_rhs
-    (new TyReplaceRhs(std::move(_x), std::move(_y),
-                      std::move(_e1), std::move(_e2), std::move(_e2_p)));
-  return std::unique_ptr<TyInfrule>(new ConsReplaceRhs(std::move(_replace_rhs)));
-}
-
-TyIntroGhost::TyIntroGhost(std::unique_ptr<TyValue> _x, std::unique_ptr<TyRegister> _g) : x(std::move(_x)), g(std::move(_g)){
-}
-
-void TyIntroGhost::serialize(cereal::JSONOutputArchive& archive) const{
-  archive(CEREAL_NVP(x));
-  archive(CEREAL_NVP(g));
-}
-
-ConsIntroGhost::ConsIntroGhost(std::unique_ptr<TyIntroGhost> _intro_ghost) : intro_ghost(std::move(_intro_ghost)){
-}
-std::unique_ptr<TyInfrule> ConsIntroGhost::make(std::unique_ptr<TyValue> _x, std::unique_ptr<TyRegister> _g){
-  std::unique_ptr<TyIntroGhost> _val(new TyIntroGhost(std::move(_x), std::move(_g)));
-  return std::unique_ptr<TyInfrule>(new ConsIntroGhost(std::move(_val)));
-}
-void ConsIntroGhost::serialize(cereal::JSONOutputArchive& archive) const{
-  archive.makeArray();
-  archive.writeName();
-  archive.saveValue("IntroGhost");
-  archive(CEREAL_NVP(intro_ghost));
-=======
 std::unique_ptr<TyInfrule> ConsReplaceRhs::make(std::unique_ptr<TyRegister> _x,
                                                 std::unique_ptr<TyValue> _y,
                                                 std::unique_ptr<TyExpr> _e1,
@@ -758,6 +682,27 @@
                        std::move(_e2), std::move(_e2_p)));
   return std::unique_ptr<TyInfrule>(
       new ConsReplaceRhs(std::move(_replace_rhs)));
->>>>>>> 2eefe0a7
-}
-}+}
+
+TyIntroGhost::TyIntroGhost(std::unique_ptr<TyValue> _x, std::unique_ptr<TyRegister> _g) : x(std::move(_x)), g(std::move(_g)){
+}
+
+void TyIntroGhost::serialize(cereal::JSONOutputArchive& archive) const{
+  archive(CEREAL_NVP(x));
+  archive(CEREAL_NVP(g));
+}
+
+ConsIntroGhost::ConsIntroGhost(std::unique_ptr<TyIntroGhost> _intro_ghost) : intro_ghost(std::move(_intro_ghost)) {}
+
+std::unique_ptr<TyInfrule> ConsIntroGhost::make(std::unique_ptr<TyValue> _x, std::unique_ptr<TyRegister> _g) {
+  std::unique_ptr<TyIntroGhost> _val(new TyIntroGhost(std::move(_x), std::move(_g)));
+  return std::unique_ptr<TyInfrule>(new ConsIntroGhost(std::move(_val)));
+}
+
+void ConsIntroGhost::serialize(cereal::JSONOutputArchive& archive) const{
+  archive.makeArray();
+  archive.writeName();
+  archive.saveValue("IntroGhost");
+  archive(CEREAL_NVP(intro_ghost));
+}
+} // llvmberry