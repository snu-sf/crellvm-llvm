--- conflicted
+++ resolved
@@ -2541,11 +2541,7 @@
   archive(CEREAL_NVP(v));
 }
 
-<<<<<<< HEAD
-void TyLessthanUndef::update_rhs(std::shared_ptr<TyValue> newVal) {
-=======
 void TyLessthanUndef::updateRhs(std::shared_ptr<TyValue> newVal) {
->>>>>>> cd02c88b
   v = newVal;
 }
 
@@ -2567,34 +2563,23 @@
 }
 
 TyLessthanUndefTgt::TyLessthanUndefTgt(std::shared_ptr<TyValueType> _ty,
-<<<<<<< HEAD
-                                 std::shared_ptr<TyValue> _v)
-=======
                                        std::shared_ptr<TyValue> _v)
->>>>>>> cd02c88b
     : ty(std::move(_ty)), v(std::move(_v)) {}
 void TyLessthanUndefTgt::serialize(cereal::JSONOutputArchive &archive) const {
   archive(CEREAL_NVP(ty));
   archive(CEREAL_NVP(v));
 }
 
-<<<<<<< HEAD
-void TyLessthanUndefTgt::update_rhs(std::shared_ptr<TyValue> newVal) {
+void TyLessthanUndefTgt::updateRhs(std::shared_ptr<TyValue> newVal) {
   v = newVal;
 }
 
-=======
->>>>>>> cd02c88b
 ConsLessthanUndefTgt::ConsLessthanUndefTgt(
     std::shared_ptr<TyLessthanUndefTgt> _lessthan_undef_tgt)
     : lessthan_undef_tgt(std::move(_lessthan_undef_tgt)) {}
 std::shared_ptr<TyInfrule>
 ConsLessthanUndefTgt::make(std::shared_ptr<TyValueType> _ty,
-<<<<<<< HEAD
-                        std::shared_ptr<TyValue> _v) {
-=======
                            std::shared_ptr<TyValue> _v) {
->>>>>>> cd02c88b
   std::shared_ptr<TyLessthanUndefTgt> _val(
       new TyLessthanUndefTgt(std::move(_ty), std::move(_v)));
   return std::shared_ptr<TyInfrule>(new ConsLessthanUndefTgt(std::move(_val)));
@@ -2606,10 +2591,6 @@
   archive(CEREAL_NVP(lessthan_undef_tgt));
 }
 
-<<<<<<< HEAD
-
-=======
->>>>>>> cd02c88b
 TyMulCommutative::TyMulCommutative(std::shared_ptr<TyRegister> _z,
                                    std::shared_ptr<TyValue> _x,
                                    std::shared_ptr<TyValue> _y,
@@ -3526,29 +3507,6 @@
   archive(CEREAL_NVP(e1), CEREAL_NVP(e2), CEREAL_NVP(e3));
 }
 
-<<<<<<< HEAD
-std::shared_ptr<TyExpr> TyTransitivity::get_expr1() {
-  return e1;
-}
-
-std::shared_ptr<TyExpr> TyTransitivity::get_expr2() {
-  return e2;
-}
-
-std::shared_ptr<TyExpr> TyTransitivity::get_expr3() {
-  return e3;
-}
-
-void TyTransitivity::update_expr1(std::shared_ptr<TyExpr> newExpr) {
-  e1 = newExpr;
-}
-
-void TyTransitivity::update_expr2(std::shared_ptr<TyExpr> newExpr) {
-  e2 = newExpr;
-}
-
-void TyTransitivity::update_expr3(std::shared_ptr<TyExpr> newExpr) {
-=======
 std::shared_ptr<TyExpr> TyTransitivity::getExpr1() {
   return e1;
 }
@@ -3570,7 +3528,6 @@
 }
 
 void TyTransitivity::updateExpr3(std::shared_ptr<TyExpr> newExpr) {
->>>>>>> cd02c88b
   e3 = newExpr;
 }
 
@@ -3662,21 +3619,6 @@
   archive(CEREAL_NVP(e1), CEREAL_NVP(e2), CEREAL_NVP(e3));
 }
 
-<<<<<<< HEAD
-std::shared_ptr<TyExpr> TyTransitivityTgt::get_expr2() {
-  return e2;
-}
-
-std::shared_ptr<TyExpr> TyTransitivityTgt::get_expr3() {
-  return e3;
-}
-
-void TyTransitivityTgt::update_expr2(std::shared_ptr<TyExpr> newExpr) {
-  e2 = newExpr;
-}
-
-void TyTransitivityTgt::update_expr3(std::shared_ptr<TyExpr> newExpr) {
-=======
 std::shared_ptr<TyExpr> TyTransitivityTgt::getExpr1() {
   return e2;
 }
@@ -3698,7 +3640,6 @@
 }
 
 void TyTransitivityTgt::updateExpr3(std::shared_ptr<TyExpr> newExpr) {
->>>>>>> cd02c88b
   e3 = newExpr;
 }
 
@@ -4063,17 +4004,6 @@
   archive(CEREAL_NVP(g));
 }
 
-<<<<<<< HEAD
-std::shared_ptr<TyExpr> TyIntroGhost::get_expr() {
-  return x;
-}
-
-std::shared_ptr<TyRegister> TyIntroGhost::get_reg() {
-  return g;
-}
-
-void TyIntroGhost::update_expr(std::shared_ptr<TyExpr> newExpr) {
-=======
 std::shared_ptr<TyExpr> TyIntroGhost::getExpr() {
   return x;
 }
@@ -4083,7 +4013,6 @@
 }
 
 void TyIntroGhost::updateExpr(std::shared_ptr<TyExpr> newExpr) {
->>>>>>> cd02c88b
   x = newExpr;
 }
 
