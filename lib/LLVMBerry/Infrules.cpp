#include <sstream>
#include <fstream>
#include <string>
#include <cassert>
#include <cereal/archives/json.hpp>
#include <cereal/types/vector.hpp>
#include <cereal/types/memory.hpp>
#include <cereal/types/polymorphic.hpp>
#include "llvm/LLVMBerry/Structure.h"
#include "llvm/LLVMBerry/ValidationUnit.h"
#include "llvm/LLVMBerry/Infrules.h"

namespace {
std::string toString(llvmberry::TyBop bop){
  switch (bop) {
    case llvmberry::BopAdd:
      return std::string("BopAdd");
    case llvmberry::BopSub:
      return std::string("BopSub");
    case llvmberry::BopMul:
      return std::string("BopMul");
    case llvmberry::BopUdiv:
      return std::string("BopUdiv");
    case llvmberry::BopSdiv:
      return std::string("BopSdiv");
    case llvmberry::BopUrem:
      return std::string("BopUrem");
    case llvmberry::BopSrem:
      return std::string("BopSrem");
    case llvmberry::BopShl:
      return std::string("BopShl");
    case llvmberry::BopLshr:
      return std::string("BopLshr");
    case llvmberry::BopAshr:
      return std::string("BopAshr");
    case llvmberry::BopAnd:
      return std::string("BopAnd");
    case llvmberry::BopOr:
      return std::string("BopOr");
    case llvmberry::BopXor:
      return std::string("BopXor");
    case llvmberry::BopFadd:
      return std::string("BopFadd");
    case llvmberry::BopFsub:
      return std::string("BopFsub");
    case llvmberry::BopFmul:
      return std::string("BopFmul");
    case llvmberry::BopFdiv:
      return std::string("BopFdiv");
    case llvmberry::BopFrem:
      return std::string("BopFrem");
  default:
    assert(false && "Bop toString");
  }
}
} // anonymous namespace

namespace llvmberry{

TyBop BopOf(llvm::BinaryOperator *I) {
  switch(I->getOpcode()) {
    case 8:
      return BopAdd;
    case 9:
      return BopFadd;
    case 10:
      return BopSub;
    case 11:
      return BopFsub;
    case 12:
      return BopMul;
    case 13:
      return BopFmul;
    case 14:
      return BopUdiv;
    case 15:
      return BopSdiv;
    case 16:
      return BopFdiv;
    case 17:
      return BopUrem;
    case 18:
      return BopSrem;
    case 19:
      return BopFrem;
    case 20:
      return BopShl;
    case 21:
      return BopLshr;
    case 22:
      return BopAshr;
    case 23:
      return BopAnd;
    case 24:
      return BopOr;
    case 25:
      return BopXor;
    default:
      assert(false && "Bopof default");
  }
}

TyAddAssociative::TyAddAssociative(std::unique_ptr<TyRegister> _x,
                                   std::unique_ptr<TyRegister> _y,
                                   std::unique_ptr<TyRegister> _z,
                                   std::unique_ptr<TyConstInt> _c1,
                                   std::unique_ptr<TyConstInt> _c2,
                                   std::unique_ptr<TyConstInt> _c3,
                                   std::unique_ptr<TySize> _sz)
    : x(std::move(_x)), y(std::move(_y)), z(std::move(_z)), c1(std::move(_c1)),
      c2(std::move(_c2)), c3(std::move(_c3)), sz(std::move(_sz)) {}

void TyAddAssociative::serialize(cereal::JSONOutputArchive &archive) const {
  archive(CEREAL_NVP(x), CEREAL_NVP(y), CEREAL_NVP(z), CEREAL_NVP(c1),
          CEREAL_NVP(c2), CEREAL_NVP(c3), CEREAL_NVP(sz));
}

TyAddConstNot::TyAddConstNot(std::unique_ptr<TyRegister> _z, std::unique_ptr<TyRegister> _y, std::unique_ptr<TyValue> _x, std::unique_ptr<TyConstInt> _c1, std::unique_ptr<TyConstInt> _c2, std::unique_ptr<TySize> _sz) : z(std::move(_z)), y(std::move(_y)), x(std::move(_x)), c1(std::move(_c1)), c2(std::move(_c2)), sz(std::move(_sz)){
}
void TyAddConstNot::serialize(cereal::JSONOutputArchive& archive) const{
  archive(CEREAL_NVP(z));
  archive(CEREAL_NVP(y));
  archive(CEREAL_NVP(x));
  archive(CEREAL_NVP(c1));
  archive(CEREAL_NVP(c2));
  archive(CEREAL_NVP(sz));
}

ConsAddConstNot::ConsAddConstNot(std::unique_ptr<TyAddConstNot> _add_const_not) : add_const_not(std::move(_add_const_not)){
}
std::unique_ptr<TyInfrule> ConsAddConstNot::make(std::unique_ptr<TyRegister> _z, std::unique_ptr<TyRegister> _y, std::unique_ptr<TyValue> _x, std::unique_ptr<TyConstInt> _c1, std::unique_ptr<TyConstInt> _c2, std::unique_ptr<TySize> _sz){
  std::unique_ptr<TyAddConstNot> _val(new TyAddConstNot(std::move(_z), std::move(_y), std::move(_x), std::move(_c1), std::move(_c2), std::move(_sz)));
  return std::unique_ptr<TyInfrule>(new ConsAddConstNot(std::move(_val)));
}
void ConsAddConstNot::serialize(cereal::JSONOutputArchive& archive) const{
  archive.makeArray();
  archive.writeName();
  archive.saveValue("AddConstNot");
  archive(CEREAL_NVP(add_const_not));
}

TyAddMask::TyAddMask(std::unique_ptr<TyRegister> _z, std::unique_ptr<TyRegister> _y, std::unique_ptr<TyRegister> _yprime, std::unique_ptr<TyValue> _x, std::unique_ptr<TyConstInt> _c1, std::unique_ptr<TyConstInt> _c2, std::unique_ptr<TySize> _sz) : z(std::move(_z)), y(std::move(_y)), yprime(std::move(_yprime)), x(std::move(_x)), c1(std::move(_c1)), c2(std::move(_c2)), sz(std::move(_sz)){
}
void TyAddMask::serialize(cereal::JSONOutputArchive& archive) const{
  archive(CEREAL_NVP(z));
  archive(CEREAL_NVP(y));
  archive(CEREAL_NVP(yprime));
  archive(CEREAL_NVP(x));
  archive(CEREAL_NVP(c1));
  archive(CEREAL_NVP(c2));
  archive(CEREAL_NVP(sz));
}

ConsAddMask::ConsAddMask(std::unique_ptr<TyAddMask> _add_mask) : add_mask(std::move(_add_mask)){
}
std::unique_ptr<TyInfrule> ConsAddMask::make(std::unique_ptr<TyRegister> _z, std::unique_ptr<TyRegister> _y, std::unique_ptr<TyRegister> _yprime, std::unique_ptr<TyValue> _x, std::unique_ptr<TyConstInt> _c1, std::unique_ptr<TyConstInt> _c2, std::unique_ptr<TySize> _sz){
  std::unique_ptr<TyAddMask> _val(new TyAddMask(std::move(_z), std::move(_y), std::move(_yprime), std::move(_x), std::move(_c1), std::move(_c2), std::move(_sz)));
  return std::unique_ptr<TyInfrule>(new ConsAddMask(std::move(_val)));
}
void ConsAddMask::serialize(cereal::JSONOutputArchive& archive) const{
  archive.makeArray();
  archive.writeName();
  archive.saveValue("AddMask");
  archive(CEREAL_NVP(add_mask));
}

TyAddSelectZero::TyAddSelectZero(std::unique_ptr<TyRegister> _z, std::unique_ptr<TyRegister> _x, std::unique_ptr<TyRegister> _y, std::unique_ptr<TyValue> _c, std::unique_ptr<TyValue> _n, std::unique_ptr<TyValue> _a, std::unique_ptr<TySize> _sz) : z(std::move(_z)), x(std::move(_x)), y(std::move(_y)), c(std::move(_c)), n(std::move(_n)), a(std::move(_a)), sz(std::move(_sz)){
}
void TyAddSelectZero::serialize(cereal::JSONOutputArchive& archive) const{
  archive(CEREAL_NVP(z));
  archive(CEREAL_NVP(x));
  archive(CEREAL_NVP(y));
  archive(CEREAL_NVP(c));
  archive(CEREAL_NVP(n));
  archive(CEREAL_NVP(a));
  archive(CEREAL_NVP(sz));
}

ConsAddSelectZero::ConsAddSelectZero(std::unique_ptr<TyAddSelectZero> _add_select_zero) : add_select_zero(std::move(_add_select_zero)){
}
std::unique_ptr<TyInfrule> ConsAddSelectZero::make(std::unique_ptr<TyRegister> _z, std::unique_ptr<TyRegister> _x, std::unique_ptr<TyRegister> _y, std::unique_ptr<TyValue> _c, std::unique_ptr<TyValue> _n, std::unique_ptr<TyValue> _a, std::unique_ptr<TySize> _sz){
  std::unique_ptr<TyAddSelectZero> _val(new TyAddSelectZero(std::move(_z), std::move(_x), std::move(_y), std::move(_c), std::move(_n), std::move(_a), std::move(_sz)));
  return std::unique_ptr<TyInfrule>(new ConsAddSelectZero(std::move(_val)));
}
void ConsAddSelectZero::serialize(cereal::JSONOutputArchive& archive) const{
  archive.makeArray();
  archive.writeName();
  archive.saveValue("AddSelectZero");
  archive(CEREAL_NVP(add_select_zero));
}

TyAddSelectZero2::TyAddSelectZero2(std::unique_ptr<TyRegister> _z, std::unique_ptr<TyRegister> _x, std::unique_ptr<TyRegister> _y, std::unique_ptr<TyValue> _c, std::unique_ptr<TyValue> _n, std::unique_ptr<TyValue> _a, std::unique_ptr<TySize> _sz) : z(std::move(_z)), x(std::move(_x)), y(std::move(_y)), c(std::move(_c)), n(std::move(_n)), a(std::move(_a)), sz(std::move(_sz)){
}
void TyAddSelectZero2::serialize(cereal::JSONOutputArchive& archive) const{
  archive(CEREAL_NVP(z));
  archive(CEREAL_NVP(x));
  archive(CEREAL_NVP(y));
  archive(CEREAL_NVP(c));
  archive(CEREAL_NVP(n));
  archive(CEREAL_NVP(a));
  archive(CEREAL_NVP(sz));
}

ConsAddSelectZero2::ConsAddSelectZero2(std::unique_ptr<TyAddSelectZero2> _add_select_zero2) : add_select_zero2(std::move(_add_select_zero2)){
}
std::unique_ptr<TyInfrule> ConsAddSelectZero2::make(std::unique_ptr<TyRegister> _z, std::unique_ptr<TyRegister> _x, std::unique_ptr<TyRegister> _y, std::unique_ptr<TyValue> _c, std::unique_ptr<TyValue> _n, std::unique_ptr<TyValue> _a, std::unique_ptr<TySize> _sz){
  std::unique_ptr<TyAddSelectZero2> _val(new TyAddSelectZero2(std::move(_z), std::move(_x), std::move(_y), std::move(_c), std::move(_n), std::move(_a), std::move(_sz)));
  return std::unique_ptr<TyInfrule>(new ConsAddSelectZero2(std::move(_val)));
}
void ConsAddSelectZero2::serialize(cereal::JSONOutputArchive& archive) const{
  archive.makeArray();
  archive.writeName();
  archive.saveValue("AddSelectZero2");
  archive(CEREAL_NVP(add_select_zero2));
}

TyAddSub::TyAddSub(std::unique_ptr<TyRegister> _minusy,
                   std::unique_ptr<TyRegister> _z, std::unique_ptr<TyValue> _x,
                   std::unique_ptr<TyValue> _y, std::unique_ptr<TySize> _sz)
    : minusy(std::move(_minusy)), z(std::move(_z)), x(std::move(_x)),
      y(std::move(_y)), sz(std::move(_sz)) {}

void TyAddSub::serialize(cereal::JSONOutputArchive &archive) const {
  archive(CEREAL_NVP(minusy), CEREAL_NVP(z), CEREAL_NVP(x), CEREAL_NVP(y),
          CEREAL_NVP(sz));
}

TyAddCommutative::TyAddCommutative(std::unique_ptr<TyRegister> _z,
                                   std::unique_ptr<TyValue> _x,
                                   std::unique_ptr<TyValue> _y,
                                   std::unique_ptr<TySize> _sz)
    : z(std::move(_z)), x(std::move(_x)), y(std::move(_y)), sz(std::move(_sz)) {
}

void TyAddCommutative::serialize(cereal::JSONOutputArchive &archive) const {
  archive(CEREAL_NVP(z), CEREAL_NVP(x), CEREAL_NVP(y), CEREAL_NVP(sz));
}

ConsAddCommutative::ConsAddCommutative(
    std::unique_ptr<TyAddCommutative> _add_comm)
    : add_commutative(std::move(_add_comm)) {}

void ConsAddCommutative::serialize(cereal::JSONOutputArchive &archive) const {
  archive.makeArray();
  archive.writeName();

  archive.saveValue("AddCommutative");
  archive(CEREAL_NVP(add_commutative));
}

std::unique_ptr<TyInfrule> ConsAddCommutative::make(
    std::unique_ptr<TyRegister> _z, std::unique_ptr<TyValue> _x,
    std::unique_ptr<TyValue> _y, std::unique_ptr<TySize> _sz) {
  std::unique_ptr<TyAddCommutative> _add_comm(new TyAddCommutative(
      std::move(_z), std::move(_x), std::move(_y), std::move(_sz)));
  return std::unique_ptr<TyInfrule>(
      new ConsAddCommutative(std::move(_add_comm)));
}


TyAddCommutativeTgt::TyAddCommutativeTgt(std::unique_ptr<TyRegister> _z,
                                   std::unique_ptr<TyValue> _x,
                                   std::unique_ptr<TyValue> _y,
                                   std::unique_ptr<TySize> _sz)
    : z(std::move(_z)), x(std::move(_x)), y(std::move(_y)), sz(std::move(_sz)) {
}

void TyAddCommutativeTgt::serialize(cereal::JSONOutputArchive &archive) const {
  archive(CEREAL_NVP(z), CEREAL_NVP(x), CEREAL_NVP(y), CEREAL_NVP(sz));
}

ConsAddCommutativeTgt::ConsAddCommutativeTgt(
    std::unique_ptr<TyAddCommutativeTgt> _add_comm)
    : add_commutative_tgt(std::move(_add_comm)) {}

void ConsAddCommutativeTgt::serialize(cereal::JSONOutputArchive &archive) const {
  archive.makeArray();
  archive.writeName();

  archive.saveValue("AddCommutativeTgt");
  archive(CEREAL_NVP(add_commutative_tgt));
}

std::unique_ptr<TyInfrule> ConsAddCommutativeTgt::make(
    std::unique_ptr<TyRegister> _z, std::unique_ptr<TyValue> _x,
    std::unique_ptr<TyValue> _y, std::unique_ptr<TySize> _sz) {
  std::unique_ptr<TyAddCommutativeTgt> _add_comm(new TyAddCommutativeTgt(
      std::move(_z), std::move(_x), std::move(_y), std::move(_sz)));
  return std::unique_ptr<TyInfrule>(
      new ConsAddCommutativeTgt(std::move(_add_comm)));
}


ConsAddAssociative::ConsAddAssociative(
    std::unique_ptr<TyAddAssociative> _add_associative)
    : add_associative(std::move(_add_associative)) {}

void ConsAddAssociative::serialize(cereal::JSONOutputArchive &archive) const {
  archive.makeArray();
  archive.writeName();

  archive.saveValue("AddAssociative");
  archive(CEREAL_NVP(add_associative));
}

std::unique_ptr<TyInfrule> ConsAddAssociative::make(
    std::unique_ptr<TyRegister> _x, std::unique_ptr<TyRegister> _y,
    std::unique_ptr<TyRegister> _z, std::unique_ptr<TyConstInt> _c1,
    std::unique_ptr<TyConstInt> _c2, std::unique_ptr<TyConstInt> _c3,
    std::unique_ptr<TySize> _sz) {
  std::unique_ptr<TyAddAssociative> _add_assoc(new TyAddAssociative(
      std::move(_x), std::move(_y), std::move(_z), std::move(_c1),
      std::move(_c2), std::move(_c3), std::move(_sz)));
  return std::unique_ptr<TyInfrule>(
      new ConsAddAssociative(std::move(_add_assoc)));
}

TyAddDistSub::TyAddDistSub(std::unique_ptr<TyRegister> _z, std::unique_ptr<TyRegister> _minusx, std::unique_ptr<TyValue> _minusy, std::unique_ptr<TyRegister> _w, std::unique_ptr<TyValue> _x, std::unique_ptr<TyValue> _y, std::unique_ptr<TySize> _sz) : z(std::move(_z)), minusx(std::move(_minusx)), minusy(std::move(_minusy)), w(std::move(_w)), x(std::move(_x)), y(std::move(_y)), sz(std::move(_sz)){
}
void TyAddDistSub::serialize(cereal::JSONOutputArchive& archive) const{
  archive(CEREAL_NVP(z));
  archive(CEREAL_NVP(minusx));
  archive(CEREAL_NVP(minusy));
  archive(CEREAL_NVP(w));
  archive(CEREAL_NVP(x));
  archive(CEREAL_NVP(y));
  archive(CEREAL_NVP(sz));
}

ConsAddDistSub::ConsAddDistSub(std::unique_ptr<TyAddDistSub> _add_dist_sub) : add_dist_sub(std::move(_add_dist_sub)){
}
std::unique_ptr<TyInfrule> ConsAddDistSub::make(std::unique_ptr<TyRegister> _z, std::unique_ptr<TyRegister> _minusx, std::unique_ptr<TyValue> _minusy, std::unique_ptr<TyRegister> _w, std::unique_ptr<TyValue> _x, std::unique_ptr<TyValue> _y, std::unique_ptr<TySize> _sz){
  std::unique_ptr<TyAddDistSub> _val(new TyAddDistSub(std::move(_z), std::move(_minusx), std::move(_minusy), std::move(_w), std::move(_x), std::move(_y), std::move(_sz)));
  return std::unique_ptr<TyInfrule>(new ConsAddDistSub(std::move(_val)));
}
void ConsAddDistSub::serialize(cereal::JSONOutputArchive& archive) const{
  archive.makeArray();
  archive.writeName();
  archive.saveValue("AddDistSub");
  archive(CEREAL_NVP(add_dist_sub));
}

ConsAddSub::ConsAddSub(std::unique_ptr<TyAddSub> _add_sub)
    : add_sub(std::move(_add_sub)) {}

void ConsAddSub::serialize(cereal::JSONOutputArchive &archive) const {
  archive.makeArray();
  archive.writeName();

  archive.saveValue("AddSub");
  archive(CEREAL_NVP(add_sub));
}

std::unique_ptr<TyInfrule> ConsAddSub::make(std::unique_ptr<TyRegister> _minusy,
                                            std::unique_ptr<TyRegister> _z,
                                            std::unique_ptr<TyValue> _x,
                                            std::unique_ptr<TyValue> _y,
                                            std::unique_ptr<TySize> _sz) {
  std::unique_ptr<TyAddSub> _add_sub(
      new TyAddSub(std::move(_minusy), std::move(_z), std::move(_x),
                   std::move(_y), std::move(_sz)));
  return std::unique_ptr<TyInfrule>(new ConsAddSub(std::move(_add_sub)));
}

TyAddOnebit::TyAddOnebit(std::unique_ptr<TyRegister> _z, std::unique_ptr<TyValue> _x, std::unique_ptr<TyValue> _y) : z(std::move(_z)), x(std::move(_x)), y(std::move(_y)){
}
void TyAddOnebit::serialize(cereal::JSONOutputArchive& archive) const{
  archive(CEREAL_NVP(z));
  archive(CEREAL_NVP(x));
  archive(CEREAL_NVP(y));
}

ConsAddOnebit::ConsAddOnebit(std::unique_ptr<TyAddOnebit> _add_onebit) : add_onebit(std::move(_add_onebit)){
}
std::unique_ptr<TyInfrule> ConsAddOnebit::make(std::unique_ptr<TyRegister> _z, std::unique_ptr<TyValue> _x, std::unique_ptr<TyValue> _y){
  std::unique_ptr<TyAddOnebit> _val(new TyAddOnebit(std::move(_z), std::move(_x), std::move(_y)));
  return std::unique_ptr<TyInfrule>(new ConsAddOnebit(std::move(_val)));
}
void ConsAddOnebit::serialize(cereal::JSONOutputArchive& archive) const{
  archive.makeArray();
  archive.writeName();
  archive.saveValue("AddOnebit");
  archive(CEREAL_NVP(add_onebit));
}

TyAddShift::TyAddShift(std::unique_ptr<TyRegister> _y,
                       std::unique_ptr<TyValue> _v, std::unique_ptr<TySize> _sz)
    : y(std::move(_y)), v(std::move(_v)), sz(std::move(_sz)) {}

void TyAddShift::serialize(cereal::JSONOutputArchive &archive) const {
  archive(CEREAL_NVP(y), CEREAL_NVP(v), CEREAL_NVP(sz));
}

ConsAddShift::ConsAddShift(std::unique_ptr<TyAddShift> _add_shift)
    : add_shift(std::move(_add_shift)) {}

void ConsAddShift::serialize(cereal::JSONOutputArchive &archive) const {
  archive.makeArray();
  archive.writeName();

  archive.saveValue("AddShift");
  archive(CEREAL_NVP(add_shift));
}

std::unique_ptr<TyInfrule> ConsAddShift::make(std::unique_ptr<TyRegister> _y,
                                              std::unique_ptr<TyValue> _v,
                                              std::unique_ptr<TySize> _sz) {
  std::unique_ptr<TyAddShift> _add_shift(
      new TyAddShift(std::move(_y), std::move(_v), std::move(_sz)));
  return std::unique_ptr<TyInfrule>(new ConsAddShift(std::move(_add_shift)));
}

TyAddSignbit::TyAddSignbit(std::unique_ptr<TyRegister> _x,
                           std::unique_ptr<TyValue> _e1,
                           std::unique_ptr<TyValue> _e2,
                           std::unique_ptr<TySize> _sz)
    : x(std::move(_x)), e1(std::move(_e1)), e2(std::move(_e2)),
      sz(std::move(_sz)) {}

void TyAddSignbit::serialize(cereal::JSONOutputArchive &archive) const {
  archive(CEREAL_NVP(x));
  archive(CEREAL_NVP(e1));
  archive(CEREAL_NVP(e2));
  archive(CEREAL_NVP(sz));
}

ConsAddSignbit::ConsAddSignbit(std::unique_ptr<TyAddSignbit> _add_signbit)
    : add_signbit(std::move(_add_signbit)) {}

void ConsAddSignbit::serialize(cereal::JSONOutputArchive &archive) const {
  archive.makeArray();
  archive.writeName();

  archive.saveValue("AddSignbit");
  archive(CEREAL_NVP(add_signbit));
}

std::unique_ptr<TyInfrule> ConsAddSignbit::make(std::unique_ptr<TyRegister> _x,
                                                std::unique_ptr<TyValue> _e1,
                                                std::unique_ptr<TyValue> _e2,
                                                std::unique_ptr<TySize> _sz) {
  std::unique_ptr<TyAddSignbit> _add_signbit(new TyAddSignbit(
      std::move(_x), std::move(_e1), std::move(_e2), std::move(_sz)));
  return std::unique_ptr<TyInfrule>(
      new ConsAddSignbit(std::move(_add_signbit)));
}

TyAddZextBool::TyAddZextBool(std::unique_ptr<TyRegister> _x, std::unique_ptr<TyRegister> _y, std::unique_ptr<TyValue> _b, std::unique_ptr<TyConstInt> _c, std::unique_ptr<TyConstInt> _cprime, std::unique_ptr<TySize> _sz) : x(std::move(_x)), y(std::move(_y)), b(std::move(_b)), c(std::move(_c)), cprime(std::move(_cprime)), sz(std::move(_sz)){
}
void TyAddZextBool::serialize(cereal::JSONOutputArchive& archive) const{
  archive(CEREAL_NVP(x));
  archive(CEREAL_NVP(y));
  archive(CEREAL_NVP(b));
  archive(CEREAL_NVP(c));
  archive(CEREAL_NVP(cprime));
  archive(CEREAL_NVP(sz));
}

ConsAddZextBool::ConsAddZextBool(std::unique_ptr<TyAddZextBool> _add_zext_bool) : add_zext_bool(std::move(_add_zext_bool)){
}
std::unique_ptr<TyInfrule> ConsAddZextBool::make(std::unique_ptr<TyRegister> _x, std::unique_ptr<TyRegister> _y, std::unique_ptr<TyValue> _b, std::unique_ptr<TyConstInt> _c, std::unique_ptr<TyConstInt> _cprime, std::unique_ptr<TySize> _sz){
  std::unique_ptr<TyAddZextBool> _val(new TyAddZextBool(std::move(_x), std::move(_y), std::move(_b), std::move(_c), std::move(_cprime), std::move(_sz)));
  return std::unique_ptr<TyInfrule>(new ConsAddZextBool(std::move(_val)));
}
void ConsAddZextBool::serialize(cereal::JSONOutputArchive& archive) const{
  archive.makeArray();
  archive.writeName();
  archive.saveValue("AddZextBool");
  archive(CEREAL_NVP(add_zext_bool));
}

TyAndCommutative::TyAndCommutative(std::unique_ptr<TyRegister> _z, std::unique_ptr<TyValue> _x, std::unique_ptr<TyValue> _y, std::unique_ptr<TySize> _sz) : z(std::move(_z)), x(std::move(_x)), y(std::move(_y)), sz(std::move(_sz)){
}
void TyAndCommutative::serialize(cereal::JSONOutputArchive& archive) const{
  archive(CEREAL_NVP(z));
  archive(CEREAL_NVP(x));
  archive(CEREAL_NVP(y));
  archive(CEREAL_NVP(sz));
}

ConsAndCommutative::ConsAndCommutative(std::unique_ptr<TyAndCommutative> _and_commutative) : and_commutative(std::move(_and_commutative)){
}
std::unique_ptr<TyInfrule> ConsAndCommutative::make(std::unique_ptr<TyRegister> _z, std::unique_ptr<TyValue> _x, std::unique_ptr<TyValue> _y, std::unique_ptr<TySize> _sz){
  std::unique_ptr<TyAndCommutative> _val(new TyAndCommutative(std::move(_z), std::move(_x), std::move(_y), std::move(_sz)));
  return std::unique_ptr<TyInfrule>(new ConsAndCommutative(std::move(_val)));
}
void ConsAndCommutative::serialize(cereal::JSONOutputArchive& archive) const{
  archive.makeArray();
  archive.writeName();
  archive.saveValue("AndCommutative");
  archive(CEREAL_NVP(and_commutative));
}

TyAndDeMorgan::TyAndDeMorgan(std::unique_ptr<TyRegister> _z, std::unique_ptr<TyRegister> _x, std::unique_ptr<TyRegister> _y, std::unique_ptr<TyRegister> _zprime, std::unique_ptr<TyValue> _a, std::unique_ptr<TyValue> _b, std::unique_ptr<TySize> _sz) : z(std::move(_z)), x(std::move(_x)), y(std::move(_y)), zprime(std::move(_zprime)), a(std::move(_a)), b(std::move(_b)), sz(std::move(_sz)){
}
void TyAndDeMorgan::serialize(cereal::JSONOutputArchive& archive) const{
  archive(CEREAL_NVP(z));
  archive(CEREAL_NVP(x));
  archive(CEREAL_NVP(y));
  archive(CEREAL_NVP(zprime));
  archive(CEREAL_NVP(a));
  archive(CEREAL_NVP(b));
  archive(CEREAL_NVP(sz));
}

ConsAndDeMorgan::ConsAndDeMorgan(std::unique_ptr<TyAndDeMorgan> _and_de_morgan) : and_de_morgan(std::move(_and_de_morgan)){
}
std::unique_ptr<TyInfrule> ConsAndDeMorgan::make(std::unique_ptr<TyRegister> _z, std::unique_ptr<TyRegister> _x, std::unique_ptr<TyRegister> _y, std::unique_ptr<TyRegister> _zprime, std::unique_ptr<TyValue> _a, std::unique_ptr<TyValue> _b, std::unique_ptr<TySize> _sz){
  std::unique_ptr<TyAndDeMorgan> _val(new TyAndDeMorgan(std::move(_z), std::move(_x), std::move(_y), std::move(_zprime), std::move(_a), std::move(_b), std::move(_sz)));
  return std::unique_ptr<TyInfrule>(new ConsAndDeMorgan(std::move(_val)));
}
void ConsAndDeMorgan::serialize(cereal::JSONOutputArchive& archive) const{
  archive.makeArray();
  archive.writeName();
  archive.saveValue("AndDeMorgan");
  archive(CEREAL_NVP(and_de_morgan));
}

TyBopDistributiveOverSelectinst::TyBopDistributiveOverSelectinst(TyBop _opcode, std::unique_ptr<TyRegister> _r, std::unique_ptr<TyRegister> _s, std::unique_ptr<TyRegister> _tprime, std::unique_ptr<TyRegister> _t0, std::unique_ptr<TyValue> _x, std::unique_ptr<TyValue> _y, std::unique_ptr<TyValue> _z, std::unique_ptr<TyValue> _c, std::unique_ptr<TySize> _bopsz, std::unique_ptr<TyValueType> _selty) : opcode(std::move(_opcode)), r(std::move(_r)), s(std::move(_s)), tprime(std::move(_tprime)), t0(std::move(_t0)), x(std::move(_x)), y(std::move(_y)), z(std::move(_z)), c(std::move(_c)), bopsz(std::move(_bopsz)), selty(std::move(_selty)){
}
void TyBopDistributiveOverSelectinst::serialize(cereal::JSONOutputArchive& archive) const{
  archive(cereal::make_nvp("opcode", llvmberry::toString(opcode)));
  archive(CEREAL_NVP(r));
  archive(CEREAL_NVP(s));
  archive(CEREAL_NVP(tprime));
  archive(CEREAL_NVP(t0));
  archive(CEREAL_NVP(x));
  archive(CEREAL_NVP(y));
  archive(CEREAL_NVP(z));
  archive(CEREAL_NVP(c));
  archive(CEREAL_NVP(bopsz));
  archive(CEREAL_NVP(selty));
}

ConsBopDistributiveOverSelectinst::ConsBopDistributiveOverSelectinst(std::unique_ptr<TyBopDistributiveOverSelectinst> _bop_distributive_over_selectinst) : bop_distributive_over_selectinst(std::move(_bop_distributive_over_selectinst)){
}
std::unique_ptr<TyInfrule> ConsBopDistributiveOverSelectinst::make(TyBop _opcode, std::unique_ptr<TyRegister> _r, std::unique_ptr<TyRegister> _s, std::unique_ptr<TyRegister> _tprime, std::unique_ptr<TyRegister> _t0, std::unique_ptr<TyValue> _x, std::unique_ptr<TyValue> _y, std::unique_ptr<TyValue> _z, std::unique_ptr<TyValue> _c, std::unique_ptr<TySize> _bopsz, std::unique_ptr<TyValueType> _selty){
  std::unique_ptr<TyBopDistributiveOverSelectinst> _val(new TyBopDistributiveOverSelectinst(std::move(_opcode), std::move(_r), std::move(_s), std::move(_tprime), std::move(_t0), std::move(_x), std::move(_y), std::move(_z), std::move(_c), std::move(_bopsz), std::move(_selty)));
  return std::unique_ptr<TyInfrule>(new ConsBopDistributiveOverSelectinst(std::move(_val)));
}
void ConsBopDistributiveOverSelectinst::serialize(cereal::JSONOutputArchive& archive) const{
  archive.makeArray();
  archive.writeName();
  archive.saveValue("BopDistributiveOverSelectinst");
  archive(CEREAL_NVP(bop_distributive_over_selectinst));
}

TyBopDistributiveOverSelectinst2::TyBopDistributiveOverSelectinst2(TyBop _opcode, std::unique_ptr<TyRegister> _r, std::unique_ptr<TyRegister> _s, std::unique_ptr<TyRegister> _tprime, std::unique_ptr<TyRegister> _t0, std::unique_ptr<TyValue> _x, std::unique_ptr<TyValue> _y, std::unique_ptr<TyValue> _z, std::unique_ptr<TyValue> _c, std::unique_ptr<TySize> _bopsz, std::unique_ptr<TyValueType> _selty) : opcode(std::move(_opcode)), r(std::move(_r)), s(std::move(_s)), tprime(std::move(_tprime)), t0(std::move(_t0)), x(std::move(_x)), y(std::move(_y)), z(std::move(_z)), c(std::move(_c)), bopsz(std::move(_bopsz)), selty(std::move(_selty)){
}
void TyBopDistributiveOverSelectinst2::serialize(cereal::JSONOutputArchive& archive) const{
  archive(cereal::make_nvp("opcode", llvmberry::toString(opcode)));
  archive(CEREAL_NVP(r));
  archive(CEREAL_NVP(s));
  archive(CEREAL_NVP(tprime));
  archive(CEREAL_NVP(t0));
  archive(CEREAL_NVP(x));
  archive(CEREAL_NVP(y));
  archive(CEREAL_NVP(z));
  archive(CEREAL_NVP(c));
  archive(CEREAL_NVP(bopsz));
  archive(CEREAL_NVP(selty));
}

ConsBopDistributiveOverSelectinst2::ConsBopDistributiveOverSelectinst2(std::unique_ptr<TyBopDistributiveOverSelectinst2> _bop_distributive_over_selectinst2) : bop_distributive_over_selectinst2(std::move(_bop_distributive_over_selectinst2)){
}
std::unique_ptr<TyInfrule> ConsBopDistributiveOverSelectinst2::make(TyBop _opcode, std::unique_ptr<TyRegister> _r, std::unique_ptr<TyRegister> _s, std::unique_ptr<TyRegister> _tprime, std::unique_ptr<TyRegister> _t0, std::unique_ptr<TyValue> _x, std::unique_ptr<TyValue> _y, std::unique_ptr<TyValue> _z, std::unique_ptr<TyValue> _c, std::unique_ptr<TySize> _bopsz, std::unique_ptr<TyValueType> _selty){
  std::unique_ptr<TyBopDistributiveOverSelectinst2> _val(new TyBopDistributiveOverSelectinst2(std::move(_opcode), std::move(_r), std::move(_s), std::move(_tprime), std::move(_t0), std::move(_x), std::move(_y), std::move(_z), std::move(_c), std::move(_bopsz), std::move(_selty)));
  return std::unique_ptr<TyInfrule>(new ConsBopDistributiveOverSelectinst2(std::move(_val)));
}
void ConsBopDistributiveOverSelectinst2::serialize(cereal::JSONOutputArchive& archive) const{
  archive.makeArray();
  archive.writeName();
  archive.saveValue("BopDistributiveOverSelectinst2");
  archive(CEREAL_NVP(bop_distributive_over_selectinst2));
}


TySdivMone::TySdivMone(std::unique_ptr<TyRegister> _z, std::unique_ptr<TyValue> _x, std::unique_ptr<TySize> _sz) : z(std::move(_z)), x(std::move(_x)), sz(std::move(_sz)){
}
void TySdivMone::serialize(cereal::JSONOutputArchive& archive) const{
  archive(CEREAL_NVP(z));
  archive(CEREAL_NVP(x));
  archive(CEREAL_NVP(sz));
}

ConsSdivMone::ConsSdivMone(std::unique_ptr<TySdivMone> _div_mone) : div_mone(std::move(_div_mone)){
}
std::unique_ptr<TyInfrule> ConsSdivMone::make(std::unique_ptr<TyRegister> _z, std::unique_ptr<TyValue> _x, std::unique_ptr<TySize> _sz){
  std::unique_ptr<TySdivMone> _val(new TySdivMone(std::move(_z), std::move(_x), std::move(_sz)));
  return std::unique_ptr<TyInfrule>(new ConsSdivMone(std::move(_val)));
}
void ConsSdivMone::serialize(cereal::JSONOutputArchive& archive) const{
  archive.makeArray();
  archive.writeName();
  archive.saveValue("SdivMone");
  archive(CEREAL_NVP(div_mone));
}

TyRemNeg::TyRemNeg(std::unique_ptr<TyRegister> _z, std::unique_ptr<TyValue> _my, std::unique_ptr<TyValue> _x, std::unique_ptr<TyValue> _y, std::unique_ptr<TySize> _sz) : z(std::move(_z)), my(std::move(_my)), x(std::move(_x)), y(std::move(_y)), sz(std::move(_sz)){
}
void TyRemNeg::serialize(cereal::JSONOutputArchive& archive) const{
  archive(CEREAL_NVP(z));
  archive(CEREAL_NVP(my));
  archive(CEREAL_NVP(x));
  archive(CEREAL_NVP(y));
  archive(CEREAL_NVP(sz));
}

ConsRemNeg::ConsRemNeg(std::unique_ptr<TyRemNeg> _rem_neg) : rem_neg(std::move(_rem_neg)){
}
std::unique_ptr<TyInfrule> ConsRemNeg::make(std::unique_ptr<TyRegister> _z, std::unique_ptr<TyValue> _my, std::unique_ptr<TyValue> _x, std::unique_ptr<TyValue> _y, std::unique_ptr<TySize> _sz){
  std::unique_ptr<TyRemNeg> _val(new TyRemNeg(std::move(_z), std::move(_my), std::move(_x), std::move(_y), std::move(_sz)));
  return std::unique_ptr<TyInfrule>(new ConsRemNeg(std::move(_val)));
}
void ConsRemNeg::serialize(cereal::JSONOutputArchive& archive) const{
  archive.makeArray();
  archive.writeName();
  archive.saveValue("RemNeg");
  archive(CEREAL_NVP(rem_neg));
}

ConsSdivSubSrem::ConsSdivSubSrem(std::unique_ptr<TySdivSubSrem> _div_sub_srem) : div_sub_srem(std::move(_div_sub_srem)){
}
std::unique_ptr<TyInfrule> ConsSdivSubSrem::make(std::unique_ptr<TyRegister> _z, std::unique_ptr<TyRegister> _b, std::unique_ptr<TyRegister> _a, std::unique_ptr<TyValue> _x, std::unique_ptr<TyValue> _y, std::unique_ptr<TySize> _sz){
  std::unique_ptr<TySdivSubSrem> _val(new TySdivSubSrem(std::move(_z), std::move(_b), std::move(_a), std::move(_x), std::move(_y), std::move(_sz)));
  return std::unique_ptr<TyInfrule>(new ConsSdivSubSrem(std::move(_val)));
}
void ConsSdivSubSrem::serialize(cereal::JSONOutputArchive& archive) const{
  archive.makeArray();
  archive.writeName();
  archive.saveValue("SdivSubSrem");
  archive(CEREAL_NVP(div_sub_srem));
}

TySdivSubSrem::TySdivSubSrem(std::unique_ptr<TyRegister> _z, std::unique_ptr<TyRegister> _b, std::unique_ptr<TyRegister> _a, std::unique_ptr<TyValue> _x, std::unique_ptr<TyValue> _y, std::unique_ptr<TySize> _sz) : z(std::move(_z)), b(std::move(_b)), a(std::move(_a)), x(std::move(_x)), y(std::move(_y)), sz(std::move(_sz)){
}
void TySdivSubSrem::serialize(cereal::JSONOutputArchive& archive) const{
  archive(CEREAL_NVP(z));
  archive(CEREAL_NVP(b));
  archive(CEREAL_NVP(a));
  archive(CEREAL_NVP(x));
  archive(CEREAL_NVP(y));
  archive(CEREAL_NVP(sz));
}

ConsUdivSubUrem::ConsUdivSubUrem(std::unique_ptr<TyUdivSubUrem> _div_sub_urem) : div_sub_urem(std::move(_div_sub_urem)){
}
std::unique_ptr<TyInfrule> ConsUdivSubUrem::make(std::unique_ptr<TyRegister> _z, std::unique_ptr<TyRegister> _b, std::unique_ptr<TyRegister> _a, std::unique_ptr<TyValue> _x, std::unique_ptr<TyValue> _y, std::unique_ptr<TySize> _sz){
  std::unique_ptr<TyUdivSubUrem> _val(new TyUdivSubUrem(std::move(_z), std::move(_b), std::move(_a), std::move(_x), std::move(_y), std::move(_sz)));
  return std::unique_ptr<TyInfrule>(new ConsUdivSubUrem(std::move(_val)));
}
void ConsUdivSubUrem::serialize(cereal::JSONOutputArchive& archive) const{
  archive.makeArray();
  archive.writeName();
  archive.saveValue("UdivSubUrem");
  archive(CEREAL_NVP(div_sub_urem));
}

TyUdivSubUrem::TyUdivSubUrem(std::unique_ptr<TyRegister> _z, std::unique_ptr<TyRegister> _b, std::unique_ptr<TyRegister> _a, std::unique_ptr<TyValue> _x, std::unique_ptr<TyValue> _y, std::unique_ptr<TySize> _sz) : z(std::move(_z)), b(std::move(_b)), a(std::move(_a)), x(std::move(_x)), y(std::move(_y)), sz(std::move(_sz)){
}
void TyUdivSubUrem::serialize(cereal::JSONOutputArchive& archive) const{
  archive(CEREAL_NVP(z));
  archive(CEREAL_NVP(b));
  archive(CEREAL_NVP(a));
  archive(CEREAL_NVP(x));
  archive(CEREAL_NVP(y));
  archive(CEREAL_NVP(sz));
}

TySubAdd::TySubAdd
        (std::unique_ptr<TyRegister> _z,
         std::unique_ptr<TyValue> _my,
         std::unique_ptr<TyRegister> _x,
         std::unique_ptr<TyValue> _y,
         std::unique_ptr<TySize> _sz)
        : z(std::move(_z)), my(std::move(_my)), x(std::move(_x)),
          y(std::move(_y)), sz(std::move(_sz)) {}

void TySubAdd::serialize(cereal::JSONOutputArchive &archive) const {
  archive(CEREAL_NVP(z), CEREAL_NVP(my), CEREAL_NVP(x),
          CEREAL_NVP(y), CEREAL_NVP(sz));
}

ConsSubAdd::ConsSubAdd(std::unique_ptr<TySubAdd> _sub_add)
        : sub_add(std::move(_sub_add)) {}

void ConsSubAdd::serialize(cereal::JSONOutputArchive &archive) const {
  archive.makeArray();
  archive.writeName();

  archive.saveValue("SubAdd");
  archive(CEREAL_NVP(sub_add));
}

std::unique_ptr<TyInfrule> ConsSubAdd::make
        (std::unique_ptr<TyRegister> _z,
         std::unique_ptr<TyValue> _my,
         std::unique_ptr<TyRegister> _x,
         std::unique_ptr<TyValue> _y,
         std::unique_ptr<TySize> _sz) {
  std::unique_ptr<TySubAdd> _sub_add
          (new TySubAdd
                   (std::move(_z), std::move(_my), std::move(_x),
                    std::move(_y), std::move(_sz)));
  return std::unique_ptr<TyInfrule>(new ConsSubAdd(std::move(_sub_add)));
}

TySubMone::TySubMone(std::unique_ptr<TyRegister> _z, std::unique_ptr<TyValue> _x, std::unique_ptr<TySize> _sz) : z(std::move(_z)), x(std::move(_x)), sz(std::move(_sz)){
}
void TySubMone::serialize(cereal::JSONOutputArchive& archive) const{
  archive(CEREAL_NVP(z));
  archive(CEREAL_NVP(x));
  archive(CEREAL_NVP(sz));
}

ConsSubMone::ConsSubMone(std::unique_ptr<TySubMone> _sub_mone) : sub_mone(std::move(_sub_mone)){
}
std::unique_ptr<TyInfrule> ConsSubMone::make(std::unique_ptr<TyRegister> _z, std::unique_ptr<TyValue> _x, std::unique_ptr<TySize> _sz){
  std::unique_ptr<TySubMone> _val(new TySubMone(std::move(_z), std::move(_x), std::move(_sz)));
  return std::unique_ptr<TyInfrule>(new ConsSubMone(std::move(_val)));
}
void ConsSubMone::serialize(cereal::JSONOutputArchive& archive) const{
  archive.makeArray();
  archive.writeName();
  archive.saveValue("SubMone");
  archive(CEREAL_NVP(sub_mone));
}

TySubOnebit::TySubOnebit(std::unique_ptr<TyRegister> _z, std::unique_ptr<TyValue> _x, std::unique_ptr<TyValue> _y) : z(std::move(_z)), x(std::move(_x)), y(std::move(_y)){
}
void TySubOnebit::serialize(cereal::JSONOutputArchive& archive) const{
  archive(CEREAL_NVP(z));
  archive(CEREAL_NVP(x));
  archive(CEREAL_NVP(y));
}

ConsSubOnebit::ConsSubOnebit(std::unique_ptr<TySubOnebit> _sub_onebit) : sub_onebit(std::move(_sub_onebit)){
}
std::unique_ptr<TyInfrule> ConsSubOnebit::make(std::unique_ptr<TyRegister> _z, std::unique_ptr<TyValue> _x, std::unique_ptr<TyValue> _y){
  std::unique_ptr<TySubOnebit> _val(new TySubOnebit(std::move(_z), std::move(_x), std::move(_y)));
  return std::unique_ptr<TyInfrule>(new ConsSubOnebit(std::move(_val)));
}
void ConsSubOnebit::serialize(cereal::JSONOutputArchive& archive) const{
  archive.makeArray();
  archive.writeName();
  archive.saveValue("SubOnebit");
  archive(CEREAL_NVP(sub_onebit));
}

TySubConstNot::TySubConstNot(std::unique_ptr<TyRegister> _z, std::unique_ptr<TyRegister> _y, std::unique_ptr<TyValue> _x, std::unique_ptr<TyConstInt> _c1, std::unique_ptr<TyConstInt> _c2, std::unique_ptr<TySize> _sz) : z(std::move(_z)), y(std::move(_y)), x(std::move(_x)), c1(std::move(_c1)), c2(std::move(_c2)), sz(std::move(_sz)){
}
void TySubConstNot::serialize(cereal::JSONOutputArchive& archive) const{
  archive(CEREAL_NVP(z));
  archive(CEREAL_NVP(y));
  archive(CEREAL_NVP(x));
  archive(CEREAL_NVP(c1));
  archive(CEREAL_NVP(c2));
  archive(CEREAL_NVP(sz));
}

ConsSubConstNot::ConsSubConstNot(std::unique_ptr<TySubConstNot> _sub_const_not) : sub_const_not(std::move(_sub_const_not)){
}
std::unique_ptr<TyInfrule> ConsSubConstNot::make(std::unique_ptr<TyRegister> _z, std::unique_ptr<TyRegister> _y, std::unique_ptr<TyValue> _x, std::unique_ptr<TyConstInt> _c1, std::unique_ptr<TyConstInt> _c2, std::unique_ptr<TySize> _sz){
  std::unique_ptr<TySubConstNot> _val(new TySubConstNot(std::move(_z), std::move(_y), std::move(_x), std::move(_c1), std::move(_c2), std::move(_sz)));
  return std::unique_ptr<TyInfrule>(new ConsSubConstNot(std::move(_val)));
}
void ConsSubConstNot::serialize(cereal::JSONOutputArchive& archive) const{
  archive.makeArray();
  archive.writeName();
  archive.saveValue("SubConstNot");
  archive(CEREAL_NVP(sub_const_not));
}

TySubConstAdd::TySubConstAdd(std::unique_ptr<TyRegister> _z, std::unique_ptr<TyRegister> _y, std::unique_ptr<TyValue> _x, std::unique_ptr<TyConstInt> _c1, std::unique_ptr<TyConstInt> _c2, std::unique_ptr<TyConstInt> _c3, std::unique_ptr<TySize> _sz) : z(std::move(_z)), y(std::move(_y)), x(std::move(_x)), c1(std::move(_c1)), c2(std::move(_c2)), c3(std::move(_c3)), sz(std::move(_sz)){
}
void TySubConstAdd::serialize(cereal::JSONOutputArchive& archive) const{
  archive(CEREAL_NVP(z));
  archive(CEREAL_NVP(y));
  archive(CEREAL_NVP(x));
  archive(CEREAL_NVP(c1));
  archive(CEREAL_NVP(c2));
  archive(CEREAL_NVP(c3));
  archive(CEREAL_NVP(sz));
}

ConsSubConstAdd::ConsSubConstAdd(std::unique_ptr<TySubConstAdd> _sub_const_add) : sub_const_add(std::move(_sub_const_add)){
}
std::unique_ptr<TyInfrule> ConsSubConstAdd::make(std::unique_ptr<TyRegister> _z, std::unique_ptr<TyRegister> _y, std::unique_ptr<TyValue> _x, std::unique_ptr<TyConstInt> _c1, std::unique_ptr<TyConstInt> _c2, std::unique_ptr<TyConstInt> _c3, std::unique_ptr<TySize> _sz){
  std::unique_ptr<TySubConstAdd> _val(new TySubConstAdd(std::move(_z), std::move(_y), std::move(_x), std::move(_c1), std::move(_c2), std::move(_c3), std::move(_sz)));
  return std::unique_ptr<TyInfrule>(new ConsSubConstAdd(std::move(_val)));
}
void ConsSubConstAdd::serialize(cereal::JSONOutputArchive& archive) const{
  archive.makeArray();
  archive.writeName();
  archive.saveValue("SubConstAdd");
  archive(CEREAL_NVP(sub_const_add));
}

TySubSdiv::TySubSdiv(std::unique_ptr<TyRegister> _z, std::unique_ptr<TyRegister> _y, std::unique_ptr<TyValue> _x, std::unique_ptr<TyConstInt> _c, std::unique_ptr<TyConstInt> _cprime, std::unique_ptr<TySize> _sz) : z(std::move(_z)), y(std::move(_y)), x(std::move(_x)), c(std::move(_c)), cprime(std::move(_cprime)), sz(std::move(_sz)){
}
void TySubSdiv::serialize(cereal::JSONOutputArchive& archive) const{
  archive(CEREAL_NVP(z));
  archive(CEREAL_NVP(y));
  archive(CEREAL_NVP(x));
  archive(CEREAL_NVP(c));
  archive(CEREAL_NVP(cprime));
  archive(CEREAL_NVP(sz));
}

ConsSubSdiv::ConsSubSdiv(std::unique_ptr<TySubSdiv> _sub_sdiv) : sub_sdiv(std::move(_sub_sdiv)){
}
std::unique_ptr<TyInfrule> ConsSubSdiv::make(std::unique_ptr<TyRegister> _z, std::unique_ptr<TyRegister> _y, std::unique_ptr<TyValue> _x, std::unique_ptr<TyConstInt> _c, std::unique_ptr<TyConstInt> _cprime, std::unique_ptr<TySize> _sz){
  std::unique_ptr<TySubSdiv> _val(new TySubSdiv(std::move(_z), std::move(_y), std::move(_x), std::move(_c), std::move(_cprime), std::move(_sz)));
  return std::unique_ptr<TyInfrule>(new ConsSubSdiv(std::move(_val)));
}
void ConsSubSdiv::serialize(cereal::JSONOutputArchive& archive) const{
  archive.makeArray();
  archive.writeName();
  archive.saveValue("SubSdiv");
  archive(CEREAL_NVP(sub_sdiv));
}

TySubShl::TySubShl(std::unique_ptr<TyRegister> _z, std::unique_ptr<TyValue> _x, std::unique_ptr<TyRegister> _y, std::unique_ptr<TyValue> _mx, std::unique_ptr<TyValue> _a, std::unique_ptr<TySize> _sz) : z(std::move(_z)), x(std::move(_x)), y(std::move(_y)), mx(std::move(_mx)), a(std::move(_a)), sz(std::move(_sz)){
}
void TySubShl::serialize(cereal::JSONOutputArchive& archive) const{
  archive(CEREAL_NVP(z));
  archive(CEREAL_NVP(x));
  archive(CEREAL_NVP(y));
  archive(CEREAL_NVP(mx));
  archive(CEREAL_NVP(a));
  archive(CEREAL_NVP(sz));
}

ConsSubShl::ConsSubShl(std::unique_ptr<TySubShl> _sub_shl) : sub_shl(std::move(_sub_shl)){
}
std::unique_ptr<TyInfrule> ConsSubShl::make(std::unique_ptr<TyRegister> _z, std::unique_ptr<TyValue> _x, std::unique_ptr<TyRegister> _y, std::unique_ptr<TyValue> _mx, std::unique_ptr<TyValue> _a, std::unique_ptr<TySize> _sz){
  std::unique_ptr<TySubShl> _val(new TySubShl(std::move(_z), std::move(_x), std::move(_y), std::move(_mx), std::move(_a), std::move(_sz)));
  return std::unique_ptr<TyInfrule>(new ConsSubShl(std::move(_val)));
}
void ConsSubShl::serialize(cereal::JSONOutputArchive& archive) const{
  archive.makeArray();
  archive.writeName();
  archive.saveValue("SubShl");
  archive(CEREAL_NVP(sub_shl));
}

TyFaddCommutativeTgt::TyFaddCommutativeTgt(std::unique_ptr<TyRegister> _z, std::unique_ptr<TyValue> _x, std::unique_ptr<TyValue> _y, TyFloatType _fty) : z(std::move(_z)), x(std::move(_x)), y(std::move(_y)), fty(_fty){
}
void TyFaddCommutativeTgt::serialize(cereal::JSONOutputArchive& archive) const{
  archive(CEREAL_NVP(z));
  archive(CEREAL_NVP(x));
  archive(CEREAL_NVP(y));
  archive(cereal::make_nvp("fty", toString(fty)));
}

ConsFaddCommutativeTgt::ConsFaddCommutativeTgt(std::unique_ptr<TyFaddCommutativeTgt> _fadd_commutative_tgt) : fadd_commutative_tgt(std::move(_fadd_commutative_tgt)){
}
std::unique_ptr<TyInfrule> ConsFaddCommutativeTgt::make(std::unique_ptr<TyRegister> _z, std::unique_ptr<TyValue> _x, std::unique_ptr<TyValue> _y, TyFloatType _fty){
  std::unique_ptr<TyFaddCommutativeTgt> _val(new TyFaddCommutativeTgt(std::move(_z), std::move(_x), std::move(_y), std::move(_fty)));
  return std::unique_ptr<TyInfrule>(new ConsFaddCommutativeTgt(std::move(_val)));
}
void ConsFaddCommutativeTgt::serialize(cereal::JSONOutputArchive& archive) const{
  archive.makeArray();
  archive.writeName();
  archive.saveValue("FaddCommutativeTgt");
  archive(CEREAL_NVP(fadd_commutative_tgt));
}

TyFbopDistributiveOverSelectinst::TyFbopDistributiveOverSelectinst(TyFbop _fopcode, std::unique_ptr<TyRegister> _r, std::unique_ptr<TyRegister> _s, std::unique_ptr<TyRegister> _tprime, std::unique_ptr<TyRegister> _t0, std::unique_ptr<TyValue> _x, std::unique_ptr<TyValue> _y, std::unique_ptr<TyValue> _z, std::unique_ptr<TyValue> _c, TyFloatType _fbopty, std::unique_ptr<TyValueType> _selty) : fopcode(std::move(_fopcode)), r(std::move(_r)), s(std::move(_s)), tprime(std::move(_tprime)), t0(std::move(_t0)), x(std::move(_x)), y(std::move(_y)), z(std::move(_z)), c(std::move(_c)), fbopty(std::move(_fbopty)), selty(std::move(_selty)){
}
void TyFbopDistributiveOverSelectinst::serialize(cereal::JSONOutputArchive& archive) const{
  archive(cereal::make_nvp("fopcode", toString(fopcode)));
  archive(CEREAL_NVP(r));
  archive(CEREAL_NVP(s));
  archive(CEREAL_NVP(tprime));
  archive(CEREAL_NVP(t0));
  archive(CEREAL_NVP(x));
  archive(CEREAL_NVP(y));
  archive(CEREAL_NVP(z));
  archive(CEREAL_NVP(c));
  archive(cereal::make_nvp("fbopty", toString(fbopty)));
  archive(CEREAL_NVP(selty));
}

ConsFbopDistributiveOverSelectinst::ConsFbopDistributiveOverSelectinst(std::unique_ptr<TyFbopDistributiveOverSelectinst> _fbop_distributive_over_selectinst) : fbop_distributive_over_selectinst(std::move(_fbop_distributive_over_selectinst)){
}
std::unique_ptr<TyInfrule> ConsFbopDistributiveOverSelectinst::make(TyFbop _fopcode, std::unique_ptr<TyRegister> _r, std::unique_ptr<TyRegister> _s, std::unique_ptr<TyRegister> _tprime, std::unique_ptr<TyRegister> _t0, std::unique_ptr<TyValue> _x, std::unique_ptr<TyValue> _y, std::unique_ptr<TyValue> _z, std::unique_ptr<TyValue> _c, TyFloatType _fbopty, std::unique_ptr<TyValueType> _selty){
  std::unique_ptr<TyFbopDistributiveOverSelectinst> _val(new TyFbopDistributiveOverSelectinst(std::move(_fopcode), std::move(_r), std::move(_s), std::move(_tprime), std::move(_t0), std::move(_x), std::move(_y), std::move(_z), std::move(_c), std::move(_fbopty), std::move(_selty)));
  return std::unique_ptr<TyInfrule>(new ConsFbopDistributiveOverSelectinst(std::move(_val)));
}
void ConsFbopDistributiveOverSelectinst::serialize(cereal::JSONOutputArchive& archive) const{
  archive.makeArray();
  archive.writeName();
  archive.saveValue("FbopDistributiveOverSelectinst");
  archive(CEREAL_NVP(fbop_distributive_over_selectinst));
}

TyFbopDistributiveOverSelectinst2::TyFbopDistributiveOverSelectinst2(TyFbop _fopcode, std::unique_ptr<TyRegister> _r, std::unique_ptr<TyRegister> _s, std::unique_ptr<TyRegister> _tprime, std::unique_ptr<TyRegister> _t0, std::unique_ptr<TyValue> _x, std::unique_ptr<TyValue> _y, std::unique_ptr<TyValue> _z, std::unique_ptr<TyValue> _c, TyFloatType _fbopty, std::unique_ptr<TyValueType> _selty) : fopcode(std::move(_fopcode)), r(std::move(_r)), s(std::move(_s)), tprime(std::move(_tprime)), t0(std::move(_t0)), x(std::move(_x)), y(std::move(_y)), z(std::move(_z)), c(std::move(_c)), fbopty(std::move(_fbopty)), selty(std::move(_selty)){
}
void TyFbopDistributiveOverSelectinst2::serialize(cereal::JSONOutputArchive& archive) const{
  archive(cereal::make_nvp("fopcode", toString(fopcode)));
  archive(CEREAL_NVP(r));
  archive(CEREAL_NVP(s));
  archive(CEREAL_NVP(tprime));
  archive(CEREAL_NVP(t0));
  archive(CEREAL_NVP(x));
  archive(CEREAL_NVP(y));
  archive(CEREAL_NVP(z));
  archive(CEREAL_NVP(c));
  archive(cereal::make_nvp("fbopty", toString(fbopty)));
  archive(CEREAL_NVP(selty));
}

ConsFbopDistributiveOverSelectinst2::ConsFbopDistributiveOverSelectinst2(std::unique_ptr<TyFbopDistributiveOverSelectinst2> _fbop_distributive_over_selectinst2) : fbop_distributive_over_selectinst2(std::move(_fbop_distributive_over_selectinst2)){
}
std::unique_ptr<TyInfrule> ConsFbopDistributiveOverSelectinst2::make(TyFbop _fopcode, std::unique_ptr<TyRegister> _r, std::unique_ptr<TyRegister> _s, std::unique_ptr<TyRegister> _tprime, std::unique_ptr<TyRegister> _t0, std::unique_ptr<TyValue> _x, std::unique_ptr<TyValue> _y, std::unique_ptr<TyValue> _z, std::unique_ptr<TyValue> _c, TyFloatType _fbopty, std::unique_ptr<TyValueType> _selty){
  std::unique_ptr<TyFbopDistributiveOverSelectinst2> _val(new TyFbopDistributiveOverSelectinst2(std::move(_fopcode), std::move(_r), std::move(_s), std::move(_tprime), std::move(_t0), std::move(_x), std::move(_y), std::move(_z), std::move(_c), std::move(_fbopty), std::move(_selty)));
  return std::unique_ptr<TyInfrule>(new ConsFbopDistributiveOverSelectinst2(std::move(_val)));
}
void ConsFbopDistributiveOverSelectinst2::serialize(cereal::JSONOutputArchive& archive) const{
  archive.makeArray();
  archive.writeName();
  archive.saveValue("FbopDistributiveOverSelectinst2");
  archive(CEREAL_NVP(fbop_distributive_over_selectinst2));
}


TyMulCommutative::TyMulCommutative(std::unique_ptr<TyRegister> _z, std::unique_ptr<TyValue> _x, std::unique_ptr<TyValue> _y, std::unique_ptr<TySize> _sz) : z(std::move(_z)), x(std::move(_x)), y(std::move(_y)), sz(std::move(_sz)){
}
void TyMulCommutative::serialize(cereal::JSONOutputArchive& archive) const{
  archive(CEREAL_NVP(z));
  archive(CEREAL_NVP(x));
  archive(CEREAL_NVP(y));
  archive(CEREAL_NVP(sz));
}

ConsMulCommutative::ConsMulCommutative(std::unique_ptr<TyMulCommutative> _mul_commutative) : mul_commutative(std::move(_mul_commutative)){
}
std::unique_ptr<TyInfrule> ConsMulCommutative::make(std::unique_ptr<TyRegister> _z, std::unique_ptr<TyValue> _x, std::unique_ptr<TyValue> _y, std::unique_ptr<TySize> _sz){
  std::unique_ptr<TyMulCommutative> _val(new TyMulCommutative(std::move(_z), std::move(_x), std::move(_y), std::move(_sz)));
  return std::unique_ptr<TyInfrule>(new ConsMulCommutative(std::move(_val)));
}
void ConsMulCommutative::serialize(cereal::JSONOutputArchive& archive) const{
  archive.makeArray();
  archive.writeName();
  archive.saveValue("MulCommutative");
  archive(CEREAL_NVP(mul_commutative));
}

TyMulNeg::TyMulNeg
        (std::unique_ptr<TyRegister> _z,
         std::unique_ptr<TyValue> _mx,
         std::unique_ptr<TyValue> _my,
         std::unique_ptr<TyValue> _x,
         std::unique_ptr<TyValue> _y,
         std::unique_ptr<TySize> _sz)
        : z(std::move(_z)), mx(std::move(_mx)), my(std::move(_my)), x(std::move(_x)),
          y(std::move(_y)), sz(std::move(_sz)) {}

void TyMulNeg::serialize(cereal::JSONOutputArchive &archive) const {
  archive(CEREAL_NVP(z), CEREAL_NVP(mx), CEREAL_NVP(my),
          CEREAL_NVP(x), CEREAL_NVP(y), CEREAL_NVP(sz));
}

ConsMulNeg::ConsMulNeg(std::unique_ptr<TyMulNeg> _mul_neg)
        : mul_neg(std::move(_mul_neg)) {}

void ConsMulNeg::serialize(cereal::JSONOutputArchive &archive) const {
  archive.makeArray();
  archive.writeName();

  archive.saveValue("MulNeg");
  archive(CEREAL_NVP(mul_neg));
}

std::unique_ptr<TyInfrule> ConsMulNeg::make
        (std::unique_ptr<TyRegister> _z,
         std::unique_ptr<TyValue> _mx,
         std::unique_ptr<TyValue> _my,
         std::unique_ptr<TyValue> _x,
         std::unique_ptr<TyValue> _y,
         std::unique_ptr<TySize> _sz) {
  std::unique_ptr<TyMulNeg> _mul_neg
          (new TyMulNeg
                   (std::move(_z), std::move(_mx), std::move(_my),
                    std::move(_x), std::move(_y), std::move(_sz)));
  return std::unique_ptr<TyInfrule>(new ConsMulNeg(std::move(_mul_neg)));
}

TyMulMone::TyMulMone(std::unique_ptr<TyRegister> _z, std::unique_ptr<TyValue> _x, std::unique_ptr<TySize> _sz) : z(std::move(_z)), x(std::move(_x)), sz(std::move(_sz)){
}
void TyMulMone::serialize(cereal::JSONOutputArchive& archive) const{
  archive(CEREAL_NVP(z));
  archive(CEREAL_NVP(x));
  archive(CEREAL_NVP(sz));
}

ConsMulMone::ConsMulMone(std::unique_ptr<TyMulMone> _mul_mone) : mul_mone(std::move(_mul_mone)){
}
std::unique_ptr<TyInfrule> ConsMulMone::make(std::unique_ptr<TyRegister> _z, std::unique_ptr<TyValue> _x, std::unique_ptr<TySize> _sz){
  std::unique_ptr<TyMulMone> _val(new TyMulMone(std::move(_z), std::move(_x), std::move(_sz)));
  return std::unique_ptr<TyInfrule>(new ConsMulMone(std::move(_val)));
}
void ConsMulMone::serialize(cereal::JSONOutputArchive& archive) const{
  archive.makeArray();
  archive.writeName();
  archive.saveValue("MulMone");
  archive(CEREAL_NVP(mul_mone));
}

TyNegVal::TyNegVal
          (std::unique_ptr<TyConstInt> _c1,
           std::unique_ptr<TyConstInt> _c2,
           std::unique_ptr<TySize> _sz)
           : c1(std::move(_c1)), c2(std::move(_c2)),sz(std::move(_sz)) {}

void TyNegVal::serialize(cereal::JSONOutputArchive &archive) const {
        archive(CEREAL_NVP(c1), CEREAL_NVP(c2), CEREAL_NVP(sz));
}

ConsNegVal::ConsNegVal(std::unique_ptr<TyNegVal> _neg_val)
                : neg_val(std::move(_neg_val)) {}

void ConsNegVal::serialize(cereal::JSONOutputArchive &archive) const {
  archive.makeArray();
  archive.writeName();

  archive.saveValue("NegVal");
  archive(CEREAL_NVP(neg_val));
}

std::unique_ptr<TyInfrule> ConsNegVal::make
  (std::unique_ptr<TyConstInt> _c1,
   std::unique_ptr<TyConstInt> _c2,
   std::unique_ptr<TySize> _sz) {
  std::unique_ptr<TyNegVal> _neg_val(new TyNegVal
   (std::move(_c1), std::move(_c2), std::move(_sz)));
  return std::unique_ptr<TyInfrule>(new ConsNegVal(std::move(_neg_val)));
}

TyOrCommutative::TyOrCommutative(std::unique_ptr<TyRegister> _z, std::unique_ptr<TyValue> _x, std::unique_ptr<TyValue> _y, std::unique_ptr<TySize> _sz) : z(std::move(_z)), x(std::move(_x)), y(std::move(_y)), sz(std::move(_sz)){
}
void TyOrCommutative::serialize(cereal::JSONOutputArchive& archive) const{
  archive(CEREAL_NVP(z));
  archive(CEREAL_NVP(x));
  archive(CEREAL_NVP(y));
  archive(CEREAL_NVP(sz));
}

ConsOrCommutative::ConsOrCommutative(std::unique_ptr<TyOrCommutative> _or_commutative) : or_commutative(std::move(_or_commutative)){
}
std::unique_ptr<TyInfrule> ConsOrCommutative::make(std::unique_ptr<TyRegister> _z, std::unique_ptr<TyValue> _x, std::unique_ptr<TyValue> _y, std::unique_ptr<TySize> _sz){
  std::unique_ptr<TyOrCommutative> _val(new TyOrCommutative(std::move(_z), std::move(_x), std::move(_y), std::move(_sz)));
  return std::unique_ptr<TyInfrule>(new ConsOrCommutative(std::move(_val)));
}
void ConsOrCommutative::serialize(cereal::JSONOutputArchive& archive) const{
  archive.makeArray();
  archive.writeName();
  archive.saveValue("OrCommutative");
  archive(CEREAL_NVP(or_commutative));
}

TyOrOr::TyOrOr(std::unique_ptr<TyValue> _z, std::unique_ptr<TyValue> _x, std::unique_ptr<TyValue> _y, std::unique_ptr<TyValue> _a, std::unique_ptr<TyValue> _b, std::unique_ptr<TySize> _sz) : z(std::move(_z)), x(std::move(_x)), y(std::move(_y)), a(std::move(_a)), b(std::move(_b)), sz(std::move(_sz)){
}
void TyOrOr::serialize(cereal::JSONOutputArchive& archive) const{
  archive(CEREAL_NVP(z));
  archive(CEREAL_NVP(x));
  archive(CEREAL_NVP(y));
  archive(CEREAL_NVP(a));
  archive(CEREAL_NVP(b));
  archive(CEREAL_NVP(sz));
}

ConsOrOr::ConsOrOr(std::unique_ptr<TyOrOr> _or_or) : or_or(std::move(_or_or)){
}
std::unique_ptr<TyInfrule> ConsOrOr::make(std::unique_ptr<TyValue> _z, std::unique_ptr<TyValue> _x, std::unique_ptr<TyValue> _y, std::unique_ptr<TyValue> _a, std::unique_ptr<TyValue> _b, std::unique_ptr<TySize> _sz){
  std::unique_ptr<TyOrOr> _val(new TyOrOr(std::move(_z), std::move(_x), std::move(_y), std::move(_a), std::move(_b), std::move(_sz)));
  return std::unique_ptr<TyInfrule>(new ConsOrOr(std::move(_val)));
}
void ConsOrOr::serialize(cereal::JSONOutputArchive& archive) const{
  archive.makeArray();
  archive.writeName();
  archive.saveValue("OrOr");
  archive(CEREAL_NVP(or_or));
}

TyOrOr2::TyOrOr2(std::unique_ptr<TyValue> _z, std::unique_ptr<TyValue> _x, std::unique_ptr<TyValue> _y, std::unique_ptr<TyValue> _yprime, std::unique_ptr<TyValue> _a, std::unique_ptr<TyValue> _b, std::unique_ptr<TySize> _sz) : z(std::move(_z)), x(std::move(_x)), y(std::move(_y)), yprime(std::move(_yprime)), a(std::move(_a)), b(std::move(_b)), sz(std::move(_sz)){
}
void TyOrOr2::serialize(cereal::JSONOutputArchive& archive) const{
  archive(CEREAL_NVP(z));
  archive(CEREAL_NVP(x));
  archive(CEREAL_NVP(y));
  archive(CEREAL_NVP(yprime));
  archive(CEREAL_NVP(a));
  archive(CEREAL_NVP(b));
  archive(CEREAL_NVP(sz));
}

ConsOrOr2::ConsOrOr2(std::unique_ptr<TyOrOr2> _or_or2) : or_or2(std::move(_or_or2)){
}
std::unique_ptr<TyInfrule> ConsOrOr2::make(std::unique_ptr<TyValue> _z, std::unique_ptr<TyValue> _x, std::unique_ptr<TyValue> _y, std::unique_ptr<TyValue> _yprime, std::unique_ptr<TyValue> _a, std::unique_ptr<TyValue> _b, std::unique_ptr<TySize> _sz){
  std::unique_ptr<TyOrOr2> _val(new TyOrOr2(std::move(_z), std::move(_x), std::move(_y), std::move(_yprime), std::move(_a), std::move(_b), std::move(_sz)));
  return std::unique_ptr<TyInfrule>(new ConsOrOr2(std::move(_val)));
}
void ConsOrOr2::serialize(cereal::JSONOutputArchive& archive) const{
  archive.makeArray();
  archive.writeName();
  archive.saveValue("OrOr2");
  archive(CEREAL_NVP(or_or2));
}

TyOrXor::TyOrXor(std::unique_ptr<TyValue> _w, std::unique_ptr<TyValue> _z, std::unique_ptr<TyValue> _x, std::unique_ptr<TyValue> _y, std::unique_ptr<TyValue> _a, std::unique_ptr<TyValue> _b, std::unique_ptr<TySize> _sz) : w(std::move(_w)), z(std::move(_z)), x(std::move(_x)), y(std::move(_y)), a(std::move(_a)), b(std::move(_b)), sz(std::move(_sz)){
}
void TyOrXor::serialize(cereal::JSONOutputArchive& archive) const{
  archive(CEREAL_NVP(w));
  archive(CEREAL_NVP(z));
  archive(CEREAL_NVP(x));
  archive(CEREAL_NVP(y));
  archive(CEREAL_NVP(a));
  archive(CEREAL_NVP(b));
  archive(CEREAL_NVP(sz));
}

ConsOrXor::ConsOrXor(std::unique_ptr<TyOrXor> _or_xor) : or_xor(std::move(_or_xor)){
}
std::unique_ptr<TyInfrule> ConsOrXor::make(std::unique_ptr<TyValue> _w, std::unique_ptr<TyValue> _z, std::unique_ptr<TyValue> _x, std::unique_ptr<TyValue> _y, std::unique_ptr<TyValue> _a, std::unique_ptr<TyValue> _b, std::unique_ptr<TySize> _sz){
  std::unique_ptr<TyOrXor> _val(new TyOrXor(std::move(_w), std::move(_z), std::move(_x), std::move(_y), std::move(_a), std::move(_b), std::move(_sz)));
  return std::unique_ptr<TyInfrule>(new ConsOrXor(std::move(_val)));
}
void ConsOrXor::serialize(cereal::JSONOutputArchive& archive) const{
  archive.makeArray();
  archive.writeName();
  archive.saveValue("OrXor");
  archive(CEREAL_NVP(or_xor));
}

TyOrXor2::TyOrXor2(std::unique_ptr<TyValue> _z, std::unique_ptr<TyValue> _x1, std::unique_ptr<TyValue> _y1, std::unique_ptr<TyValue> _x2, std::unique_ptr<TyValue> _y2, std::unique_ptr<TyValue> _a, std::unique_ptr<TyValue> _b, std::unique_ptr<TySize> _sz) : z(std::move(_z)), x1(std::move(_x1)), y1(std::move(_y1)), x2(std::move(_x2)), y2(std::move(_y2)), a(std::move(_a)), b(std::move(_b)), sz(std::move(_sz)){
}
void TyOrXor2::serialize(cereal::JSONOutputArchive& archive) const{
  archive(CEREAL_NVP(z));
  archive(CEREAL_NVP(x1));
  archive(CEREAL_NVP(y1));
  archive(CEREAL_NVP(x2));
  archive(CEREAL_NVP(y2));
  archive(CEREAL_NVP(a));
  archive(CEREAL_NVP(b));
  archive(CEREAL_NVP(sz));
}


ConsOrXor2::ConsOrXor2(std::unique_ptr<TyOrXor2> _or_xor2) : or_xor2(std::move(_or_xor2)){
}
std::unique_ptr<TyInfrule> ConsOrXor2::make(std::unique_ptr<TyValue> _z, std::unique_ptr<TyValue> _x1, std::unique_ptr<TyValue> _y1, std::unique_ptr<TyValue> _x2, std::unique_ptr<TyValue> _y2, std::unique_ptr<TyValue> _a, std::unique_ptr<TyValue> _b, std::unique_ptr<TySize> _sz){
  std::unique_ptr<TyOrXor2> _val(new TyOrXor2(std::move(_z), std::move(_x1), std::move(_y1), std::move(_x2), std::move(_y2), std::move(_a), std::move(_b), std::move(_sz)));
  return std::unique_ptr<TyInfrule>(new ConsOrXor2(std::move(_val)));
}
void ConsOrXor2::serialize(cereal::JSONOutputArchive& archive) const{
  archive.makeArray();
  archive.writeName();
  archive.saveValue("OrXor2");
  archive(CEREAL_NVP(or_xor2));
}

TySubRemove::TySubRemove(std::unique_ptr<TyRegister> _z,
                       std::unique_ptr<TyRegister> _y,
                       std::unique_ptr<TyValue> _a,
                       std::unique_ptr<TyValue> _b,
                       std::unique_ptr<TySize> _sz)
  : z(std::move(_z)), y(std::move(_y)), a(std::move(_a)), b(std::move(_b)),
    sz(std::move(_sz)) {}

void TySubRemove::serialize(cereal::JSONOutputArchive &archive) const {
  archive(CEREAL_NVP(z), CEREAL_NVP(y), CEREAL_NVP(a), CEREAL_NVP(b),
          CEREAL_NVP(sz));
}

ConsSubRemove::ConsSubRemove(std::unique_ptr<TySubRemove> _sub_remove)
    : sub_remove(std::move(_sub_remove)) {}

void ConsSubRemove::serialize(cereal::JSONOutputArchive &archive) const {
  archive.makeArray();
  archive.writeName();

  archive.saveValue("SubRemove");
  archive(CEREAL_NVP(sub_remove));
}

std::unique_ptr<TyInfrule> ConsSubRemove::make(std::unique_ptr<TyRegister> _z, std::unique_ptr<TyRegister> _y, std::unique_ptr<TyValue> _a, std::unique_ptr<TyValue> _b, std::unique_ptr<TySize> _sz){
  std::unique_ptr<TySubRemove> _val(new TySubRemove(std::move(_z), std::move(_y), std::move(_a), std::move(_b), std::move(_sz)));
  return std::unique_ptr<TyInfrule>(new ConsSubRemove(std::move(_val)));
}

TyBopBoth::TyBopBoth(TyBop _bop, TyScope _scope, TyBopSide _bop_side,
                       std::unique_ptr<TyValue> _x,
                       std::unique_ptr<TyValue> _y,
                       std::unique_ptr<TyValue> _z,
                       std::unique_ptr<TySize> _sz)
  : bop(_bop), scope(_scope), bop_side(_bop_side), x(std::move(_x)), y(std::move(_y)), z(std::move(_z)), sz(std::move(_sz)) 
{
  assert( !(bop == BopFadd || bop == BopFsub || bop == BopFmul || bop == BopFdiv || bop == BopFrem)
          && "b has to be bop. for fbop, use another class" ); 
}

void TyBopBoth::serialize(cereal::JSONOutputArchive &archive) const {
  archive(cereal::make_nvp("b", toString(bop)), CEREAL_NVP(x), CEREAL_NVP(y), CEREAL_NVP(z), CEREAL_NVP(sz));
}

std::string TyBopBoth::getInfruleName() const {
  if(scope == llvmberry::Source) {
    if(bop_side == llvmberry::Left) return "BopBothSrcLeft";
    else return "BopBothSrcRight";
  } else {
    if(bop_side == llvmberry::Left) return "BopBothTgtLeft";
    else return "BopBothTgtRight";
  }
}

ConsBopBoth::ConsBopBoth(std::unique_ptr<TyBopBoth> _bop_both)
  : bop_both(std::move(_bop_both)) {}

void ConsBopBoth::serialize(cereal::JSONOutputArchive &archive) const {
  archive.makeArray();
  archive.writeName();

  archive.saveValue(bop_both->getInfruleName());
  archive(CEREAL_NVP(bop_both));
}

std::unique_ptr<TyInfrule> ConsBopBoth::make(TyBop _bop, TyScope _scope, TyBopSide _bop_side,
                                             std::unique_ptr<TyValue> _x,
                                             std::unique_ptr<TyValue> _y,
                                             std::unique_ptr<TyValue> _z,
                                             std::unique_ptr<TySize> _sz) {
  std::unique_ptr<TyBopBoth> _bop_both(
      new TyBopBoth(_bop, _scope, _bop_side, std::move(_x), std::move(_y), std::move(_z), std::move(_sz)));

  return std::unique_ptr<TyInfrule>(new ConsBopBoth(std::move(_bop_both)));
}

TyIntroEq::TyIntroEq(std::unique_ptr<TyExpr> _e, std::string ghost_name)
  : e(std::move(_e)), g(TyRegister::make(ghost_name, Ghost)) {}

void TyIntroEq::serialize(cereal::JSONOutputArchive &archive) const {
  archive(CEREAL_NVP(e), CEREAL_NVP(g));
}

ConsIntroEq::ConsIntroEq(std::unique_ptr<TyIntroEq> _intro_eq)
  : intro_eq(std::move(_intro_eq)) {}

void ConsIntroEq::serialize(cereal::JSONOutputArchive &archive) const {
  archive.makeArray();
  archive.writeName();

  archive.saveValue("IntroEq");
  archive(CEREAL_NVP(intro_eq));
}

std::unique_ptr<TyInfrule> ConsIntroEq::make(std::unique_ptr<TyExpr> _e, std::string ghost_name) {
  std::unique_ptr<TyIntroEq> intro_eq(
      new TyIntroEq(std::move(_e), ghost_name));

  return std::unique_ptr<TyInfrule>(new ConsIntroEq(std::move(intro_eq)));
}

TyMulBool::TyMulBool(std::unique_ptr<TyRegister> _z,
                     std::unique_ptr<TyRegister> _x,
                     std::unique_ptr<TyRegister> _y)
    : z(std::move(_z)), x(std::move(_x)), y(std::move(_y)) {}

void TyMulBool::serialize(cereal::JSONOutputArchive &archive) const {
  archive(CEREAL_NVP(z), CEREAL_NVP(x), CEREAL_NVP(y));
}

ConsMulBool::ConsMulBool(std::unique_ptr<TyMulBool> _mul_bool)
    : mul_bool(std::move(_mul_bool)) {}

void ConsMulBool::serialize(cereal::JSONOutputArchive &archive) const {
  archive.makeArray();
  archive.writeName();

  archive.saveValue("MulBool");
  archive(CEREAL_NVP(mul_bool));
}

std::unique_ptr<TyInfrule> ConsMulBool::make(std::unique_ptr<TyRegister> _z,
                                             std::unique_ptr<TyRegister> _x,
                                             std::unique_ptr<TyRegister> _y) {
  std::unique_ptr<TyMulBool> _mul_bool(
      new TyMulBool(std::move(_z), std::move(_x), std::move(_y)));

  return std::unique_ptr<TyInfrule>(new ConsMulBool(std::move(_mul_bool)));
}

TyMulShl::TyMulShl(std::unique_ptr<TyRegister> _z, std::unique_ptr<TyRegister> _y, std::unique_ptr<TyValue> _x, std::unique_ptr<TyValue> _a, std::unique_ptr<TySize> _sz) : z(std::move(_z)), y(std::move(_y)), x(std::move(_x)), a(std::move(_a)), sz(std::move(_sz)){
}
void TyMulShl::serialize(cereal::JSONOutputArchive& archive) const{
  archive(CEREAL_NVP(z));
  archive(CEREAL_NVP(y));
  archive(CEREAL_NVP(x));
  archive(CEREAL_NVP(a));
  archive(CEREAL_NVP(sz));
}

ConsMulShl::ConsMulShl(std::unique_ptr<TyMulShl> _mul_shl) : mul_shl(std::move(_mul_shl)){
}
std::unique_ptr<TyInfrule> ConsMulShl::make(std::unique_ptr<TyRegister> _z, std::unique_ptr<TyRegister> _y, std::unique_ptr<TyValue> _x, std::unique_ptr<TyValue> _a, std::unique_ptr<TySize> _sz){
  std::unique_ptr<TyMulShl> _val(new TyMulShl(std::move(_z), std::move(_y), std::move(_x), std::move(_a), std::move(_sz)));
  return std::unique_ptr<TyInfrule>(new ConsMulShl(std::move(_val)));
}
void ConsMulShl::serialize(cereal::JSONOutputArchive& archive) const{
  archive.makeArray();
  archive.writeName();
  archive.saveValue("MulShl");
  archive(CEREAL_NVP(mul_shl));
}

TyTransitivity::TyTransitivity(std::unique_ptr<TyExpr> _e1,
                               std::unique_ptr<TyExpr> _e2,
                               std::unique_ptr<TyExpr> _e3)
    : e1(std::move(_e1)), e2(std::move(_e2)), e3(std::move(_e3)) {}

void TyTransitivity::serialize(cereal::JSONOutputArchive &archive) const {
  archive(CEREAL_NVP(e1), CEREAL_NVP(e2), CEREAL_NVP(e3));
}

ConsTransitivity::ConsTransitivity(
    std::unique_ptr<TyTransitivity> _transitivity)
    : transitivity(std::move(_transitivity)) {}

void ConsTransitivity::serialize(cereal::JSONOutputArchive &archive) const {
  archive.makeArray();
  archive.writeName();

  archive.saveValue("Transitivity");
  archive(CEREAL_NVP(transitivity));
}

std::unique_ptr<TyInfrule> ConsTransitivity::make(std::unique_ptr<TyExpr> _e1,
                                                  std::unique_ptr<TyExpr> _e2,
                                                  std::unique_ptr<TyExpr> _e3) {
  std::unique_ptr<TyTransitivity> _transitivity(
      new TyTransitivity(std::move(_e1), std::move(_e2), std::move(_e3)));
  return std::unique_ptr<TyInfrule>(
      new ConsTransitivity(std::move(_transitivity)));
}

TyTransitivityTgt::TyTransitivityTgt
(std::unique_ptr<TyExpr> _e1,
 std::unique_ptr<TyExpr> _e2,
 std::unique_ptr<TyExpr> _e3)
  : e1(std::move(_e1)), e2(std::move(_e2)), e3(std::move(_e3)) {}
  
void TyTransitivityTgt::serialize(cereal::JSONOutputArchive &archive) const {
  archive(CEREAL_NVP(e1), CEREAL_NVP(e2), CEREAL_NVP(e3));
}

ConsTransitivityTgt::ConsTransitivityTgt(std::unique_ptr<TyTransitivityTgt> _transitivity_tgt)
  : transitivity_tgt(std::move(_transitivity_tgt)) {}

void ConsTransitivityTgt::serialize(cereal::JSONOutputArchive &archive) const {
  archive.makeArray();
  archive.writeName();

  archive.saveValue("TransitivityTgt");
  archive(CEREAL_NVP(transitivity_tgt));
}

std::unique_ptr<TyInfrule> ConsTransitivityTgt::make
(std::unique_ptr<TyExpr> _e1,
 std::unique_ptr<TyExpr> _e2,
 std::unique_ptr<TyExpr> _e3) {
  std::unique_ptr<TyTransitivityTgt> _transitivity_tgt
    (new TyTransitivityTgt(std::move(_e1), std::move(_e2), std::move(_e3)));
  return std::unique_ptr<TyInfrule>(new ConsTransitivityTgt(std::move(_transitivity_tgt)));
}

TyReplaceRhs::TyReplaceRhs(std::unique_ptr<TyRegister> _x,
                           std::unique_ptr<TyValue> _y,
                           std::unique_ptr<TyExpr> _e1,
                           std::unique_ptr<TyExpr> _e2,
                           std::unique_ptr<TyExpr> _e2_p)
    : x(std::move(_x)), y(std::move(_y)), e1(std::move(_e1)),
      e2(std::move(_e2)), e2_p(std::move(_e2_p)) {}

void TyReplaceRhs::serialize(cereal::JSONOutputArchive &archive) const {
  archive(CEREAL_NVP(x), CEREAL_NVP(y), CEREAL_NVP(e1), CEREAL_NVP(e2),
          cereal::make_nvp("e2\'", e2_p));
}

ConsReplaceRhs::ConsReplaceRhs(std::unique_ptr<TyReplaceRhs> _replace_rhs)
    : replace_rhs(std::move(_replace_rhs)) {}

void ConsReplaceRhs::serialize(cereal::JSONOutputArchive &archive) const {
  archive.makeArray();
  archive.writeName();

  archive.saveValue("ReplaceRhs");
  archive(CEREAL_NVP(replace_rhs));
}

std::unique_ptr<TyInfrule> ConsReplaceRhs::make(std::unique_ptr<TyRegister> _x,
                                                std::unique_ptr<TyValue> _y,
                                                std::unique_ptr<TyExpr> _e1,
                                                std::unique_ptr<TyExpr> _e2,
                                                std::unique_ptr<TyExpr> _e2_p) {
  std::unique_ptr<TyReplaceRhs> _replace_rhs(
      new TyReplaceRhs(std::move(_x), std::move(_y), std::move(_e1),
                       std::move(_e2), std::move(_e2_p)));
  return std::unique_ptr<TyInfrule>(
      new ConsReplaceRhs(std::move(_replace_rhs)));
}

<<<<<<< HEAD
TyReplaceRhsOpt::TyReplaceRhsOpt(std::unique_ptr<TyRegister> _x,
                                 std::unique_ptr<TyValue> _y,
                                 std::unique_ptr<TyExpr> _e1,
                                 std::unique_ptr<TyExpr> _e2,
                                 std::unique_ptr<TyExpr> _e2_p)
        : x(std::move(_x)), y(std::move(_y)), e1(std::move(_e1)),
          e2(std::move(_e2)), e2_p(std::move(_e2_p)) {}

void TyReplaceRhsOpt::serialize(cereal::JSONOutputArchive &archive) const {
  archive(CEREAL_NVP(x), CEREAL_NVP(y), CEREAL_NVP(e1), CEREAL_NVP(e2),
          cereal::make_nvp("e2\'", e2_p));
}

ConsReplaceRhsOpt::ConsReplaceRhsOpt(std::unique_ptr<TyReplaceRhsOpt> _replace_rhs_opt)
    : replace_rhs_opt(std::move(_replace_rhs_opt)) {}

void ConsReplaceRhsOpt::serialize(cereal::JSONOutputArchive &archive) const {
  archive.makeArray();
  archive.writeName();

  archive.saveValue("ReplaceRhsOpt");
  archive(CEREAL_NVP(replace_rhs_opt));
}
std::unique_ptr<TyInfrule> ConsReplaceRhsOpt::make(std::unique_ptr<TyRegister> _x,
                                                   std::unique_ptr<TyValue> _y,
                                                   std::unique_ptr<TyExpr> _e1,
                                                   std::unique_ptr<TyExpr> _e2,
                                                   std::unique_ptr<TyExpr> _e2_p) {
  std::unique_ptr<TyReplaceRhsOpt> _replace_rhs_opt(
          new TyReplaceRhsOpt(std::move(_x), std::move(_y), std::move(_e1),
                              std::move(_e2), std::move(_e2_p)));
  return std::unique_ptr<TyInfrule>(
          new ConsReplaceRhsOpt(std::move(_replace_rhs_opt)));
=======
TyUdivZext::TyUdivZext(std::unique_ptr<TyRegister> _z, std::unique_ptr<TyRegister> _x, std::unique_ptr<TyRegister> _y, std::unique_ptr<TyRegister> _k, std::unique_ptr<TyValue> _a, std::unique_ptr<TyValue> _b, std::unique_ptr<TySize> _sz1, std::unique_ptr<TySize> _sz2) : z(std::move(_z)), x(std::move(_x)), y(std::move(_y)), k(std::move(_k)), a(std::move(_a)), b(std::move(_b)), sz1(std::move(_sz1)), sz2(std::move(_sz2)){
}
void TyUdivZext::serialize(cereal::JSONOutputArchive& archive) const{
  archive(CEREAL_NVP(z));
  archive(CEREAL_NVP(x));
  archive(CEREAL_NVP(y));
  archive(CEREAL_NVP(k));
  archive(CEREAL_NVP(a));
  archive(CEREAL_NVP(b));
  archive(CEREAL_NVP(sz1));
  archive(CEREAL_NVP(sz2));
}

ConsUdivZext::ConsUdivZext(std::unique_ptr<TyUdivZext> _udiv_zext) : udiv_zext(std::move(_udiv_zext)){
}
std::unique_ptr<TyInfrule> ConsUdivZext::make(std::unique_ptr<TyRegister> _z, std::unique_ptr<TyRegister> _x, std::unique_ptr<TyRegister> _y, std::unique_ptr<TyRegister> _k, std::unique_ptr<TyValue> _a, std::unique_ptr<TyValue> _b, std::unique_ptr<TySize> _sz1, std::unique_ptr<TySize> _sz2){
  std::unique_ptr<TyUdivZext> _val(new TyUdivZext(std::move(_z), std::move(_x), std::move(_y), std::move(_k), std::move(_a), std::move(_b), std::move(_sz1), std::move(_sz2)));
  return std::unique_ptr<TyInfrule>(new ConsUdivZext(std::move(_val)));
}
void ConsUdivZext::serialize(cereal::JSONOutputArchive& archive) const{
  archive.makeArray();
  archive.writeName();
  archive.saveValue("UdivZext");
  archive(CEREAL_NVP(udiv_zext));
}

TyUremZext::TyUremZext(std::unique_ptr<TyRegister> _z, std::unique_ptr<TyRegister> _x, std::unique_ptr<TyRegister> _y, std::unique_ptr<TyRegister> _k, std::unique_ptr<TyValue> _a, std::unique_ptr<TyValue> _b, std::unique_ptr<TySize> _sz1, std::unique_ptr<TySize> _sz2) : z(std::move(_z)), x(std::move(_x)), y(std::move(_y)), k(std::move(_k)), a(std::move(_a)), b(std::move(_b)), sz1(std::move(_sz1)), sz2(std::move(_sz2)){
}
void TyUremZext::serialize(cereal::JSONOutputArchive& archive) const{
  archive(CEREAL_NVP(z));
  archive(CEREAL_NVP(x));
  archive(CEREAL_NVP(y));
  archive(CEREAL_NVP(k));
  archive(CEREAL_NVP(a));
  archive(CEREAL_NVP(b));
  archive(CEREAL_NVP(sz1));
  archive(CEREAL_NVP(sz2));
}

ConsUremZext::ConsUremZext(std::unique_ptr<TyUremZext> _urem_zext) : urem_zext(std::move(_urem_zext)){
}
std::unique_ptr<TyInfrule> ConsUremZext::make(std::unique_ptr<TyRegister> _z, std::unique_ptr<TyRegister> _x, std::unique_ptr<TyRegister> _y, std::unique_ptr<TyRegister> _k, std::unique_ptr<TyValue> _a, std::unique_ptr<TyValue> _b, std::unique_ptr<TySize> _sz1, std::unique_ptr<TySize> _sz2){
  std::unique_ptr<TyUremZext> _val(new TyUremZext(std::move(_z), std::move(_x), std::move(_y), std::move(_k), std::move(_a), std::move(_b), std::move(_sz1), std::move(_sz2)));
  return std::unique_ptr<TyInfrule>(new ConsUremZext(std::move(_val)));
}
void ConsUremZext::serialize(cereal::JSONOutputArchive& archive) const{
  archive.makeArray();
  archive.writeName();
  archive.saveValue("UremZext");
  archive(CEREAL_NVP(urem_zext));
>>>>>>> 50549864
}

TyIntroGhost::TyIntroGhost(std::unique_ptr<TyValue> _x, std::unique_ptr<TyRegister> _g) : x(std::move(_x)), g(std::move(_g)){
}

void TyIntroGhost::serialize(cereal::JSONOutputArchive& archive) const{
  archive(CEREAL_NVP(x));
  archive(CEREAL_NVP(g));
}

ConsIntroGhost::ConsIntroGhost(std::unique_ptr<TyIntroGhost> _intro_ghost) : intro_ghost(std::move(_intro_ghost)) {}

std::unique_ptr<TyInfrule> ConsIntroGhost::make(std::unique_ptr<TyValue> _x, std::unique_ptr<TyRegister> _g) {
  std::unique_ptr<TyIntroGhost> _val(new TyIntroGhost(std::move(_x), std::move(_g)));
  return std::unique_ptr<TyInfrule>(new ConsIntroGhost(std::move(_val)));
}

void ConsIntroGhost::serialize(cereal::JSONOutputArchive& archive) const{
  archive.makeArray();
  archive.writeName();
  archive.saveValue("IntroGhost");
  archive(CEREAL_NVP(intro_ghost));
}

TyXorCommutative::TyXorCommutative(std::unique_ptr<TyRegister> _z, std::unique_ptr<TyValue> _x, std::unique_ptr<TyValue> _y, std::unique_ptr<TySize> _sz) : z(std::move(_z)), x(std::move(_x)), y(std::move(_y)), sz(std::move(_sz)){
}
void TyXorCommutative::serialize(cereal::JSONOutputArchive& archive) const{
  archive(CEREAL_NVP(z));
  archive(CEREAL_NVP(x));
  archive(CEREAL_NVP(y));
  archive(CEREAL_NVP(sz));
}

ConsXorCommutative::ConsXorCommutative(std::unique_ptr<TyXorCommutative> _xor_commutative) : xor_commutative(std::move(_xor_commutative)){
}
std::unique_ptr<TyInfrule> ConsXorCommutative::make(std::unique_ptr<TyRegister> _z, std::unique_ptr<TyValue> _x, std::unique_ptr<TyValue> _y, std::unique_ptr<TySize> _sz){
  std::unique_ptr<TyXorCommutative> _val(new TyXorCommutative(std::move(_z), std::move(_x), std::move(_y), std::move(_sz)));
  return std::unique_ptr<TyInfrule>(new ConsXorCommutative(std::move(_val)));
}
void ConsXorCommutative::serialize(cereal::JSONOutputArchive& archive) const{
  archive.makeArray();
  archive.writeName();
  archive.saveValue("XorCommutative");
  archive(CEREAL_NVP(xor_commutative));
}

TyXorCommutativeTgt::TyXorCommutativeTgt(std::unique_ptr<TyRegister> _z, std::unique_ptr<TyValue> _x, std::unique_ptr<TyValue> _y, std::unique_ptr<TySize> _sz) : z(std::move(_z)), x(std::move(_x)), y(std::move(_y)), sz(std::move(_sz)){
}
void TyXorCommutativeTgt::serialize(cereal::JSONOutputArchive& archive) const{
  archive(CEREAL_NVP(z));
  archive(CEREAL_NVP(x));
  archive(CEREAL_NVP(y));
  archive(CEREAL_NVP(sz));
}

ConsXorCommutativeTgt::ConsXorCommutativeTgt(std::unique_ptr<TyXorCommutativeTgt> _xor_commutative_tgt) : xor_commutative_tgt(std::move(_xor_commutative_tgt)){
}
std::unique_ptr<TyInfrule> ConsXorCommutativeTgt::make(std::unique_ptr<TyRegister> _z, std::unique_ptr<TyValue> _x, std::unique_ptr<TyValue> _y, std::unique_ptr<TySize> _sz){
  std::unique_ptr<TyXorCommutativeTgt> _val(new TyXorCommutativeTgt(std::move(_z), std::move(_x), std::move(_y), std::move(_sz)));
  return std::unique_ptr<TyInfrule>(new ConsXorCommutativeTgt(std::move(_val)));
}
void ConsXorCommutativeTgt::serialize(cereal::JSONOutputArchive& archive) const{
  archive.makeArray();
  archive.writeName();
  archive.saveValue("XorCommutativeTgt");
  archive(CEREAL_NVP(xor_commutative_tgt));
}



} // llvmberry<|MERGE_RESOLUTION|>--- conflicted
+++ resolved
@@ -39,16 +39,16 @@
       return std::string("BopOr");
     case llvmberry::BopXor:
       return std::string("BopXor");
-    case llvmberry::BopFadd:
-      return std::string("BopFadd");
-    case llvmberry::BopFsub:
-      return std::string("BopFsub");
-    case llvmberry::BopFmul:
-      return std::string("BopFmul");
-    case llvmberry::BopFdiv:
-      return std::string("BopFdiv");
-    case llvmberry::BopFrem:
-      return std::string("BopFrem");
+    //case llvmberry::BopFadd:
+    //  return std::string("BopFadd");
+    //case llvmberry::BopFsub:
+    //  return std::string("BopFsub");
+    //case llvmberry::BopFmul:
+    //  return std::string("BopFmul");
+    //case llvmberry::BopFdiv:
+    //  return std::string("BopFdiv");
+    //case llvmberry::BopFrem:
+    //  return std::string("BopFrem");
   default:
     assert(false && "Bop toString");
   }
@@ -61,28 +61,28 @@
   switch(I->getOpcode()) {
     case 8:
       return BopAdd;
-    case 9:
-      return BopFadd;
+    //case 9:
+    //  return BopFadd;
     case 10:
       return BopSub;
-    case 11:
-      return BopFsub;
+    //case 11:
+    //  return BopFsub;
     case 12:
       return BopMul;
-    case 13:
-      return BopFmul;
+    //case 13:
+    //  return BopFmul;
     case 14:
       return BopUdiv;
     case 15:
       return BopSdiv;
-    case 16:
-      return BopFdiv;
+    //case 16:
+    //  return BopFdiv;
     case 17:
       return BopUrem;
     case 18:
       return BopSrem;
-    case 19:
-      return BopFrem;
+    //case 19:
+    //  return BopFrem;
     case 20:
       return BopShl;
     case 21:
@@ -1196,10 +1196,7 @@
                        std::unique_ptr<TyValue> _z,
                        std::unique_ptr<TySize> _sz)
   : bop(_bop), scope(_scope), bop_side(_bop_side), x(std::move(_x)), y(std::move(_y)), z(std::move(_z)), sz(std::move(_sz)) 
-{
-  assert( !(bop == BopFadd || bop == BopFsub || bop == BopFmul || bop == BopFdiv || bop == BopFrem)
-          && "b has to be bop. for fbop, use another class" ); 
-}
+{ }
 
 void TyBopBoth::serialize(cereal::JSONOutputArchive &archive) const {
   archive(cereal::make_nvp("b", toString(bop)), CEREAL_NVP(x), CEREAL_NVP(y), CEREAL_NVP(z), CEREAL_NVP(sz));
@@ -1410,7 +1407,6 @@
       new ConsReplaceRhs(std::move(_replace_rhs)));
 }
 
-<<<<<<< HEAD
 TyReplaceRhsOpt::TyReplaceRhsOpt(std::unique_ptr<TyRegister> _x,
                                  std::unique_ptr<TyValue> _y,
                                  std::unique_ptr<TyExpr> _e1,
@@ -1444,7 +1440,8 @@
                               std::move(_e2), std::move(_e2_p)));
   return std::unique_ptr<TyInfrule>(
           new ConsReplaceRhsOpt(std::move(_replace_rhs_opt)));
-=======
+}
+
 TyUdivZext::TyUdivZext(std::unique_ptr<TyRegister> _z, std::unique_ptr<TyRegister> _x, std::unique_ptr<TyRegister> _y, std::unique_ptr<TyRegister> _k, std::unique_ptr<TyValue> _a, std::unique_ptr<TyValue> _b, std::unique_ptr<TySize> _sz1, std::unique_ptr<TySize> _sz2) : z(std::move(_z)), x(std::move(_x)), y(std::move(_y)), k(std::move(_k)), a(std::move(_a)), b(std::move(_b)), sz1(std::move(_sz1)), sz2(std::move(_sz2)){
 }
 void TyUdivZext::serialize(cereal::JSONOutputArchive& archive) const{
@@ -1495,7 +1492,6 @@
   archive.writeName();
   archive.saveValue("UremZext");
   archive(CEREAL_NVP(urem_zext));
->>>>>>> 50549864
 }
 
 TyIntroGhost::TyIntroGhost(std::unique_ptr<TyValue> _x, std::unique_ptr<TyRegister> _g) : x(std::move(_x)), g(std::move(_g)){
