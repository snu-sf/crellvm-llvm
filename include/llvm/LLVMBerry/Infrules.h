#ifndef INFRULES_H
#define INFRULES_H

#include "Structure.h"
#include "llvm/IR/Instructions.h"
#include "cereal/types/memory.hpp"
#include "cereal/archives/json.hpp"

namespace llvmberry{

struct TyAddAssociative {
public:
  TyAddAssociative(std::shared_ptr<TyRegister> _x,
                   std::shared_ptr<TyRegister> _y,
                   std::shared_ptr<TyRegister> _z,
                   std::shared_ptr<TyConstInt> _c1,
                   std::shared_ptr<TyConstInt> _c2,
                   std::shared_ptr<TyConstInt> _c3,
                   std::shared_ptr<TySize> _sz);
  void serialize(cereal::JSONOutputArchive &archive) const;

private:
  std::shared_ptr<TyRegister> x;
  std::shared_ptr<TyRegister> y;
  std::shared_ptr<TyRegister> z;
  std::shared_ptr<TyConstInt> c1;
  std::shared_ptr<TyConstInt> c2;
  std::shared_ptr<TyConstInt> c3;
  std::shared_ptr<TySize> sz;
};

struct TyAddCommutative {
public:
  TyAddCommutative(std::shared_ptr<TyRegister> _z, std::shared_ptr<TyValue> _x,
                   std::shared_ptr<TyValue> _y, std::shared_ptr<TySize> _sz);
  void serialize(cereal::JSONOutputArchive &archive) const;

private:
  std::shared_ptr<TyRegister> z;
  std::shared_ptr<TyValue> x;
  std::shared_ptr<TyValue> y;
  std::shared_ptr<TySize> sz;
};

struct TyAddCommutativeTgt {
public:
  TyAddCommutativeTgt(std::shared_ptr<TyRegister> _z, std::shared_ptr<TyValue> _x,
                   std::shared_ptr<TyValue> _y, std::shared_ptr<TySize> _sz);
  void serialize(cereal::JSONOutputArchive &archive) const;

private:
  std::shared_ptr<TyRegister> z;
  std::shared_ptr<TyValue> x;
  std::shared_ptr<TyValue> y;
  std::shared_ptr<TySize> sz;
};

struct TyAddConstNot{
public : 
  TyAddConstNot(std::shared_ptr<TyRegister> _z, std::shared_ptr<TyRegister> _y, std::shared_ptr<TyValue> _x, std::shared_ptr<TyConstInt> _c1, std::shared_ptr<TyConstInt> _c2, std::shared_ptr<TySize> _sz);
  void serialize(cereal::JSONOutputArchive& archive) const;

private : 
  std::shared_ptr<TyRegister> z;
  std::shared_ptr<TyRegister> y;
  std::shared_ptr<TyValue> x;
  std::shared_ptr<TyConstInt> c1;
  std::shared_ptr<TyConstInt> c2;
  std::shared_ptr<TySize> sz;
};

struct TyAddDistSub{
public : 
  TyAddDistSub(std::shared_ptr<TyRegister> _z, std::shared_ptr<TyRegister> _minusx, std::shared_ptr<TyValue> _minusy, std::shared_ptr<TyRegister> _w, std::shared_ptr<TyValue> _x, std::shared_ptr<TyValue> _y, std::shared_ptr<TySize> _sz);
  void serialize(cereal::JSONOutputArchive& archive) const;

private : 
  std::shared_ptr<TyRegister> z;
  std::shared_ptr<TyRegister> minusx;
  std::shared_ptr<TyValue> minusy;
  std::shared_ptr<TyRegister> w;
  std::shared_ptr<TyValue> x;
  std::shared_ptr<TyValue> y;
  std::shared_ptr<TySize> sz;
};

struct TyAddMask{
public : 
  TyAddMask(std::shared_ptr<TyRegister> _z, std::shared_ptr<TyRegister> _y, std::shared_ptr<TyRegister> _yprime, std::shared_ptr<TyValue> _x, std::shared_ptr<TyConstInt> _c1, std::shared_ptr<TyConstInt> _c2, std::shared_ptr<TySize> _sz);
  void serialize(cereal::JSONOutputArchive& archive) const;

private : 
  std::shared_ptr<TyRegister> z;
  std::shared_ptr<TyRegister> y;
  std::shared_ptr<TyRegister> yprime;
  std::shared_ptr<TyValue> x;
  std::shared_ptr<TyConstInt> c1;
  std::shared_ptr<TyConstInt> c2;
  std::shared_ptr<TySize> sz;
};

struct TyAddSelectZero{
public : 
  TyAddSelectZero(std::shared_ptr<TyRegister> _z, std::shared_ptr<TyRegister> _x, std::shared_ptr<TyRegister> _y, std::shared_ptr<TyValue> _c, std::shared_ptr<TyValue> _n, std::shared_ptr<TyValue> _a, std::shared_ptr<TySize> _sz);
  void serialize(cereal::JSONOutputArchive& archive) const;

private : 
  std::shared_ptr<TyRegister> z;
  std::shared_ptr<TyRegister> x;
  std::shared_ptr<TyRegister> y;
  std::shared_ptr<TyValue> c;
  std::shared_ptr<TyValue> n;
  std::shared_ptr<TyValue> a;
  std::shared_ptr<TySize> sz;
};

struct TyAddSelectZero2{
public : 
  TyAddSelectZero2(std::shared_ptr<TyRegister> _z, std::shared_ptr<TyRegister> _x, std::shared_ptr<TyRegister> _y, std::shared_ptr<TyValue> _c, std::shared_ptr<TyValue> _n, std::shared_ptr<TyValue> _a, std::shared_ptr<TySize> _sz);
  void serialize(cereal::JSONOutputArchive& archive) const;

private : 
  std::shared_ptr<TyRegister> z;
  std::shared_ptr<TyRegister> x;
  std::shared_ptr<TyRegister> y;
  std::shared_ptr<TyValue> c;
  std::shared_ptr<TyValue> n;
  std::shared_ptr<TyValue> a;
  std::shared_ptr<TySize> sz;
};

struct TyAddOnebit{
public : 
  TyAddOnebit(std::shared_ptr<TyRegister> _z, std::shared_ptr<TyValue> _x, std::shared_ptr<TyValue> _y);
  void serialize(cereal::JSONOutputArchive& archive) const;

private : 
  std::shared_ptr<TyRegister> z;
  std::shared_ptr<TyValue> x;
  std::shared_ptr<TyValue> y;
};

struct TyAddOrAnd{
public : 
  TyAddOrAnd(std::shared_ptr<TyRegister> _z, std::shared_ptr<TyValue> _a, std::shared_ptr<TyValue> _b, std::shared_ptr<TyRegister> _x, std::shared_ptr<TyRegister> _y, std::shared_ptr<TySize> _sz);
  void serialize(cereal::JSONOutputArchive& archive) const;

private : 
  std::shared_ptr<TyRegister> z;
  std::shared_ptr<TyValue> a;
  std::shared_ptr<TyValue> b;
  std::shared_ptr<TyRegister> x;
  std::shared_ptr<TyRegister> y;
  std::shared_ptr<TySize> sz;
};

struct TyAddSub {
public:
  TyAddSub(std::shared_ptr<TyRegister> _minusy, std::shared_ptr<TyRegister> _z,
           std::shared_ptr<TyValue> _x, std::shared_ptr<TyValue> _y,
           std::shared_ptr<TySize> _sz);
  void serialize(cereal::JSONOutputArchive &archive) const;

private:
  std::shared_ptr<TyRegister> minusy;
  std::shared_ptr<TyRegister> z;
  std::shared_ptr<TyValue> x;
  std::shared_ptr<TyValue> y;
  std::shared_ptr<TySize> sz;
};

struct TyAddShift {
public:
  TyAddShift(std::shared_ptr<TyRegister> _y, std::shared_ptr<TyValue> v,
             std::shared_ptr<TySize> _sz);
  void serialize(cereal::JSONOutputArchive &archive) const;

private:
  std::shared_ptr<TyRegister> y;
  std::shared_ptr<TyValue> v;
  std::shared_ptr<TySize> sz;
};

struct TyAddSignbit {
public:
  TyAddSignbit(std::shared_ptr<TyRegister> _x, std::shared_ptr<TyValue> _e1,
               std::shared_ptr<TyValue> _e2, std::shared_ptr<TySize> _sz);
  void serialize(cereal::JSONOutputArchive &archive) const;

private:
  std::shared_ptr<TyRegister> x;
  std::shared_ptr<TyValue> e1;
  std::shared_ptr<TyValue> e2;
  std::shared_ptr<TySize> sz;
};

struct TyAddZextBool{
public : 
  TyAddZextBool(std::shared_ptr<TyRegister> _x, std::shared_ptr<TyRegister> _y, std::shared_ptr<TyValue> _b, std::shared_ptr<TyConstInt> _c, std::shared_ptr<TyConstInt> _cprime, std::shared_ptr<TySize> _sz);
  void serialize(cereal::JSONOutputArchive& archive) const;

private : 
  std::shared_ptr<TyRegister> x;
  std::shared_ptr<TyRegister> y;
  std::shared_ptr<TyValue> b;
  std::shared_ptr<TyConstInt> c;
  std::shared_ptr<TyConstInt> cprime;
  std::shared_ptr<TySize> sz;
};

struct TyAddSextSext{
public : 
  TyAddSextSext(std::shared_ptr<TyRegister> _z, std::shared_ptr<TyRegister> _xprime, std::shared_ptr<TyValue> _x, std::shared_ptr<TyRegister> _yprime, std::shared_ptr<TyValue> _y, std::shared_ptr<TyRegister> _zprime, std::shared_ptr<TySize> _from_sz, std::shared_ptr<TySize> _to_sz);
  void serialize(cereal::JSONOutputArchive& archive) const;

private : 
  std::shared_ptr<TyRegister> z;
  std::shared_ptr<TyRegister> xprime;
  std::shared_ptr<TyValue> x;
  std::shared_ptr<TyRegister> yprime;
  std::shared_ptr<TyValue> y;
  std::shared_ptr<TyRegister> zprime;
  std::shared_ptr<TySize> from_sz;
  std::shared_ptr<TySize> to_sz;
};

struct TyAddXorAnd{
public : 
  TyAddXorAnd(std::shared_ptr<TyRegister> _z, std::shared_ptr<TyValue> _a, std::shared_ptr<TyValue> _b, std::shared_ptr<TyRegister> _x, std::shared_ptr<TyRegister> _y, std::shared_ptr<TySize> _sz);
  void serialize(cereal::JSONOutputArchive& archive) const;

private : 
  std::shared_ptr<TyRegister> z;
  std::shared_ptr<TyValue> a;
  std::shared_ptr<TyValue> b;
  std::shared_ptr<TyRegister> x;
  std::shared_ptr<TyRegister> y;
  std::shared_ptr<TySize> sz;
};

struct TyAndCommutative{
public : 
  TyAndCommutative(std::shared_ptr<TyRegister> _z, std::shared_ptr<TyValue> _x, std::shared_ptr<TyValue> _y, std::shared_ptr<TySize> _sz);
  void serialize(cereal::JSONOutputArchive& archive) const;

private : 
  std::shared_ptr<TyRegister> z;
  std::shared_ptr<TyValue> x;
  std::shared_ptr<TyValue> y;
  std::shared_ptr<TySize> sz;
};

struct TyAndDeMorgan{
public : 
  TyAndDeMorgan(std::shared_ptr<TyRegister> _z, std::shared_ptr<TyRegister> _x, std::shared_ptr<TyRegister> _y, std::shared_ptr<TyRegister> _zprime, std::shared_ptr<TyValue> _a, std::shared_ptr<TyValue> _b, std::shared_ptr<TySize> _sz);
  void serialize(cereal::JSONOutputArchive& archive) const;

private : 
  std::shared_ptr<TyRegister> z;
  std::shared_ptr<TyRegister> x;
  std::shared_ptr<TyRegister> y;
  std::shared_ptr<TyRegister> zprime;
  std::shared_ptr<TyValue> a;
  std::shared_ptr<TyValue> b;
  std::shared_ptr<TySize> sz;
};

struct TyBitcastptr{
public : 
  TyBitcastptr(std::shared_ptr<TyValue> _v, std::shared_ptr<TyValue> _vprime, std::shared_ptr<TyExpr> _bitcastinst);
  void serialize(cereal::JSONOutputArchive& archive) const;

private : 
  std::shared_ptr<TyValue> v;
  std::shared_ptr<TyValue> vprime;
  std::shared_ptr<TyExpr> bitcastinst;
};

struct TyBitcastptrTgt{
public : 
  TyBitcastptrTgt(std::shared_ptr<TyValue> _v, std::shared_ptr<TyValue> _vprime, std::shared_ptr<TyExpr> _bitcastinst);
  void serialize(cereal::JSONOutputArchive& archive) const;

private : 
  std::shared_ptr<TyValue> v;
  std::shared_ptr<TyValue> vprime;
  std::shared_ptr<TyExpr> bitcastinst;
};

struct TyAndMone{
public : 
  TyAndMone(std::shared_ptr<TyValue> _z, std::shared_ptr<TyValue> _x, std::shared_ptr<TySize> _sz);
  void serialize(cereal::JSONOutputArchive& archive) const;

private : 
  std::shared_ptr<TyValue> z;
  std::shared_ptr<TyValue> x;
  std::shared_ptr<TySize> sz;
};

struct TyAndNot{
public : 
  TyAndNot(std::shared_ptr<TyValue> _z, std::shared_ptr<TyValue> _x, std::shared_ptr<TyValue> _y, std::shared_ptr<TySize> _sz);
  void serialize(cereal::JSONOutputArchive& archive) const;

private : 
  std::shared_ptr<TyValue> z;
  std::shared_ptr<TyValue> x;
  std::shared_ptr<TyValue> y;
  std::shared_ptr<TySize> sz;
};

struct TyAndOr{
public : 
  TyAndOr(std::shared_ptr<TyValue> _z, std::shared_ptr<TyValue> _x, std::shared_ptr<TyValue> _y, std::shared_ptr<TyValue> _a, std::shared_ptr<TySize> _sz);
  void serialize(cereal::JSONOutputArchive& archive) const;

private : 
  std::shared_ptr<TyValue> z;
  std::shared_ptr<TyValue> x;
  std::shared_ptr<TyValue> y;
  std::shared_ptr<TyValue> a;
  std::shared_ptr<TySize> sz;
};

struct TyAndSame{
public : 
  TyAndSame(std::shared_ptr<TyValue> _z, std::shared_ptr<TyValue> _x, std::shared_ptr<TySize> _sz);
  void serialize(cereal::JSONOutputArchive& archive) const;

private : 
  std::shared_ptr<TyValue> z;
  std::shared_ptr<TyValue> x;
  std::shared_ptr<TySize> sz;
};

struct TyAndUndef{
public : 
  TyAndUndef(std::shared_ptr<TyValue> _z, std::shared_ptr<TyValue> _x, std::shared_ptr<TySize> _sz);
  void serialize(cereal::JSONOutputArchive& archive) const;

private : 
  std::shared_ptr<TyValue> z;
  std::shared_ptr<TyValue> x;
  std::shared_ptr<TySize> sz;
};

struct TyAndZero{
public : 
  TyAndZero(std::shared_ptr<TyValue> _z, std::shared_ptr<TyValue> _x, std::shared_ptr<TySize> _sz);
  void serialize(cereal::JSONOutputArchive& archive) const;

private : 
  std::shared_ptr<TyValue> z;
  std::shared_ptr<TyValue> x;
  std::shared_ptr<TySize> sz;
};

struct TyBopDistributiveOverSelectinst{
public : 
  TyBopDistributiveOverSelectinst(TyBop _opcode, std::shared_ptr<TyRegister> _r, std::shared_ptr<TyRegister> _s, std::shared_ptr<TyRegister> _tprime, std::shared_ptr<TyRegister> _t0, std::shared_ptr<TyValue> _x, std::shared_ptr<TyValue> _y, std::shared_ptr<TyValue> _z, std::shared_ptr<TyValue> _c, std::shared_ptr<TySize> _bopsz, std::shared_ptr<TyValueType> _selty);
  void serialize(cereal::JSONOutputArchive& archive) const;

private : 
  TyBop opcode;
  std::shared_ptr<TyRegister> r;
  std::shared_ptr<TyRegister> s;
  std::shared_ptr<TyRegister> tprime;
  std::shared_ptr<TyRegister> t0;
  std::shared_ptr<TyValue> x;
  std::shared_ptr<TyValue> y;
  std::shared_ptr<TyValue> z;
  std::shared_ptr<TyValue> c;
  std::shared_ptr<TySize> bopsz;
  std::shared_ptr<TyValueType> selty;
};

struct TyBopDistributiveOverSelectinst2{
public : 
  TyBopDistributiveOverSelectinst2(TyBop _opcode, std::shared_ptr<TyRegister> _r, std::shared_ptr<TyRegister> _s, std::shared_ptr<TyRegister> _tprime, std::shared_ptr<TyRegister> _t0, std::shared_ptr<TyValue> _x, std::shared_ptr<TyValue> _y, std::shared_ptr<TyValue> _z, std::shared_ptr<TyValue> _c, std::shared_ptr<TySize> _bopsz, std::shared_ptr<TyValueType> _selty);
  void serialize(cereal::JSONOutputArchive& archive) const;

private : 
  TyBop opcode;
  std::shared_ptr<TyRegister> r;
  std::shared_ptr<TyRegister> s;
  std::shared_ptr<TyRegister> tprime;
  std::shared_ptr<TyRegister> t0;
  std::shared_ptr<TyValue> x;
  std::shared_ptr<TyValue> y;
  std::shared_ptr<TyValue> z;
  std::shared_ptr<TyValue> c;
  std::shared_ptr<TySize> bopsz;
  std::shared_ptr<TyValueType> selty;
};

struct TyDiffblockGlobalAlloca{
public : 
  TyDiffblockGlobalAlloca(std::shared_ptr<TyConstant> _gx, std::shared_ptr<TyRegister> _y);
  void serialize(cereal::JSONOutputArchive& archive) const;

private : 
  std::shared_ptr<TyConstant> gx;
  std::shared_ptr<TyRegister> y;
};

struct TyDiffblockGlobalGlobal{
public : 
  TyDiffblockGlobalGlobal(std::shared_ptr<TyConstant> _gx, std::shared_ptr<TyConstant> _gy);
  void serialize(cereal::JSONOutputArchive& archive) const;

private : 
  std::shared_ptr<TyConstant> gx;
  std::shared_ptr<TyConstant> gy;
};

struct TyDiffblockLessthan{
public : 
  TyDiffblockLessthan(std::shared_ptr<TyValue> _x, std::shared_ptr<TyValue> _y, std::shared_ptr<TyValue> _xprime, std::shared_ptr<TyValue> _yprime);
  void serialize(cereal::JSONOutputArchive& archive) const;

private : 
  std::shared_ptr<TyValue> x;
  std::shared_ptr<TyValue> y;
  std::shared_ptr<TyValue> xprime;
  std::shared_ptr<TyValue> yprime;
};

struct TyDiffblockNoalias{
public : 
  TyDiffblockNoalias(std::shared_ptr<TyValue> _x, std::shared_ptr<TyValue> _y, std::shared_ptr<TyPointer> _xprime, std::shared_ptr<TyPointer> _yprime);
  void serialize(cereal::JSONOutputArchive& archive) const;

private : 
  std::shared_ptr<TyValue> x;
  std::shared_ptr<TyValue> y;
  std::shared_ptr<TyPointer> xprime;
  std::shared_ptr<TyPointer> yprime;
};

struct TyFaddCommutativeTgt{
public : 
  TyFaddCommutativeTgt(std::shared_ptr<TyRegister> _z, std::shared_ptr<TyValue> _x, std::shared_ptr<TyValue> _y, TyFloatType _fty);
  void serialize(cereal::JSONOutputArchive& archive) const;

private : 
  std::shared_ptr<TyRegister> z;
  std::shared_ptr<TyValue> x;
  std::shared_ptr<TyValue> y;
  TyFloatType fty;
};

struct TyFbopDistributiveOverSelectinst{
public : 
  TyFbopDistributiveOverSelectinst(TyFbop _fopcode, std::shared_ptr<TyRegister> _r, std::shared_ptr<TyRegister> _s, std::shared_ptr<TyRegister> _tprime, std::shared_ptr<TyRegister> _t0, std::shared_ptr<TyValue> _x, std::shared_ptr<TyValue> _y, std::shared_ptr<TyValue> _z, std::shared_ptr<TyValue> _c, TyFloatType _fbopty, std::shared_ptr<TyValueType> _selty);
  void serialize(cereal::JSONOutputArchive& archive) const;

private : 
  TyFbop fopcode;
  std::shared_ptr<TyRegister> r;
  std::shared_ptr<TyRegister> s;
  std::shared_ptr<TyRegister> tprime;
  std::shared_ptr<TyRegister> t0;
  std::shared_ptr<TyValue> x;
  std::shared_ptr<TyValue> y;
  std::shared_ptr<TyValue> z;
  std::shared_ptr<TyValue> c;
  TyFloatType fbopty;
  std::shared_ptr<TyValueType> selty;
};

struct TyFbopDistributiveOverSelectinst2{
public : 
  TyFbopDistributiveOverSelectinst2(TyFbop _fopcode, std::shared_ptr<TyRegister> _r, std::shared_ptr<TyRegister> _s, std::shared_ptr<TyRegister> _tprime, std::shared_ptr<TyRegister> _t0, std::shared_ptr<TyValue> _x, std::shared_ptr<TyValue> _y, std::shared_ptr<TyValue> _z, std::shared_ptr<TyValue> _c, TyFloatType _fbopty, std::shared_ptr<TyValueType> _selty);
  void serialize(cereal::JSONOutputArchive& archive) const;

private : 
  TyFbop fopcode;
  std::shared_ptr<TyRegister> r;
  std::shared_ptr<TyRegister> s;
  std::shared_ptr<TyRegister> tprime;
  std::shared_ptr<TyRegister> t0;
  std::shared_ptr<TyValue> x;
  std::shared_ptr<TyValue> y;
  std::shared_ptr<TyValue> z;
  std::shared_ptr<TyValue> c;
  TyFloatType fbopty;
  std::shared_ptr<TyValueType> selty;
};

struct TyGepzero{
public : 
  TyGepzero(std::shared_ptr<TyValue> _v, std::shared_ptr<TyValue> _vprime, std::shared_ptr<TyExpr> _gepinst);
  void serialize(cereal::JSONOutputArchive& archive) const;

private : 
  std::shared_ptr<TyValue> v;
  std::shared_ptr<TyValue> vprime;
  std::shared_ptr<TyExpr> gepinst;
};

struct TyLessthanUndef{
public : 
  TyLessthanUndef(std::shared_ptr<TyValueType> _ty, std::shared_ptr<TyValue> _v);
  void serialize(cereal::JSONOutputArchive& archive) const;

private : 
  std::shared_ptr<TyValueType> ty;
  std::shared_ptr<TyValue> v;
};

struct TyMulShl{
public : 
  TyMulShl(std::shared_ptr<TyRegister> _z, std::shared_ptr<TyRegister> _y, std::shared_ptr<TyValue> _x, std::shared_ptr<TyValue> _a, std::shared_ptr<TySize> _sz);
  void serialize(cereal::JSONOutputArchive& archive) const;

private : 
  std::shared_ptr<TyRegister> z;
  std::shared_ptr<TyRegister> y;
  std::shared_ptr<TyValue> x;
  std::shared_ptr<TyValue> a;
  std::shared_ptr<TySize> sz;
};

struct TyNegVal {
public:
  TyNegVal(std::shared_ptr<TyConstInt> _c1,
           std::shared_ptr<TyConstInt> _c2,
           std::shared_ptr<TySize> _sz);
  void serialize(cereal::JSONOutputArchive &archive) const;

private:
  std::shared_ptr<TyConstInt> c1;
  std::shared_ptr<TyConstInt> c2;
  std::shared_ptr<TySize> sz;
};

struct TyMulCommutative{
public : 
  TyMulCommutative(std::shared_ptr<TyRegister> _z, std::shared_ptr<TyValue> _x, std::shared_ptr<TyValue> _y, std::shared_ptr<TySize> _sz);
  void serialize(cereal::JSONOutputArchive& archive) const;

private : 
  std::shared_ptr<TyRegister> z;
  std::shared_ptr<TyValue> x;
  std::shared_ptr<TyValue> y;
  std::shared_ptr<TySize> sz;
};

struct TyMulMone{
public : 
  TyMulMone(std::shared_ptr<TyRegister> _z, std::shared_ptr<TyValue> _x, std::shared_ptr<TySize> _sz);
  void serialize(cereal::JSONOutputArchive& archive) const;

private : 
  std::shared_ptr<TyRegister> z;
  std::shared_ptr<TyValue> x;
  std::shared_ptr<TySize> sz;
};

struct TyMulNeg {
public:
  TyMulNeg(std::shared_ptr<TyRegister> _z,
           std::shared_ptr<TyValue> _mx,
           std::shared_ptr<TyValue> _my,
           std::shared_ptr<TyValue> _x,
           std::shared_ptr<TyValue> _y,
           std::shared_ptr<TySize> _sz);
  void serialize(cereal::JSONOutputArchive &archive) const;

private:
  std::shared_ptr<TyRegister> z;
  std::shared_ptr<TyValue> mx;
  std::shared_ptr<TyValue> my;
  std::shared_ptr<TyValue> x;
  std::shared_ptr<TyValue> y;
  std::shared_ptr<TySize> sz;
};

struct TyOrAnd{
public : 
  TyOrAnd(std::shared_ptr<TyValue> _z, std::shared_ptr<TyValue> _y, std::shared_ptr<TyValue> _x, std::shared_ptr<TyValue> _a, std::shared_ptr<TySize> _sz);
  void serialize(cereal::JSONOutputArchive& archive) const;

private : 
  std::shared_ptr<TyValue> z;
  std::shared_ptr<TyValue> y;
  std::shared_ptr<TyValue> x;
  std::shared_ptr<TyValue> a;
  std::shared_ptr<TySize> sz;
};

struct TyOrAndXor{
public : 
  TyOrAndXor(std::shared_ptr<TyValue> _z, std::shared_ptr<TyValue> _x, std::shared_ptr<TyValue> _y, std::shared_ptr<TyValue> _a, std::shared_ptr<TyValue> _b, std::shared_ptr<TySize> _sz);
  void serialize(cereal::JSONOutputArchive& archive) const;

private : 
  std::shared_ptr<TyValue> z;
  std::shared_ptr<TyValue> x;
  std::shared_ptr<TyValue> y;
  std::shared_ptr<TyValue> a;
  std::shared_ptr<TyValue> b;
  std::shared_ptr<TySize> sz;
};

struct TyOrCommutative{
public : 
  TyOrCommutative(std::shared_ptr<TyRegister> _z, std::shared_ptr<TyValue> _x, std::shared_ptr<TyValue> _y, std::shared_ptr<TySize> _sz);
  void serialize(cereal::JSONOutputArchive& archive) const;

private : 
  std::shared_ptr<TyRegister> z;
  std::shared_ptr<TyValue> x;
  std::shared_ptr<TyValue> y;
  std::shared_ptr<TySize> sz;
};

struct TyOrCommutativeTgt{
public : 
  TyOrCommutativeTgt(std::shared_ptr<TyRegister> _z, std::shared_ptr<TyValue> _x, std::shared_ptr<TyValue> _y, std::shared_ptr<TySize> _sz);
  void serialize(cereal::JSONOutputArchive& archive) const;

private : 
  std::shared_ptr<TyRegister> z;
  std::shared_ptr<TyValue> x;
  std::shared_ptr<TyValue> y;
  std::shared_ptr<TySize> sz;
};

struct TyOrMone{
public : 
  TyOrMone(std::shared_ptr<TyValue> _z, std::shared_ptr<TyValue> _a, std::shared_ptr<TySize> _sz);
  void serialize(cereal::JSONOutputArchive& archive) const;

private : 
  std::shared_ptr<TyValue> z;
  std::shared_ptr<TyValue> a;
  std::shared_ptr<TySize> sz;
};

struct TyOrNot{
public : 
  TyOrNot(std::shared_ptr<TyValue> _z, std::shared_ptr<TyValue> _y, std::shared_ptr<TyValue> _x, std::shared_ptr<TySize> _sz);
  void serialize(cereal::JSONOutputArchive& archive) const;

private : 
  std::shared_ptr<TyValue> z;
  std::shared_ptr<TyValue> y;
  std::shared_ptr<TyValue> x;
  std::shared_ptr<TySize> sz;
};

struct TyOrOr{
public : 
  TyOrOr(std::shared_ptr<TyValue> _z, std::shared_ptr<TyValue> _x, std::shared_ptr<TyValue> _y, std::shared_ptr<TyValue> _a, std::shared_ptr<TyValue> _b, std::shared_ptr<TySize> _sz);
  void serialize(cereal::JSONOutputArchive& archive) const;

private : 
  std::shared_ptr<TyValue> z;
  std::shared_ptr<TyValue> x;
  std::shared_ptr<TyValue> y;
  std::shared_ptr<TyValue> a;
  std::shared_ptr<TyValue> b;
  std::shared_ptr<TySize> sz;
};

struct TyOrOr2{
public : 
  TyOrOr2(std::shared_ptr<TyValue> _z, std::shared_ptr<TyValue> _x, std::shared_ptr<TyValue> _y, std::shared_ptr<TyValue> _yprime, std::shared_ptr<TyValue> _a, std::shared_ptr<TyValue> _b, std::shared_ptr<TySize> _sz);
  void serialize(cereal::JSONOutputArchive& archive) const;

private : 
  std::shared_ptr<TyValue> z;
  std::shared_ptr<TyValue> x;
  std::shared_ptr<TyValue> y;
  std::shared_ptr<TyValue> yprime;
  std::shared_ptr<TyValue> a;
  std::shared_ptr<TyValue> b;
  std::shared_ptr<TySize> sz;
};

struct TyOrSame{
public : 
  TyOrSame(std::shared_ptr<TyValue> _z, std::shared_ptr<TyValue> _a, std::shared_ptr<TySize> _sz);
  void serialize(cereal::JSONOutputArchive& archive) const;

private : 
  std::shared_ptr<TyValue> z;
  std::shared_ptr<TyValue> a;
  std::shared_ptr<TySize> sz;
};

struct TyOrUndef{
public : 
  TyOrUndef(std::shared_ptr<TyValue> _z, std::shared_ptr<TyValue> _a, std::shared_ptr<TySize> _sz);
  void serialize(cereal::JSONOutputArchive& archive) const;

private : 
  std::shared_ptr<TyValue> z;
  std::shared_ptr<TyValue> a;
  std::shared_ptr<TySize> sz;
};

struct TyOrXor{
public : 
  TyOrXor(std::shared_ptr<TyValue> _w, std::shared_ptr<TyValue> _z, std::shared_ptr<TyValue> _x, std::shared_ptr<TyValue> _y, std::shared_ptr<TyValue> _a, std::shared_ptr<TyValue> _b, std::shared_ptr<TySize> _sz);
  void serialize(cereal::JSONOutputArchive& archive) const;

private : 
  std::shared_ptr<TyValue> w;
  std::shared_ptr<TyValue> z;
  std::shared_ptr<TyValue> x;
  std::shared_ptr<TyValue> y;
  std::shared_ptr<TyValue> a;
  std::shared_ptr<TyValue> b;
  std::shared_ptr<TySize> sz;
};

struct TyOrXor2{
public : 
  TyOrXor2(std::shared_ptr<TyValue> _z, std::shared_ptr<TyValue> _x1, std::shared_ptr<TyValue> _y1, std::shared_ptr<TyValue> _x2, std::shared_ptr<TyValue> _y2, std::shared_ptr<TyValue> _a, std::shared_ptr<TyValue> _b, std::shared_ptr<TySize> _sz);
  void serialize(cereal::JSONOutputArchive& archive) const;

private : 
  std::shared_ptr<TyValue> z;
  std::shared_ptr<TyValue> x1;
  std::shared_ptr<TyValue> y1;
  std::shared_ptr<TyValue> x2;
  std::shared_ptr<TyValue> y2;
  std::shared_ptr<TyValue> a;
  std::shared_ptr<TyValue> b;
  std::shared_ptr<TySize> sz;
};

struct TyOrXor3{
public : 
  TyOrXor3(std::shared_ptr<TyValue> _z, std::shared_ptr<TyValue> _y, std::shared_ptr<TyValue> _a, std::shared_ptr<TyValue> _b, std::shared_ptr<TySize> _sz);
  void serialize(cereal::JSONOutputArchive& archive) const;

private : 
  std::shared_ptr<TyValue> z;
  std::shared_ptr<TyValue> y;
  std::shared_ptr<TyValue> a;
  std::shared_ptr<TyValue> b;
  std::shared_ptr<TySize> sz;
};

struct TyOrXor4{
public : 
  TyOrXor4(std::shared_ptr<TyValue> _z, std::shared_ptr<TyValue> _x, std::shared_ptr<TyValue> _y, std::shared_ptr<TyValue> _a, std::shared_ptr<TyValue> _b, std::shared_ptr<TyValue> _nb, std::shared_ptr<TySize> _sz);
  void serialize(cereal::JSONOutputArchive& archive) const;

private : 
  std::shared_ptr<TyValue> z;
  std::shared_ptr<TyValue> x;
  std::shared_ptr<TyValue> y;
  std::shared_ptr<TyValue> a;
  std::shared_ptr<TyValue> b;
  std::shared_ptr<TyValue> nb;
  std::shared_ptr<TySize> sz;
};

struct TyOrZero{
public : 
  TyOrZero(std::shared_ptr<TyValue> _z, std::shared_ptr<TyValue> _a, std::shared_ptr<TySize> _sz);
  void serialize(cereal::JSONOutputArchive& archive) const;

private : 
  std::shared_ptr<TyValue> z;
  std::shared_ptr<TyValue> a;
  std::shared_ptr<TySize> sz;
};

struct TyRemNeg{
public : 
  TyRemNeg(std::shared_ptr<TyRegister> _z, std::shared_ptr<TyValue> _my, std::shared_ptr<TyValue> _x, std::shared_ptr<TyValue> _y, std::shared_ptr<TySize> _sz);
  void serialize(cereal::JSONOutputArchive& archive) const;

private : 
  std::shared_ptr<TyRegister> z;
  std::shared_ptr<TyValue> my;
  std::shared_ptr<TyValue> x;
  std::shared_ptr<TyValue> y;
  std::shared_ptr<TySize> sz;
};

struct TySdivMone{
public : 
  TySdivMone(std::shared_ptr<TyRegister> _z, std::shared_ptr<TyValue> _x, std::shared_ptr<TySize> _sz);
  void serialize(cereal::JSONOutputArchive& archive) const;

private : 
  std::shared_ptr<TyRegister> z;
  std::shared_ptr<TyValue> x;
  std::shared_ptr<TySize> sz;
};

struct TySdivSubSrem{
public : 
  TySdivSubSrem(std::shared_ptr<TyRegister> _z, std::shared_ptr<TyRegister> _b, std::shared_ptr<TyRegister> _a, std::shared_ptr<TyValue> _x, std::shared_ptr<TyValue> _y, std::shared_ptr<TySize> _sz);
  void serialize(cereal::JSONOutputArchive& archive) const;

private : 
  std::shared_ptr<TyRegister> z;
  std::shared_ptr<TyRegister> b;
  std::shared_ptr<TyRegister> a;
  std::shared_ptr<TyValue> x;
  std::shared_ptr<TyValue> y;
  std::shared_ptr<TySize> sz;
};

struct TySextAshr{
public : 
  TySextAshr(std::shared_ptr<TyValue> _z, std::shared_ptr<TyValue> _zprime, std::shared_ptr<TyValue> _x, std::shared_ptr<TyValue> _x0, std::shared_ptr<TyValue> _y, std::shared_ptr<TyValue> _w, std::shared_ptr<TyConstInt> _c1, std::shared_ptr<TyConstInt> _c2, std::shared_ptr<TySize> _sz1, std::shared_ptr<TySize> _sz2);
  void serialize(cereal::JSONOutputArchive& archive) const;

private : 
  std::shared_ptr<TyValue> z;
  std::shared_ptr<TyValue> zprime;
  std::shared_ptr<TyValue> x;
  std::shared_ptr<TyValue> x0;
  std::shared_ptr<TyValue> y;
  std::shared_ptr<TyValue> w;
  std::shared_ptr<TyConstInt> c1;
  std::shared_ptr<TyConstInt> c2;
  std::shared_ptr<TySize> sz1;
  std::shared_ptr<TySize> sz2;
};

struct TySextTrunc{
public : 
  TySextTrunc(std::shared_ptr<TyValue> _z, std::shared_ptr<TyValue> _x, std::shared_ptr<TyValue> _y, std::shared_ptr<TyConstInt> _c, std::shared_ptr<TySize> _sz1, std::shared_ptr<TySize> _sz2);
  void serialize(cereal::JSONOutputArchive& archive) const;

private : 
  std::shared_ptr<TyValue> z;
  std::shared_ptr<TyValue> x;
  std::shared_ptr<TyValue> y;
  std::shared_ptr<TyConstInt> c;
  std::shared_ptr<TySize> sz1;
  std::shared_ptr<TySize> sz2;
};

struct TySubAdd {
public:
  TySubAdd(std::shared_ptr<TyRegister> _z,
           std::shared_ptr<TyValue> _my,
           std::shared_ptr<TyRegister> _x,
           std::shared_ptr<TyValue> _y,
           std::shared_ptr<TySize> _sz);
  void serialize(cereal::JSONOutputArchive &archive) const;

private:
  std::shared_ptr<TyRegister> z;
  std::shared_ptr<TyValue> my;
  std::shared_ptr<TyRegister> x;
  std::shared_ptr<TyValue> y;
  std::shared_ptr<TySize> sz;
};

struct TySubConstAdd{
public : 
  TySubConstAdd(std::shared_ptr<TyRegister> _z, std::shared_ptr<TyRegister> _y, std::shared_ptr<TyValue> _x, std::shared_ptr<TyConstInt> _c1, std::shared_ptr<TyConstInt> _c2, std::shared_ptr<TyConstInt> _c3, std::shared_ptr<TySize> _sz);
  void serialize(cereal::JSONOutputArchive& archive) const;

private : 
  std::shared_ptr<TyRegister> z;
  std::shared_ptr<TyRegister> y;
  std::shared_ptr<TyValue> x;
  std::shared_ptr<TyConstInt> c1;
  std::shared_ptr<TyConstInt> c2;
  std::shared_ptr<TyConstInt> c3;
  std::shared_ptr<TySize> sz;
};

struct TySubConstNot{
public : 
  TySubConstNot(std::shared_ptr<TyRegister> _z, std::shared_ptr<TyRegister> _y, std::shared_ptr<TyValue> _x, std::shared_ptr<TyConstInt> _c1, std::shared_ptr<TyConstInt> _c2, std::shared_ptr<TySize> _sz);
  void serialize(cereal::JSONOutputArchive& archive) const;

private : 
  std::shared_ptr<TyRegister> z;
  std::shared_ptr<TyRegister> y;
  std::shared_ptr<TyValue> x;
  std::shared_ptr<TyConstInt> c1;
  std::shared_ptr<TyConstInt> c2;
  std::shared_ptr<TySize> sz;
};

struct TySubMone{
public : 
  TySubMone(std::shared_ptr<TyRegister> _z, std::shared_ptr<TyValue> _x, std::shared_ptr<TySize> _sz);
  void serialize(cereal::JSONOutputArchive& archive) const;

private : 
  std::shared_ptr<TyRegister> z;
  std::shared_ptr<TyValue> x;
  std::shared_ptr<TySize> sz;
};

struct TySubOnebit{
public : 
  TySubOnebit(std::shared_ptr<TyRegister> _z, std::shared_ptr<TyValue> _x, std::shared_ptr<TyValue> _y);
  void serialize(cereal::JSONOutputArchive& archive) const;

private : 
  std::shared_ptr<TyRegister> z;
  std::shared_ptr<TyValue> x;
  std::shared_ptr<TyValue> y;
};

struct TySubOrXor{
public : 
  TySubOrXor(std::shared_ptr<TyRegister> _z, std::shared_ptr<TyValue> _a, std::shared_ptr<TyValue> _b, std::shared_ptr<TyRegister> _x, std::shared_ptr<TyRegister> _y, std::shared_ptr<TySize> _sz);
  void serialize(cereal::JSONOutputArchive& archive) const;

private : 
  std::shared_ptr<TyRegister> z;
  std::shared_ptr<TyValue> a;
  std::shared_ptr<TyValue> b;
  std::shared_ptr<TyRegister> x;
  std::shared_ptr<TyRegister> y;
  std::shared_ptr<TySize> sz;
};

struct TySubSdiv{
public : 
  TySubSdiv(std::shared_ptr<TyRegister> _z, std::shared_ptr<TyRegister> _y, std::shared_ptr<TyValue> _x, std::shared_ptr<TyConstInt> _c, std::shared_ptr<TyConstInt> _cprime, std::shared_ptr<TySize> _sz);
  void serialize(cereal::JSONOutputArchive& archive) const;

private : 
  std::shared_ptr<TyRegister> z;
  std::shared_ptr<TyRegister> y;
  std::shared_ptr<TyValue> x;
  std::shared_ptr<TyConstInt> c;
  std::shared_ptr<TyConstInt> cprime;
  std::shared_ptr<TySize> sz;
};

struct TySubShl{
public : 
  TySubShl(std::shared_ptr<TyRegister> _z, std::shared_ptr<TyValue> _x, std::shared_ptr<TyRegister> _y, std::shared_ptr<TyValue> _mx, std::shared_ptr<TyValue> _a, std::shared_ptr<TySize> _sz);
  void serialize(cereal::JSONOutputArchive& archive) const;

private : 
  std::shared_ptr<TyRegister> z;
  std::shared_ptr<TyValue> x;
  std::shared_ptr<TyRegister> y;
  std::shared_ptr<TyValue> mx;
  std::shared_ptr<TyValue> a;
  std::shared_ptr<TySize> sz;
};

struct TySubSub{
public : 
  TySubSub(std::shared_ptr<TyRegister> _z, std::shared_ptr<TyValue> _x, std::shared_ptr<TyValue> _y, std::shared_ptr<TyValue> _w, std::shared_ptr<TySize> _sz);
  void serialize(cereal::JSONOutputArchive& archive) const;

private : 
  std::shared_ptr<TyRegister> z;
  std::shared_ptr<TyValue> x;
  std::shared_ptr<TyValue> y;
  std::shared_ptr<TyValue> w;
  std::shared_ptr<TySize> sz;
};

struct TySubRemove {
public:
  TySubRemove(std::shared_ptr<TyRegister> _z, std::shared_ptr<TyRegister> _y,
              std::shared_ptr<TyValue> _a, std::shared_ptr<TyValue> _b,
              std::shared_ptr<TySize> _sz);
  void serialize(cereal::JSONOutputArchive &archive) const;

private:
  std::shared_ptr<TyRegister> z;
  std::shared_ptr<TyRegister> y;
  std::shared_ptr<TyValue> a;
  std::shared_ptr<TyValue> b;
  std::shared_ptr<TySize> sz;
};

struct TyMulBool {
public:
  TyMulBool(std::shared_ptr<TyRegister> _z, std::shared_ptr<TyRegister> _x,
            std::shared_ptr<TyRegister> _y);
  void serialize(cereal::JSONOutputArchive &archive) const;

private:
  std::shared_ptr<TyRegister> z;
  std::shared_ptr<TyRegister> x;
  std::shared_ptr<TyRegister> y;
};

struct TyTransitivity {
public:
  TyTransitivity(std::shared_ptr<TyExpr> _e1, std::shared_ptr<TyExpr> _e2,
                 std::shared_ptr<TyExpr> _e3);
  void serialize(cereal::JSONOutputArchive &archive) const;

private:
  std::shared_ptr<TyExpr> e1;
  std::shared_ptr<TyExpr> e2;
  std::shared_ptr<TyExpr> e3;
};

struct TyTransitivityPointerLhs{
public : 
  TyTransitivityPointerLhs(std::shared_ptr<TyValue> _p, std::shared_ptr<TyValue> _q, std::shared_ptr<TyValue> _v, std::shared_ptr<TyExpr> _loadq);
  void serialize(cereal::JSONOutputArchive& archive) const;

private : 
  std::shared_ptr<TyValue> p;
  std::shared_ptr<TyValue> q;
  std::shared_ptr<TyValue> v;
  std::shared_ptr<TyExpr> loadq;
};

struct TyTransitivityPointerRhs{
public : 
  TyTransitivityPointerRhs(std::shared_ptr<TyValue> _p, std::shared_ptr<TyValue> _q, std::shared_ptr<TyValue> _v, std::shared_ptr<TyExpr> _loadp);
  void serialize(cereal::JSONOutputArchive& archive) const;

private : 
  std::shared_ptr<TyValue> p;
  std::shared_ptr<TyValue> q;
  std::shared_ptr<TyValue> v;
  std::shared_ptr<TyExpr> loadp;
};

struct TyTransitivityTgt {
public:
  TyTransitivityTgt(std::shared_ptr<TyExpr> _e1,
                    std::shared_ptr<TyExpr> _e2,
                    std::shared_ptr<TyExpr> _e3);
  void serialize(cereal::JSONOutputArchive &archive) const;

private:
  std::shared_ptr<TyExpr> e1;
  std::shared_ptr<TyExpr> e2;
  std::shared_ptr<TyExpr> e3;
};

struct TyReplaceRhs {
public:
  TyReplaceRhs(std::shared_ptr<TyRegister> _x,
               std::shared_ptr<TyValue> _y,
               std::shared_ptr<TyExpr> _e1,
               std::shared_ptr<TyExpr> _e2,
               std::shared_ptr<TyExpr> _e2_p);
  void serialize(cereal::JSONOutputArchive &archive) const;

private:
  std::shared_ptr<TyRegister> x;
  std::shared_ptr<TyValue> y;
  std::shared_ptr<TyExpr> e1;
  std::shared_ptr<TyExpr> e2;
  std::shared_ptr<TyExpr> e2_p;
};

struct TyReplaceRhsOpt {
public:
  TyReplaceRhsOpt(std::shared_ptr<TyRegister> _x,
                  std::shared_ptr<TyValue> _y,
                  std::shared_ptr<TyExpr> _e1,
                  std::shared_ptr<TyExpr> _e2,
                  std::shared_ptr<TyExpr> _e2_p);
  void serialize(cereal::JSONOutputArchive &archive) const;

private:
  std::shared_ptr<TyRegister> x;
  std::shared_ptr<TyValue> y;
  std::shared_ptr<TyExpr> e1;
  std::shared_ptr<TyExpr> e2;
  std::shared_ptr<TyExpr> e2_p;
};

struct TyUdivSubUrem{
public : 
  TyUdivSubUrem(std::shared_ptr<TyRegister> _z, std::shared_ptr<TyRegister> _b, std::shared_ptr<TyRegister> _a, std::shared_ptr<TyValue> _x, std::shared_ptr<TyValue> _y, std::shared_ptr<TySize> _sz);
  void serialize(cereal::JSONOutputArchive& archive) const;

private : 
  std::shared_ptr<TyRegister> z;
  std::shared_ptr<TyRegister> b;
  std::shared_ptr<TyRegister> a;
  std::shared_ptr<TyValue> x;
  std::shared_ptr<TyValue> y;
  std::shared_ptr<TySize> sz;
};

struct TyIntroGhost{
public :
  TyIntroGhost(std::shared_ptr<TyValue> _x, std::shared_ptr<TyRegister> _g);
  void serialize(cereal::JSONOutputArchive& archive) const;

private :
  std::shared_ptr<TyValue> x;
  std::shared_ptr<TyRegister> g;
};

struct TyIntroEq{
public :
  TyIntroEq(std::shared_ptr<TyValue> _x);
  void serialize(cereal::JSONOutputArchive& archive) const;

private :
  std::shared_ptr<TyValue> x;
};



// constructor classes

struct ConsAddAssociative : TyInfrule {
public:
  ConsAddAssociative(std::shared_ptr<TyAddAssociative> _add_associative);
  void serialize(cereal::JSONOutputArchive &archive) const;

  static std::shared_ptr<TyInfrule>
  make(std::shared_ptr<TyRegister> _x, std::shared_ptr<TyRegister> _y,
       std::shared_ptr<TyRegister> _z, std::shared_ptr<TyConstInt> _c1,
       std::shared_ptr<TyConstInt> _c2, std::shared_ptr<TyConstInt> _c3,
       std::shared_ptr<TySize> _sz);

private:
  std::shared_ptr<TyAddAssociative> add_associative;
};

struct TyUdivZext{
public : 
  TyUdivZext(std::shared_ptr<TyRegister> _z, std::shared_ptr<TyRegister> _x, std::shared_ptr<TyRegister> _y, std::shared_ptr<TyRegister> _k, std::shared_ptr<TyValue> _a, std::shared_ptr<TyValue> _b, std::shared_ptr<TySize> _sz1, std::shared_ptr<TySize> _sz2);
  void serialize(cereal::JSONOutputArchive& archive) const;

private : 
  std::shared_ptr<TyRegister> z;
  std::shared_ptr<TyRegister> x;
  std::shared_ptr<TyRegister> y;
  std::shared_ptr<TyRegister> k;
  std::shared_ptr<TyValue> a;
  std::shared_ptr<TyValue> b;
  std::shared_ptr<TySize> sz1;
  std::shared_ptr<TySize> sz2;
};

struct TyUremZext{
public : 
  TyUremZext(std::shared_ptr<TyRegister> _z, std::shared_ptr<TyRegister> _x, std::shared_ptr<TyRegister> _y, std::shared_ptr<TyRegister> _k, std::shared_ptr<TyValue> _a, std::shared_ptr<TyValue> _b, std::shared_ptr<TySize> _sz1, std::shared_ptr<TySize> _sz2);
  void serialize(cereal::JSONOutputArchive& archive) const;

private : 
  std::shared_ptr<TyRegister> z;
  std::shared_ptr<TyRegister> x;
  std::shared_ptr<TyRegister> y;
  std::shared_ptr<TyRegister> k;
  std::shared_ptr<TyValue> a;
  std::shared_ptr<TyValue> b;
  std::shared_ptr<TySize> sz1;
  std::shared_ptr<TySize> sz2;
};

struct TyXorCommutative{
public : 
  TyXorCommutative(std::shared_ptr<TyRegister> _z, std::shared_ptr<TyValue> _x, std::shared_ptr<TyValue> _y, std::shared_ptr<TySize> _sz);
  void serialize(cereal::JSONOutputArchive& archive) const;

private : 
  std::shared_ptr<TyRegister> z;
  std::shared_ptr<TyValue> x;
  std::shared_ptr<TyValue> y;
  std::shared_ptr<TySize> sz;
};

struct TyXorCommutativeTgt{
public : 
  TyXorCommutativeTgt(std::shared_ptr<TyRegister> _z, std::shared_ptr<TyValue> _x, std::shared_ptr<TyValue> _y, std::shared_ptr<TySize> _sz);
  void serialize(cereal::JSONOutputArchive& archive) const;

private : 
  std::shared_ptr<TyRegister> z;
  std::shared_ptr<TyValue> x;
  std::shared_ptr<TyValue> y;
  std::shared_ptr<TySize> sz;
};

struct TyIcmpInverse{
public : 
  TyIcmpInverse(enum TyIcmpPred _predicate, std::shared_ptr<TyValueType> _ty, std::shared_ptr<TyValue> _x, std::shared_ptr<TyValue> _y, std::shared_ptr<TyConstInt> _boolean);
  void serialize(cereal::JSONOutputArchive& archive) const;

private : 
  enum TyIcmpPred predicate;
  std::shared_ptr<TyValueType> ty;
  std::shared_ptr<TyValue> x;
  std::shared_ptr<TyValue> y;
  std::shared_ptr<TyConstInt> boolean;
};

struct TyIcmpEqSame {
public : 
  TyIcmpEqSame(std::shared_ptr<TyValueType> _ty, std::shared_ptr<TyValue> _x, std::shared_ptr<TyValue> _y);
  void serialize(cereal::JSONOutputArchive& archive) const;

private : 
  std::shared_ptr<TyValueType> ty;
  std::shared_ptr<TyValue> x;
  std::shared_ptr<TyValue> y;
};

struct TyIcmpNeqSame {
public : 
  TyIcmpNeqSame(std::shared_ptr<TyValueType> _ty, std::shared_ptr<TyValue> _x, std::shared_ptr<TyValue> _y);
  void serialize(cereal::JSONOutputArchive& archive) const;

private : 
  std::shared_ptr<TyValueType> ty;
  std::shared_ptr<TyValue> x;
  std::shared_ptr<TyValue> y;
};


struct ConsAddConstNot : public TyInfrule{
public : 
  ConsAddConstNot(std::shared_ptr<TyAddConstNot> _add_const_not);
  static std::shared_ptr<TyInfrule> make(std::shared_ptr<TyRegister> _z, std::shared_ptr<TyRegister> _y, std::shared_ptr<TyValue> _x, std::shared_ptr<TyConstInt> _c1, std::shared_ptr<TyConstInt> _c2, std::shared_ptr<TySize> _sz);
  void serialize(cereal::JSONOutputArchive& archive) const;

private : 
  std::shared_ptr<TyAddConstNot> add_const_not;
};

struct ConsAddDistSub : public TyInfrule{
public : 
  ConsAddDistSub(std::shared_ptr<TyAddDistSub> _add_dist_sub);
  static std::shared_ptr<TyInfrule> make(std::shared_ptr<TyRegister> _z, std::shared_ptr<TyRegister> _minusx, std::shared_ptr<TyValue> _minusy, std::shared_ptr<TyRegister> _w, std::shared_ptr<TyValue> _x, std::shared_ptr<TyValue> _y, std::shared_ptr<TySize> _sz);
  void serialize(cereal::JSONOutputArchive& archive) const;

private : 
  std::shared_ptr<TyAddDistSub> add_dist_sub;
};

struct ConsAddOnebit : public TyInfrule{
public : 
  ConsAddOnebit(std::shared_ptr<TyAddOnebit> _add_onebit);
  static std::shared_ptr<TyInfrule> make(std::shared_ptr<TyRegister> _z, std::shared_ptr<TyValue> _x, std::shared_ptr<TyValue> _y);
  void serialize(cereal::JSONOutputArchive& archive) const;

private : 
  std::shared_ptr<TyAddOnebit> add_onebit;
};

struct ConsAddMask : public TyInfrule{
public : 
  ConsAddMask(std::shared_ptr<TyAddMask> _add_mask);
  static std::shared_ptr<TyInfrule> make(std::shared_ptr<TyRegister> _z, std::shared_ptr<TyRegister> _y, std::shared_ptr<TyRegister> _yprime, std::shared_ptr<TyValue> _x, std::shared_ptr<TyConstInt> _c1, std::shared_ptr<TyConstInt> _c2, std::shared_ptr<TySize> _sz);
  void serialize(cereal::JSONOutputArchive& archive) const;

private : 
  std::shared_ptr<TyAddMask> add_mask;
};

struct ConsAddSelectZero : public TyInfrule{
public : 
  ConsAddSelectZero(std::shared_ptr<TyAddSelectZero> _add_select_zero);
  static std::shared_ptr<TyInfrule> make(std::shared_ptr<TyRegister> _z, std::shared_ptr<TyRegister> _x, std::shared_ptr<TyRegister> _y, std::shared_ptr<TyValue> _c, std::shared_ptr<TyValue> _n, std::shared_ptr<TyValue> _a, std::shared_ptr<TySize> _sz);
  void serialize(cereal::JSONOutputArchive& archive) const;

private : 
  std::shared_ptr<TyAddSelectZero> add_select_zero;
};

struct ConsAddSelectZero2 : public TyInfrule{
public : 
  ConsAddSelectZero2(std::shared_ptr<TyAddSelectZero2> _add_select_zero2);
  static std::shared_ptr<TyInfrule> make(std::shared_ptr<TyRegister> _z, std::shared_ptr<TyRegister> _x, std::shared_ptr<TyRegister> _y, std::shared_ptr<TyValue> _c, std::shared_ptr<TyValue> _n, std::shared_ptr<TyValue> _a, std::shared_ptr<TySize> _sz);
  void serialize(cereal::JSONOutputArchive& archive) const;

private : 
  std::shared_ptr<TyAddSelectZero2> add_select_zero2;
};

struct ConsAddSextSext : public TyInfrule{
public : 
  ConsAddSextSext(std::shared_ptr<TyAddSextSext> _add_sext_sext);
  static std::shared_ptr<TyInfrule> make(std::shared_ptr<TyRegister> _z, std::shared_ptr<TyRegister> _xprime, std::shared_ptr<TyValue> _x, std::shared_ptr<TyRegister> _yprime, std::shared_ptr<TyValue> _y, std::shared_ptr<TyRegister> _zprime, std::shared_ptr<TySize> _from_sz, std::shared_ptr<TySize> _to_sz);
  void serialize(cereal::JSONOutputArchive& archive) const;

private : 
  std::shared_ptr<TyAddSextSext> add_sext_sext;
};

struct ConsAddSub : TyInfrule {
public:
  ConsAddSub(std::shared_ptr<TyAddSub> _add_sub);
  void serialize(cereal::JSONOutputArchive &archive) const;

  static std::shared_ptr<TyInfrule> make(std::shared_ptr<TyRegister> _minusy,
                                         std::shared_ptr<TyRegister> _z,
                                         std::shared_ptr<TyValue> _x,
                                         std::shared_ptr<TyValue> _y,
                                         std::shared_ptr<TySize> _sz);

private:
  std::shared_ptr<TyAddSub> add_sub;
};

struct ConsAddCommutative : TyInfrule {
public:
  ConsAddCommutative(std::shared_ptr<TyAddCommutative> _add_comm);
  void serialize(cereal::JSONOutputArchive &archive) const;
  static std::shared_ptr<TyInfrule> make(std::shared_ptr<TyRegister> _z,
                                         std::shared_ptr<TyValue> _x,
                                         std::shared_ptr<TyValue> _y,
                                         std::shared_ptr<TySize> _sz);

private:
  std::shared_ptr<TyAddCommutative> add_commutative;
};

struct ConsAddCommutativeTgt : TyInfrule {
public:
  ConsAddCommutativeTgt(std::shared_ptr<TyAddCommutativeTgt> _add_comm);
  void serialize(cereal::JSONOutputArchive &archive) const;
  static std::shared_ptr<TyInfrule> make(std::shared_ptr<TyRegister> _z,
                                         std::shared_ptr<TyValue> _x,
                                         std::shared_ptr<TyValue> _y,
                                         std::shared_ptr<TySize> _sz);

private:
  std::shared_ptr<TyAddCommutativeTgt> add_commutative_tgt;
};

struct ConsAddOrAnd : public TyInfrule{
public : 
  ConsAddOrAnd(std::shared_ptr<TyAddOrAnd> _add_or_and);
  static std::shared_ptr<TyInfrule> make(std::shared_ptr<TyRegister> _z, std::shared_ptr<TyValue> _a, std::shared_ptr<TyValue> _b, std::shared_ptr<TyRegister> _x, std::shared_ptr<TyRegister> _y, std::shared_ptr<TySize> _sz);
  void serialize(cereal::JSONOutputArchive& archive) const;

private : 
  std::shared_ptr<TyAddOrAnd> add_or_and;
};

struct ConsAddShift : TyInfrule {
public:
  ConsAddShift(std::shared_ptr<TyAddShift> _add_shift);
  void serialize(cereal::JSONOutputArchive &archive) const;
  static std::shared_ptr<TyInfrule> make(std::shared_ptr<TyRegister> _y,
                                         std::shared_ptr<TyValue> _v,
                                         std::shared_ptr<TySize> _sz);

private:
  std::shared_ptr<TyAddShift> add_shift;
};

struct ConsAddXorAnd : public TyInfrule{
public : 
  ConsAddXorAnd(std::shared_ptr<TyAddXorAnd> _add_xor_and);
  static std::shared_ptr<TyInfrule> make(std::shared_ptr<TyRegister> _z, std::shared_ptr<TyValue> _a, std::shared_ptr<TyValue> _b, std::shared_ptr<TyRegister> _x, std::shared_ptr<TyRegister> _y, std::shared_ptr<TySize> _sz);
  void serialize(cereal::JSONOutputArchive& archive) const;

private : 
  std::shared_ptr<TyAddXorAnd> add_xor_and;
};

struct ConsAndCommutative : public TyInfrule{
public : 
  ConsAndCommutative(std::shared_ptr<TyAndCommutative> _and_commutative);
  static std::shared_ptr<TyInfrule> make(std::shared_ptr<TyRegister> _z, std::shared_ptr<TyValue> _x, std::shared_ptr<TyValue> _y, std::shared_ptr<TySize> _sz);
  void serialize(cereal::JSONOutputArchive& archive) const;

private : 
  std::shared_ptr<TyAndCommutative> and_commutative;
};

struct ConsAndDeMorgan : public TyInfrule{
public : 
  ConsAndDeMorgan(std::shared_ptr<TyAndDeMorgan> _and_de_morgan);
  static std::shared_ptr<TyInfrule> make(std::shared_ptr<TyRegister> _z, std::shared_ptr<TyRegister> _x, std::shared_ptr<TyRegister> _y, std::shared_ptr<TyRegister> _zprime, std::shared_ptr<TyValue> _a, std::shared_ptr<TyValue> _b, std::shared_ptr<TySize> _sz);
  void serialize(cereal::JSONOutputArchive& archive) const;

private : 
  std::shared_ptr<TyAndDeMorgan> and_de_morgan;
};

struct ConsBitcastptr : public TyInfrule{
public : 
  ConsBitcastptr(std::shared_ptr<TyBitcastptr> _bitcastptr);
  static std::shared_ptr<TyInfrule> make(std::shared_ptr<TyValue> _v, std::shared_ptr<TyValue> _vprime, std::shared_ptr<TyExpr> _bitcastinst);
  void serialize(cereal::JSONOutputArchive& archive) const;

private : 
  std::shared_ptr<TyBitcastptr> bitcastptr;
};

struct ConsBitcastptrTgt : public TyInfrule{
public : 
  ConsBitcastptrTgt(std::shared_ptr<TyBitcastptrTgt> _bitcastptrtgt);
  static std::shared_ptr<TyInfrule> make(std::shared_ptr<TyValue> _v, std::shared_ptr<TyValue> _vprime, std::shared_ptr<TyExpr> _bitcastinst);
  void serialize(cereal::JSONOutputArchive& archive) const;

private : 
  std::shared_ptr<TyBitcastptrTgt> bitcastptrtgt;
};

struct ConsAndMone : public TyInfrule{
public : 
  ConsAndMone(std::shared_ptr<TyAndMone> _and_mone);
  static std::shared_ptr<TyInfrule> make(std::shared_ptr<TyValue> _z, std::shared_ptr<TyValue> _x, std::shared_ptr<TySize> _sz);
  void serialize(cereal::JSONOutputArchive& archive) const;

private : 
  std::shared_ptr<TyAndMone> and_mone;
};

struct ConsAndNot : public TyInfrule{
public : 
  ConsAndNot(std::shared_ptr<TyAndNot> _and_not);
  static std::shared_ptr<TyInfrule> make(std::shared_ptr<TyValue> _z, std::shared_ptr<TyValue> _x, std::shared_ptr<TyValue> _y, std::shared_ptr<TySize> _sz);
  void serialize(cereal::JSONOutputArchive& archive) const;

private : 
  std::shared_ptr<TyAndNot> and_not;
};

struct ConsAndOr : public TyInfrule{
public : 
  ConsAndOr(std::shared_ptr<TyAndOr> _and_or);
  static std::shared_ptr<TyInfrule> make(std::shared_ptr<TyValue> _z, std::shared_ptr<TyValue> _x, std::shared_ptr<TyValue> _y, std::shared_ptr<TyValue> _a, std::shared_ptr<TySize> _sz);
  void serialize(cereal::JSONOutputArchive& archive) const;

private : 
  std::shared_ptr<TyAndOr> and_or;
};

struct ConsAndSame : public TyInfrule{
public : 
  ConsAndSame(std::shared_ptr<TyAndSame> _and_same);
  static std::shared_ptr<TyInfrule> make(std::shared_ptr<TyValue> _z, std::shared_ptr<TyValue> _x, std::shared_ptr<TySize> _sz);
  void serialize(cereal::JSONOutputArchive& archive) const;

private : 
  std::shared_ptr<TyAndSame> and_same;
};

struct ConsAndUndef : public TyInfrule{
public : 
  ConsAndUndef(std::shared_ptr<TyAndUndef> _and_undef);
  static std::shared_ptr<TyInfrule> make(std::shared_ptr<TyValue> _z, std::shared_ptr<TyValue> _x, std::shared_ptr<TySize> _sz);
  void serialize(cereal::JSONOutputArchive& archive) const;

private : 
  std::shared_ptr<TyAndUndef> and_undef;
};

struct ConsAndZero : public TyInfrule{
public : 
  ConsAndZero(std::shared_ptr<TyAndZero> _and_zero);
  static std::shared_ptr<TyInfrule> make(std::shared_ptr<TyValue> _z, std::shared_ptr<TyValue> _x, std::shared_ptr<TySize> _sz);
  void serialize(cereal::JSONOutputArchive& archive) const;

private : 
  std::shared_ptr<TyAndZero> and_zero;
};

struct ConsBopDistributiveOverSelectinst : public TyInfrule{
public : 
  ConsBopDistributiveOverSelectinst(std::shared_ptr<TyBopDistributiveOverSelectinst> _bop_distributive_over_selectinst);
  static std::shared_ptr<TyInfrule> make(TyBop _opcode, std::shared_ptr<TyRegister> _r, std::shared_ptr<TyRegister> _s, std::shared_ptr<TyRegister> _tprime, std::shared_ptr<TyRegister> _t0, std::shared_ptr<TyValue> _x, std::shared_ptr<TyValue> _y, std::shared_ptr<TyValue> _z, std::shared_ptr<TyValue> _c, std::shared_ptr<TySize> _bopsz, std::shared_ptr<TyValueType> _selty);
  void serialize(cereal::JSONOutputArchive& archive) const;

private : 
  std::shared_ptr<TyBopDistributiveOverSelectinst> bop_distributive_over_selectinst;
};

struct ConsBopDistributiveOverSelectinst2 : public TyInfrule{
public : 
  ConsBopDistributiveOverSelectinst2(std::shared_ptr<TyBopDistributiveOverSelectinst2> _bop_distributive_over_selectinst2);
  static std::shared_ptr<TyInfrule> make(TyBop _opcode, std::shared_ptr<TyRegister> _r, std::shared_ptr<TyRegister> _s, std::shared_ptr<TyRegister> _tprime, std::shared_ptr<TyRegister> _t0, std::shared_ptr<TyValue> _x, std::shared_ptr<TyValue> _y, std::shared_ptr<TyValue> _z, std::shared_ptr<TyValue> _c, std::shared_ptr<TySize> _bopsz, std::shared_ptr<TyValueType> _selty);
  void serialize(cereal::JSONOutputArchive& archive) const;

private : 
  std::shared_ptr<TyBopDistributiveOverSelectinst2> bop_distributive_over_selectinst2;
};

struct ConsDiffblockGlobalAlloca : public TyInfrule{
public : 
  ConsDiffblockGlobalAlloca(std::shared_ptr<TyDiffblockGlobalAlloca> _diffblock_global_alloca);
  static std::shared_ptr<TyInfrule> make(std::shared_ptr<TyConstant> _gx, std::shared_ptr<TyRegister> _y);
  void serialize(cereal::JSONOutputArchive& archive) const;

private : 
  std::shared_ptr<TyDiffblockGlobalAlloca> diffblock_global_alloca;
};

struct ConsDiffblockGlobalGlobal : public TyInfrule{
public : 
  ConsDiffblockGlobalGlobal(std::shared_ptr<TyDiffblockGlobalGlobal> _diffblock_global_global);
  static std::shared_ptr<TyInfrule> make(std::shared_ptr<TyConstant> _gx, std::shared_ptr<TyConstant> _gy);
  void serialize(cereal::JSONOutputArchive& archive) const;

private : 
  std::shared_ptr<TyDiffblockGlobalGlobal> diffblock_global_global;
};

struct ConsDiffblockLessthan : public TyInfrule{
public : 
  ConsDiffblockLessthan(std::shared_ptr<TyDiffblockLessthan> _diffblock_lessthan);
  static std::shared_ptr<TyInfrule> make(std::shared_ptr<TyValue> _x, std::shared_ptr<TyValue> _y, std::shared_ptr<TyValue> _xprime, std::shared_ptr<TyValue> _yprime);
  void serialize(cereal::JSONOutputArchive& archive) const;

private : 
  std::shared_ptr<TyDiffblockLessthan> diffblock_lessthan;
};

struct ConsDiffblockNoalias : public TyInfrule{
public : 
  ConsDiffblockNoalias(std::shared_ptr<TyDiffblockNoalias> _diffblock_noalias);
  static std::shared_ptr<TyInfrule> make(std::shared_ptr<TyValue> _x, std::shared_ptr<TyValue> _y, std::shared_ptr<TyPointer> _xprime, std::shared_ptr<TyPointer> _yprime);
  void serialize(cereal::JSONOutputArchive& archive) const;

private : 
  std::shared_ptr<TyDiffblockNoalias> diffblock_noalias;
};

struct ConsFaddCommutativeTgt : public TyInfrule{
public : 
  ConsFaddCommutativeTgt(std::shared_ptr<TyFaddCommutativeTgt> _fadd_commutative_tgt);
  static std::shared_ptr<TyInfrule> make(std::shared_ptr<TyRegister> _z, std::shared_ptr<TyValue> _x, std::shared_ptr<TyValue> _y, TyFloatType _fty);
  void serialize(cereal::JSONOutputArchive& archive) const;

private : 
  std::shared_ptr<TyFaddCommutativeTgt> fadd_commutative_tgt;
};

struct ConsFbopDistributiveOverSelectinst : public TyInfrule{
public : 
  ConsFbopDistributiveOverSelectinst(std::shared_ptr<TyFbopDistributiveOverSelectinst> _fbop_distributive_over_selectinst);
  static std::shared_ptr<TyInfrule> make(TyFbop _fopcode, std::shared_ptr<TyRegister> _r, std::shared_ptr<TyRegister> _s, std::shared_ptr<TyRegister> _tprime, std::shared_ptr<TyRegister> _t0, std::shared_ptr<TyValue> _x, std::shared_ptr<TyValue> _y, std::shared_ptr<TyValue> _z, std::shared_ptr<TyValue> _c, TyFloatType _fbopty, std::shared_ptr<TyValueType> _selty);
  void serialize(cereal::JSONOutputArchive& archive) const;

private : 
  std::shared_ptr<TyFbopDistributiveOverSelectinst> fbop_distributive_over_selectinst;
};

struct ConsFbopDistributiveOverSelectinst2 : public TyInfrule{
public : 
  ConsFbopDistributiveOverSelectinst2(std::shared_ptr<TyFbopDistributiveOverSelectinst2> _fbop_distributive_over_selectinst2);
  static std::shared_ptr<TyInfrule> make(TyFbop _fopcode, std::shared_ptr<TyRegister> _r, std::shared_ptr<TyRegister> _s, std::shared_ptr<TyRegister> _tprime, std::shared_ptr<TyRegister> _t0, std::shared_ptr<TyValue> _x, std::shared_ptr<TyValue> _y, std::shared_ptr<TyValue> _z, std::shared_ptr<TyValue> _c, TyFloatType _fbopty, std::shared_ptr<TyValueType> _selty);
  void serialize(cereal::JSONOutputArchive& archive) const;

private : 
  std::shared_ptr<TyFbopDistributiveOverSelectinst2> fbop_distributive_over_selectinst2;
};

struct ConsGepzero : public TyInfrule{
public : 
  ConsGepzero(std::shared_ptr<TyGepzero> _gepzero);
  static std::shared_ptr<TyInfrule> make(std::shared_ptr<TyValue> _v, std::shared_ptr<TyValue> _vprime, std::shared_ptr<TyExpr> _gepinst);
  void serialize(cereal::JSONOutputArchive& archive) const;

private : 
  std::shared_ptr<TyGepzero> gepzero;
};

struct ConsLessthanUndef : TyInfrule {
public:
  ConsLessthanUndef(std::shared_ptr<TyLessthanUndef> _lessthan_undef);
  void serialize(cereal::JSONOutputArchive &archive) const;

  static std::shared_ptr<TyInfrule> make(std::shared_ptr<TyValueType> _ty,
                                         std::shared_ptr<TyValue> _v);

private:
  std::shared_ptr<TyLessthanUndef> lessthan_undef;
};

struct ConsMulBool : TyInfrule {
public:
  ConsMulBool(std::shared_ptr<TyMulBool> _mul_bool);
  void serialize(cereal::JSONOutputArchive &archive) const;

  static std::shared_ptr<TyInfrule> make(std::shared_ptr<TyRegister> _z,
                                         std::shared_ptr<TyRegister> _x,
                                         std::shared_ptr<TyRegister> _y);

private:
  std::shared_ptr<TyMulBool> mul_bool;
};

struct ConsMulCommutative : public TyInfrule{
public : 
  ConsMulCommutative(std::shared_ptr<TyMulCommutative> _mul_commutative);
  static std::shared_ptr<TyInfrule> make(std::shared_ptr<TyRegister> _z, std::shared_ptr<TyValue> _x, std::shared_ptr<TyValue> _y, std::shared_ptr<TySize> _sz);
  void serialize(cereal::JSONOutputArchive& archive) const;

private : 
  std::shared_ptr<TyMulCommutative> mul_commutative;
};

struct ConsMulMone : public TyInfrule{
public : 
  ConsMulMone(std::shared_ptr<TyMulMone> _mul_mone);
  static std::shared_ptr<TyInfrule> make(std::shared_ptr<TyRegister> _z, std::shared_ptr<TyValue> _x, std::shared_ptr<TySize> _sz);
  void serialize(cereal::JSONOutputArchive& archive) const;

private : 
  std::shared_ptr<TyMulMone> mul_mone;
};

struct ConsMulNeg : TyInfrule {
public:
  ConsMulNeg(std::shared_ptr<TyMulNeg> _mul_neg);
  void serialize(cereal::JSONOutputArchive &archive) const;

  static std::shared_ptr<TyInfrule> make(std::shared_ptr<TyRegister> _z,
                                         std::shared_ptr<TyValue> _mx,
                                         std::shared_ptr<TyValue> _my,
                                         std::shared_ptr<TyValue> _x,
                                         std::shared_ptr<TyValue> _y,
                                         std::shared_ptr<TySize> _sz);

private:
    std::shared_ptr<TyMulNeg> mul_neg;
};

struct ConsNegVal : TyInfrule {
public:
  ConsNegVal(std::shared_ptr<TyNegVal> _neg_val);
  void serialize(cereal::JSONOutputArchive &archive) const;

  static std::shared_ptr<TyInfrule> make
          (std::shared_ptr<TyConstInt> _c1,
           std::shared_ptr<TyConstInt> _c2,
           std::shared_ptr<TySize> _sz);

private:
  std::shared_ptr<TyNegVal> neg_val;
};

struct ConsAddSignbit : TyInfrule {
public:
  ConsAddSignbit(std::shared_ptr<TyAddSignbit> _add_signbit);
  void serialize(cereal::JSONOutputArchive &archive) const;
  static std::shared_ptr<TyInfrule> make(std::shared_ptr<TyRegister> _x,
                                         std::shared_ptr<TyValue> _e1,
                                         std::shared_ptr<TyValue> _e2,
                                         std::shared_ptr<TySize> _sz);

private:
  std::shared_ptr<TyAddSignbit> add_signbit;
};

struct ConsAddZextBool : public TyInfrule{
public : 
  ConsAddZextBool(std::shared_ptr<TyAddZextBool> _add_zext_bool);
  static std::shared_ptr<TyInfrule> make(std::shared_ptr<TyRegister> _x, std::shared_ptr<TyRegister> _y, std::shared_ptr<TyValue> _b, std::shared_ptr<TyConstInt> _c, std::shared_ptr<TyConstInt> _cprime, std::shared_ptr<TySize> _sz);
  void serialize(cereal::JSONOutputArchive& archive) const;

private : 
  std::shared_ptr<TyAddZextBool> add_zext_bool;
};

struct ConsMulShl : public TyInfrule{
public : 
  ConsMulShl(std::shared_ptr<TyMulShl> _mul_shl);
  static std::shared_ptr<TyInfrule> make(std::shared_ptr<TyRegister> _z, std::shared_ptr<TyRegister> _y, std::shared_ptr<TyValue> _x, std::shared_ptr<TyValue> _a, std::shared_ptr<TySize> _sz);
  void serialize(cereal::JSONOutputArchive& archive) const;

private : 
  std::shared_ptr<TyMulShl> mul_shl;
};

struct ConsOrAnd : public TyInfrule{
public : 
  ConsOrAnd(std::shared_ptr<TyOrAnd> _or_and);
  static std::shared_ptr<TyInfrule> make(std::shared_ptr<TyValue> _z, std::shared_ptr<TyValue> _y, std::shared_ptr<TyValue> _x, std::shared_ptr<TyValue> _a, std::shared_ptr<TySize> _sz);
  void serialize(cereal::JSONOutputArchive& archive) const;

private : 
  std::shared_ptr<TyOrAnd> or_and;
};

struct ConsOrAndXor : public TyInfrule{
public : 
  ConsOrAndXor(std::shared_ptr<TyOrAndXor> _or_and_xor);
  static std::shared_ptr<TyInfrule> make(std::shared_ptr<TyValue> _z, std::shared_ptr<TyValue> _x, std::shared_ptr<TyValue> _y, std::shared_ptr<TyValue> _a, std::shared_ptr<TyValue> _b, std::shared_ptr<TySize> _sz);
  void serialize(cereal::JSONOutputArchive& archive) const;

private : 
  std::shared_ptr<TyOrAndXor> or_and_xor;
};

struct ConsOrCommutative : public TyInfrule{
public : 
  ConsOrCommutative(std::shared_ptr<TyOrCommutative> _or_commutative);
  static std::shared_ptr<TyInfrule> make(std::shared_ptr<TyRegister> _z, std::shared_ptr<TyValue> _x, std::shared_ptr<TyValue> _y, std::shared_ptr<TySize> _sz);
  void serialize(cereal::JSONOutputArchive& archive) const;

private : 
  std::shared_ptr<TyOrCommutative> or_commutative;
};

struct ConsOrCommutativeTgt : public TyInfrule{
public : 
  ConsOrCommutativeTgt(std::shared_ptr<TyOrCommutativeTgt> _or_commutative);
  static std::shared_ptr<TyInfrule> make(std::shared_ptr<TyRegister> _z, std::shared_ptr<TyValue> _x, std::shared_ptr<TyValue> _y, std::shared_ptr<TySize> _sz);
  void serialize(cereal::JSONOutputArchive& archive) const;

private : 
  std::shared_ptr<TyOrCommutativeTgt> or_commutative_tgt;
};

struct ConsOrMone : public TyInfrule{
public : 
  ConsOrMone(std::shared_ptr<TyOrMone> _or_mone);
  static std::shared_ptr<TyInfrule> make(std::shared_ptr<TyValue> _z, std::shared_ptr<TyValue> _a, std::shared_ptr<TySize> _sz);
  void serialize(cereal::JSONOutputArchive& archive) const;

private : 
  std::shared_ptr<TyOrMone> or_mone;
};

struct ConsOrNot : public TyInfrule{
public : 
  ConsOrNot(std::shared_ptr<TyOrNot> _or_not);
  static std::shared_ptr<TyInfrule> make(std::shared_ptr<TyValue> _z, std::shared_ptr<TyValue> _y, std::shared_ptr<TyValue> _x, std::shared_ptr<TySize> _sz);
  void serialize(cereal::JSONOutputArchive& archive) const;

private : 
  std::shared_ptr<TyOrNot> or_not;
};

struct ConsOrOr : public TyInfrule{
public : 
  ConsOrOr(std::shared_ptr<TyOrOr> _or_or);
  static std::shared_ptr<TyInfrule> make(std::shared_ptr<TyValue> _z, std::shared_ptr<TyValue> _x, std::shared_ptr<TyValue> _y, std::shared_ptr<TyValue> _a, std::shared_ptr<TyValue> _b, std::shared_ptr<TySize> _sz);
  void serialize(cereal::JSONOutputArchive& archive) const;

private : 
  std::shared_ptr<TyOrOr> or_or;
};

struct ConsOrOr2 : public TyInfrule{
public : 
  ConsOrOr2(std::shared_ptr<TyOrOr2> _or_or2);
  static std::shared_ptr<TyInfrule> make(std::shared_ptr<TyValue> _z, std::shared_ptr<TyValue> _x, std::shared_ptr<TyValue> _y, std::shared_ptr<TyValue> _yprime, std::shared_ptr<TyValue> _a, std::shared_ptr<TyValue> _b, std::shared_ptr<TySize> _sz);
  void serialize(cereal::JSONOutputArchive& archive) const;

private : 
  std::shared_ptr<TyOrOr2> or_or2;
};

struct ConsOrUndef : public TyInfrule{
public : 
  ConsOrUndef(std::shared_ptr<TyOrUndef> _or_undef);
  static std::shared_ptr<TyInfrule> make(std::shared_ptr<TyValue> _z, std::shared_ptr<TyValue> _a, std::shared_ptr<TySize> _sz);
  void serialize(cereal::JSONOutputArchive& archive) const;

private : 
  std::shared_ptr<TyOrUndef> or_undef;
};

struct ConsOrSame : public TyInfrule{
public : 
  ConsOrSame(std::shared_ptr<TyOrSame> _or_same);
  static std::shared_ptr<TyInfrule> make(std::shared_ptr<TyValue> _z, std::shared_ptr<TyValue> _a, std::shared_ptr<TySize> _sz);
  void serialize(cereal::JSONOutputArchive& archive) const;

private : 
  std::shared_ptr<TyOrSame> or_same;
};

struct ConsOrXor : public TyInfrule{
public : 
  ConsOrXor(std::shared_ptr<TyOrXor> _or_xor);
  static std::shared_ptr<TyInfrule> make(std::shared_ptr<TyValue> _w, std::shared_ptr<TyValue> _z, std::shared_ptr<TyValue> _x, std::shared_ptr<TyValue> _y, std::shared_ptr<TyValue> _a, std::shared_ptr<TyValue> _b, std::shared_ptr<TySize> _sz);
  void serialize(cereal::JSONOutputArchive& archive) const;

private : 
  std::shared_ptr<TyOrXor> or_xor;
};

struct ConsOrXor2 : public TyInfrule{
public : 
  ConsOrXor2(std::shared_ptr<TyOrXor2> _or_xor2);
  static std::shared_ptr<TyInfrule> make(std::shared_ptr<TyValue> _z, std::shared_ptr<TyValue> _x1, std::shared_ptr<TyValue> _y1, std::shared_ptr<TyValue> _x2, std::shared_ptr<TyValue> _y2, std::shared_ptr<TyValue> _a, std::shared_ptr<TyValue> _b, std::shared_ptr<TySize> _sz);
  void serialize(cereal::JSONOutputArchive& archive) const;

private : 
  std::shared_ptr<TyOrXor2> or_xor2;
};

struct ConsOrXor3 : public TyInfrule{
public : 
  ConsOrXor3(std::shared_ptr<TyOrXor3> _or_xor3);
  static std::shared_ptr<TyInfrule> make(std::shared_ptr<TyValue> _z, std::shared_ptr<TyValue> _y, std::shared_ptr<TyValue> _a, std::shared_ptr<TyValue> _b, std::shared_ptr<TySize> _sz);
  void serialize(cereal::JSONOutputArchive& archive) const;

private : 
  std::shared_ptr<TyOrXor3> or_xor3;
};

struct ConsOrXor4 : public TyInfrule{
public : 
  ConsOrXor4(std::shared_ptr<TyOrXor4> _or_xor4);
  static std::shared_ptr<TyInfrule> make(std::shared_ptr<TyValue> _z, std::shared_ptr<TyValue> _x, std::shared_ptr<TyValue> _y, std::shared_ptr<TyValue> _a, std::shared_ptr<TyValue> _b, std::shared_ptr<TyValue> _nb, std::shared_ptr<TySize> _sz);
  void serialize(cereal::JSONOutputArchive& archive) const;

private : 
  std::shared_ptr<TyOrXor4> or_xor4;
};

struct ConsOrZero : public TyInfrule{
public : 
  ConsOrZero(std::shared_ptr<TyOrZero> _or_zero);
  static std::shared_ptr<TyInfrule> make(std::shared_ptr<TyValue> _z, std::shared_ptr<TyValue> _a, std::shared_ptr<TySize> _sz);
  void serialize(cereal::JSONOutputArchive& archive) const;

private : 
  std::shared_ptr<TyOrZero> or_zero;
};

struct ConsRemNeg : public TyInfrule{
public : 
  ConsRemNeg(std::shared_ptr<TyRemNeg> _rem_neg);
  static std::shared_ptr<TyInfrule> make(std::shared_ptr<TyRegister> _z, std::shared_ptr<TyValue> _my, std::shared_ptr<TyValue> _x, std::shared_ptr<TyValue> _y, std::shared_ptr<TySize> _sz);
  void serialize(cereal::JSONOutputArchive& archive) const;

private : 
  std::shared_ptr<TyRemNeg> rem_neg;
};

struct ConsSdivMone : public TyInfrule{
public : 
  ConsSdivMone(std::shared_ptr<TySdivMone> _div_mone);
  static std::shared_ptr<TyInfrule> make(std::shared_ptr<TyRegister> _z, std::shared_ptr<TyValue> _x, std::shared_ptr<TySize> _sz);
  void serialize(cereal::JSONOutputArchive& archive) const;

private : 
  std::shared_ptr<TySdivMone> div_mone;
};

struct ConsSextAshr : public TyInfrule{
public : 
  ConsSextAshr(std::shared_ptr<TySextAshr> _sext_ashr);
  static std::shared_ptr<TyInfrule> make(std::shared_ptr<TyValue> _z, std::shared_ptr<TyValue> _zprime, std::shared_ptr<TyValue> _x, std::shared_ptr<TyValue> _x0, std::shared_ptr<TyValue> _y, std::shared_ptr<TyValue> _w, std::shared_ptr<TyConstInt> _c1, std::shared_ptr<TyConstInt> _c2, std::shared_ptr<TySize> _sz1, std::shared_ptr<TySize> _sz2);
  void serialize(cereal::JSONOutputArchive& archive) const;

private : 
  std::shared_ptr<TySextAshr> sext_ashr;
};

struct ConsSextTrunc : public TyInfrule{
public : 
  ConsSextTrunc(std::shared_ptr<TySextTrunc> _sext_trunc);
  static std::shared_ptr<TyInfrule> make(std::shared_ptr<TyValue> _z, std::shared_ptr<TyValue> _x, std::shared_ptr<TyValue> _y, std::shared_ptr<TyConstInt> _c, std::shared_ptr<TySize> _sz1, std::shared_ptr<TySize> _sz2);
  void serialize(cereal::JSONOutputArchive& archive) const;

private : 
  std::shared_ptr<TySextTrunc> sext_trunc;
};

struct ConsSubAdd : TyInfrule {
public:
  ConsSubAdd(std::shared_ptr<TySubAdd> _sub_add);
  void serialize(cereal::JSONOutputArchive &archive) const;

  static std::shared_ptr<TyInfrule> make(std::shared_ptr<TyRegister> _z,
                                         std::shared_ptr<TyValue> _my,
                                         std::shared_ptr<TyRegister> _x,
                                         std::shared_ptr<TyValue> _y,
                                         std::shared_ptr<TySize> _sz);

private:
  std::shared_ptr<TySubAdd> sub_add;
};

struct ConsSubMone : public TyInfrule{
public : 
  ConsSubMone(std::shared_ptr<TySubMone> _sub_mone);
  static std::shared_ptr<TyInfrule> make(std::shared_ptr<TyRegister> _z, std::shared_ptr<TyValue> _x, std::shared_ptr<TySize> _sz);
  void serialize(cereal::JSONOutputArchive& archive) const;

private : 
  std::shared_ptr<TySubMone> sub_mone;
};

struct ConsSubOnebit : public TyInfrule{
public : 
  ConsSubOnebit(std::shared_ptr<TySubOnebit> _sub_onebit);
  static std::shared_ptr<TyInfrule> make(std::shared_ptr<TyRegister> _z, std::shared_ptr<TyValue> _x, std::shared_ptr<TyValue> _y);
  void serialize(cereal::JSONOutputArchive& archive) const;

private : 
  std::shared_ptr<TySubOnebit> sub_onebit;
};

struct ConsSubConstAdd : public TyInfrule{
public : 
  ConsSubConstAdd(std::shared_ptr<TySubConstAdd> _sub_const_add);
  static std::shared_ptr<TyInfrule> make(std::shared_ptr<TyRegister> _z, std::shared_ptr<TyRegister> _y, std::shared_ptr<TyValue> _x, std::shared_ptr<TyConstInt> _c1, std::shared_ptr<TyConstInt> _c2, std::shared_ptr<TyConstInt> _c3, std::shared_ptr<TySize> _sz);
  void serialize(cereal::JSONOutputArchive& archive) const;

private : 
  std::shared_ptr<TySubConstAdd> sub_const_add;
};

struct ConsSubConstNot : public TyInfrule{
public : 
  ConsSubConstNot(std::shared_ptr<TySubConstNot> _sub_const_not);
  static std::shared_ptr<TyInfrule> make(std::shared_ptr<TyRegister> _z, std::shared_ptr<TyRegister> _y, std::shared_ptr<TyValue> _x, std::shared_ptr<TyConstInt> _c1, std::shared_ptr<TyConstInt> _c2, std::shared_ptr<TySize> _sz);
  void serialize(cereal::JSONOutputArchive& archive) const;

private : 
  std::shared_ptr<TySubConstNot> sub_const_not;
};

struct ConsSubOrXor : public TyInfrule{
public : 
  ConsSubOrXor(std::shared_ptr<TySubOrXor> _sub_or_xor);
  static std::shared_ptr<TyInfrule> make(std::shared_ptr<TyRegister> _z, std::shared_ptr<TyValue> _a, std::shared_ptr<TyValue> _b, std::shared_ptr<TyRegister> _x, std::shared_ptr<TyRegister> _y, std::shared_ptr<TySize> _sz);
  void serialize(cereal::JSONOutputArchive& archive) const;

private : 
  std::shared_ptr<TySubOrXor> sub_or_xor;
};

struct ConsSubRemove : TyInfrule {
public:
  ConsSubRemove(std::shared_ptr<TySubRemove> _sub_remove);
  void serialize(cereal::JSONOutputArchive &archive) const;

  static std::shared_ptr<TyInfrule> make(std::shared_ptr<TyRegister> _z,
                                         std::shared_ptr<TyRegister> _y,
                                         std::shared_ptr<TyValue> _a,
                                         std::shared_ptr<TyValue> _b,
                                         std::shared_ptr<TySize> _sz);

private:
  std::shared_ptr<TySubRemove> sub_remove;
};

struct ConsSubSdiv : public TyInfrule{
public : 
  ConsSubSdiv(std::shared_ptr<TySubSdiv> _sub_sdiv);
  static std::shared_ptr<TyInfrule> make(std::shared_ptr<TyRegister> _z, std::shared_ptr<TyRegister> _y, std::shared_ptr<TyValue> _x, std::shared_ptr<TyConstInt> _c, std::shared_ptr<TyConstInt> _cprime, std::shared_ptr<TySize> _sz);
  void serialize(cereal::JSONOutputArchive& archive) const;

private : 
  std::shared_ptr<TySubSdiv> sub_sdiv;
};

struct ConsSubSub : public TyInfrule{
public : 
  ConsSubSub(std::shared_ptr<TySubSub> _sub_sub);
  static std::shared_ptr<TyInfrule> make(std::shared_ptr<TyRegister> _z, std::shared_ptr<TyValue> _x, std::shared_ptr<TyValue> _y, std::shared_ptr<TyValue> _w, std::shared_ptr<TySize> _sz);
  void serialize(cereal::JSONOutputArchive& archive) const;

private : 
  std::shared_ptr<TySubSub> sub_sub;
};

struct ConsSubShl : public TyInfrule{
public : 
  ConsSubShl(std::shared_ptr<TySubShl> _sub_shl);
  static std::shared_ptr<TyInfrule> make(std::shared_ptr<TyRegister> _z, std::shared_ptr<TyValue> _x, std::shared_ptr<TyRegister> _y, std::shared_ptr<TyValue> _mx, std::shared_ptr<TyValue> _a, std::shared_ptr<TySize> _sz);
  void serialize(cereal::JSONOutputArchive& archive) const;

private : 
  std::shared_ptr<TySubShl> sub_shl;
};

struct ConsSdivSubSrem : public TyInfrule{
public : 
  ConsSdivSubSrem(std::shared_ptr<TySdivSubSrem> _div_sub_srem);
  static std::shared_ptr<TyInfrule> make(std::shared_ptr<TyRegister> _z, std::shared_ptr<TyRegister> _b, std::shared_ptr<TyRegister> _a, std::shared_ptr<TyValue> _x, std::shared_ptr<TyValue> _y, std::shared_ptr<TySize> _sz);
  void serialize(cereal::JSONOutputArchive& archive) const;

private : 
  std::shared_ptr<TySdivSubSrem> div_sub_srem;
};

struct ConsTransitivity : TyInfrule {
public:
  ConsTransitivity(std::shared_ptr<TyTransitivity> _transitivity);
  void serialize(cereal::JSONOutputArchive &archive) const;

  static std::shared_ptr<TyInfrule> make(std::shared_ptr<TyExpr> _e1,
                                         std::shared_ptr<TyExpr> _e2,
                                         std::shared_ptr<TyExpr> _e3);

private:
  std::shared_ptr<TyTransitivity> transitivity;
};


struct ConsTransitivityPointerLhs : public TyInfrule{
public : 
  ConsTransitivityPointerLhs(std::shared_ptr<TyTransitivityPointerLhs> _transitivity_pointer_lhs);
  static std::shared_ptr<TyInfrule> make(std::shared_ptr<TyValue> _p, std::shared_ptr<TyValue> _q, std::shared_ptr<TyValue> _v, std::shared_ptr<TyExpr> _loadq);
  void serialize(cereal::JSONOutputArchive& archive) const;

private : 
  std::shared_ptr<TyTransitivityPointerLhs> transitivity_pointer_lhs;
};

struct ConsTransitivityPointerRhs : public TyInfrule{
public : 
  ConsTransitivityPointerRhs(std::shared_ptr<TyTransitivityPointerRhs> _transitivity_pointer_rhs);
  static std::shared_ptr<TyInfrule> make(std::shared_ptr<TyValue> _p, std::shared_ptr<TyValue> _q, std::shared_ptr<TyValue> _v, std::shared_ptr<TyExpr> _loadp);
  void serialize(cereal::JSONOutputArchive& archive) const;

private : 
  std::shared_ptr<TyTransitivityPointerRhs> transitivity_pointer_rhs;
};

struct ConsTransitivityTgt : TyInfrule {
public:
  ConsTransitivityTgt(std::shared_ptr<TyTransitivityTgt> _transitivity_tgt);
  void serialize(cereal::JSONOutputArchive &archive) const;

  static std::shared_ptr<TyInfrule> make(std::shared_ptr<TyExpr> _e1,
                                         std::shared_ptr<TyExpr> _e2,
                                         std::shared_ptr<TyExpr> _e3);

private:
  std::shared_ptr<TyTransitivityTgt> transitivity_tgt;
};

struct ConsReplaceRhs : TyInfrule {
public:
  ConsReplaceRhs(std::shared_ptr<TyReplaceRhs> _replace_rhs);
  void serialize(cereal::JSONOutputArchive &archive) const;

  static std::shared_ptr<TyInfrule> make(std::shared_ptr<TyRegister> _x,
                                         std::shared_ptr<TyValue> _y,
                                         std::shared_ptr<TyExpr> _e1,
                                         std::shared_ptr<TyExpr> _e2,
                                         std::shared_ptr<TyExpr> _e2_p);

private:
  std::shared_ptr<TyReplaceRhs> replace_rhs;
};


struct ConsReplaceRhsOpt : TyInfrule {
public:
  ConsReplaceRhsOpt(std::shared_ptr<TyReplaceRhsOpt> _replace_rhs_opt);
  void serialize(cereal::JSONOutputArchive &archive) const;

  static std::shared_ptr<TyInfrule> make(std::shared_ptr<TyRegister> _x,
                                         std::shared_ptr<TyValue> _y,
                                         std::shared_ptr<TyExpr> _e1,
                                         std::shared_ptr<TyExpr> _e2,
                                         std::shared_ptr<TyExpr> _e2_p);

private:
  std::shared_ptr<TyReplaceRhsOpt> replace_rhs_opt;
};

struct ConsUdivSubUrem : public TyInfrule{
public : 
  ConsUdivSubUrem(std::shared_ptr<TyUdivSubUrem> _div_sub_urem);
  static std::shared_ptr<TyInfrule> make(std::shared_ptr<TyRegister> _z, std::shared_ptr<TyRegister> _b, std::shared_ptr<TyRegister> _a, std::shared_ptr<TyValue> _x, std::shared_ptr<TyValue> _y, std::shared_ptr<TySize> _sz);
  void serialize(cereal::JSONOutputArchive& archive) const;

private : 
  std::shared_ptr<TyUdivSubUrem> div_sub_urem;
};

struct ConsUdivZext : public TyInfrule{
public : 
  ConsUdivZext(std::shared_ptr<TyUdivZext> _udiv_zext);
  static std::shared_ptr<TyInfrule> make(std::shared_ptr<TyRegister> _z, std::shared_ptr<TyRegister> _x, std::shared_ptr<TyRegister> _y, std::shared_ptr<TyRegister> _k, std::shared_ptr<TyValue> _a, std::shared_ptr<TyValue> _b, std::shared_ptr<TySize> _sz1, std::shared_ptr<TySize> _sz2);
  void serialize(cereal::JSONOutputArchive& archive) const;

private : 
  std::shared_ptr<TyUdivZext> udiv_zext;
};

struct ConsUremZext : public TyInfrule{
public : 
  ConsUremZext(std::shared_ptr<TyUremZext> _urem_zext);
  static std::shared_ptr<TyInfrule> make(std::shared_ptr<TyRegister> _z, std::shared_ptr<TyRegister> _x, std::shared_ptr<TyRegister> _y, std::shared_ptr<TyRegister> _k, std::shared_ptr<TyValue> _a, std::shared_ptr<TyValue> _b, std::shared_ptr<TySize> _sz1, std::shared_ptr<TySize> _sz2);
  void serialize(cereal::JSONOutputArchive& archive) const;

private : 
  std::shared_ptr<TyUremZext> urem_zext;
};


struct ConsIntroGhost : public TyInfrule{
public :
  ConsIntroGhost(std::shared_ptr<TyIntroGhost> _intro_ghost);
  static std::shared_ptr<TyInfrule> make(std::shared_ptr<TyValue> _x, std::shared_ptr<TyRegister> _g);
  void serialize(cereal::JSONOutputArchive& archive) const;

private :
  std::shared_ptr<TyIntroGhost> intro_ghost;
};

struct ConsIntroEq : public TyInfrule{
public :
  ConsIntroEq(std::shared_ptr<TyIntroEq> _intro_eq);
  static std::shared_ptr<TyInfrule> make(std::shared_ptr<TyValue> _x);
  void serialize(cereal::JSONOutputArchive& archive) const;

private :
  std::shared_ptr<TyIntroEq> intro_eq;
};


struct ConsXorCommutative : public TyInfrule{
public : 
  ConsXorCommutative(std::shared_ptr<TyXorCommutative> _xor_commutative);
  static std::shared_ptr<TyInfrule> make(std::shared_ptr<TyRegister> _z, std::shared_ptr<TyValue> _x, std::shared_ptr<TyValue> _y, std::shared_ptr<TySize> _sz);
  void serialize(cereal::JSONOutputArchive& archive) const;

private : 
  std::shared_ptr<TyXorCommutative> xor_commutative;
};

struct ConsXorCommutativeTgt : public TyInfrule{
public : 
  ConsXorCommutativeTgt(std::shared_ptr<TyXorCommutativeTgt> _xor_commutative_tgt);
  static std::shared_ptr<TyInfrule> make(std::shared_ptr<TyRegister> _z, std::shared_ptr<TyValue> _x, std::shared_ptr<TyValue> _y, std::shared_ptr<TySize> _sz);
  void serialize(cereal::JSONOutputArchive& archive) const;

private : 
  std::shared_ptr<TyXorCommutativeTgt> xor_commutative_tgt;
};

<<<<<<< HEAD
struct TyImpliesFalse {
public:
  TyImpliesFalse(std::shared_ptr<TyConstant> _c1,
                 std::shared_ptr<TyConstant> _c2);
  void serialize(cereal::JSONOutputArchive &archive) const;

private:
  std::shared_ptr<TyConstant> c1;
  std::shared_ptr<TyConstant> c2;
};

struct ConsImpliesFalse : public TyInfrule {
public:
  ConsImpliesFalse(std::shared_ptr<TyImpliesFalse> _implies_false);
  static std::shared_ptr<TyInfrule> make(std::shared_ptr<TyConstant> _c1,
                                         std::shared_ptr<TyConstant> _c2);
  void serialize(cereal::JSONOutputArchive &archive) const;

private:
  std::shared_ptr<TyImpliesFalse> implies_false;
=======
struct ConsIcmpInverse : public TyInfrule{
public : 
  ConsIcmpInverse(std::shared_ptr<TyIcmpInverse> _icmp_inverse);
  static std::shared_ptr<TyInfrule> make(llvm::ICmpInst &CI, int boolean);
  void serialize(cereal::JSONOutputArchive& archive) const;

private : 
  std::shared_ptr<TyIcmpInverse> icmp_inverse;
};

struct ConsIcmpEqSame : public TyInfrule {
public : 
  ConsIcmpEqSame(std::shared_ptr<TyIcmpEqSame> _icmp_eq_same);
  static std::shared_ptr<TyInfrule> make(llvm::ICmpInst &CI);
  void serialize(cereal::JSONOutputArchive& archive) const;

private : 
  std::shared_ptr<TyIcmpEqSame> icmp_eq_same;
};

struct ConsIcmpNeqSame : public TyInfrule {
public : 
  ConsIcmpNeqSame(std::shared_ptr<TyIcmpNeqSame> _icmp_neq_same);
  static std::shared_ptr<TyInfrule> make(llvm::ICmpInst &CI);
  void serialize(cereal::JSONOutputArchive& archive) const;

private : 
  std::shared_ptr<TyIcmpNeqSame> icmp_neq_same;
>>>>>>> 5ba2d957
};

} // llvmberry

#endif<|MERGE_RESOLUTION|>--- conflicted
+++ resolved
@@ -1183,12 +1183,25 @@
   std::shared_ptr<TySize> sz;
 };
 
-struct TyIcmpInverse{
-public : 
-  TyIcmpInverse(enum TyIcmpPred _predicate, std::shared_ptr<TyValueType> _ty, std::shared_ptr<TyValue> _x, std::shared_ptr<TyValue> _y, std::shared_ptr<TyConstInt> _boolean);
-  void serialize(cereal::JSONOutputArchive& archive) const;
-
-private : 
+struct TyImpliesFalse {
+public:
+  TyImpliesFalse(std::shared_ptr<TyConstant> _c1,
+                 std::shared_ptr<TyConstant> _c2);
+  void serialize(cereal::JSONOutputArchive &archive) const;
+
+private:
+  std::shared_ptr<TyConstant> c1;
+  std::shared_ptr<TyConstant> c2;
+};
+
+struct TyIcmpInverse {
+public:
+  TyIcmpInverse(enum TyIcmpPred _predicate, std::shared_ptr<TyValueType> _ty,
+                std::shared_ptr<TyValue> _x, std::shared_ptr<TyValue> _y,
+                std::shared_ptr<TyConstInt> _boolean);
+  void serialize(cereal::JSONOutputArchive &archive) const;
+
+private:
   enum TyIcmpPred predicate;
   std::shared_ptr<TyValueType> ty;
   std::shared_ptr<TyValue> x;
@@ -1197,27 +1210,28 @@
 };
 
 struct TyIcmpEqSame {
-public : 
-  TyIcmpEqSame(std::shared_ptr<TyValueType> _ty, std::shared_ptr<TyValue> _x, std::shared_ptr<TyValue> _y);
-  void serialize(cereal::JSONOutputArchive& archive) const;
-
-private : 
+public:
+  TyIcmpEqSame(std::shared_ptr<TyValueType> _ty, std::shared_ptr<TyValue> _x,
+               std::shared_ptr<TyValue> _y);
+  void serialize(cereal::JSONOutputArchive &archive) const;
+
+private:
   std::shared_ptr<TyValueType> ty;
   std::shared_ptr<TyValue> x;
   std::shared_ptr<TyValue> y;
 };
 
 struct TyIcmpNeqSame {
-public : 
-  TyIcmpNeqSame(std::shared_ptr<TyValueType> _ty, std::shared_ptr<TyValue> _x, std::shared_ptr<TyValue> _y);
-  void serialize(cereal::JSONOutputArchive& archive) const;
-
-private : 
+public:
+  TyIcmpNeqSame(std::shared_ptr<TyValueType> _ty, std::shared_ptr<TyValue> _x,
+                std::shared_ptr<TyValue> _y);
+  void serialize(cereal::JSONOutputArchive &archive) const;
+
+private:
   std::shared_ptr<TyValueType> ty;
   std::shared_ptr<TyValue> x;
   std::shared_ptr<TyValue> y;
 };
-
 
 struct ConsAddConstNot : public TyInfrule{
 public : 
@@ -2130,18 +2144,6 @@
   std::shared_ptr<TyXorCommutativeTgt> xor_commutative_tgt;
 };
 
-<<<<<<< HEAD
-struct TyImpliesFalse {
-public:
-  TyImpliesFalse(std::shared_ptr<TyConstant> _c1,
-                 std::shared_ptr<TyConstant> _c2);
-  void serialize(cereal::JSONOutputArchive &archive) const;
-
-private:
-  std::shared_ptr<TyConstant> c1;
-  std::shared_ptr<TyConstant> c2;
-};
-
 struct ConsImpliesFalse : public TyInfrule {
 public:
   ConsImpliesFalse(std::shared_ptr<TyImpliesFalse> _implies_false);
@@ -2151,36 +2153,36 @@
 
 private:
   std::shared_ptr<TyImpliesFalse> implies_false;
-=======
-struct ConsIcmpInverse : public TyInfrule{
-public : 
+};
+
+struct ConsIcmpInverse : public TyInfrule {
+public:
   ConsIcmpInverse(std::shared_ptr<TyIcmpInverse> _icmp_inverse);
   static std::shared_ptr<TyInfrule> make(llvm::ICmpInst &CI, int boolean);
-  void serialize(cereal::JSONOutputArchive& archive) const;
-
-private : 
+  void serialize(cereal::JSONOutputArchive &archive) const;
+
+private:
   std::shared_ptr<TyIcmpInverse> icmp_inverse;
 };
 
 struct ConsIcmpEqSame : public TyInfrule {
-public : 
+public:
   ConsIcmpEqSame(std::shared_ptr<TyIcmpEqSame> _icmp_eq_same);
   static std::shared_ptr<TyInfrule> make(llvm::ICmpInst &CI);
-  void serialize(cereal::JSONOutputArchive& archive) const;
-
-private : 
+  void serialize(cereal::JSONOutputArchive &archive) const;
+
+private:
   std::shared_ptr<TyIcmpEqSame> icmp_eq_same;
 };
 
 struct ConsIcmpNeqSame : public TyInfrule {
-public : 
+public:
   ConsIcmpNeqSame(std::shared_ptr<TyIcmpNeqSame> _icmp_neq_same);
   static std::shared_ptr<TyInfrule> make(llvm::ICmpInst &CI);
-  void serialize(cereal::JSONOutputArchive& archive) const;
-
-private : 
+  void serialize(cereal::JSONOutputArchive &archive) const;
+
+private:
   std::shared_ptr<TyIcmpNeqSame> icmp_neq_same;
->>>>>>> 5ba2d957
 };
 
 } // llvmberry
