#ifndef INFRULES_H
#define INFRULES_H

#include "Structure.h"
#include "llvm/IR/Instructions.h"
#include "cereal/types/memory.hpp"
#include "cereal/archives/json.hpp"

namespace llvmberry{

struct TyAddAssociative {
public:
  TyAddAssociative(std::unique_ptr<TyRegister> _x,
                   std::unique_ptr<TyRegister> _y,
                   std::unique_ptr<TyRegister> _z,
                   std::unique_ptr<TyConstInt> _c1,
                   std::unique_ptr<TyConstInt> _c2,
                   std::unique_ptr<TyConstInt> _c3,
                   std::unique_ptr<TySize> _sz);
  void serialize(cereal::JSONOutputArchive &archive) const;

private:
  std::unique_ptr<TyRegister> x;
  std::unique_ptr<TyRegister> y;
  std::unique_ptr<TyRegister> z;
  std::unique_ptr<TyConstInt> c1;
  std::unique_ptr<TyConstInt> c2;
  std::unique_ptr<TyConstInt> c3;
  std::unique_ptr<TySize> sz;
};

struct TyAddCommutative {
public:
  TyAddCommutative(std::unique_ptr<TyRegister> _z, std::unique_ptr<TyValue> _x,
                   std::unique_ptr<TyValue> _y, std::unique_ptr<TySize> _sz);
  void serialize(cereal::JSONOutputArchive &archive) const;

private:
  std::unique_ptr<TyRegister> z;
  std::unique_ptr<TyValue> x;
  std::unique_ptr<TyValue> y;
  std::unique_ptr<TySize> sz;
};

struct TyAddConstNot{
public : 
  TyAddConstNot(std::unique_ptr<TyRegister> _z, std::unique_ptr<TyRegister> _y, std::unique_ptr<TyValue> _x, std::unique_ptr<TyConstInt> _c1, std::unique_ptr<TyConstInt> _c2, std::unique_ptr<TySize> _sz);
  void serialize(cereal::JSONOutputArchive& archive) const;

private : 
  std::unique_ptr<TyRegister> z;
  std::unique_ptr<TyRegister> y;
  std::unique_ptr<TyValue> x;
  std::unique_ptr<TyConstInt> c1;
  std::unique_ptr<TyConstInt> c2;
  std::unique_ptr<TySize> sz;
};

struct TyAddDistSub{
public : 
  TyAddDistSub(std::unique_ptr<TyRegister> _z, std::unique_ptr<TyRegister> _minusx, std::unique_ptr<TyValue> _minusy, std::unique_ptr<TyRegister> _w, std::unique_ptr<TyValue> _x, std::unique_ptr<TyValue> _y, std::unique_ptr<TySize> _sz);
  void serialize(cereal::JSONOutputArchive& archive) const;

private : 
  std::unique_ptr<TyRegister> z;
  std::unique_ptr<TyRegister> minusx;
  std::unique_ptr<TyValue> minusy;
  std::unique_ptr<TyRegister> w;
  std::unique_ptr<TyValue> x;
  std::unique_ptr<TyValue> y;
  std::unique_ptr<TySize> sz;
};

struct TyAddMask{
public : 
  TyAddMask(std::unique_ptr<TyRegister> _z, std::unique_ptr<TyRegister> _y, std::unique_ptr<TyRegister> _yprime, std::unique_ptr<TyValue> _x, std::unique_ptr<TyConstInt> _c1, std::unique_ptr<TyConstInt> _c2, std::unique_ptr<TySize> _sz);
  void serialize(cereal::JSONOutputArchive& archive) const;

private : 
  std::unique_ptr<TyRegister> z;
  std::unique_ptr<TyRegister> y;
  std::unique_ptr<TyRegister> yprime;
  std::unique_ptr<TyValue> x;
  std::unique_ptr<TyConstInt> c1;
  std::unique_ptr<TyConstInt> c2;
  std::unique_ptr<TySize> sz;
};

struct TyAddSelectZero{
public : 
  TyAddSelectZero(std::unique_ptr<TyRegister> _z, std::unique_ptr<TyRegister> _x, std::unique_ptr<TyRegister> _y, std::unique_ptr<TyValue> _c, std::unique_ptr<TyValue> _n, std::unique_ptr<TyValue> _a, std::unique_ptr<TySize> _sz);
  void serialize(cereal::JSONOutputArchive& archive) const;

private : 
  std::unique_ptr<TyRegister> z;
  std::unique_ptr<TyRegister> x;
  std::unique_ptr<TyRegister> y;
  std::unique_ptr<TyValue> c;
  std::unique_ptr<TyValue> n;
  std::unique_ptr<TyValue> a;
  std::unique_ptr<TySize> sz;
};

struct TyAddSelectZero2{
public : 
  TyAddSelectZero2(std::unique_ptr<TyRegister> _z, std::unique_ptr<TyRegister> _x, std::unique_ptr<TyRegister> _y, std::unique_ptr<TyValue> _c, std::unique_ptr<TyValue> _n, std::unique_ptr<TyValue> _a, std::unique_ptr<TySize> _sz);
  void serialize(cereal::JSONOutputArchive& archive) const;

private : 
  std::unique_ptr<TyRegister> z;
  std::unique_ptr<TyRegister> x;
  std::unique_ptr<TyRegister> y;
  std::unique_ptr<TyValue> c;
  std::unique_ptr<TyValue> n;
  std::unique_ptr<TyValue> a;
  std::unique_ptr<TySize> sz;
};

struct TyAddOnebit{
public : 
  TyAddOnebit(std::unique_ptr<TyRegister> _z, std::unique_ptr<TyValue> _x, std::unique_ptr<TyValue> _y);
  void serialize(cereal::JSONOutputArchive& archive) const;

private : 
  std::unique_ptr<TyRegister> z;
  std::unique_ptr<TyValue> x;
  std::unique_ptr<TyValue> y;
};

struct TyAddSub {
public:
  TyAddSub(std::unique_ptr<TyRegister> _minusy, std::unique_ptr<TyRegister> _z,
           std::unique_ptr<TyValue> _x, std::unique_ptr<TyValue> _y,
           std::unique_ptr<TySize> _sz);
  void serialize(cereal::JSONOutputArchive &archive) const;

private:
  std::unique_ptr<TyRegister> minusy;
  std::unique_ptr<TyRegister> z;
  std::unique_ptr<TyValue> x;
  std::unique_ptr<TyValue> y;
  std::unique_ptr<TySize> sz;
};

struct TyAddShift {
public:
  TyAddShift(std::unique_ptr<TyRegister> _y, std::unique_ptr<TyValue> v,
             std::unique_ptr<TySize> _sz);
  void serialize(cereal::JSONOutputArchive &archive) const;

private:
  std::unique_ptr<TyRegister> y;
  std::unique_ptr<TyValue> v;
  std::unique_ptr<TySize> sz;
};

struct TyAddSignbit {
public:
  TyAddSignbit(std::unique_ptr<TyRegister> _x, std::unique_ptr<TyValue> _e1,
               std::unique_ptr<TyValue> _e2, std::unique_ptr<TySize> _sz);
  void serialize(cereal::JSONOutputArchive &archive) const;

private:
  std::unique_ptr<TyRegister> x;
  std::unique_ptr<TyValue> e1;
  std::unique_ptr<TyValue> e2;
  std::unique_ptr<TySize> sz;
};

struct TyAddZextBool{
public : 
  TyAddZextBool(std::unique_ptr<TyRegister> _x, std::unique_ptr<TyRegister> _y, std::unique_ptr<TyValue> _b, std::unique_ptr<TyConstInt> _c, std::unique_ptr<TyConstInt> _cprime, std::unique_ptr<TySize> _sz);
  void serialize(cereal::JSONOutputArchive& archive) const;

private : 
  std::unique_ptr<TyRegister> x;
  std::unique_ptr<TyRegister> y;
  std::unique_ptr<TyValue> b;
  std::unique_ptr<TyConstInt> c;
  std::unique_ptr<TyConstInt> cprime;
  std::unique_ptr<TySize> sz;
};

struct TyAndDeMorgan{
public : 
  TyAndDeMorgan(std::unique_ptr<TyRegister> _z, std::unique_ptr<TyRegister> _x, std::unique_ptr<TyRegister> _y, std::unique_ptr<TyRegister> _zprime, std::unique_ptr<TyValue> _a, std::unique_ptr<TyValue> _b, std::unique_ptr<TySize> _sz);
  void serialize(cereal::JSONOutputArchive& archive) const;

private : 
  std::unique_ptr<TyRegister> z;
  std::unique_ptr<TyRegister> x;
  std::unique_ptr<TyRegister> y;
  std::unique_ptr<TyRegister> zprime;
  std::unique_ptr<TyValue> a;
  std::unique_ptr<TyValue> b;
  std::unique_ptr<TySize> sz;
};

struct TySdivMone{
public : 
  TySdivMone(std::unique_ptr<TyRegister> _z, std::unique_ptr<TyValue> _x, std::unique_ptr<TySize> _sz);
  void serialize(cereal::JSONOutputArchive& archive) const;

private : 
  std::unique_ptr<TyRegister> z;
  std::unique_ptr<TyValue> x;
  std::unique_ptr<TySize> sz;
};

struct TySdivSubSrem{
public : 
  TySdivSubSrem(std::unique_ptr<TyRegister> _z, std::unique_ptr<TyRegister> _b, std::unique_ptr<TyRegister> _a, std::unique_ptr<TyValue> _x, std::unique_ptr<TyValue> _y, std::unique_ptr<TySize> _sz);
  void serialize(cereal::JSONOutputArchive& archive) const;

private : 
  std::unique_ptr<TyRegister> z;
  std::unique_ptr<TyRegister> b;
  std::unique_ptr<TyRegister> a;
  std::unique_ptr<TyValue> x;
  std::unique_ptr<TyValue> y;
  std::unique_ptr<TySize> sz;
};

struct TyUdivSubUrem{
public : 
  TyUdivSubUrem(std::unique_ptr<TyRegister> _z, std::unique_ptr<TyRegister> _b, std::unique_ptr<TyRegister> _a, std::unique_ptr<TyValue> _x, std::unique_ptr<TyValue> _y, std::unique_ptr<TySize> _sz);
  void serialize(cereal::JSONOutputArchive& archive) const;

private : 
  std::unique_ptr<TyRegister> z;
  std::unique_ptr<TyRegister> b;
  std::unique_ptr<TyRegister> a;
  std::unique_ptr<TyValue> x;
  std::unique_ptr<TyValue> y;
  std::unique_ptr<TySize> sz;
};

struct TyMulShl{
public : 
  TyMulShl(std::unique_ptr<TyRegister> _z, std::unique_ptr<TyRegister> _y, std::unique_ptr<TyValue> _x, std::unique_ptr<TyValue> _a, std::unique_ptr<TySize> _sz);
  void serialize(cereal::JSONOutputArchive& archive) const;

private : 
  std::unique_ptr<TyRegister> z;
  std::unique_ptr<TyRegister> y;
  std::unique_ptr<TyValue> x;
  std::unique_ptr<TyValue> a;
  std::unique_ptr<TySize> sz;
};

struct TyNegVal {
public:
  TyNegVal(std::unique_ptr<TyConstInt> _c1,
           std::unique_ptr<TyConstInt> _c2,
           std::unique_ptr<TySize> _sz);
  void serialize(cereal::JSONOutputArchive &archive) const;

private:
  std::unique_ptr<TyConstInt> c1;
  std::unique_ptr<TyConstInt> c2;
  std::unique_ptr<TySize> sz;
};

struct TyMulCommutative{
public : 
  TyMulCommutative(std::unique_ptr<TyRegister> _z, std::unique_ptr<TyValue> _x, std::unique_ptr<TyValue> _y, std::unique_ptr<TySize> _sz);
  void serialize(cereal::JSONOutputArchive& archive) const;

private : 
  std::unique_ptr<TyRegister> z;
  std::unique_ptr<TyValue> x;
  std::unique_ptr<TyValue> y;
  std::unique_ptr<TySize> sz;
};

struct TyMulMone{
public : 
  TyMulMone(std::unique_ptr<TyRegister> _z, std::unique_ptr<TyValue> _x, std::unique_ptr<TySize> _sz);
  void serialize(cereal::JSONOutputArchive& archive) const;

private : 
  std::unique_ptr<TyRegister> z;
  std::unique_ptr<TyValue> x;
  std::unique_ptr<TySize> sz;
};

struct TyMulNeg {
public:
  TyMulNeg(std::unique_ptr<TyRegister> _z,
           std::unique_ptr<TyValue> _mx,
           std::unique_ptr<TyValue> _my,
           std::unique_ptr<TyValue> _x,
           std::unique_ptr<TyValue> _y,
           std::unique_ptr<TySize> _sz);
  void serialize(cereal::JSONOutputArchive &archive) const;

private:
  std::unique_ptr<TyRegister> z;
  std::unique_ptr<TyValue> mx;
  std::unique_ptr<TyValue> my;
  std::unique_ptr<TyValue> x;
  std::unique_ptr<TyValue> y;
  std::unique_ptr<TySize> sz;
};

struct TyRemNeg{
public : 
  TyRemNeg(std::unique_ptr<TyRegister> _z, std::unique_ptr<TyValue> _my, std::unique_ptr<TyValue> _x, std::unique_ptr<TyValue> _y, std::unique_ptr<TySize> _sz);
  void serialize(cereal::JSONOutputArchive& archive) const;

private : 
  std::unique_ptr<TyRegister> z;
  std::unique_ptr<TyValue> my;
  std::unique_ptr<TyValue> x;
  std::unique_ptr<TyValue> y;
  std::unique_ptr<TySize> sz;
};

struct TySubAdd {
public:
  TySubAdd(std::unique_ptr<TyRegister> _z,
           std::unique_ptr<TyValue> _my,
           std::unique_ptr<TyRegister> _x,
           std::unique_ptr<TyValue> _y,
           std::unique_ptr<TySize> _sz);
  void serialize(cereal::JSONOutputArchive &archive) const;

private:
  std::unique_ptr<TyRegister> z;
  std::unique_ptr<TyValue> my;
  std::unique_ptr<TyRegister> x;
  std::unique_ptr<TyValue> y;
  std::unique_ptr<TySize> sz;
};

struct TySubConstAdd{
public : 
  TySubConstAdd(std::unique_ptr<TyRegister> _z, std::unique_ptr<TyRegister> _y, std::unique_ptr<TyValue> _x, std::unique_ptr<TyConstInt> _c1, std::unique_ptr<TyConstInt> _c2, std::unique_ptr<TyConstInt> _c3, std::unique_ptr<TySize> _sz);
  void serialize(cereal::JSONOutputArchive& archive) const;

private : 
  std::unique_ptr<TyRegister> z;
  std::unique_ptr<TyRegister> y;
  std::unique_ptr<TyValue> x;
  std::unique_ptr<TyConstInt> c1;
  std::unique_ptr<TyConstInt> c2;
  std::unique_ptr<TyConstInt> c3;
  std::unique_ptr<TySize> sz;
};

struct TySubConstNot{
public : 
  TySubConstNot(std::unique_ptr<TyRegister> _z, std::unique_ptr<TyRegister> _y, std::unique_ptr<TyValue> _x, std::unique_ptr<TyConstInt> _c1, std::unique_ptr<TyConstInt> _c2, std::unique_ptr<TySize> _sz);
  void serialize(cereal::JSONOutputArchive& archive) const;

private : 
  std::unique_ptr<TyRegister> z;
  std::unique_ptr<TyRegister> y;
  std::unique_ptr<TyValue> x;
  std::unique_ptr<TyConstInt> c1;
  std::unique_ptr<TyConstInt> c2;
  std::unique_ptr<TySize> sz;
};

struct TySubMone{
public : 
  TySubMone(std::unique_ptr<TyRegister> _z, std::unique_ptr<TyValue> _x, std::unique_ptr<TySize> _sz);
  void serialize(cereal::JSONOutputArchive& archive) const;

private : 
  std::unique_ptr<TyRegister> z;
  std::unique_ptr<TyValue> x;
  std::unique_ptr<TySize> sz;
};

struct TySubOnebit{
public : 
  TySubOnebit(std::unique_ptr<TyRegister> _z, std::unique_ptr<TyValue> _x, std::unique_ptr<TyValue> _y);
  void serialize(cereal::JSONOutputArchive& archive) const;

private : 
  std::unique_ptr<TyRegister> z;
  std::unique_ptr<TyValue> x;
  std::unique_ptr<TyValue> y;
};

struct TySubSdiv{
public : 
  TySubSdiv(std::unique_ptr<TyRegister> _z, std::unique_ptr<TyRegister> _y, std::unique_ptr<TyValue> _x, std::unique_ptr<TyConstInt> _c, std::unique_ptr<TyConstInt> _cprime, std::unique_ptr<TySize> _sz);
  void serialize(cereal::JSONOutputArchive& archive) const;

private : 
  std::unique_ptr<TyRegister> z;
  std::unique_ptr<TyRegister> y;
  std::unique_ptr<TyValue> x;
  std::unique_ptr<TyConstInt> c;
  std::unique_ptr<TyConstInt> cprime;
  std::unique_ptr<TySize> sz;
};

struct TySubShl{
public : 
  TySubShl(std::unique_ptr<TyRegister> _z, std::unique_ptr<TyValue> _x, std::unique_ptr<TyRegister> _y, std::unique_ptr<TyValue> _mx, std::unique_ptr<TyValue> _a, std::unique_ptr<TySize> _sz);
  void serialize(cereal::JSONOutputArchive& archive) const;

private : 
  std::unique_ptr<TyRegister> z;
  std::unique_ptr<TyValue> x;
  std::unique_ptr<TyRegister> y;
  std::unique_ptr<TyValue> mx;
  std::unique_ptr<TyValue> a;
  std::unique_ptr<TySize> sz;
};


struct TySubRemove {
public:
  TySubRemove(std::unique_ptr<TyRegister> _z, std::unique_ptr<TyRegister> _y,
              std::unique_ptr<TyValue> _a, std::unique_ptr<TyValue> _b,
              std::unique_ptr<TySize> _sz);
  void serialize(cereal::JSONOutputArchive &archive) const;

private:
  std::unique_ptr<TyRegister> z;
  std::unique_ptr<TyRegister> y;
  std::unique_ptr<TyValue> a;
  std::unique_ptr<TyValue> b;
  std::unique_ptr<TySize> sz;
};

struct TyMulBool {
public:
  TyMulBool(std::unique_ptr<TyRegister> _z, std::unique_ptr<TyRegister> _x,
            std::unique_ptr<TyRegister> _y);
  void serialize(cereal::JSONOutputArchive &archive) const;

private:
  std::unique_ptr<TyRegister> z;
  std::unique_ptr<TyRegister> x;
  std::unique_ptr<TyRegister> y;
};

struct TyTransitivity {
public:
  TyTransitivity(std::unique_ptr<TyExpr> _e1, std::unique_ptr<TyExpr> _e2,
                 std::unique_ptr<TyExpr> _e3);
  void serialize(cereal::JSONOutputArchive &archive) const;

private:
  std::unique_ptr<TyExpr> e1;
  std::unique_ptr<TyExpr> e2;
  std::unique_ptr<TyExpr> e3;
};

struct TyTransitivityTgt {
public:
  TyTransitivityTgt(std::unique_ptr<TyExpr> _e1,
                    std::unique_ptr<TyExpr> _e2,
                    std::unique_ptr<TyExpr> _e3);
  void serialize(cereal::JSONOutputArchive &archive) const;

private:
  std::unique_ptr<TyExpr> e1;
  std::unique_ptr<TyExpr> e2;
  std::unique_ptr<TyExpr> e3;
};

struct TyReplaceRhs {
public:
  TyReplaceRhs(std::unique_ptr<TyRegister> _x,
               std::unique_ptr<TyValue> _y,
               std::unique_ptr<TyExpr> _e1,
               std::unique_ptr<TyExpr> _e2,
               std::unique_ptr<TyExpr> _e2_p);
  void serialize(cereal::JSONOutputArchive &archive) const;

private:
  std::unique_ptr<TyRegister> x;
  std::unique_ptr<TyValue> y;
  std::unique_ptr<TyExpr> e1;
  std::unique_ptr<TyExpr> e2;
  std::unique_ptr<TyExpr> e2_p;
};

struct TyIntroGhost{
public :
  TyIntroGhost(std::unique_ptr<TyValue> _x, std::unique_ptr<TyRegister> _g);
  void serialize(cereal::JSONOutputArchive& archive) const;

private :
  std::unique_ptr<TyValue> x;
  std::unique_ptr<TyRegister> g;
};

struct ConsAddAssociative : TyInfrule {
public:
  ConsAddAssociative(std::unique_ptr<TyAddAssociative> _add_associative);
  void serialize(cereal::JSONOutputArchive &archive) const;

  static std::unique_ptr<TyInfrule>
  make(std::unique_ptr<TyRegister> _x, std::unique_ptr<TyRegister> _y,
       std::unique_ptr<TyRegister> _z, std::unique_ptr<TyConstInt> _c1,
       std::unique_ptr<TyConstInt> _c2, std::unique_ptr<TyConstInt> _c3,
       std::unique_ptr<TySize> _sz);

private:
  std::unique_ptr<TyAddAssociative> add_associative;
};

struct TyUdivZext{
public : 
  TyUdivZext(std::unique_ptr<TyRegister> _z, std::unique_ptr<TyRegister> _x, std::unique_ptr<TyRegister> _y, std::unique_ptr<TyRegister> _k, std::unique_ptr<TyValue> _a, std::unique_ptr<TyValue> _b, std::unique_ptr<TySize> _sz1, std::unique_ptr<TySize> _sz2);
  void serialize(cereal::JSONOutputArchive& archive) const;

private : 
  std::unique_ptr<TyRegister> z;
  std::unique_ptr<TyRegister> x;
  std::unique_ptr<TyRegister> y;
  std::unique_ptr<TyRegister> k;
  std::unique_ptr<TyValue> a;
  std::unique_ptr<TyValue> b;
  std::unique_ptr<TySize> sz1;
  std::unique_ptr<TySize> sz2;
};

struct TyUremZext{
public : 
  TyUremZext(std::unique_ptr<TyRegister> _z, std::unique_ptr<TyRegister> _x, std::unique_ptr<TyRegister> _y, std::unique_ptr<TyRegister> _k, std::unique_ptr<TyValue> _a, std::unique_ptr<TyValue> _b, std::unique_ptr<TySize> _sz1, std::unique_ptr<TySize> _sz2);
  void serialize(cereal::JSONOutputArchive& archive) const;

private : 
  std::unique_ptr<TyRegister> z;
  std::unique_ptr<TyRegister> x;
  std::unique_ptr<TyRegister> y;
  std::unique_ptr<TyRegister> k;
  std::unique_ptr<TyValue> a;
  std::unique_ptr<TyValue> b;
  std::unique_ptr<TySize> sz1;
  std::unique_ptr<TySize> sz2;
};

struct ConsAddConstNot : public TyInfrule{
public : 
  ConsAddConstNot(std::unique_ptr<TyAddConstNot> _add_const_not);
  static std::unique_ptr<TyInfrule> make(std::unique_ptr<TyRegister> _z, std::unique_ptr<TyRegister> _y, std::unique_ptr<TyValue> _x, std::unique_ptr<TyConstInt> _c1, std::unique_ptr<TyConstInt> _c2, std::unique_ptr<TySize> _sz);
  void serialize(cereal::JSONOutputArchive& archive) const;

private : 
  std::unique_ptr<TyAddConstNot> add_const_not;
};

struct ConsAddDistSub : public TyInfrule{
public : 
  ConsAddDistSub(std::unique_ptr<TyAddDistSub> _add_dist_sub);
  static std::unique_ptr<TyInfrule> make(std::unique_ptr<TyRegister> _z, std::unique_ptr<TyRegister> _minusx, std::unique_ptr<TyValue> _minusy, std::unique_ptr<TyRegister> _w, std::unique_ptr<TyValue> _x, std::unique_ptr<TyValue> _y, std::unique_ptr<TySize> _sz);
  void serialize(cereal::JSONOutputArchive& archive) const;

private : 
  std::unique_ptr<TyAddDistSub> add_dist_sub;
};

struct ConsAddOnebit : public TyInfrule{
public : 
  ConsAddOnebit(std::unique_ptr<TyAddOnebit> _add_onebit);
  static std::unique_ptr<TyInfrule> make(std::unique_ptr<TyRegister> _z, std::unique_ptr<TyValue> _x, std::unique_ptr<TyValue> _y);
  void serialize(cereal::JSONOutputArchive& archive) const;

private : 
  std::unique_ptr<TyAddOnebit> add_onebit;
};

struct ConsAddMask : public TyInfrule{
public : 
  ConsAddMask(std::unique_ptr<TyAddMask> _add_mask);
  static std::unique_ptr<TyInfrule> make(std::unique_ptr<TyRegister> _z, std::unique_ptr<TyRegister> _y, std::unique_ptr<TyRegister> _yprime, std::unique_ptr<TyValue> _x, std::unique_ptr<TyConstInt> _c1, std::unique_ptr<TyConstInt> _c2, std::unique_ptr<TySize> _sz);
  void serialize(cereal::JSONOutputArchive& archive) const;

private : 
  std::unique_ptr<TyAddMask> add_mask;
};

struct ConsAddSelectZero : public TyInfrule{
public : 
  ConsAddSelectZero(std::unique_ptr<TyAddSelectZero> _add_select_zero);
  static std::unique_ptr<TyInfrule> make(std::unique_ptr<TyRegister> _z, std::unique_ptr<TyRegister> _x, std::unique_ptr<TyRegister> _y, std::unique_ptr<TyValue> _c, std::unique_ptr<TyValue> _n, std::unique_ptr<TyValue> _a, std::unique_ptr<TySize> _sz);
  void serialize(cereal::JSONOutputArchive& archive) const;

private : 
  std::unique_ptr<TyAddSelectZero> add_select_zero;
};

struct ConsAddSelectZero2 : public TyInfrule{
public : 
  ConsAddSelectZero2(std::unique_ptr<TyAddSelectZero2> _add_select_zero2);
  static std::unique_ptr<TyInfrule> make(std::unique_ptr<TyRegister> _z, std::unique_ptr<TyRegister> _x, std::unique_ptr<TyRegister> _y, std::unique_ptr<TyValue> _c, std::unique_ptr<TyValue> _n, std::unique_ptr<TyValue> _a, std::unique_ptr<TySize> _sz);
  void serialize(cereal::JSONOutputArchive& archive) const;

private : 
  std::unique_ptr<TyAddSelectZero2> add_select_zero2;
};

struct ConsAddSub : TyInfrule {
public:
  ConsAddSub(std::unique_ptr<TyAddSub> _add_sub);
  void serialize(cereal::JSONOutputArchive &archive) const;

  static std::unique_ptr<TyInfrule> make(std::unique_ptr<TyRegister> _minusy,
                                         std::unique_ptr<TyRegister> _z,
                                         std::unique_ptr<TyValue> _x,
                                         std::unique_ptr<TyValue> _y,
                                         std::unique_ptr<TySize> _sz);

private:
  std::unique_ptr<TyAddSub> add_sub;
};

struct ConsAddCommutative : TyInfrule {
public:
  ConsAddCommutative(std::unique_ptr<TyAddCommutative> _add_comm);
  void serialize(cereal::JSONOutputArchive &archive) const;
  static std::unique_ptr<TyInfrule> make(std::unique_ptr<TyRegister> _z,
                                         std::unique_ptr<TyValue> _x,
                                         std::unique_ptr<TyValue> _y,
                                         std::unique_ptr<TySize> _sz);

private:
  std::unique_ptr<TyAddCommutative> add_commutative;
};

struct ConsAddShift : TyInfrule {
public:
  ConsAddShift(std::unique_ptr<TyAddShift> _add_shift);
  void serialize(cereal::JSONOutputArchive &archive) const;
  static std::unique_ptr<TyInfrule> make(std::unique_ptr<TyRegister> _y,
                                         std::unique_ptr<TyValue> _v,
                                         std::unique_ptr<TySize> _sz);

private:
  std::unique_ptr<TyAddShift> add_shift;
};

struct ConsAndDeMorgan : public TyInfrule{
public : 
  ConsAndDeMorgan(std::unique_ptr<TyAndDeMorgan> _and_de_morgan);
  static std::unique_ptr<TyInfrule> make(std::unique_ptr<TyRegister> _z, std::unique_ptr<TyRegister> _x, std::unique_ptr<TyRegister> _y, std::unique_ptr<TyRegister> _zprime, std::unique_ptr<TyValue> _a, std::unique_ptr<TyValue> _b, std::unique_ptr<TySize> _sz);
  void serialize(cereal::JSONOutputArchive& archive) const;

private : 
  std::unique_ptr<TyAndDeMorgan> and_de_morgan;
};

struct ConsMulBool : TyInfrule {
public:
  ConsMulBool(std::unique_ptr<TyMulBool> _mul_bool);
  void serialize(cereal::JSONOutputArchive &archive) const;

  static std::unique_ptr<TyInfrule> make(std::unique_ptr<TyRegister> _z,
                                         std::unique_ptr<TyRegister> _x,
                                         std::unique_ptr<TyRegister> _y);

private:
  std::unique_ptr<TyMulBool> mul_bool;
};

struct ConsMulCommutative : public TyInfrule{
public : 
  ConsMulCommutative(std::unique_ptr<TyMulCommutative> _mul_commutative);
  static std::unique_ptr<TyInfrule> make(std::unique_ptr<TyRegister> _z, std::unique_ptr<TyValue> _x, std::unique_ptr<TyValue> _y, std::unique_ptr<TySize> _sz);
  void serialize(cereal::JSONOutputArchive& archive) const;

private : 
  std::unique_ptr<TyMulCommutative> mul_commutative;
};

struct ConsMulMone : public TyInfrule{
public : 
  ConsMulMone(std::unique_ptr<TyMulMone> _mul_mone);
  static std::unique_ptr<TyInfrule> make(std::unique_ptr<TyRegister> _z, std::unique_ptr<TyValue> _x, std::unique_ptr<TySize> _sz);
  void serialize(cereal::JSONOutputArchive& archive) const;

private : 
  std::unique_ptr<TyMulMone> mul_mone;
};

struct ConsMulNeg : TyInfrule {
public:
  ConsMulNeg(std::unique_ptr<TyMulNeg> _mul_neg);
  void serialize(cereal::JSONOutputArchive &archive) const;

  static std::unique_ptr<TyInfrule> make(std::unique_ptr<TyRegister> _z,
                                         std::unique_ptr<TyValue> _mx,
                                         std::unique_ptr<TyValue> _my,
                                         std::unique_ptr<TyValue> _x,
                                         std::unique_ptr<TyValue> _y,
                                         std::unique_ptr<TySize> _sz);

private:
    std::unique_ptr<TyMulNeg> mul_neg;
};

struct ConsNegVal : TyInfrule {
public:
  ConsNegVal(std::unique_ptr<TyNegVal> _neg_val);
  void serialize(cereal::JSONOutputArchive &archive) const;

  static std::unique_ptr<TyInfrule> make
          (std::unique_ptr<TyConstInt> _c1,
           std::unique_ptr<TyConstInt> _c2,
           std::unique_ptr<TySize> _sz);

private:
  std::unique_ptr<TyNegVal> neg_val;
};

struct ConsAddSignbit : TyInfrule {
public:
  ConsAddSignbit(std::unique_ptr<TyAddSignbit> _add_signbit);
  void serialize(cereal::JSONOutputArchive &archive) const;
  static std::unique_ptr<TyInfrule> make(std::unique_ptr<TyRegister> _x,
                                         std::unique_ptr<TyValue> _e1,
                                         std::unique_ptr<TyValue> _e2,
                                         std::unique_ptr<TySize> _sz);

private:
  std::unique_ptr<TyAddSignbit> add_signbit;
};

struct ConsAddZextBool : public TyInfrule{
public : 
  ConsAddZextBool(std::unique_ptr<TyAddZextBool> _add_zext_bool);
  static std::unique_ptr<TyInfrule> make(std::unique_ptr<TyRegister> _x, std::unique_ptr<TyRegister> _y, std::unique_ptr<TyValue> _b, std::unique_ptr<TyConstInt> _c, std::unique_ptr<TyConstInt> _cprime, std::unique_ptr<TySize> _sz);
  void serialize(cereal::JSONOutputArchive& archive) const;

private : 
  std::unique_ptr<TyAddZextBool> add_zext_bool;
};

struct ConsSdivMone : public TyInfrule{
public : 
  ConsSdivMone(std::unique_ptr<TySdivMone> _div_mone);
  static std::unique_ptr<TyInfrule> make(std::unique_ptr<TyRegister> _z, std::unique_ptr<TyValue> _x, std::unique_ptr<TySize> _sz);
  void serialize(cereal::JSONOutputArchive& archive) const;

private : 
  std::unique_ptr<TySdivMone> div_mone;
};

struct ConsMulShl : public TyInfrule{
public : 
  ConsMulShl(std::unique_ptr<TyMulShl> _mul_shl);
  static std::unique_ptr<TyInfrule> make(std::unique_ptr<TyRegister> _z, std::unique_ptr<TyRegister> _y, std::unique_ptr<TyValue> _x, std::unique_ptr<TyValue> _a, std::unique_ptr<TySize> _sz);
  void serialize(cereal::JSONOutputArchive& archive) const;

private : 
  std::unique_ptr<TyMulShl> mul_shl;
};

struct ConsRemNeg : public TyInfrule{
public : 
  ConsRemNeg(std::unique_ptr<TyRemNeg> _rem_neg);
  static std::unique_ptr<TyInfrule> make(std::unique_ptr<TyRegister> _z, std::unique_ptr<TyValue> _my, std::unique_ptr<TyValue> _x, std::unique_ptr<TyValue> _y, std::unique_ptr<TySize> _sz);
  void serialize(cereal::JSONOutputArchive& archive) const;

private : 
  std::unique_ptr<TyRemNeg> rem_neg;
};

struct ConsSubAdd : TyInfrule {
public:
  ConsSubAdd(std::unique_ptr<TySubAdd> _sub_add);
  void serialize(cereal::JSONOutputArchive &archive) const;

  static std::unique_ptr<TyInfrule> make(std::unique_ptr<TyRegister> _z,
                                         std::unique_ptr<TyValue> _my,
                                         std::unique_ptr<TyRegister> _x,
                                         std::unique_ptr<TyValue> _y,
                                         std::unique_ptr<TySize> _sz);

private:
  std::unique_ptr<TySubAdd> sub_add;
};

struct ConsSubMone : public TyInfrule{
public : 
  ConsSubMone(std::unique_ptr<TySubMone> _sub_mone);
  static std::unique_ptr<TyInfrule> make(std::unique_ptr<TyRegister> _z, std::unique_ptr<TyValue> _x, std::unique_ptr<TySize> _sz);
  void serialize(cereal::JSONOutputArchive& archive) const;

private : 
  std::unique_ptr<TySubMone> sub_mone;
};

struct ConsSubOnebit : public TyInfrule{
public : 
  ConsSubOnebit(std::unique_ptr<TySubOnebit> _sub_onebit);
  static std::unique_ptr<TyInfrule> make(std::unique_ptr<TyRegister> _z, std::unique_ptr<TyValue> _x, std::unique_ptr<TyValue> _y);
  void serialize(cereal::JSONOutputArchive& archive) const;

private : 
  std::unique_ptr<TySubOnebit> sub_onebit;
};

struct ConsSubConstAdd : public TyInfrule{
public : 
  ConsSubConstAdd(std::unique_ptr<TySubConstAdd> _sub_const_add);
  static std::unique_ptr<TyInfrule> make(std::unique_ptr<TyRegister> _z, std::unique_ptr<TyRegister> _y, std::unique_ptr<TyValue> _x, std::unique_ptr<TyConstInt> _c1, std::unique_ptr<TyConstInt> _c2, std::unique_ptr<TyConstInt> _c3, std::unique_ptr<TySize> _sz);
  void serialize(cereal::JSONOutputArchive& archive) const;

private : 
  std::unique_ptr<TySubConstAdd> sub_const_add;
};

struct ConsSubConstNot : public TyInfrule{
public : 
  ConsSubConstNot(std::unique_ptr<TySubConstNot> _sub_const_not);
  static std::unique_ptr<TyInfrule> make(std::unique_ptr<TyRegister> _z, std::unique_ptr<TyRegister> _y, std::unique_ptr<TyValue> _x, std::unique_ptr<TyConstInt> _c1, std::unique_ptr<TyConstInt> _c2, std::unique_ptr<TySize> _sz);
  void serialize(cereal::JSONOutputArchive& archive) const;

private : 
  std::unique_ptr<TySubConstNot> sub_const_not;
};

struct ConsSubRemove : TyInfrule {
public:
  ConsSubRemove(std::unique_ptr<TySubRemove> _sub_remove);
  void serialize(cereal::JSONOutputArchive &archive) const;

  static std::unique_ptr<TyInfrule> make(std::unique_ptr<TyRegister> _z,
                                         std::unique_ptr<TyRegister> _y,
                                         std::unique_ptr<TyValue> _a,
                                         std::unique_ptr<TyValue> _b,
                                         std::unique_ptr<TySize> _sz);

private:
  std::unique_ptr<TySubRemove> sub_remove;
};

struct ConsSubSdiv : public TyInfrule{
public : 
  ConsSubSdiv(std::unique_ptr<TySubSdiv> _sub_sdiv);
  static std::unique_ptr<TyInfrule> make(std::unique_ptr<TyRegister> _z, std::unique_ptr<TyRegister> _y, std::unique_ptr<TyValue> _x, std::unique_ptr<TyConstInt> _c, std::unique_ptr<TyConstInt> _cprime, std::unique_ptr<TySize> _sz);
  void serialize(cereal::JSONOutputArchive& archive) const;

private : 
  std::unique_ptr<TySubSdiv> sub_sdiv;
};

struct ConsSubShl : public TyInfrule{
public : 
  ConsSubShl(std::unique_ptr<TySubShl> _sub_shl);
  static std::unique_ptr<TyInfrule> make(std::unique_ptr<TyRegister> _z, std::unique_ptr<TyValue> _x, std::unique_ptr<TyRegister> _y, std::unique_ptr<TyValue> _mx, std::unique_ptr<TyValue> _a, std::unique_ptr<TySize> _sz);
  void serialize(cereal::JSONOutputArchive& archive) const;

private : 
  std::unique_ptr<TySubShl> sub_shl;
};

struct ConsSdivSubSrem : public TyInfrule{
public : 
  ConsSdivSubSrem(std::unique_ptr<TySdivSubSrem> _div_sub_srem);
  static std::unique_ptr<TyInfrule> make(std::unique_ptr<TyRegister> _z, std::unique_ptr<TyRegister> _b, std::unique_ptr<TyRegister> _a, std::unique_ptr<TyValue> _x, std::unique_ptr<TyValue> _y, std::unique_ptr<TySize> _sz);
  void serialize(cereal::JSONOutputArchive& archive) const;

private : 
  std::unique_ptr<TySdivSubSrem> div_sub_srem;
};
struct ConsUdivSubUrem : public TyInfrule{
public : 
  ConsUdivSubUrem(std::unique_ptr<TyUdivSubUrem> _div_sub_urem);
  static std::unique_ptr<TyInfrule> make(std::unique_ptr<TyRegister> _z, std::unique_ptr<TyRegister> _b, std::unique_ptr<TyRegister> _a, std::unique_ptr<TyValue> _x, std::unique_ptr<TyValue> _y, std::unique_ptr<TySize> _sz);
  void serialize(cereal::JSONOutputArchive& archive) const;

private : 
  std::unique_ptr<TyUdivSubUrem> div_sub_urem;
};

struct ConsTransitivity : TyInfrule {
public:
  ConsTransitivity(std::unique_ptr<TyTransitivity> _transitivity);
  void serialize(cereal::JSONOutputArchive &archive) const;

  static std::unique_ptr<TyInfrule> make(std::unique_ptr<TyExpr> _e1,
                                         std::unique_ptr<TyExpr> _e2,
                                         std::unique_ptr<TyExpr> _e3);

private:
  std::unique_ptr<TyTransitivity> transitivity;
};

struct ConsTransitivityTgt : TyInfrule {
public:
  ConsTransitivityTgt(std::unique_ptr<TyTransitivityTgt> _transitivity_tgt);
  void serialize(cereal::JSONOutputArchive &archive) const;

  static std::unique_ptr<TyInfrule> make(std::unique_ptr<TyExpr> _e1,
                                         std::unique_ptr<TyExpr> _e2,
                                         std::unique_ptr<TyExpr> _e3);

private:
  std::unique_ptr<TyTransitivityTgt> transitivity_tgt;
};

struct ConsReplaceRhs : TyInfrule {
public:
  ConsReplaceRhs(std::unique_ptr<TyReplaceRhs> _replace_rhs);
  void serialize(cereal::JSONOutputArchive &archive) const;

  static std::unique_ptr<TyInfrule> make(std::unique_ptr<TyRegister> _x,
                                         std::unique_ptr<TyValue> _y,
                                         std::unique_ptr<TyExpr> _e1,
                                         std::unique_ptr<TyExpr> _e2,
                                         std::unique_ptr<TyExpr> _e2_p);

private:
  std::unique_ptr<TyReplaceRhs> replace_rhs;
};

<<<<<<< HEAD
struct ConsUdivZext : public TyInfrule{
public : 
  ConsUdivZext(std::unique_ptr<TyUdivZext> _udiv_zext);
  static std::unique_ptr<TyInfrule> make(std::unique_ptr<TyRegister> _z, std::unique_ptr<TyRegister> _x, std::unique_ptr<TyRegister> _y, std::unique_ptr<TyRegister> _k, std::unique_ptr<TyValue> _a, std::unique_ptr<TyValue> _b, std::unique_ptr<TySize> _sz1, std::unique_ptr<TySize> _sz2);
  void serialize(cereal::JSONOutputArchive& archive) const;

private : 
  std::unique_ptr<TyUdivZext> udiv_zext;
};

struct ConsUremZext : public TyInfrule{
public : 
  ConsUremZext(std::unique_ptr<TyUremZext> _urem_zext);
  static std::unique_ptr<TyInfrule> make(std::unique_ptr<TyRegister> _z, std::unique_ptr<TyRegister> _x, std::unique_ptr<TyRegister> _y, std::unique_ptr<TyRegister> _k, std::unique_ptr<TyValue> _a, std::unique_ptr<TyValue> _b, std::unique_ptr<TySize> _sz1, std::unique_ptr<TySize> _sz2);
  void serialize(cereal::JSONOutputArchive& archive) const;

private : 
  std::unique_ptr<TyUremZext> urem_zext;
};


=======
struct ConsIntroGhost : public TyInfrule{
public :
  ConsIntroGhost(std::unique_ptr<TyIntroGhost> _intro_ghost);
  static std::unique_ptr<TyInfrule> make(std::unique_ptr<TyValue> _x, std::unique_ptr<TyRegister> _g);
  void serialize(cereal::JSONOutputArchive& archive) const;

private :
  std::unique_ptr<TyIntroGhost> intro_ghost;
};
>>>>>>> cffe2dcb
} // llvmberry

#endif<|MERGE_RESOLUTION|>--- conflicted
+++ resolved
@@ -915,7 +915,6 @@
   std::unique_ptr<TyReplaceRhs> replace_rhs;
 };
 
-<<<<<<< HEAD
 struct ConsUdivZext : public TyInfrule{
 public : 
   ConsUdivZext(std::unique_ptr<TyUdivZext> _udiv_zext);
@@ -937,7 +936,6 @@
 };
 
 
-=======
 struct ConsIntroGhost : public TyInfrule{
 public :
   ConsIntroGhost(std::unique_ptr<TyIntroGhost> _intro_ghost);
@@ -947,7 +945,6 @@
 private :
   std::unique_ptr<TyIntroGhost> intro_ghost;
 };
->>>>>>> cffe2dcb
 } // llvmberry
 
 #endif