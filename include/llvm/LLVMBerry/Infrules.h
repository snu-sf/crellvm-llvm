--- conflicted
+++ resolved
@@ -531,24 +531,6 @@
   std::shared_ptr<TyValueType> dstty;
 };
 
-<<<<<<< HEAD
-struct TyBitcastptr {
-public:
-  TyBitcastptr(std::shared_ptr<TyValue> _v, std::shared_ptr<TyValue> _vprime,
-               std::shared_ptr<TyExpr> _bitcastinst);
-  void serialize(cereal::JSONOutputArchive &archive) const;
-
-private:
-  std::shared_ptr<TyValue> v;
-  std::shared_ptr<TyValue> vprime;
-  std::shared_ptr<TyExpr> bitcastinst;
-};
-
-struct TyBitcastptrTgt {
-public:
-  TyBitcastptrTgt(std::shared_ptr<TyValue> _v, std::shared_ptr<TyValue> _vprime,
-                  std::shared_ptr<TyExpr> _bitcastinst);
-=======
 struct TyBitcastLoad {
 public:
   TyBitcastLoad(std::shared_ptr<TyValue> _ptr,
@@ -571,7 +553,6 @@
 public:
   TyBitcastptr(std::shared_ptr<TyValue> _v, std::shared_ptr<TyValue> _vprime,
                std::shared_ptr<TyExpr> _bitcastinst);
->>>>>>> eb65f4e7
   void serialize(cereal::JSONOutputArchive &archive) const;
 
 private:
@@ -976,8 +957,6 @@
   std::shared_ptr<TyExpr> gepinst;
 };
 
-<<<<<<< HEAD
-=======
 struct TyGepInboundsRemove {
 public:
   TyGepInboundsRemove(std::shared_ptr<TyExpr> _gepinst);
@@ -987,7 +966,6 @@
   std::shared_ptr<TyExpr> gepinst;
 };
 
->>>>>>> eb65f4e7
 struct TyPtrtointBitcast {
 public:
   TyPtrtointBitcast(std::shared_ptr<TyValue> _src,
@@ -1007,8 +985,6 @@
   std::shared_ptr<TyValueType> dstty;
 };
 
-<<<<<<< HEAD
-=======
 struct TyPtrtointLoad {
 public:
   TyPtrtointLoad(std::shared_ptr<TyValue> _ptr,
@@ -1027,7 +1003,6 @@
   std::shared_ptr<TySize> a;
 };
 
->>>>>>> eb65f4e7
 struct TyLessthanUndef {
 public:
   TyLessthanUndef(std::shared_ptr<TyValueType> _ty,
@@ -1734,12 +1709,8 @@
   TyTransitivityPointerLhs(std::shared_ptr<TyValue> _p,
                            std::shared_ptr<TyValue> _q,
                            std::shared_ptr<TyValue> _v,
-<<<<<<< HEAD
-                           std::shared_ptr<TyExpr> _loadq);
-=======
                            std::shared_ptr<TyValueType> _typ,
                            std::shared_ptr<TySize> _align);
->>>>>>> eb65f4e7
   void serialize(cereal::JSONOutputArchive &archive) const;
 
 private:
@@ -1755,12 +1726,8 @@
   TyTransitivityPointerRhs(std::shared_ptr<TyValue> _p,
                            std::shared_ptr<TyValue> _q,
                            std::shared_ptr<TyValue> _v,
-<<<<<<< HEAD
-                           std::shared_ptr<TyExpr> _loadp);
-=======
                            std::shared_ptr<TyValueType> _typ,
                            std::shared_ptr<TySize> _align);
->>>>>>> eb65f4e7
   void serialize(cereal::JSONOutputArchive &archive) const;
 
 private:
@@ -1891,19 +1858,11 @@
 
 struct TyIntroGhost {
 public:
-<<<<<<< HEAD
-  TyIntroGhost(std::shared_ptr<TyValue> _x, std::shared_ptr<TyRegister> _g);
-  void serialize(cereal::JSONOutputArchive &archive) const;
-
-private:
-  std::shared_ptr<TyValue> x;
-=======
   TyIntroGhost(std::shared_ptr<TyExpr> _x, std::shared_ptr<TyRegister> _g);
   void serialize(cereal::JSONOutputArchive &archive) const;
 
 private:
   std::shared_ptr<TyExpr> x;
->>>>>>> eb65f4e7
   std::shared_ptr<TyRegister> g;
 };
 
@@ -1916,8 +1875,6 @@
   std::shared_ptr<TyValue> x;
 };
 
-<<<<<<< HEAD
-=======
 struct TyInttoptrLoad {
 public:
   TyInttoptrLoad(std::shared_ptr<TyValue> _ptr,
@@ -1936,7 +1893,6 @@
   std::shared_ptr<TySize> a;
 };
 
->>>>>>> eb65f4e7
 struct TyInttoptrBitcast {
 public:
   TyInttoptrBitcast(std::shared_ptr<TyValue> _src,
@@ -2768,23 +2724,6 @@
   std::shared_ptr<TyBitcastZext> bitcast_zext;
 };
 
-<<<<<<< HEAD
-struct ConsBitcastptr : public TyInfrule {
-public:
-  ConsBitcastptr(std::shared_ptr<TyBitcastptr> _bitcastptr);
-  static std::shared_ptr<TyInfrule> make(std::shared_ptr<TyValue> _v,
-                                         std::shared_ptr<TyValue> _vprime,
-                                         std::shared_ptr<TyExpr> _bitcastinst);
-  void serialize(cereal::JSONOutputArchive &archive) const;
-
-private:
-  std::shared_ptr<TyBitcastptr> bitcastptr;
-};
-
-struct ConsBitcastptrTgt : public TyInfrule {
-public:
-  ConsBitcastptrTgt(std::shared_ptr<TyBitcastptrTgt> _bitcastptrtgt);
-=======
 struct ConsBitcastLoad : public TyInfrule {
 public:
   ConsBitcastLoad(std::shared_ptr<TyBitcastLoad> _bitcast_load);
@@ -2801,18 +2740,13 @@
 struct ConsBitcastptr : public TyInfrule {
 public:
   ConsBitcastptr(std::shared_ptr<TyBitcastptr> _bitcastptr);
->>>>>>> eb65f4e7
   static std::shared_ptr<TyInfrule> make(std::shared_ptr<TyValue> _v,
                                          std::shared_ptr<TyValue> _vprime,
                                          std::shared_ptr<TyExpr> _bitcastinst);
   void serialize(cereal::JSONOutputArchive &archive) const;
 
 private:
-<<<<<<< HEAD
-  std::shared_ptr<TyBitcastptrTgt> bitcastptrtgt;
-=======
   std::shared_ptr<TyBitcastptr> bitcastptr;
->>>>>>> eb65f4e7
 };
 
 struct ConsDiffblockGlobalAlloca : public TyInfrule {
@@ -3050,8 +2984,6 @@
   std::shared_ptr<TyGepzero> gepzero;
 };
 
-<<<<<<< HEAD
-=======
 struct ConsGepInboundsRemove : public TyInfrule {
 public:
   ConsGepInboundsRemove(
@@ -3063,7 +2995,6 @@
   std::shared_ptr<TyGepInboundsRemove> gep_inbounds_remove;
 };
 
->>>>>>> eb65f4e7
 struct ConsPtrtointBitcast : public TyInfrule {
 public:
   ConsPtrtointBitcast(std::shared_ptr<TyPtrtointBitcast> _inttoptr_bitcast);
@@ -3687,12 +3618,8 @@
   static std::shared_ptr<TyInfrule> make(std::shared_ptr<TyValue> _p,
                                          std::shared_ptr<TyValue> _q,
                                          std::shared_ptr<TyValue> _v,
-<<<<<<< HEAD
-                                         std::shared_ptr<TyExpr> _loadq);
-=======
                                          std::shared_ptr<TyValueType> _typ,
                                          std::shared_ptr<TySize> _align);
->>>>>>> eb65f4e7
   void serialize(cereal::JSONOutputArchive &archive) const;
 
 private:
@@ -3706,12 +3633,8 @@
   static std::shared_ptr<TyInfrule> make(std::shared_ptr<TyValue> _p,
                                          std::shared_ptr<TyValue> _q,
                                          std::shared_ptr<TyValue> _v,
-<<<<<<< HEAD
-                                         std::shared_ptr<TyExpr> _loadp);
-=======
                                          std::shared_ptr<TyValueType> _typ,
                                          std::shared_ptr<TySize> _align);
->>>>>>> eb65f4e7
   void serialize(cereal::JSONOutputArchive &archive) const;
 
 private:
@@ -3901,8 +3824,6 @@
   std::shared_ptr<TyUremZext> urem_zext;
 };
 
-<<<<<<< HEAD
-=======
 struct ConsInttoptrLoad : public TyInfrule {
 public:
   ConsInttoptrLoad(std::shared_ptr<TyInttoptrLoad> _inttoptr_load);
@@ -3916,7 +3837,6 @@
   std::shared_ptr<TyInttoptrLoad> inttoptr_load;
 };
 
->>>>>>> eb65f4e7
 struct ConsInttoptrBitcast : public TyInfrule {
 public:
   ConsInttoptrBitcast(std::shared_ptr<TyInttoptrBitcast> _inttoptr_bitcast);
@@ -4055,11 +3975,7 @@
 struct ConsIntroGhost : public TyInfrule {
 public:
   ConsIntroGhost(std::shared_ptr<TyIntroGhost> _intro_ghost);
-<<<<<<< HEAD
-  static std::shared_ptr<TyInfrule> make(std::shared_ptr<TyValue> _x,
-=======
   static std::shared_ptr<TyInfrule> make(std::shared_ptr<TyExpr> _x,
->>>>>>> eb65f4e7
                                          std::shared_ptr<TyRegister> _g);
   void serialize(cereal::JSONOutputArchive &archive) const;
 
