#ifndef INFRULES_H
#define INFRULES_H

#include "Structure.h"
#include "llvm/IR/Instructions.h"
#include "cereal/types/memory.hpp"
#include "cereal/archives/json.hpp"

namespace llvmberry{

struct TyAddAssociative {
public:
  TyAddAssociative(std::shared_ptr<TyRegister> _x,
                   std::shared_ptr<TyRegister> _y,
                   std::shared_ptr<TyRegister> _z,
                   std::shared_ptr<TyConstInt> _c1,
                   std::shared_ptr<TyConstInt> _c2,
                   std::shared_ptr<TyConstInt> _c3,
                   std::shared_ptr<TySize> _sz);
  void serialize(cereal::JSONOutputArchive &archive) const;

private:
  std::shared_ptr<TyRegister> x;
  std::shared_ptr<TyRegister> y;
  std::shared_ptr<TyRegister> z;
  std::shared_ptr<TyConstInt> c1;
  std::shared_ptr<TyConstInt> c2;
  std::shared_ptr<TyConstInt> c3;
  std::shared_ptr<TySize> sz;
};

struct TyAddCommutative {
public:
  TyAddCommutative(std::shared_ptr<TyRegister> _z, std::shared_ptr<TyValue> _x,
                   std::shared_ptr<TyValue> _y, std::shared_ptr<TySize> _sz);
  void serialize(cereal::JSONOutputArchive &archive) const;

private:
  std::shared_ptr<TyRegister> z;
  std::shared_ptr<TyValue> x;
  std::shared_ptr<TyValue> y;
  std::shared_ptr<TySize> sz;
};

struct TyAddCommutativeTgt {
public:
  TyAddCommutativeTgt(std::shared_ptr<TyRegister> _z, std::shared_ptr<TyValue> _x,
                   std::shared_ptr<TyValue> _y, std::shared_ptr<TySize> _sz);
  void serialize(cereal::JSONOutputArchive &archive) const;

private:
  std::shared_ptr<TyRegister> z;
  std::shared_ptr<TyValue> x;
  std::shared_ptr<TyValue> y;
  std::shared_ptr<TySize> sz;
};

struct TyAddConstNot{
public : 
  TyAddConstNot(std::shared_ptr<TyRegister> _z, std::shared_ptr<TyRegister> _y, std::shared_ptr<TyValue> _x, std::shared_ptr<TyConstInt> _c1, std::shared_ptr<TyConstInt> _c2, std::shared_ptr<TySize> _sz);
  void serialize(cereal::JSONOutputArchive& archive) const;

private : 
  std::shared_ptr<TyRegister> z;
  std::shared_ptr<TyRegister> y;
  std::shared_ptr<TyValue> x;
  std::shared_ptr<TyConstInt> c1;
  std::shared_ptr<TyConstInt> c2;
  std::shared_ptr<TySize> sz;
};

struct TyAddDistSub{
public : 
  TyAddDistSub(std::shared_ptr<TyRegister> _z, std::shared_ptr<TyRegister> _minusx, std::shared_ptr<TyValue> _minusy, std::shared_ptr<TyRegister> _w, std::shared_ptr<TyValue> _x, std::shared_ptr<TyValue> _y, std::shared_ptr<TySize> _sz);
  void serialize(cereal::JSONOutputArchive& archive) const;

private : 
  std::shared_ptr<TyRegister> z;
  std::shared_ptr<TyRegister> minusx;
  std::shared_ptr<TyValue> minusy;
  std::shared_ptr<TyRegister> w;
  std::shared_ptr<TyValue> x;
  std::shared_ptr<TyValue> y;
  std::shared_ptr<TySize> sz;
};

struct TyAddMask{
public : 
  TyAddMask(std::shared_ptr<TyRegister> _z, std::shared_ptr<TyRegister> _y, std::shared_ptr<TyRegister> _yprime, std::shared_ptr<TyValue> _x, std::shared_ptr<TyConstInt> _c1, std::shared_ptr<TyConstInt> _c2, std::shared_ptr<TySize> _sz);
  void serialize(cereal::JSONOutputArchive& archive) const;

private : 
  std::shared_ptr<TyRegister> z;
  std::shared_ptr<TyRegister> y;
  std::shared_ptr<TyRegister> yprime;
  std::shared_ptr<TyValue> x;
  std::shared_ptr<TyConstInt> c1;
  std::shared_ptr<TyConstInt> c2;
  std::shared_ptr<TySize> sz;
};

struct TyAddSelectZero{
public : 
  TyAddSelectZero(std::shared_ptr<TyRegister> _z, std::shared_ptr<TyRegister> _x, std::shared_ptr<TyRegister> _y, std::shared_ptr<TyValue> _c, std::shared_ptr<TyValue> _n, std::shared_ptr<TyValue> _a, std::shared_ptr<TySize> _sz);
  void serialize(cereal::JSONOutputArchive& archive) const;

private : 
  std::shared_ptr<TyRegister> z;
  std::shared_ptr<TyRegister> x;
  std::shared_ptr<TyRegister> y;
  std::shared_ptr<TyValue> c;
  std::shared_ptr<TyValue> n;
  std::shared_ptr<TyValue> a;
  std::shared_ptr<TySize> sz;
};

struct TyAddSelectZero2{
public : 
  TyAddSelectZero2(std::shared_ptr<TyRegister> _z, std::shared_ptr<TyRegister> _x, std::shared_ptr<TyRegister> _y, std::shared_ptr<TyValue> _c, std::shared_ptr<TyValue> _n, std::shared_ptr<TyValue> _a, std::shared_ptr<TySize> _sz);
  void serialize(cereal::JSONOutputArchive& archive) const;

private : 
  std::shared_ptr<TyRegister> z;
  std::shared_ptr<TyRegister> x;
  std::shared_ptr<TyRegister> y;
  std::shared_ptr<TyValue> c;
  std::shared_ptr<TyValue> n;
  std::shared_ptr<TyValue> a;
  std::shared_ptr<TySize> sz;
};

struct TyAddOnebit{
public : 
  TyAddOnebit(std::shared_ptr<TyRegister> _z, std::shared_ptr<TyValue> _x, std::shared_ptr<TyValue> _y);
  void serialize(cereal::JSONOutputArchive& archive) const;

private : 
  std::shared_ptr<TyRegister> z;
  std::shared_ptr<TyValue> x;
  std::shared_ptr<TyValue> y;
};

struct TyAddOrAnd{
public : 
  TyAddOrAnd(std::shared_ptr<TyRegister> _z, std::shared_ptr<TyValue> _a, std::shared_ptr<TyValue> _b, std::shared_ptr<TyRegister> _x, std::shared_ptr<TyRegister> _y, std::shared_ptr<TySize> _sz);
  void serialize(cereal::JSONOutputArchive& archive) const;

private : 
  std::shared_ptr<TyRegister> z;
  std::shared_ptr<TyValue> a;
  std::shared_ptr<TyValue> b;
  std::shared_ptr<TyRegister> x;
  std::shared_ptr<TyRegister> y;
  std::shared_ptr<TySize> sz;
};

struct TyAddSub {
public:
  TyAddSub(std::shared_ptr<TyRegister> _minusy, std::shared_ptr<TyRegister> _z,
           std::shared_ptr<TyValue> _x, std::shared_ptr<TyValue> _y,
           std::shared_ptr<TySize> _sz);
  void serialize(cereal::JSONOutputArchive &archive) const;

private:
  std::shared_ptr<TyRegister> minusy;
  std::shared_ptr<TyRegister> z;
  std::shared_ptr<TyValue> x;
  std::shared_ptr<TyValue> y;
  std::shared_ptr<TySize> sz;
};

struct TyAddShift {
public:
  TyAddShift(std::shared_ptr<TyRegister> _y, std::shared_ptr<TyValue> v,
             std::shared_ptr<TySize> _sz);
  void serialize(cereal::JSONOutputArchive &archive) const;

private:
  std::shared_ptr<TyRegister> y;
  std::shared_ptr<TyValue> v;
  std::shared_ptr<TySize> sz;
};

struct TyAddSignbit {
public:
  TyAddSignbit(std::shared_ptr<TyRegister> _x, std::shared_ptr<TyValue> _e1,
               std::shared_ptr<TyValue> _e2, std::shared_ptr<TySize> _sz);
  void serialize(cereal::JSONOutputArchive &archive) const;

private:
  std::shared_ptr<TyRegister> x;
  std::shared_ptr<TyValue> e1;
  std::shared_ptr<TyValue> e2;
  std::shared_ptr<TySize> sz;
};

struct TyAddZextBool{
public : 
  TyAddZextBool(std::shared_ptr<TyRegister> _x, std::shared_ptr<TyRegister> _y, std::shared_ptr<TyValue> _b, std::shared_ptr<TyConstInt> _c, std::shared_ptr<TyConstInt> _cprime, std::shared_ptr<TySize> _sz);
  void serialize(cereal::JSONOutputArchive& archive) const;

private : 
  std::shared_ptr<TyRegister> x;
  std::shared_ptr<TyRegister> y;
  std::shared_ptr<TyValue> b;
  std::shared_ptr<TyConstInt> c;
  std::shared_ptr<TyConstInt> cprime;
  std::shared_ptr<TySize> sz;
};

struct TyAddSextSext{
public : 
  TyAddSextSext(std::shared_ptr<TyRegister> _z, std::shared_ptr<TyRegister> _xprime, std::shared_ptr<TyValue> _x, std::shared_ptr<TyRegister> _yprime, std::shared_ptr<TyValue> _y, std::shared_ptr<TyRegister> _zprime, std::shared_ptr<TySize> _from_sz, std::shared_ptr<TySize> _to_sz);
  void serialize(cereal::JSONOutputArchive& archive) const;

private : 
  std::shared_ptr<TyRegister> z;
  std::shared_ptr<TyRegister> xprime;
  std::shared_ptr<TyValue> x;
  std::shared_ptr<TyRegister> yprime;
  std::shared_ptr<TyValue> y;
  std::shared_ptr<TyRegister> zprime;
  std::shared_ptr<TySize> from_sz;
  std::shared_ptr<TySize> to_sz;
};

struct TyAddXorAnd{
public : 
  TyAddXorAnd(std::shared_ptr<TyRegister> _z, std::shared_ptr<TyValue> _a, std::shared_ptr<TyValue> _b, std::shared_ptr<TyRegister> _x, std::shared_ptr<TyRegister> _y, std::shared_ptr<TySize> _sz);
  void serialize(cereal::JSONOutputArchive& archive) const;

private : 
  std::shared_ptr<TyRegister> z;
  std::shared_ptr<TyValue> a;
  std::shared_ptr<TyValue> b;
  std::shared_ptr<TyRegister> x;
  std::shared_ptr<TyRegister> y;
  std::shared_ptr<TySize> sz;
};

struct TyAndCommutative{
public : 
  TyAndCommutative(std::shared_ptr<TyRegister> _z, std::shared_ptr<TyValue> _x, std::shared_ptr<TyValue> _y, std::shared_ptr<TySize> _sz);
  void serialize(cereal::JSONOutputArchive& archive) const;

private : 
  std::shared_ptr<TyRegister> z;
  std::shared_ptr<TyValue> x;
  std::shared_ptr<TyValue> y;
  std::shared_ptr<TySize> sz;
};

struct TyAndDeMorgan{
public : 
  TyAndDeMorgan(std::shared_ptr<TyRegister> _z, std::shared_ptr<TyRegister> _x, std::shared_ptr<TyRegister> _y, std::shared_ptr<TyRegister> _zprime, std::shared_ptr<TyValue> _a, std::shared_ptr<TyValue> _b, std::shared_ptr<TySize> _sz);
  void serialize(cereal::JSONOutputArchive& archive) const;

private : 
  std::shared_ptr<TyRegister> z;
  std::shared_ptr<TyRegister> x;
  std::shared_ptr<TyRegister> y;
  std::shared_ptr<TyRegister> zprime;
  std::shared_ptr<TyValue> a;
  std::shared_ptr<TyValue> b;
  std::shared_ptr<TySize> sz;
};

<<<<<<< HEAD
struct TyBitcastptr{
public : 
  TyBitcastptr(std::shared_ptr<TyValue> _v, std::shared_ptr<TyValue> _vprime, std::shared_ptr<TyExpr> _bitcastinst);
  void serialize(cereal::JSONOutputArchive& archive) const;

private : 
  std::shared_ptr<TyValue> v;
  std::shared_ptr<TyValue> vprime;
  std::shared_ptr<TyExpr> bitcastinst;
=======
struct TyAndMone{
public : 
  TyAndMone(std::shared_ptr<TyValue> _z, std::shared_ptr<TyValue> _x, std::shared_ptr<TySize> _sz);
  void serialize(cereal::JSONOutputArchive& archive) const;

private : 
  std::shared_ptr<TyValue> z;
  std::shared_ptr<TyValue> x;
  std::shared_ptr<TySize> sz;
};

struct TyAndNot{
public : 
  TyAndNot(std::shared_ptr<TyValue> _z, std::shared_ptr<TyValue> _x, std::shared_ptr<TyValue> _y, std::shared_ptr<TySize> _sz);
  void serialize(cereal::JSONOutputArchive& archive) const;

private : 
  std::shared_ptr<TyValue> z;
  std::shared_ptr<TyValue> x;
  std::shared_ptr<TyValue> y;
  std::shared_ptr<TySize> sz;
};

struct TyAndOr{
public : 
  TyAndOr(std::shared_ptr<TyValue> _z, std::shared_ptr<TyValue> _x, std::shared_ptr<TyValue> _y, std::shared_ptr<TyValue> _a, std::shared_ptr<TySize> _sz);
  void serialize(cereal::JSONOutputArchive& archive) const;

private : 
  std::shared_ptr<TyValue> z;
  std::shared_ptr<TyValue> x;
  std::shared_ptr<TyValue> y;
  std::shared_ptr<TyValue> a;
  std::shared_ptr<TySize> sz;
};

struct TyAndSame{
public : 
  TyAndSame(std::shared_ptr<TyValue> _z, std::shared_ptr<TyValue> _x, std::shared_ptr<TySize> _sz);
  void serialize(cereal::JSONOutputArchive& archive) const;

private : 
  std::shared_ptr<TyValue> z;
  std::shared_ptr<TyValue> x;
  std::shared_ptr<TySize> sz;
};

struct TyAndUndef{
public : 
  TyAndUndef(std::shared_ptr<TyValue> _z, std::shared_ptr<TyValue> _x, std::shared_ptr<TySize> _sz);
  void serialize(cereal::JSONOutputArchive& archive) const;

private : 
  std::shared_ptr<TyValue> z;
  std::shared_ptr<TyValue> x;
  std::shared_ptr<TySize> sz;
};

struct TyAndZero{
public : 
  TyAndZero(std::shared_ptr<TyValue> _z, std::shared_ptr<TyValue> _x, std::shared_ptr<TySize> _sz);
  void serialize(cereal::JSONOutputArchive& archive) const;

private : 
  std::shared_ptr<TyValue> z;
  std::shared_ptr<TyValue> x;
  std::shared_ptr<TySize> sz;
>>>>>>> 2894fe10
};

struct TyBopDistributiveOverSelectinst{
public : 
  TyBopDistributiveOverSelectinst(TyBop _opcode, std::shared_ptr<TyRegister> _r, std::shared_ptr<TyRegister> _s, std::shared_ptr<TyRegister> _tprime, std::shared_ptr<TyRegister> _t0, std::shared_ptr<TyValue> _x, std::shared_ptr<TyValue> _y, std::shared_ptr<TyValue> _z, std::shared_ptr<TyValue> _c, std::shared_ptr<TySize> _bopsz, std::shared_ptr<TyValueType> _selty);
  void serialize(cereal::JSONOutputArchive& archive) const;

private : 
  TyBop opcode;
  std::shared_ptr<TyRegister> r;
  std::shared_ptr<TyRegister> s;
  std::shared_ptr<TyRegister> tprime;
  std::shared_ptr<TyRegister> t0;
  std::shared_ptr<TyValue> x;
  std::shared_ptr<TyValue> y;
  std::shared_ptr<TyValue> z;
  std::shared_ptr<TyValue> c;
  std::shared_ptr<TySize> bopsz;
  std::shared_ptr<TyValueType> selty;
};

struct TyBopDistributiveOverSelectinst2{
public : 
  TyBopDistributiveOverSelectinst2(TyBop _opcode, std::shared_ptr<TyRegister> _r, std::shared_ptr<TyRegister> _s, std::shared_ptr<TyRegister> _tprime, std::shared_ptr<TyRegister> _t0, std::shared_ptr<TyValue> _x, std::shared_ptr<TyValue> _y, std::shared_ptr<TyValue> _z, std::shared_ptr<TyValue> _c, std::shared_ptr<TySize> _bopsz, std::shared_ptr<TyValueType> _selty);
  void serialize(cereal::JSONOutputArchive& archive) const;

private : 
  TyBop opcode;
  std::shared_ptr<TyRegister> r;
  std::shared_ptr<TyRegister> s;
  std::shared_ptr<TyRegister> tprime;
  std::shared_ptr<TyRegister> t0;
  std::shared_ptr<TyValue> x;
  std::shared_ptr<TyValue> y;
  std::shared_ptr<TyValue> z;
  std::shared_ptr<TyValue> c;
  std::shared_ptr<TySize> bopsz;
  std::shared_ptr<TyValueType> selty;
};

struct TyFaddCommutativeTgt{
public : 
  TyFaddCommutativeTgt(std::shared_ptr<TyRegister> _z, std::shared_ptr<TyValue> _x, std::shared_ptr<TyValue> _y, TyFloatType _fty);
  void serialize(cereal::JSONOutputArchive& archive) const;

private : 
  std::shared_ptr<TyRegister> z;
  std::shared_ptr<TyValue> x;
  std::shared_ptr<TyValue> y;
  TyFloatType fty;
};

struct TyFbopDistributiveOverSelectinst{
public : 
  TyFbopDistributiveOverSelectinst(TyFbop _fopcode, std::shared_ptr<TyRegister> _r, std::shared_ptr<TyRegister> _s, std::shared_ptr<TyRegister> _tprime, std::shared_ptr<TyRegister> _t0, std::shared_ptr<TyValue> _x, std::shared_ptr<TyValue> _y, std::shared_ptr<TyValue> _z, std::shared_ptr<TyValue> _c, TyFloatType _fbopty, std::shared_ptr<TyValueType> _selty);
  void serialize(cereal::JSONOutputArchive& archive) const;

private : 
  TyFbop fopcode;
  std::shared_ptr<TyRegister> r;
  std::shared_ptr<TyRegister> s;
  std::shared_ptr<TyRegister> tprime;
  std::shared_ptr<TyRegister> t0;
  std::shared_ptr<TyValue> x;
  std::shared_ptr<TyValue> y;
  std::shared_ptr<TyValue> z;
  std::shared_ptr<TyValue> c;
  TyFloatType fbopty;
  std::shared_ptr<TyValueType> selty;
};

struct TyFbopDistributiveOverSelectinst2{
public : 
  TyFbopDistributiveOverSelectinst2(TyFbop _fopcode, std::shared_ptr<TyRegister> _r, std::shared_ptr<TyRegister> _s, std::shared_ptr<TyRegister> _tprime, std::shared_ptr<TyRegister> _t0, std::shared_ptr<TyValue> _x, std::shared_ptr<TyValue> _y, std::shared_ptr<TyValue> _z, std::shared_ptr<TyValue> _c, TyFloatType _fbopty, std::shared_ptr<TyValueType> _selty);
  void serialize(cereal::JSONOutputArchive& archive) const;

private : 
  TyFbop fopcode;
  std::shared_ptr<TyRegister> r;
  std::shared_ptr<TyRegister> s;
  std::shared_ptr<TyRegister> tprime;
  std::shared_ptr<TyRegister> t0;
  std::shared_ptr<TyValue> x;
  std::shared_ptr<TyValue> y;
  std::shared_ptr<TyValue> z;
  std::shared_ptr<TyValue> c;
  TyFloatType fbopty;
  std::shared_ptr<TyValueType> selty;
};

struct TyGepzero{
public : 
  TyGepzero(std::shared_ptr<TyValue> _v, std::shared_ptr<TyValue> _vprime, std::shared_ptr<TyExpr> _gepinst);
  void serialize(cereal::JSONOutputArchive& archive) const;

private : 
  std::shared_ptr<TyValue> v;
  std::shared_ptr<TyValue> vprime;
  std::shared_ptr<TyExpr> gepinst;
};

struct TyLessthanUndef{
public : 
  TyLessthanUndef(std::shared_ptr<TyValueType> _ty, std::shared_ptr<TyValue> _v);
  void serialize(cereal::JSONOutputArchive& archive) const;

private : 
  std::shared_ptr<TyValueType> ty;
  std::shared_ptr<TyValue> v;
};

struct TyMulShl{
public : 
  TyMulShl(std::shared_ptr<TyRegister> _z, std::shared_ptr<TyRegister> _y, std::shared_ptr<TyValue> _x, std::shared_ptr<TyValue> _a, std::shared_ptr<TySize> _sz);
  void serialize(cereal::JSONOutputArchive& archive) const;

private : 
  std::shared_ptr<TyRegister> z;
  std::shared_ptr<TyRegister> y;
  std::shared_ptr<TyValue> x;
  std::shared_ptr<TyValue> a;
  std::shared_ptr<TySize> sz;
};

struct TyNegVal {
public:
  TyNegVal(std::shared_ptr<TyConstInt> _c1,
           std::shared_ptr<TyConstInt> _c2,
           std::shared_ptr<TySize> _sz);
  void serialize(cereal::JSONOutputArchive &archive) const;

private:
  std::shared_ptr<TyConstInt> c1;
  std::shared_ptr<TyConstInt> c2;
  std::shared_ptr<TySize> sz;
};

struct TyMulCommutative{
public : 
  TyMulCommutative(std::shared_ptr<TyRegister> _z, std::shared_ptr<TyValue> _x, std::shared_ptr<TyValue> _y, std::shared_ptr<TySize> _sz);
  void serialize(cereal::JSONOutputArchive& archive) const;

private : 
  std::shared_ptr<TyRegister> z;
  std::shared_ptr<TyValue> x;
  std::shared_ptr<TyValue> y;
  std::shared_ptr<TySize> sz;
};

struct TyMulMone{
public : 
  TyMulMone(std::shared_ptr<TyRegister> _z, std::shared_ptr<TyValue> _x, std::shared_ptr<TySize> _sz);
  void serialize(cereal::JSONOutputArchive& archive) const;

private : 
  std::shared_ptr<TyRegister> z;
  std::shared_ptr<TyValue> x;
  std::shared_ptr<TySize> sz;
};

struct TyMulNeg {
public:
  TyMulNeg(std::shared_ptr<TyRegister> _z,
           std::shared_ptr<TyValue> _mx,
           std::shared_ptr<TyValue> _my,
           std::shared_ptr<TyValue> _x,
           std::shared_ptr<TyValue> _y,
           std::shared_ptr<TySize> _sz);
  void serialize(cereal::JSONOutputArchive &archive) const;

private:
  std::shared_ptr<TyRegister> z;
  std::shared_ptr<TyValue> mx;
  std::shared_ptr<TyValue> my;
  std::shared_ptr<TyValue> x;
  std::shared_ptr<TyValue> y;
  std::shared_ptr<TySize> sz;
};

struct TyOrCommutative{
public : 
  TyOrCommutative(std::shared_ptr<TyRegister> _z, std::shared_ptr<TyValue> _x, std::shared_ptr<TyValue> _y, std::shared_ptr<TySize> _sz);
  void serialize(cereal::JSONOutputArchive& archive) const;

private : 
  std::shared_ptr<TyRegister> z;
  std::shared_ptr<TyValue> x;
  std::shared_ptr<TyValue> y;
  std::shared_ptr<TySize> sz;
};

struct TyOrOr{
public : 
  TyOrOr(std::shared_ptr<TyValue> _z, std::shared_ptr<TyValue> _x, std::shared_ptr<TyValue> _y, std::shared_ptr<TyValue> _a, std::shared_ptr<TyValue> _b, std::shared_ptr<TySize> _sz);
  void serialize(cereal::JSONOutputArchive& archive) const;

private : 
  std::shared_ptr<TyValue> z;
  std::shared_ptr<TyValue> x;
  std::shared_ptr<TyValue> y;
  std::shared_ptr<TyValue> a;
  std::shared_ptr<TyValue> b;
  std::shared_ptr<TySize> sz;
};

struct TyOrOr2{
public : 
  TyOrOr2(std::shared_ptr<TyValue> _z, std::shared_ptr<TyValue> _x, std::shared_ptr<TyValue> _y, std::shared_ptr<TyValue> _yprime, std::shared_ptr<TyValue> _a, std::shared_ptr<TyValue> _b, std::shared_ptr<TySize> _sz);
  void serialize(cereal::JSONOutputArchive& archive) const;

private : 
  std::shared_ptr<TyValue> z;
  std::shared_ptr<TyValue> x;
  std::shared_ptr<TyValue> y;
  std::shared_ptr<TyValue> yprime;
  std::shared_ptr<TyValue> a;
  std::shared_ptr<TyValue> b;
  std::shared_ptr<TySize> sz;
};

struct TyOrXor{
public : 
  TyOrXor(std::shared_ptr<TyValue> _w, std::shared_ptr<TyValue> _z, std::shared_ptr<TyValue> _x, std::shared_ptr<TyValue> _y, std::shared_ptr<TyValue> _a, std::shared_ptr<TyValue> _b, std::shared_ptr<TySize> _sz);
  void serialize(cereal::JSONOutputArchive& archive) const;

private : 
  std::shared_ptr<TyValue> w;
  std::shared_ptr<TyValue> z;
  std::shared_ptr<TyValue> x;
  std::shared_ptr<TyValue> y;
  std::shared_ptr<TyValue> a;
  std::shared_ptr<TyValue> b;
  std::shared_ptr<TySize> sz;
};

struct TyOrXor2{
public : 
  TyOrXor2(std::shared_ptr<TyValue> _z, std::shared_ptr<TyValue> _x1, std::shared_ptr<TyValue> _y1, std::shared_ptr<TyValue> _x2, std::shared_ptr<TyValue> _y2, std::shared_ptr<TyValue> _a, std::shared_ptr<TyValue> _b, std::shared_ptr<TySize> _sz);
  void serialize(cereal::JSONOutputArchive& archive) const;

private : 
  std::shared_ptr<TyValue> z;
  std::shared_ptr<TyValue> x1;
  std::shared_ptr<TyValue> y1;
  std::shared_ptr<TyValue> x2;
  std::shared_ptr<TyValue> y2;
  std::shared_ptr<TyValue> a;
  std::shared_ptr<TyValue> b;
  std::shared_ptr<TySize> sz;
};

struct TyRemNeg{
public : 
  TyRemNeg(std::shared_ptr<TyRegister> _z, std::shared_ptr<TyValue> _my, std::shared_ptr<TyValue> _x, std::shared_ptr<TyValue> _y, std::shared_ptr<TySize> _sz);
  void serialize(cereal::JSONOutputArchive& archive) const;

private : 
  std::shared_ptr<TyRegister> z;
  std::shared_ptr<TyValue> my;
  std::shared_ptr<TyValue> x;
  std::shared_ptr<TyValue> y;
  std::shared_ptr<TySize> sz;
};

struct TySdivMone{
public : 
  TySdivMone(std::shared_ptr<TyRegister> _z, std::shared_ptr<TyValue> _x, std::shared_ptr<TySize> _sz);
  void serialize(cereal::JSONOutputArchive& archive) const;

private : 
  std::shared_ptr<TyRegister> z;
  std::shared_ptr<TyValue> x;
  std::shared_ptr<TySize> sz;
};

struct TySdivSubSrem{
public : 
  TySdivSubSrem(std::shared_ptr<TyRegister> _z, std::shared_ptr<TyRegister> _b, std::shared_ptr<TyRegister> _a, std::shared_ptr<TyValue> _x, std::shared_ptr<TyValue> _y, std::shared_ptr<TySize> _sz);
  void serialize(cereal::JSONOutputArchive& archive) const;

private : 
  std::shared_ptr<TyRegister> z;
  std::shared_ptr<TyRegister> b;
  std::shared_ptr<TyRegister> a;
  std::shared_ptr<TyValue> x;
  std::shared_ptr<TyValue> y;
  std::shared_ptr<TySize> sz;
};

struct TySubAdd {
public:
  TySubAdd(std::shared_ptr<TyRegister> _z,
           std::shared_ptr<TyValue> _my,
           std::shared_ptr<TyRegister> _x,
           std::shared_ptr<TyValue> _y,
           std::shared_ptr<TySize> _sz);
  void serialize(cereal::JSONOutputArchive &archive) const;

private:
  std::shared_ptr<TyRegister> z;
  std::shared_ptr<TyValue> my;
  std::shared_ptr<TyRegister> x;
  std::shared_ptr<TyValue> y;
  std::shared_ptr<TySize> sz;
};

struct TySubConstAdd{
public : 
  TySubConstAdd(std::shared_ptr<TyRegister> _z, std::shared_ptr<TyRegister> _y, std::shared_ptr<TyValue> _x, std::shared_ptr<TyConstInt> _c1, std::shared_ptr<TyConstInt> _c2, std::shared_ptr<TyConstInt> _c3, std::shared_ptr<TySize> _sz);
  void serialize(cereal::JSONOutputArchive& archive) const;

private : 
  std::shared_ptr<TyRegister> z;
  std::shared_ptr<TyRegister> y;
  std::shared_ptr<TyValue> x;
  std::shared_ptr<TyConstInt> c1;
  std::shared_ptr<TyConstInt> c2;
  std::shared_ptr<TyConstInt> c3;
  std::shared_ptr<TySize> sz;
};

struct TySubConstNot{
public : 
  TySubConstNot(std::shared_ptr<TyRegister> _z, std::shared_ptr<TyRegister> _y, std::shared_ptr<TyValue> _x, std::shared_ptr<TyConstInt> _c1, std::shared_ptr<TyConstInt> _c2, std::shared_ptr<TySize> _sz);
  void serialize(cereal::JSONOutputArchive& archive) const;

private : 
  std::shared_ptr<TyRegister> z;
  std::shared_ptr<TyRegister> y;
  std::shared_ptr<TyValue> x;
  std::shared_ptr<TyConstInt> c1;
  std::shared_ptr<TyConstInt> c2;
  std::shared_ptr<TySize> sz;
};

struct TySubMone{
public : 
  TySubMone(std::shared_ptr<TyRegister> _z, std::shared_ptr<TyValue> _x, std::shared_ptr<TySize> _sz);
  void serialize(cereal::JSONOutputArchive& archive) const;

private : 
  std::shared_ptr<TyRegister> z;
  std::shared_ptr<TyValue> x;
  std::shared_ptr<TySize> sz;
};

struct TySubOnebit{
public : 
  TySubOnebit(std::shared_ptr<TyRegister> _z, std::shared_ptr<TyValue> _x, std::shared_ptr<TyValue> _y);
  void serialize(cereal::JSONOutputArchive& archive) const;

private : 
  std::shared_ptr<TyRegister> z;
  std::shared_ptr<TyValue> x;
  std::shared_ptr<TyValue> y;
};

struct TySubOrXor{
public : 
  TySubOrXor(std::shared_ptr<TyRegister> _z, std::shared_ptr<TyValue> _a, std::shared_ptr<TyValue> _b, std::shared_ptr<TyRegister> _x, std::shared_ptr<TyRegister> _y, std::shared_ptr<TySize> _sz);
  void serialize(cereal::JSONOutputArchive& archive) const;

private : 
  std::shared_ptr<TyRegister> z;
  std::shared_ptr<TyValue> a;
  std::shared_ptr<TyValue> b;
  std::shared_ptr<TyRegister> x;
  std::shared_ptr<TyRegister> y;
  std::shared_ptr<TySize> sz;
};

struct TySubSdiv{
public : 
  TySubSdiv(std::shared_ptr<TyRegister> _z, std::shared_ptr<TyRegister> _y, std::shared_ptr<TyValue> _x, std::shared_ptr<TyConstInt> _c, std::shared_ptr<TyConstInt> _cprime, std::shared_ptr<TySize> _sz);
  void serialize(cereal::JSONOutputArchive& archive) const;

private : 
  std::shared_ptr<TyRegister> z;
  std::shared_ptr<TyRegister> y;
  std::shared_ptr<TyValue> x;
  std::shared_ptr<TyConstInt> c;
  std::shared_ptr<TyConstInt> cprime;
  std::shared_ptr<TySize> sz;
};

struct TySubShl{
public : 
  TySubShl(std::shared_ptr<TyRegister> _z, std::shared_ptr<TyValue> _x, std::shared_ptr<TyRegister> _y, std::shared_ptr<TyValue> _mx, std::shared_ptr<TyValue> _a, std::shared_ptr<TySize> _sz);
  void serialize(cereal::JSONOutputArchive& archive) const;

private : 
  std::shared_ptr<TyRegister> z;
  std::shared_ptr<TyValue> x;
  std::shared_ptr<TyRegister> y;
  std::shared_ptr<TyValue> mx;
  std::shared_ptr<TyValue> a;
  std::shared_ptr<TySize> sz;
};

struct TySubSub{
public : 
  TySubSub(std::shared_ptr<TyRegister> _z, std::shared_ptr<TyValue> _x, std::shared_ptr<TyValue> _y, std::shared_ptr<TyValue> _w, std::shared_ptr<TySize> _sz);
  void serialize(cereal::JSONOutputArchive& archive) const;

private : 
  std::shared_ptr<TyRegister> z;
  std::shared_ptr<TyValue> x;
  std::shared_ptr<TyValue> y;
  std::shared_ptr<TyValue> w;
  std::shared_ptr<TySize> sz;
};

struct TySubRemove {
public:
  TySubRemove(std::shared_ptr<TyRegister> _z, std::shared_ptr<TyRegister> _y,
              std::shared_ptr<TyValue> _a, std::shared_ptr<TyValue> _b,
              std::shared_ptr<TySize> _sz);
  void serialize(cereal::JSONOutputArchive &archive) const;

private:
  std::shared_ptr<TyRegister> z;
  std::shared_ptr<TyRegister> y;
  std::shared_ptr<TyValue> a;
  std::shared_ptr<TyValue> b;
  std::shared_ptr<TySize> sz;
};

struct TyMulBool {
public:
  TyMulBool(std::shared_ptr<TyRegister> _z, std::shared_ptr<TyRegister> _x,
            std::shared_ptr<TyRegister> _y);
  void serialize(cereal::JSONOutputArchive &archive) const;

private:
  std::shared_ptr<TyRegister> z;
  std::shared_ptr<TyRegister> x;
  std::shared_ptr<TyRegister> y;
};

struct TyNoaliasGlobalAlloca{
public : 
  TyNoaliasGlobalAlloca(std::shared_ptr<TyRegister> _x, std::shared_ptr<TyRegister> _y);
  void serialize(cereal::JSONOutputArchive& archive) const;

private : 
  std::shared_ptr<TyRegister> x;
  std::shared_ptr<TyRegister> y;
};

struct TyNoaliasGlobalGlobal{
public : 
  TyNoaliasGlobalGlobal(std::shared_ptr<TyRegister> _x, std::shared_ptr<TyRegister> _y);
  void serialize(cereal::JSONOutputArchive& archive) const;

private : 
  std::shared_ptr<TyRegister> x;
  std::shared_ptr<TyRegister> y;

};
struct TyNoaliasLessthan{
public : 
  TyNoaliasLessthan(std::shared_ptr<TyValue> _x, std::shared_ptr<TyValue> _y, std::shared_ptr<TyValue> _xprime, std::shared_ptr<TyValue> _yprime);
  void serialize(cereal::JSONOutputArchive& archive) const;

private : 
  std::shared_ptr<TyValue> x;
  std::shared_ptr<TyValue> y;
  std::shared_ptr<TyValue> xprime;
  std::shared_ptr<TyValue> yprime;
};

struct TyTransitivity {
public:
  TyTransitivity(std::shared_ptr<TyExpr> _e1, std::shared_ptr<TyExpr> _e2,
                 std::shared_ptr<TyExpr> _e3);
  void serialize(cereal::JSONOutputArchive &archive) const;

private:
  std::shared_ptr<TyExpr> e1;
  std::shared_ptr<TyExpr> e2;
  std::shared_ptr<TyExpr> e3;
};

struct TyTransitivityPointerLhs{
public : 
  TyTransitivityPointerLhs(std::shared_ptr<TyValue> _p, std::shared_ptr<TyValue> _q, std::shared_ptr<TyValue> _v, std::shared_ptr<TyExpr> _loadq);
  void serialize(cereal::JSONOutputArchive& archive) const;

private : 
  std::shared_ptr<TyValue> p;
  std::shared_ptr<TyValue> q;
  std::shared_ptr<TyValue> v;
  std::shared_ptr<TyExpr> loadq;
};

struct TyTransitivityPointerRhs{
public : 
  TyTransitivityPointerRhs(std::shared_ptr<TyValue> _p, std::shared_ptr<TyValue> _q, std::shared_ptr<TyValue> _v, std::shared_ptr<TyExpr> _loadp);
  void serialize(cereal::JSONOutputArchive& archive) const;

private : 
  std::shared_ptr<TyValue> p;
  std::shared_ptr<TyValue> q;
  std::shared_ptr<TyValue> v;
  std::shared_ptr<TyExpr> loadp;
};

struct TyTransitivityTgt {
public:
  TyTransitivityTgt(std::shared_ptr<TyExpr> _e1,
                    std::shared_ptr<TyExpr> _e2,
                    std::shared_ptr<TyExpr> _e3);
  void serialize(cereal::JSONOutputArchive &archive) const;

private:
  std::shared_ptr<TyExpr> e1;
  std::shared_ptr<TyExpr> e2;
  std::shared_ptr<TyExpr> e3;
};

struct TyReplaceRhs {
public:
  TyReplaceRhs(std::shared_ptr<TyRegister> _x,
               std::shared_ptr<TyValue> _y,
               std::shared_ptr<TyExpr> _e1,
               std::shared_ptr<TyExpr> _e2,
               std::shared_ptr<TyExpr> _e2_p);
  void serialize(cereal::JSONOutputArchive &archive) const;

private:
  std::shared_ptr<TyRegister> x;
  std::shared_ptr<TyValue> y;
  std::shared_ptr<TyExpr> e1;
  std::shared_ptr<TyExpr> e2;
  std::shared_ptr<TyExpr> e2_p;
};

struct TyReplaceRhsOpt {
public:
  TyReplaceRhsOpt(std::shared_ptr<TyRegister> _x,
                  std::shared_ptr<TyValue> _y,
                  std::shared_ptr<TyExpr> _e1,
                  std::shared_ptr<TyExpr> _e2,
                  std::shared_ptr<TyExpr> _e2_p);
  void serialize(cereal::JSONOutputArchive &archive) const;

private:
  std::shared_ptr<TyRegister> x;
  std::shared_ptr<TyValue> y;
  std::shared_ptr<TyExpr> e1;
  std::shared_ptr<TyExpr> e2;
  std::shared_ptr<TyExpr> e2_p;
};

struct TyUdivSubUrem{
public : 
  TyUdivSubUrem(std::shared_ptr<TyRegister> _z, std::shared_ptr<TyRegister> _b, std::shared_ptr<TyRegister> _a, std::shared_ptr<TyValue> _x, std::shared_ptr<TyValue> _y, std::shared_ptr<TySize> _sz);
  void serialize(cereal::JSONOutputArchive& archive) const;

private : 
  std::shared_ptr<TyRegister> z;
  std::shared_ptr<TyRegister> b;
  std::shared_ptr<TyRegister> a;
  std::shared_ptr<TyValue> x;
  std::shared_ptr<TyValue> y;
  std::shared_ptr<TySize> sz;
};

struct TyIntroGhost{
public :
  TyIntroGhost(std::shared_ptr<TyValue> _x, std::shared_ptr<TyRegister> _g);
  void serialize(cereal::JSONOutputArchive& archive) const;

private :
  std::shared_ptr<TyValue> x;
  std::shared_ptr<TyRegister> g;
};

struct TyIntroEq{
public :
  TyIntroEq(std::shared_ptr<TyValue> _x);
  void serialize(cereal::JSONOutputArchive& archive) const;

private :
  std::shared_ptr<TyValue> x;
};



// constructor classes

struct ConsAddAssociative : TyInfrule {
public:
  ConsAddAssociative(std::shared_ptr<TyAddAssociative> _add_associative);
  void serialize(cereal::JSONOutputArchive &archive) const;

  static std::shared_ptr<TyInfrule>
  make(std::shared_ptr<TyRegister> _x, std::shared_ptr<TyRegister> _y,
       std::shared_ptr<TyRegister> _z, std::shared_ptr<TyConstInt> _c1,
       std::shared_ptr<TyConstInt> _c2, std::shared_ptr<TyConstInt> _c3,
       std::shared_ptr<TySize> _sz);

private:
  std::shared_ptr<TyAddAssociative> add_associative;
};

struct TyUdivZext{
public : 
  TyUdivZext(std::shared_ptr<TyRegister> _z, std::shared_ptr<TyRegister> _x, std::shared_ptr<TyRegister> _y, std::shared_ptr<TyRegister> _k, std::shared_ptr<TyValue> _a, std::shared_ptr<TyValue> _b, std::shared_ptr<TySize> _sz1, std::shared_ptr<TySize> _sz2);
  void serialize(cereal::JSONOutputArchive& archive) const;

private : 
  std::shared_ptr<TyRegister> z;
  std::shared_ptr<TyRegister> x;
  std::shared_ptr<TyRegister> y;
  std::shared_ptr<TyRegister> k;
  std::shared_ptr<TyValue> a;
  std::shared_ptr<TyValue> b;
  std::shared_ptr<TySize> sz1;
  std::shared_ptr<TySize> sz2;
};

struct TyUremZext{
public : 
  TyUremZext(std::shared_ptr<TyRegister> _z, std::shared_ptr<TyRegister> _x, std::shared_ptr<TyRegister> _y, std::shared_ptr<TyRegister> _k, std::shared_ptr<TyValue> _a, std::shared_ptr<TyValue> _b, std::shared_ptr<TySize> _sz1, std::shared_ptr<TySize> _sz2);
  void serialize(cereal::JSONOutputArchive& archive) const;

private : 
  std::shared_ptr<TyRegister> z;
  std::shared_ptr<TyRegister> x;
  std::shared_ptr<TyRegister> y;
  std::shared_ptr<TyRegister> k;
  std::shared_ptr<TyValue> a;
  std::shared_ptr<TyValue> b;
  std::shared_ptr<TySize> sz1;
  std::shared_ptr<TySize> sz2;
};

struct TyXorCommutative{
public : 
  TyXorCommutative(std::shared_ptr<TyRegister> _z, std::shared_ptr<TyValue> _x, std::shared_ptr<TyValue> _y, std::shared_ptr<TySize> _sz);
  void serialize(cereal::JSONOutputArchive& archive) const;

private : 
  std::shared_ptr<TyRegister> z;
  std::shared_ptr<TyValue> x;
  std::shared_ptr<TyValue> y;
  std::shared_ptr<TySize> sz;
};

struct TyXorCommutativeTgt{
public : 
  TyXorCommutativeTgt(std::shared_ptr<TyRegister> _z, std::shared_ptr<TyValue> _x, std::shared_ptr<TyValue> _y, std::shared_ptr<TySize> _sz);
  void serialize(cereal::JSONOutputArchive& archive) const;

private : 
  std::shared_ptr<TyRegister> z;
  std::shared_ptr<TyValue> x;
  std::shared_ptr<TyValue> y;
  std::shared_ptr<TySize> sz;
};



struct ConsAddConstNot : public TyInfrule{
public : 
  ConsAddConstNot(std::shared_ptr<TyAddConstNot> _add_const_not);
  static std::shared_ptr<TyInfrule> make(std::shared_ptr<TyRegister> _z, std::shared_ptr<TyRegister> _y, std::shared_ptr<TyValue> _x, std::shared_ptr<TyConstInt> _c1, std::shared_ptr<TyConstInt> _c2, std::shared_ptr<TySize> _sz);
  void serialize(cereal::JSONOutputArchive& archive) const;

private : 
  std::shared_ptr<TyAddConstNot> add_const_not;
};

struct ConsAddDistSub : public TyInfrule{
public : 
  ConsAddDistSub(std::shared_ptr<TyAddDistSub> _add_dist_sub);
  static std::shared_ptr<TyInfrule> make(std::shared_ptr<TyRegister> _z, std::shared_ptr<TyRegister> _minusx, std::shared_ptr<TyValue> _minusy, std::shared_ptr<TyRegister> _w, std::shared_ptr<TyValue> _x, std::shared_ptr<TyValue> _y, std::shared_ptr<TySize> _sz);
  void serialize(cereal::JSONOutputArchive& archive) const;

private : 
  std::shared_ptr<TyAddDistSub> add_dist_sub;
};

struct ConsAddOnebit : public TyInfrule{
public : 
  ConsAddOnebit(std::shared_ptr<TyAddOnebit> _add_onebit);
  static std::shared_ptr<TyInfrule> make(std::shared_ptr<TyRegister> _z, std::shared_ptr<TyValue> _x, std::shared_ptr<TyValue> _y);
  void serialize(cereal::JSONOutputArchive& archive) const;

private : 
  std::shared_ptr<TyAddOnebit> add_onebit;
};

struct ConsAddMask : public TyInfrule{
public : 
  ConsAddMask(std::shared_ptr<TyAddMask> _add_mask);
  static std::shared_ptr<TyInfrule> make(std::shared_ptr<TyRegister> _z, std::shared_ptr<TyRegister> _y, std::shared_ptr<TyRegister> _yprime, std::shared_ptr<TyValue> _x, std::shared_ptr<TyConstInt> _c1, std::shared_ptr<TyConstInt> _c2, std::shared_ptr<TySize> _sz);
  void serialize(cereal::JSONOutputArchive& archive) const;

private : 
  std::shared_ptr<TyAddMask> add_mask;
};

struct ConsAddSelectZero : public TyInfrule{
public : 
  ConsAddSelectZero(std::shared_ptr<TyAddSelectZero> _add_select_zero);
  static std::shared_ptr<TyInfrule> make(std::shared_ptr<TyRegister> _z, std::shared_ptr<TyRegister> _x, std::shared_ptr<TyRegister> _y, std::shared_ptr<TyValue> _c, std::shared_ptr<TyValue> _n, std::shared_ptr<TyValue> _a, std::shared_ptr<TySize> _sz);
  void serialize(cereal::JSONOutputArchive& archive) const;

private : 
  std::shared_ptr<TyAddSelectZero> add_select_zero;
};

struct ConsAddSelectZero2 : public TyInfrule{
public : 
  ConsAddSelectZero2(std::shared_ptr<TyAddSelectZero2> _add_select_zero2);
  static std::shared_ptr<TyInfrule> make(std::shared_ptr<TyRegister> _z, std::shared_ptr<TyRegister> _x, std::shared_ptr<TyRegister> _y, std::shared_ptr<TyValue> _c, std::shared_ptr<TyValue> _n, std::shared_ptr<TyValue> _a, std::shared_ptr<TySize> _sz);
  void serialize(cereal::JSONOutputArchive& archive) const;

private : 
  std::shared_ptr<TyAddSelectZero2> add_select_zero2;
};

struct ConsAddSextSext : public TyInfrule{
public : 
  ConsAddSextSext(std::shared_ptr<TyAddSextSext> _add_sext_sext);
  static std::shared_ptr<TyInfrule> make(std::shared_ptr<TyRegister> _z, std::shared_ptr<TyRegister> _xprime, std::shared_ptr<TyValue> _x, std::shared_ptr<TyRegister> _yprime, std::shared_ptr<TyValue> _y, std::shared_ptr<TyRegister> _zprime, std::shared_ptr<TySize> _from_sz, std::shared_ptr<TySize> _to_sz);
  void serialize(cereal::JSONOutputArchive& archive) const;

private : 
  std::shared_ptr<TyAddSextSext> add_sext_sext;
};

struct ConsAddSub : TyInfrule {
public:
  ConsAddSub(std::shared_ptr<TyAddSub> _add_sub);
  void serialize(cereal::JSONOutputArchive &archive) const;

  static std::shared_ptr<TyInfrule> make(std::shared_ptr<TyRegister> _minusy,
                                         std::shared_ptr<TyRegister> _z,
                                         std::shared_ptr<TyValue> _x,
                                         std::shared_ptr<TyValue> _y,
                                         std::shared_ptr<TySize> _sz);

private:
  std::shared_ptr<TyAddSub> add_sub;
};

struct ConsAddCommutative : TyInfrule {
public:
  ConsAddCommutative(std::shared_ptr<TyAddCommutative> _add_comm);
  void serialize(cereal::JSONOutputArchive &archive) const;
  static std::shared_ptr<TyInfrule> make(std::shared_ptr<TyRegister> _z,
                                         std::shared_ptr<TyValue> _x,
                                         std::shared_ptr<TyValue> _y,
                                         std::shared_ptr<TySize> _sz);

private:
  std::shared_ptr<TyAddCommutative> add_commutative;
};

struct ConsAddCommutativeTgt : TyInfrule {
public:
  ConsAddCommutativeTgt(std::shared_ptr<TyAddCommutativeTgt> _add_comm);
  void serialize(cereal::JSONOutputArchive &archive) const;
  static std::shared_ptr<TyInfrule> make(std::shared_ptr<TyRegister> _z,
                                         std::shared_ptr<TyValue> _x,
                                         std::shared_ptr<TyValue> _y,
                                         std::shared_ptr<TySize> _sz);

private:
  std::shared_ptr<TyAddCommutativeTgt> add_commutative_tgt;
};

struct ConsAddOrAnd : public TyInfrule{
public : 
  ConsAddOrAnd(std::shared_ptr<TyAddOrAnd> _add_or_and);
  static std::shared_ptr<TyInfrule> make(std::shared_ptr<TyRegister> _z, std::shared_ptr<TyValue> _a, std::shared_ptr<TyValue> _b, std::shared_ptr<TyRegister> _x, std::shared_ptr<TyRegister> _y, std::shared_ptr<TySize> _sz);
  void serialize(cereal::JSONOutputArchive& archive) const;

private : 
  std::shared_ptr<TyAddOrAnd> add_or_and;
};

struct ConsAddShift : TyInfrule {
public:
  ConsAddShift(std::shared_ptr<TyAddShift> _add_shift);
  void serialize(cereal::JSONOutputArchive &archive) const;
  static std::shared_ptr<TyInfrule> make(std::shared_ptr<TyRegister> _y,
                                         std::shared_ptr<TyValue> _v,
                                         std::shared_ptr<TySize> _sz);

private:
  std::shared_ptr<TyAddShift> add_shift;
};

struct ConsAddXorAnd : public TyInfrule{
public : 
  ConsAddXorAnd(std::shared_ptr<TyAddXorAnd> _add_xor_and);
  static std::shared_ptr<TyInfrule> make(std::shared_ptr<TyRegister> _z, std::shared_ptr<TyValue> _a, std::shared_ptr<TyValue> _b, std::shared_ptr<TyRegister> _x, std::shared_ptr<TyRegister> _y, std::shared_ptr<TySize> _sz);
  void serialize(cereal::JSONOutputArchive& archive) const;

private : 
  std::shared_ptr<TyAddXorAnd> add_xor_and;
};

struct ConsAndCommutative : public TyInfrule{
public : 
  ConsAndCommutative(std::shared_ptr<TyAndCommutative> _and_commutative);
  static std::shared_ptr<TyInfrule> make(std::shared_ptr<TyRegister> _z, std::shared_ptr<TyValue> _x, std::shared_ptr<TyValue> _y, std::shared_ptr<TySize> _sz);
  void serialize(cereal::JSONOutputArchive& archive) const;

private : 
  std::shared_ptr<TyAndCommutative> and_commutative;
};

struct ConsAndDeMorgan : public TyInfrule{
public : 
  ConsAndDeMorgan(std::shared_ptr<TyAndDeMorgan> _and_de_morgan);
  static std::shared_ptr<TyInfrule> make(std::shared_ptr<TyRegister> _z, std::shared_ptr<TyRegister> _x, std::shared_ptr<TyRegister> _y, std::shared_ptr<TyRegister> _zprime, std::shared_ptr<TyValue> _a, std::shared_ptr<TyValue> _b, std::shared_ptr<TySize> _sz);
  void serialize(cereal::JSONOutputArchive& archive) const;

private : 
  std::shared_ptr<TyAndDeMorgan> and_de_morgan;
};

<<<<<<< HEAD
struct ConsBitcastptr : public TyInfrule{
public : 
  ConsBitcastptr(std::shared_ptr<TyBitcastptr> _bitcastptr);
  static std::shared_ptr<TyInfrule> make(std::shared_ptr<TyValue> _v, std::shared_ptr<TyValue> _vprime, std::shared_ptr<TyExpr> _bitcastinst);
  void serialize(cereal::JSONOutputArchive& archive) const;

private : 
  std::shared_ptr<TyBitcastptr> bitcastptr;
=======
struct ConsAndMone : public TyInfrule{
public : 
  ConsAndMone(std::shared_ptr<TyAndMone> _and_mone);
  static std::shared_ptr<TyInfrule> make(std::shared_ptr<TyValue> _z, std::shared_ptr<TyValue> _x, std::shared_ptr<TySize> _sz);
  void serialize(cereal::JSONOutputArchive& archive) const;

private : 
  std::shared_ptr<TyAndMone> and_mone;
};

struct ConsAndNot : public TyInfrule{
public : 
  ConsAndNot(std::shared_ptr<TyAndNot> _and_not);
  static std::shared_ptr<TyInfrule> make(std::shared_ptr<TyValue> _z, std::shared_ptr<TyValue> _x, std::shared_ptr<TyValue> _y, std::shared_ptr<TySize> _sz);
  void serialize(cereal::JSONOutputArchive& archive) const;

private : 
  std::shared_ptr<TyAndNot> and_not;
};

struct ConsAndOr : public TyInfrule{
public : 
  ConsAndOr(std::shared_ptr<TyAndOr> _and_or);
  static std::shared_ptr<TyInfrule> make(std::shared_ptr<TyValue> _z, std::shared_ptr<TyValue> _x, std::shared_ptr<TyValue> _y, std::shared_ptr<TyValue> _a, std::shared_ptr<TySize> _sz);
  void serialize(cereal::JSONOutputArchive& archive) const;

private : 
  std::shared_ptr<TyAndOr> and_or;
};

struct ConsAndSame : public TyInfrule{
public : 
  ConsAndSame(std::shared_ptr<TyAndSame> _and_same);
  static std::shared_ptr<TyInfrule> make(std::shared_ptr<TyValue> _z, std::shared_ptr<TyValue> _x, std::shared_ptr<TySize> _sz);
  void serialize(cereal::JSONOutputArchive& archive) const;

private : 
  std::shared_ptr<TyAndSame> and_same;
};

struct ConsAndUndef : public TyInfrule{
public : 
  ConsAndUndef(std::shared_ptr<TyAndUndef> _and_undef);
  static std::shared_ptr<TyInfrule> make(std::shared_ptr<TyValue> _z, std::shared_ptr<TyValue> _x, std::shared_ptr<TySize> _sz);
  void serialize(cereal::JSONOutputArchive& archive) const;

private : 
  std::shared_ptr<TyAndUndef> and_undef;
};

struct ConsAndZero : public TyInfrule{
public : 
  ConsAndZero(std::shared_ptr<TyAndZero> _and_zero);
  static std::shared_ptr<TyInfrule> make(std::shared_ptr<TyValue> _z, std::shared_ptr<TyValue> _x, std::shared_ptr<TySize> _sz);
  void serialize(cereal::JSONOutputArchive& archive) const;

private : 
  std::shared_ptr<TyAndZero> and_zero;
>>>>>>> 2894fe10
};

struct ConsBopDistributiveOverSelectinst : public TyInfrule{
public : 
  ConsBopDistributiveOverSelectinst(std::shared_ptr<TyBopDistributiveOverSelectinst> _bop_distributive_over_selectinst);
  static std::shared_ptr<TyInfrule> make(TyBop _opcode, std::shared_ptr<TyRegister> _r, std::shared_ptr<TyRegister> _s, std::shared_ptr<TyRegister> _tprime, std::shared_ptr<TyRegister> _t0, std::shared_ptr<TyValue> _x, std::shared_ptr<TyValue> _y, std::shared_ptr<TyValue> _z, std::shared_ptr<TyValue> _c, std::shared_ptr<TySize> _bopsz, std::shared_ptr<TyValueType> _selty);
  void serialize(cereal::JSONOutputArchive& archive) const;

private : 
  std::shared_ptr<TyBopDistributiveOverSelectinst> bop_distributive_over_selectinst;
};

struct ConsBopDistributiveOverSelectinst2 : public TyInfrule{
public : 
  ConsBopDistributiveOverSelectinst2(std::shared_ptr<TyBopDistributiveOverSelectinst2> _bop_distributive_over_selectinst2);
  static std::shared_ptr<TyInfrule> make(TyBop _opcode, std::shared_ptr<TyRegister> _r, std::shared_ptr<TyRegister> _s, std::shared_ptr<TyRegister> _tprime, std::shared_ptr<TyRegister> _t0, std::shared_ptr<TyValue> _x, std::shared_ptr<TyValue> _y, std::shared_ptr<TyValue> _z, std::shared_ptr<TyValue> _c, std::shared_ptr<TySize> _bopsz, std::shared_ptr<TyValueType> _selty);
  void serialize(cereal::JSONOutputArchive& archive) const;

private : 
  std::shared_ptr<TyBopDistributiveOverSelectinst2> bop_distributive_over_selectinst2;
};

struct ConsFaddCommutativeTgt : public TyInfrule{
public : 
  ConsFaddCommutativeTgt(std::shared_ptr<TyFaddCommutativeTgt> _fadd_commutative_tgt);
  static std::shared_ptr<TyInfrule> make(std::shared_ptr<TyRegister> _z, std::shared_ptr<TyValue> _x, std::shared_ptr<TyValue> _y, TyFloatType _fty);
  void serialize(cereal::JSONOutputArchive& archive) const;

private : 
  std::shared_ptr<TyFaddCommutativeTgt> fadd_commutative_tgt;
};

struct ConsFbopDistributiveOverSelectinst : public TyInfrule{
public : 
  ConsFbopDistributiveOverSelectinst(std::shared_ptr<TyFbopDistributiveOverSelectinst> _fbop_distributive_over_selectinst);
  static std::shared_ptr<TyInfrule> make(TyFbop _fopcode, std::shared_ptr<TyRegister> _r, std::shared_ptr<TyRegister> _s, std::shared_ptr<TyRegister> _tprime, std::shared_ptr<TyRegister> _t0, std::shared_ptr<TyValue> _x, std::shared_ptr<TyValue> _y, std::shared_ptr<TyValue> _z, std::shared_ptr<TyValue> _c, TyFloatType _fbopty, std::shared_ptr<TyValueType> _selty);
  void serialize(cereal::JSONOutputArchive& archive) const;

private : 
  std::shared_ptr<TyFbopDistributiveOverSelectinst> fbop_distributive_over_selectinst;
};

struct ConsFbopDistributiveOverSelectinst2 : public TyInfrule{
public : 
  ConsFbopDistributiveOverSelectinst2(std::shared_ptr<TyFbopDistributiveOverSelectinst2> _fbop_distributive_over_selectinst2);
  static std::shared_ptr<TyInfrule> make(TyFbop _fopcode, std::shared_ptr<TyRegister> _r, std::shared_ptr<TyRegister> _s, std::shared_ptr<TyRegister> _tprime, std::shared_ptr<TyRegister> _t0, std::shared_ptr<TyValue> _x, std::shared_ptr<TyValue> _y, std::shared_ptr<TyValue> _z, std::shared_ptr<TyValue> _c, TyFloatType _fbopty, std::shared_ptr<TyValueType> _selty);
  void serialize(cereal::JSONOutputArchive& archive) const;

private : 
  std::shared_ptr<TyFbopDistributiveOverSelectinst2> fbop_distributive_over_selectinst2;
};

<<<<<<< HEAD
struct ConsGepzero : public TyInfrule{
public : 
  ConsGepzero(std::shared_ptr<TyGepzero> _gepzero);
  static std::shared_ptr<TyInfrule> make(std::shared_ptr<TyValue> _v, std::shared_ptr<TyValue> _vprime, std::shared_ptr<TyExpr> _gepinst);
  void serialize(cereal::JSONOutputArchive& archive) const;

private : 
  std::shared_ptr<TyGepzero> gepzero;
=======
struct ConsLessthanUndef : TyInfrule {
public:
  ConsLessthanUndef(std::shared_ptr<TyLessthanUndef> _lessthan_undef);
  void serialize(cereal::JSONOutputArchive &archive) const;

  static std::shared_ptr<TyInfrule> make(std::shared_ptr<TyValueType> _ty,
                                         std::shared_ptr<TyValue> _v);

private:
  std::shared_ptr<TyLessthanUndef> lessthan_undef;
>>>>>>> 2894fe10
};

struct ConsMulBool : TyInfrule {
public:
  ConsMulBool(std::shared_ptr<TyMulBool> _mul_bool);
  void serialize(cereal::JSONOutputArchive &archive) const;

  static std::shared_ptr<TyInfrule> make(std::shared_ptr<TyRegister> _z,
                                         std::shared_ptr<TyRegister> _x,
                                         std::shared_ptr<TyRegister> _y);

private:
  std::shared_ptr<TyMulBool> mul_bool;
};

struct ConsMulCommutative : public TyInfrule{
public : 
  ConsMulCommutative(std::shared_ptr<TyMulCommutative> _mul_commutative);
  static std::shared_ptr<TyInfrule> make(std::shared_ptr<TyRegister> _z, std::shared_ptr<TyValue> _x, std::shared_ptr<TyValue> _y, std::shared_ptr<TySize> _sz);
  void serialize(cereal::JSONOutputArchive& archive) const;

private : 
  std::shared_ptr<TyMulCommutative> mul_commutative;
};

struct ConsMulMone : public TyInfrule{
public : 
  ConsMulMone(std::shared_ptr<TyMulMone> _mul_mone);
  static std::shared_ptr<TyInfrule> make(std::shared_ptr<TyRegister> _z, std::shared_ptr<TyValue> _x, std::shared_ptr<TySize> _sz);
  void serialize(cereal::JSONOutputArchive& archive) const;

private : 
  std::shared_ptr<TyMulMone> mul_mone;
};

struct ConsMulNeg : TyInfrule {
public:
  ConsMulNeg(std::shared_ptr<TyMulNeg> _mul_neg);
  void serialize(cereal::JSONOutputArchive &archive) const;

  static std::shared_ptr<TyInfrule> make(std::shared_ptr<TyRegister> _z,
                                         std::shared_ptr<TyValue> _mx,
                                         std::shared_ptr<TyValue> _my,
                                         std::shared_ptr<TyValue> _x,
                                         std::shared_ptr<TyValue> _y,
                                         std::shared_ptr<TySize> _sz);

private:
    std::shared_ptr<TyMulNeg> mul_neg;
};

struct ConsNegVal : TyInfrule {
public:
  ConsNegVal(std::shared_ptr<TyNegVal> _neg_val);
  void serialize(cereal::JSONOutputArchive &archive) const;

  static std::shared_ptr<TyInfrule> make
          (std::shared_ptr<TyConstInt> _c1,
           std::shared_ptr<TyConstInt> _c2,
           std::shared_ptr<TySize> _sz);

private:
  std::shared_ptr<TyNegVal> neg_val;
};

struct ConsAddSignbit : TyInfrule {
public:
  ConsAddSignbit(std::shared_ptr<TyAddSignbit> _add_signbit);
  void serialize(cereal::JSONOutputArchive &archive) const;
  static std::shared_ptr<TyInfrule> make(std::shared_ptr<TyRegister> _x,
                                         std::shared_ptr<TyValue> _e1,
                                         std::shared_ptr<TyValue> _e2,
                                         std::shared_ptr<TySize> _sz);

private:
  std::shared_ptr<TyAddSignbit> add_signbit;
};

struct ConsAddZextBool : public TyInfrule{
public : 
  ConsAddZextBool(std::shared_ptr<TyAddZextBool> _add_zext_bool);
  static std::shared_ptr<TyInfrule> make(std::shared_ptr<TyRegister> _x, std::shared_ptr<TyRegister> _y, std::shared_ptr<TyValue> _b, std::shared_ptr<TyConstInt> _c, std::shared_ptr<TyConstInt> _cprime, std::shared_ptr<TySize> _sz);
  void serialize(cereal::JSONOutputArchive& archive) const;

private : 
  std::shared_ptr<TyAddZextBool> add_zext_bool;
};

struct ConsSdivMone : public TyInfrule{
public : 
  ConsSdivMone(std::shared_ptr<TySdivMone> _div_mone);
  static std::shared_ptr<TyInfrule> make(std::shared_ptr<TyRegister> _z, std::shared_ptr<TyValue> _x, std::shared_ptr<TySize> _sz);
  void serialize(cereal::JSONOutputArchive& archive) const;

private : 
  std::shared_ptr<TySdivMone> div_mone;
};

struct ConsMulShl : public TyInfrule{
public : 
  ConsMulShl(std::shared_ptr<TyMulShl> _mul_shl);
  static std::shared_ptr<TyInfrule> make(std::shared_ptr<TyRegister> _z, std::shared_ptr<TyRegister> _y, std::shared_ptr<TyValue> _x, std::shared_ptr<TyValue> _a, std::shared_ptr<TySize> _sz);
  void serialize(cereal::JSONOutputArchive& archive) const;

private : 
  std::shared_ptr<TyMulShl> mul_shl;
};

struct ConsNoaliasGlobalAlloca : public TyInfrule{
public : 
  ConsNoaliasGlobalAlloca(std::shared_ptr<TyNoaliasGlobalAlloca> _noalias_global_alloca);
  static std::shared_ptr<TyInfrule> make(std::shared_ptr<TyRegister> _x, std::shared_ptr<TyRegister> _y);
  void serialize(cereal::JSONOutputArchive& archive) const;

private : 
  std::shared_ptr<TyNoaliasGlobalAlloca> noalias_global_alloca;
};

struct ConsNoaliasGlobalGlobal : public TyInfrule{
public : 
  ConsNoaliasGlobalGlobal(std::shared_ptr<TyNoaliasGlobalGlobal> _noalias_global_global);
  static std::shared_ptr<TyInfrule> make(std::shared_ptr<TyRegister> _x, 
        std::shared_ptr<TyRegister> _y);
  void serialize(cereal::JSONOutputArchive& archive) const;

private : 
  std::shared_ptr<TyNoaliasGlobalGlobal> noalias_global_global;
};

struct ConsNoaliasLessthan : public TyInfrule{
public : 
  ConsNoaliasLessthan(std::shared_ptr<TyNoaliasLessthan> _noalias_lessthan);
  static std::shared_ptr<TyInfrule> make(std::shared_ptr<TyValue> _x, std::shared_ptr<TyValue> _y, std::shared_ptr<TyValue> _xprime, std::shared_ptr<TyValue> _yprime);
  void serialize(cereal::JSONOutputArchive& archive) const;

private : 
  std::shared_ptr<TyNoaliasLessthan> noalias_lessthan;
};

struct ConsOrCommutative : public TyInfrule{
public : 
  ConsOrCommutative(std::shared_ptr<TyOrCommutative> _or_commutative);
  static std::shared_ptr<TyInfrule> make(std::shared_ptr<TyRegister> _z, std::shared_ptr<TyValue> _x, std::shared_ptr<TyValue> _y, std::shared_ptr<TySize> _sz);
  void serialize(cereal::JSONOutputArchive& archive) const;

private : 
  std::shared_ptr<TyOrCommutative> or_commutative;
};

struct ConsOrOr : public TyInfrule{
public : 
  ConsOrOr(std::shared_ptr<TyOrOr> _or_or);
  static std::shared_ptr<TyInfrule> make(std::shared_ptr<TyValue> _z, std::shared_ptr<TyValue> _x, std::shared_ptr<TyValue> _y, std::shared_ptr<TyValue> _a, std::shared_ptr<TyValue> _b, std::shared_ptr<TySize> _sz);
  void serialize(cereal::JSONOutputArchive& archive) const;

private : 
  std::shared_ptr<TyOrOr> or_or;
};

struct ConsOrOr2 : public TyInfrule{
public : 
  ConsOrOr2(std::shared_ptr<TyOrOr2> _or_or2);
  static std::shared_ptr<TyInfrule> make(std::shared_ptr<TyValue> _z, std::shared_ptr<TyValue> _x, std::shared_ptr<TyValue> _y, std::shared_ptr<TyValue> _yprime, std::shared_ptr<TyValue> _a, std::shared_ptr<TyValue> _b, std::shared_ptr<TySize> _sz);
  void serialize(cereal::JSONOutputArchive& archive) const;

private : 
  std::shared_ptr<TyOrOr2> or_or2;
};

struct ConsOrXor : public TyInfrule{
public : 
  ConsOrXor(std::shared_ptr<TyOrXor> _or_xor);
  static std::shared_ptr<TyInfrule> make(std::shared_ptr<TyValue> _w, std::shared_ptr<TyValue> _z, std::shared_ptr<TyValue> _x, std::shared_ptr<TyValue> _y, std::shared_ptr<TyValue> _a, std::shared_ptr<TyValue> _b, std::shared_ptr<TySize> _sz);
  void serialize(cereal::JSONOutputArchive& archive) const;

private : 
  std::shared_ptr<TyOrXor> or_xor;
};

struct ConsOrXor2 : public TyInfrule{
public : 
  ConsOrXor2(std::shared_ptr<TyOrXor2> _or_xor2);
  static std::shared_ptr<TyInfrule> make(std::shared_ptr<TyValue> _z, std::shared_ptr<TyValue> _x1, std::shared_ptr<TyValue> _y1, std::shared_ptr<TyValue> _x2, std::shared_ptr<TyValue> _y2, std::shared_ptr<TyValue> _a, std::shared_ptr<TyValue> _b, std::shared_ptr<TySize> _sz);
  void serialize(cereal::JSONOutputArchive& archive) const;

private : 
  std::shared_ptr<TyOrXor2> or_xor2;
};

struct ConsRemNeg : public TyInfrule{
public : 
  ConsRemNeg(std::shared_ptr<TyRemNeg> _rem_neg);
  static std::shared_ptr<TyInfrule> make(std::shared_ptr<TyRegister> _z, std::shared_ptr<TyValue> _my, std::shared_ptr<TyValue> _x, std::shared_ptr<TyValue> _y, std::shared_ptr<TySize> _sz);
  void serialize(cereal::JSONOutputArchive& archive) const;

private : 
  std::shared_ptr<TyRemNeg> rem_neg;
};

struct ConsSubAdd : TyInfrule {
public:
  ConsSubAdd(std::shared_ptr<TySubAdd> _sub_add);
  void serialize(cereal::JSONOutputArchive &archive) const;

  static std::shared_ptr<TyInfrule> make(std::shared_ptr<TyRegister> _z,
                                         std::shared_ptr<TyValue> _my,
                                         std::shared_ptr<TyRegister> _x,
                                         std::shared_ptr<TyValue> _y,
                                         std::shared_ptr<TySize> _sz);

private:
  std::shared_ptr<TySubAdd> sub_add;
};

struct ConsSubMone : public TyInfrule{
public : 
  ConsSubMone(std::shared_ptr<TySubMone> _sub_mone);
  static std::shared_ptr<TyInfrule> make(std::shared_ptr<TyRegister> _z, std::shared_ptr<TyValue> _x, std::shared_ptr<TySize> _sz);
  void serialize(cereal::JSONOutputArchive& archive) const;

private : 
  std::shared_ptr<TySubMone> sub_mone;
};

struct ConsSubOnebit : public TyInfrule{
public : 
  ConsSubOnebit(std::shared_ptr<TySubOnebit> _sub_onebit);
  static std::shared_ptr<TyInfrule> make(std::shared_ptr<TyRegister> _z, std::shared_ptr<TyValue> _x, std::shared_ptr<TyValue> _y);
  void serialize(cereal::JSONOutputArchive& archive) const;

private : 
  std::shared_ptr<TySubOnebit> sub_onebit;
};

struct ConsSubConstAdd : public TyInfrule{
public : 
  ConsSubConstAdd(std::shared_ptr<TySubConstAdd> _sub_const_add);
  static std::shared_ptr<TyInfrule> make(std::shared_ptr<TyRegister> _z, std::shared_ptr<TyRegister> _y, std::shared_ptr<TyValue> _x, std::shared_ptr<TyConstInt> _c1, std::shared_ptr<TyConstInt> _c2, std::shared_ptr<TyConstInt> _c3, std::shared_ptr<TySize> _sz);
  void serialize(cereal::JSONOutputArchive& archive) const;

private : 
  std::shared_ptr<TySubConstAdd> sub_const_add;
};

struct ConsSubConstNot : public TyInfrule{
public : 
  ConsSubConstNot(std::shared_ptr<TySubConstNot> _sub_const_not);
  static std::shared_ptr<TyInfrule> make(std::shared_ptr<TyRegister> _z, std::shared_ptr<TyRegister> _y, std::shared_ptr<TyValue> _x, std::shared_ptr<TyConstInt> _c1, std::shared_ptr<TyConstInt> _c2, std::shared_ptr<TySize> _sz);
  void serialize(cereal::JSONOutputArchive& archive) const;

private : 
  std::shared_ptr<TySubConstNot> sub_const_not;
};

struct ConsSubOrXor : public TyInfrule{
public : 
  ConsSubOrXor(std::shared_ptr<TySubOrXor> _sub_or_xor);
  static std::shared_ptr<TyInfrule> make(std::shared_ptr<TyRegister> _z, std::shared_ptr<TyValue> _a, std::shared_ptr<TyValue> _b, std::shared_ptr<TyRegister> _x, std::shared_ptr<TyRegister> _y, std::shared_ptr<TySize> _sz);
  void serialize(cereal::JSONOutputArchive& archive) const;

private : 
  std::shared_ptr<TySubOrXor> sub_or_xor;
};

struct ConsSubRemove : TyInfrule {
public:
  ConsSubRemove(std::shared_ptr<TySubRemove> _sub_remove);
  void serialize(cereal::JSONOutputArchive &archive) const;

  static std::shared_ptr<TyInfrule> make(std::shared_ptr<TyRegister> _z,
                                         std::shared_ptr<TyRegister> _y,
                                         std::shared_ptr<TyValue> _a,
                                         std::shared_ptr<TyValue> _b,
                                         std::shared_ptr<TySize> _sz);

private:
  std::shared_ptr<TySubRemove> sub_remove;
};

struct ConsSubSdiv : public TyInfrule{
public : 
  ConsSubSdiv(std::shared_ptr<TySubSdiv> _sub_sdiv);
  static std::shared_ptr<TyInfrule> make(std::shared_ptr<TyRegister> _z, std::shared_ptr<TyRegister> _y, std::shared_ptr<TyValue> _x, std::shared_ptr<TyConstInt> _c, std::shared_ptr<TyConstInt> _cprime, std::shared_ptr<TySize> _sz);
  void serialize(cereal::JSONOutputArchive& archive) const;

private : 
  std::shared_ptr<TySubSdiv> sub_sdiv;
};

struct ConsSubSub : public TyInfrule{
public : 
  ConsSubSub(std::shared_ptr<TySubSub> _sub_sub);
  static std::shared_ptr<TyInfrule> make(std::shared_ptr<TyRegister> _z, std::shared_ptr<TyValue> _x, std::shared_ptr<TyValue> _y, std::shared_ptr<TyValue> _w, std::shared_ptr<TySize> _sz);
  void serialize(cereal::JSONOutputArchive& archive) const;

private : 
  std::shared_ptr<TySubSub> sub_sub;
};

struct ConsSubShl : public TyInfrule{
public : 
  ConsSubShl(std::shared_ptr<TySubShl> _sub_shl);
  static std::shared_ptr<TyInfrule> make(std::shared_ptr<TyRegister> _z, std::shared_ptr<TyValue> _x, std::shared_ptr<TyRegister> _y, std::shared_ptr<TyValue> _mx, std::shared_ptr<TyValue> _a, std::shared_ptr<TySize> _sz);
  void serialize(cereal::JSONOutputArchive& archive) const;

private : 
  std::shared_ptr<TySubShl> sub_shl;
};

struct ConsSdivSubSrem : public TyInfrule{
public : 
  ConsSdivSubSrem(std::shared_ptr<TySdivSubSrem> _div_sub_srem);
  static std::shared_ptr<TyInfrule> make(std::shared_ptr<TyRegister> _z, std::shared_ptr<TyRegister> _b, std::shared_ptr<TyRegister> _a, std::shared_ptr<TyValue> _x, std::shared_ptr<TyValue> _y, std::shared_ptr<TySize> _sz);
  void serialize(cereal::JSONOutputArchive& archive) const;

private : 
  std::shared_ptr<TySdivSubSrem> div_sub_srem;
};

struct ConsTransitivity : TyInfrule {
public:
  ConsTransitivity(std::shared_ptr<TyTransitivity> _transitivity);
  void serialize(cereal::JSONOutputArchive &archive) const;

  static std::shared_ptr<TyInfrule> make(std::shared_ptr<TyExpr> _e1,
                                         std::shared_ptr<TyExpr> _e2,
                                         std::shared_ptr<TyExpr> _e3);

private:
  std::shared_ptr<TyTransitivity> transitivity;
};


struct ConsTransitivityPointerLhs : public TyInfrule{
public : 
  ConsTransitivityPointerLhs(std::shared_ptr<TyTransitivityPointerLhs> _transitivity_pointer_lhs);
  static std::shared_ptr<TyInfrule> make(std::shared_ptr<TyValue> _p, std::shared_ptr<TyValue> _q, std::shared_ptr<TyValue> _v, std::shared_ptr<TyExpr> _loadq);
  void serialize(cereal::JSONOutputArchive& archive) const;

private : 
  std::shared_ptr<TyTransitivityPointerLhs> transitivity_pointer_lhs;
};

struct ConsTransitivityPointerRhs : public TyInfrule{
public : 
  ConsTransitivityPointerRhs(std::shared_ptr<TyTransitivityPointerRhs> _transitivity_pointer_rhs);
  static std::shared_ptr<TyInfrule> make(std::shared_ptr<TyValue> _p, std::shared_ptr<TyValue> _q, std::shared_ptr<TyValue> _v, std::shared_ptr<TyExpr> _loadp);
  void serialize(cereal::JSONOutputArchive& archive) const;

private : 
  std::shared_ptr<TyTransitivityPointerRhs> transitivity_pointer_rhs;
};

struct ConsTransitivityTgt : TyInfrule {
public:
  ConsTransitivityTgt(std::shared_ptr<TyTransitivityTgt> _transitivity_tgt);
  void serialize(cereal::JSONOutputArchive &archive) const;

  static std::shared_ptr<TyInfrule> make(std::shared_ptr<TyExpr> _e1,
                                         std::shared_ptr<TyExpr> _e2,
                                         std::shared_ptr<TyExpr> _e3);

private:
  std::shared_ptr<TyTransitivityTgt> transitivity_tgt;
};

struct ConsReplaceRhs : TyInfrule {
public:
  ConsReplaceRhs(std::shared_ptr<TyReplaceRhs> _replace_rhs);
  void serialize(cereal::JSONOutputArchive &archive) const;

  static std::shared_ptr<TyInfrule> make(std::shared_ptr<TyRegister> _x,
                                         std::shared_ptr<TyValue> _y,
                                         std::shared_ptr<TyExpr> _e1,
                                         std::shared_ptr<TyExpr> _e2,
                                         std::shared_ptr<TyExpr> _e2_p);

private:
  std::shared_ptr<TyReplaceRhs> replace_rhs;
};


struct ConsReplaceRhsOpt : TyInfrule {
public:
  ConsReplaceRhsOpt(std::shared_ptr<TyReplaceRhsOpt> _replace_rhs_opt);
  void serialize(cereal::JSONOutputArchive &archive) const;

  static std::shared_ptr<TyInfrule> make(std::shared_ptr<TyRegister> _x,
                                         std::shared_ptr<TyValue> _y,
                                         std::shared_ptr<TyExpr> _e1,
                                         std::shared_ptr<TyExpr> _e2,
                                         std::shared_ptr<TyExpr> _e2_p);

private:
  std::shared_ptr<TyReplaceRhsOpt> replace_rhs_opt;
};

struct ConsUdivSubUrem : public TyInfrule{
public : 
  ConsUdivSubUrem(std::shared_ptr<TyUdivSubUrem> _div_sub_urem);
  static std::shared_ptr<TyInfrule> make(std::shared_ptr<TyRegister> _z, std::shared_ptr<TyRegister> _b, std::shared_ptr<TyRegister> _a, std::shared_ptr<TyValue> _x, std::shared_ptr<TyValue> _y, std::shared_ptr<TySize> _sz);
  void serialize(cereal::JSONOutputArchive& archive) const;

private : 
  std::shared_ptr<TyUdivSubUrem> div_sub_urem;
};

struct ConsUdivZext : public TyInfrule{
public : 
  ConsUdivZext(std::shared_ptr<TyUdivZext> _udiv_zext);
  static std::shared_ptr<TyInfrule> make(std::shared_ptr<TyRegister> _z, std::shared_ptr<TyRegister> _x, std::shared_ptr<TyRegister> _y, std::shared_ptr<TyRegister> _k, std::shared_ptr<TyValue> _a, std::shared_ptr<TyValue> _b, std::shared_ptr<TySize> _sz1, std::shared_ptr<TySize> _sz2);
  void serialize(cereal::JSONOutputArchive& archive) const;

private : 
  std::shared_ptr<TyUdivZext> udiv_zext;
};

struct ConsUremZext : public TyInfrule{
public : 
  ConsUremZext(std::shared_ptr<TyUremZext> _urem_zext);
  static std::shared_ptr<TyInfrule> make(std::shared_ptr<TyRegister> _z, std::shared_ptr<TyRegister> _x, std::shared_ptr<TyRegister> _y, std::shared_ptr<TyRegister> _k, std::shared_ptr<TyValue> _a, std::shared_ptr<TyValue> _b, std::shared_ptr<TySize> _sz1, std::shared_ptr<TySize> _sz2);
  void serialize(cereal::JSONOutputArchive& archive) const;

private : 
  std::shared_ptr<TyUremZext> urem_zext;
};


struct ConsIntroGhost : public TyInfrule{
public :
  ConsIntroGhost(std::shared_ptr<TyIntroGhost> _intro_ghost);
  static std::shared_ptr<TyInfrule> make(std::shared_ptr<TyValue> _x, std::shared_ptr<TyRegister> _g);
  void serialize(cereal::JSONOutputArchive& archive) const;

private :
  std::shared_ptr<TyIntroGhost> intro_ghost;
};

struct ConsIntroEq : public TyInfrule{
public :
  ConsIntroEq(std::shared_ptr<TyIntroEq> _intro_eq);
  static std::shared_ptr<TyInfrule> make(std::shared_ptr<TyValue> _x);
  void serialize(cereal::JSONOutputArchive& archive) const;

private :
  std::shared_ptr<TyIntroEq> intro_eq;
};


struct ConsXorCommutative : public TyInfrule{
public : 
  ConsXorCommutative(std::shared_ptr<TyXorCommutative> _xor_commutative);
  static std::shared_ptr<TyInfrule> make(std::shared_ptr<TyRegister> _z, std::shared_ptr<TyValue> _x, std::shared_ptr<TyValue> _y, std::shared_ptr<TySize> _sz);
  void serialize(cereal::JSONOutputArchive& archive) const;

private : 
  std::shared_ptr<TyXorCommutative> xor_commutative;
};

struct ConsXorCommutativeTgt : public TyInfrule{
public : 
  ConsXorCommutativeTgt(std::shared_ptr<TyXorCommutativeTgt> _xor_commutative_tgt);
  static std::shared_ptr<TyInfrule> make(std::shared_ptr<TyRegister> _z, std::shared_ptr<TyValue> _x, std::shared_ptr<TyValue> _y, std::shared_ptr<TySize> _sz);
  void serialize(cereal::JSONOutputArchive& archive) const;

private : 
  std::shared_ptr<TyXorCommutativeTgt> xor_commutative_tgt;
};




} // llvmberry

#endif<|MERGE_RESOLUTION|>--- conflicted
+++ resolved
@@ -265,7 +265,6 @@
   std::shared_ptr<TySize> sz;
 };
 
-<<<<<<< HEAD
 struct TyBitcastptr{
 public : 
   TyBitcastptr(std::shared_ptr<TyValue> _v, std::shared_ptr<TyValue> _vprime, std::shared_ptr<TyExpr> _bitcastinst);
@@ -275,7 +274,8 @@
   std::shared_ptr<TyValue> v;
   std::shared_ptr<TyValue> vprime;
   std::shared_ptr<TyExpr> bitcastinst;
-=======
+};
+
 struct TyAndMone{
 public : 
   TyAndMone(std::shared_ptr<TyValue> _z, std::shared_ptr<TyValue> _x, std::shared_ptr<TySize> _sz);
@@ -343,7 +343,6 @@
   std::shared_ptr<TyValue> z;
   std::shared_ptr<TyValue> x;
   std::shared_ptr<TySize> sz;
->>>>>>> 2894fe10
 };
 
 struct TyBopDistributiveOverSelectinst{
@@ -1171,7 +1170,6 @@
   std::shared_ptr<TyAndDeMorgan> and_de_morgan;
 };
 
-<<<<<<< HEAD
 struct ConsBitcastptr : public TyInfrule{
 public : 
   ConsBitcastptr(std::shared_ptr<TyBitcastptr> _bitcastptr);
@@ -1180,7 +1178,8 @@
 
 private : 
   std::shared_ptr<TyBitcastptr> bitcastptr;
-=======
+};
+
 struct ConsAndMone : public TyInfrule{
 public : 
   ConsAndMone(std::shared_ptr<TyAndMone> _and_mone);
@@ -1239,7 +1238,6 @@
 
 private : 
   std::shared_ptr<TyAndZero> and_zero;
->>>>>>> 2894fe10
 };
 
 struct ConsBopDistributiveOverSelectinst : public TyInfrule{
@@ -1292,7 +1290,6 @@
   std::shared_ptr<TyFbopDistributiveOverSelectinst2> fbop_distributive_over_selectinst2;
 };
 
-<<<<<<< HEAD
 struct ConsGepzero : public TyInfrule{
 public : 
   ConsGepzero(std::shared_ptr<TyGepzero> _gepzero);
@@ -1301,7 +1298,8 @@
 
 private : 
   std::shared_ptr<TyGepzero> gepzero;
-=======
+};
+
 struct ConsLessthanUndef : TyInfrule {
 public:
   ConsLessthanUndef(std::shared_ptr<TyLessthanUndef> _lessthan_undef);
@@ -1312,7 +1310,6 @@
 
 private:
   std::shared_ptr<TyLessthanUndef> lessthan_undef;
->>>>>>> 2894fe10
 };
 
 struct ConsMulBool : TyInfrule {
