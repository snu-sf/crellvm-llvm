--- conflicted
+++ resolved
@@ -1360,7 +1360,6 @@
   std::shared_ptr<TySize> sz;
 };
 
-<<<<<<< HEAD
 struct TyXorNot{
 public : 
   TyXorNot(std::shared_ptr<TyValue> _z, std::shared_ptr<TyValue> _y, std::shared_ptr<TyValue> _x, std::shared_ptr<TySize> _s);
@@ -1410,13 +1409,17 @@
 public : 
   TyIcmpInverse(enum TyIcmpPred _predicate, std::shared_ptr<TyValueType> _ty, std::shared_ptr<TyValue> _x, std::shared_ptr<TyValue> _y, std::shared_ptr<TyConstInt> _boolean);
   void serialize(cereal::JSONOutputArchive& archive) const;
-=======
+
+private:
+  std::shared_ptr<TyConstant> c1;
+  std::shared_ptr<TyConstant> c2;
+};
+
 struct TyImpliesFalse {
 public:
   TyImpliesFalse(std::shared_ptr<TyConstant> _c1,
                  std::shared_ptr<TyConstant> _c2);
   void serialize(cereal::JSONOutputArchive &archive) const;
->>>>>>> 2b5f095a
 
 private:
   std::shared_ptr<TyConstant> c1;
@@ -1460,23 +1463,6 @@
   std::shared_ptr<TyValueType> ty;
   std::shared_ptr<TyValue> x;
   std::shared_ptr<TyValue> y;
-};
-
-// constructor classes
-
-struct ConsAddAssociative : TyInfrule {
-public:
-  ConsAddAssociative(std::shared_ptr<TyAddAssociative> _add_associative);
-  void serialize(cereal::JSONOutputArchive &archive) const;
-
-  static std::shared_ptr<TyInfrule>
-  make(std::shared_ptr<TyRegister> _x, std::shared_ptr<TyRegister> _y,
-       std::shared_ptr<TyRegister> _z, std::shared_ptr<TyConstInt> _c1,
-       std::shared_ptr<TyConstInt> _c2, std::shared_ptr<TyConstInt> _c3,
-       std::shared_ptr<TySize> _sz);
-
-private:
-  std::shared_ptr<TyAddAssociative> add_associative;
 };
 
 // constructor classes
@@ -2546,7 +2532,6 @@
   std::shared_ptr<TyXorCommutativeTgt> xor_commutative_tgt;
 };
 
-<<<<<<< HEAD
 struct ConsXorNot : public TyInfrule{
 public : 
   ConsXorNot(std::shared_ptr<TyXorNot> _xor_not);
@@ -2587,9 +2572,6 @@
   std::shared_ptr<TyXorZero> xor_zero;
 };
 
-struct ConsIcmpInverse : public TyInfrule{
-public : 
-=======
 struct ConsImpliesFalse : public TyInfrule {
 public:
   ConsImpliesFalse(std::shared_ptr<TyImpliesFalse> _implies_false);
@@ -2603,7 +2585,6 @@
 
 struct ConsIcmpInverse : public TyInfrule {
 public:
->>>>>>> 2b5f095a
   ConsIcmpInverse(std::shared_ptr<TyIcmpInverse> _icmp_inverse);
   static std::shared_ptr<TyInfrule> make(llvm::ICmpInst &CI, int boolean);
   void serialize(cereal::JSONOutputArchive &archive) const;
