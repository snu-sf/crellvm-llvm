#ifndef INFRULES_H
#define INFRULES_H

#include "Structure.h"
#include "llvm/IR/Instructions.h"
#include "cereal/types/memory.hpp"
#include "cereal/archives/json.hpp"

namespace llvmberry {

struct TyAddAssociative {
public:
  TyAddAssociative(std::shared_ptr<TyRegister> _x,
                   std::shared_ptr<TyRegister> _y,
                   std::shared_ptr<TyRegister> _z,
                   std::shared_ptr<TyConstInt> _c1,
                   std::shared_ptr<TyConstInt> _c2,
                   std::shared_ptr<TyConstInt> _c3,
                   std::shared_ptr<TySize> _sz);
  void serialize(cereal::JSONOutputArchive &archive) const;

private:
  std::shared_ptr<TyRegister> x;
  std::shared_ptr<TyRegister> y;
  std::shared_ptr<TyRegister> z;
  std::shared_ptr<TyConstInt> c1;
  std::shared_ptr<TyConstInt> c2;
  std::shared_ptr<TyConstInt> c3;
  std::shared_ptr<TySize> sz;
};

struct TyAddCommutative {
public:
  TyAddCommutative(std::shared_ptr<TyRegister> _z, std::shared_ptr<TyValue> _x,
                   std::shared_ptr<TyValue> _y, std::shared_ptr<TySize> _sz);
  void serialize(cereal::JSONOutputArchive &archive) const;

private:
  std::shared_ptr<TyRegister> z;
  std::shared_ptr<TyValue> x;
  std::shared_ptr<TyValue> y;
  std::shared_ptr<TySize> sz;
};

struct TyAddCommutativeTgt {
public:
  TyAddCommutativeTgt(std::shared_ptr<TyRegister> _z,
                      std::shared_ptr<TyValue> _x, std::shared_ptr<TyValue> _y,
                      std::shared_ptr<TySize> _sz);
  void serialize(cereal::JSONOutputArchive &archive) const;

private:
  std::shared_ptr<TyRegister> z;
  std::shared_ptr<TyValue> x;
  std::shared_ptr<TyValue> y;
  std::shared_ptr<TySize> sz;
};

struct TyAddConstNot {
public:
  TyAddConstNot(std::shared_ptr<TyRegister> _z, std::shared_ptr<TyRegister> _y,
                std::shared_ptr<TyValue> _x, std::shared_ptr<TyConstInt> _c1,
                std::shared_ptr<TyConstInt> _c2, std::shared_ptr<TySize> _sz);
  void serialize(cereal::JSONOutputArchive &archive) const;

private:
  std::shared_ptr<TyRegister> z;
  std::shared_ptr<TyRegister> y;
  std::shared_ptr<TyValue> x;
  std::shared_ptr<TyConstInt> c1;
  std::shared_ptr<TyConstInt> c2;
  std::shared_ptr<TySize> sz;
};

struct TyAddDistSub {
public:
  TyAddDistSub(std::shared_ptr<TyRegister> _z,
               std::shared_ptr<TyRegister> _minusx,
               std::shared_ptr<TyValue> _minusy, std::shared_ptr<TyRegister> _w,
               std::shared_ptr<TyValue> _x, std::shared_ptr<TyValue> _y,
               std::shared_ptr<TySize> _sz);
  void serialize(cereal::JSONOutputArchive &archive) const;

private:
  std::shared_ptr<TyRegister> z;
  std::shared_ptr<TyRegister> minusx;
  std::shared_ptr<TyValue> minusy;
  std::shared_ptr<TyRegister> w;
  std::shared_ptr<TyValue> x;
  std::shared_ptr<TyValue> y;
  std::shared_ptr<TySize> sz;
};

struct TyAddMask {
public:
  TyAddMask(std::shared_ptr<TyRegister> _z, std::shared_ptr<TyRegister> _y,
            std::shared_ptr<TyRegister> _yprime, std::shared_ptr<TyValue> _x,
            std::shared_ptr<TyConstInt> _c1, std::shared_ptr<TyConstInt> _c2,
            std::shared_ptr<TySize> _sz);
  void serialize(cereal::JSONOutputArchive &archive) const;

private:
  std::shared_ptr<TyRegister> z;
  std::shared_ptr<TyRegister> y;
  std::shared_ptr<TyRegister> yprime;
  std::shared_ptr<TyValue> x;
  std::shared_ptr<TyConstInt> c1;
  std::shared_ptr<TyConstInt> c2;
  std::shared_ptr<TySize> sz;
};

struct TyAddSelectZero {
public:
  TyAddSelectZero(std::shared_ptr<TyRegister> _z,
                  std::shared_ptr<TyRegister> _x,
                  std::shared_ptr<TyRegister> _y, std::shared_ptr<TyValue> _c,
                  std::shared_ptr<TyValue> _n, std::shared_ptr<TyValue> _a,
                  std::shared_ptr<TySize> _sz);
  void serialize(cereal::JSONOutputArchive &archive) const;

private:
  std::shared_ptr<TyRegister> z;
  std::shared_ptr<TyRegister> x;
  std::shared_ptr<TyRegister> y;
  std::shared_ptr<TyValue> c;
  std::shared_ptr<TyValue> n;
  std::shared_ptr<TyValue> a;
  std::shared_ptr<TySize> sz;
};

struct TyAddSelectZero2 {
public:
  TyAddSelectZero2(std::shared_ptr<TyRegister> _z,
                   std::shared_ptr<TyRegister> _x,
                   std::shared_ptr<TyRegister> _y, std::shared_ptr<TyValue> _c,
                   std::shared_ptr<TyValue> _n, std::shared_ptr<TyValue> _a,
                   std::shared_ptr<TySize> _sz);
  void serialize(cereal::JSONOutputArchive &archive) const;

private:
  std::shared_ptr<TyRegister> z;
  std::shared_ptr<TyRegister> x;
  std::shared_ptr<TyRegister> y;
  std::shared_ptr<TyValue> c;
  std::shared_ptr<TyValue> n;
  std::shared_ptr<TyValue> a;
  std::shared_ptr<TySize> sz;
};

struct TyAddOnebit {
public:
  TyAddOnebit(std::shared_ptr<TyRegister> _z, std::shared_ptr<TyValue> _x,
              std::shared_ptr<TyValue> _y);
  void serialize(cereal::JSONOutputArchive &archive) const;

private:
  std::shared_ptr<TyRegister> z;
  std::shared_ptr<TyValue> x;
  std::shared_ptr<TyValue> y;
};

struct TyAddOrAnd {
public:
  TyAddOrAnd(std::shared_ptr<TyRegister> _z, std::shared_ptr<TyValue> _a,
             std::shared_ptr<TyValue> _b, std::shared_ptr<TyRegister> _x,
             std::shared_ptr<TyRegister> _y, std::shared_ptr<TySize> _sz);
  void serialize(cereal::JSONOutputArchive &archive) const;

private:
  std::shared_ptr<TyRegister> z;
  std::shared_ptr<TyValue> a;
  std::shared_ptr<TyValue> b;
  std::shared_ptr<TyRegister> x;
  std::shared_ptr<TyRegister> y;
  std::shared_ptr<TySize> sz;
};

struct TyAddSub {
public:
  TyAddSub(std::shared_ptr<TyRegister> _minusy, std::shared_ptr<TyRegister> _z,
           std::shared_ptr<TyValue> _x, std::shared_ptr<TyValue> _y,
           std::shared_ptr<TySize> _sz);
  void serialize(cereal::JSONOutputArchive &archive) const;

private:
  std::shared_ptr<TyRegister> minusy;
  std::shared_ptr<TyRegister> z;
  std::shared_ptr<TyValue> x;
  std::shared_ptr<TyValue> y;
  std::shared_ptr<TySize> sz;
};

struct TyAddShift {
public:
  TyAddShift(std::shared_ptr<TyRegister> _y, std::shared_ptr<TyValue> v,
             std::shared_ptr<TySize> _sz);
  void serialize(cereal::JSONOutputArchive &archive) const;

private:
  std::shared_ptr<TyRegister> y;
  std::shared_ptr<TyValue> v;
  std::shared_ptr<TySize> sz;
};

struct TyAddSignbit {
public:
  TyAddSignbit(std::shared_ptr<TyRegister> _x, std::shared_ptr<TyValue> _e1,
               std::shared_ptr<TyValue> _e2, std::shared_ptr<TySize> _sz);
  void serialize(cereal::JSONOutputArchive &archive) const;

private:
  std::shared_ptr<TyRegister> x;
  std::shared_ptr<TyValue> e1;
  std::shared_ptr<TyValue> e2;
  std::shared_ptr<TySize> sz;
};

struct TyAddZextBool {
public:
  TyAddZextBool(std::shared_ptr<TyRegister> _x, std::shared_ptr<TyRegister> _y,
                std::shared_ptr<TyValue> _b, std::shared_ptr<TyConstInt> _c,
                std::shared_ptr<TyConstInt> _cprime,
                std::shared_ptr<TySize> _sz);
  void serialize(cereal::JSONOutputArchive &archive) const;

private:
  std::shared_ptr<TyRegister> x;
  std::shared_ptr<TyRegister> y;
  std::shared_ptr<TyValue> b;
  std::shared_ptr<TyConstInt> c;
  std::shared_ptr<TyConstInt> cprime;
  std::shared_ptr<TySize> sz;
};

struct TyAddSextSext {
public:
  TyAddSextSext(
      std::shared_ptr<TyRegister> _z, std::shared_ptr<TyRegister> _xprime,
      std::shared_ptr<TyValue> _x, std::shared_ptr<TyRegister> _yprime,
      std::shared_ptr<TyValue> _y, std::shared_ptr<TyRegister> _zprime,
      std::shared_ptr<TySize> _from_sz, std::shared_ptr<TySize> _to_sz);
  void serialize(cereal::JSONOutputArchive &archive) const;

private:
  std::shared_ptr<TyRegister> z;
  std::shared_ptr<TyRegister> xprime;
  std::shared_ptr<TyValue> x;
  std::shared_ptr<TyRegister> yprime;
  std::shared_ptr<TyValue> y;
  std::shared_ptr<TyRegister> zprime;
  std::shared_ptr<TySize> from_sz;
  std::shared_ptr<TySize> to_sz;
};

struct TyAddXorAnd {
public:
  TyAddXorAnd(std::shared_ptr<TyRegister> _z, std::shared_ptr<TyValue> _a,
              std::shared_ptr<TyValue> _b, std::shared_ptr<TyRegister> _x,
              std::shared_ptr<TyRegister> _y, std::shared_ptr<TySize> _sz);
  void serialize(cereal::JSONOutputArchive &archive) const;

private:
  std::shared_ptr<TyRegister> z;
  std::shared_ptr<TyValue> a;
  std::shared_ptr<TyValue> b;
  std::shared_ptr<TyRegister> x;
  std::shared_ptr<TyRegister> y;
  std::shared_ptr<TySize> sz;
};

struct TyAndCommutative {
public:
  TyAndCommutative(std::shared_ptr<TyRegister> _z, std::shared_ptr<TyValue> _x,
                   std::shared_ptr<TyValue> _y, std::shared_ptr<TySize> _sz);
  void serialize(cereal::JSONOutputArchive &archive) const;

private:
  std::shared_ptr<TyRegister> z;
  std::shared_ptr<TyValue> x;
  std::shared_ptr<TyValue> y;
  std::shared_ptr<TySize> sz;
};

struct TyAndDeMorgan {
public:
  TyAndDeMorgan(std::shared_ptr<TyRegister> _z, std::shared_ptr<TyRegister> _x,
                std::shared_ptr<TyRegister> _y,
                std::shared_ptr<TyRegister> _zprime,
                std::shared_ptr<TyValue> _a, std::shared_ptr<TyValue> _b,
                std::shared_ptr<TySize> _sz);
  void serialize(cereal::JSONOutputArchive &archive) const;

private:
  std::shared_ptr<TyRegister> z;
  std::shared_ptr<TyRegister> x;
  std::shared_ptr<TyRegister> y;
  std::shared_ptr<TyRegister> zprime;
  std::shared_ptr<TyValue> a;
  std::shared_ptr<TyValue> b;
  std::shared_ptr<TySize> sz;
};

struct TyBitcastBitcast {
public:
  TyBitcastBitcast(std::shared_ptr<TyValue> _src, std::shared_ptr<TyValue> _mid,
                   std::shared_ptr<TyValue> _dst,
                   std::shared_ptr<TyValueType> _srcty,
                   std::shared_ptr<TyValueType> _midty,
                   std::shared_ptr<TyValueType> _dstty);
  void serialize(cereal::JSONOutputArchive &archive) const;

private:
  std::shared_ptr<TyValue> src;
  std::shared_ptr<TyValue> mid;
  std::shared_ptr<TyValue> dst;
  std::shared_ptr<TyValueType> srcty;
  std::shared_ptr<TyValueType> midty;
  std::shared_ptr<TyValueType> dstty;
};

struct TyBitcastFpext {
public:
  TyBitcastFpext(std::shared_ptr<TyValue> _src, std::shared_ptr<TyValue> _mid,
                 std::shared_ptr<TyValue> _dst,
                 std::shared_ptr<TyValueType> _srcty,
                 std::shared_ptr<TyValueType> _midty,
                 std::shared_ptr<TyValueType> _dstty);
  void serialize(cereal::JSONOutputArchive &archive) const;

private:
  std::shared_ptr<TyValue> src;
  std::shared_ptr<TyValue> mid;
  std::shared_ptr<TyValue> dst;
  std::shared_ptr<TyValueType> srcty;
  std::shared_ptr<TyValueType> midty;
  std::shared_ptr<TyValueType> dstty;
};

struct TyBitcastFptosi {
public:
  TyBitcastFptosi(std::shared_ptr<TyValue> _src, std::shared_ptr<TyValue> _mid,
                  std::shared_ptr<TyValue> _dst,
                  std::shared_ptr<TyValueType> _srcty,
                  std::shared_ptr<TyValueType> _midty,
                  std::shared_ptr<TyValueType> _dstty);
  void serialize(cereal::JSONOutputArchive &archive) const;

private:
  std::shared_ptr<TyValue> src;
  std::shared_ptr<TyValue> mid;
  std::shared_ptr<TyValue> dst;
  std::shared_ptr<TyValueType> srcty;
  std::shared_ptr<TyValueType> midty;
  std::shared_ptr<TyValueType> dstty;
};

struct TyBitcastFptoui {
public:
  TyBitcastFptoui(std::shared_ptr<TyValue> _src, std::shared_ptr<TyValue> _mid,
                  std::shared_ptr<TyValue> _dst,
                  std::shared_ptr<TyValueType> _srcty,
                  std::shared_ptr<TyValueType> _midty,
                  std::shared_ptr<TyValueType> _dstty);
  void serialize(cereal::JSONOutputArchive &archive) const;

private:
  std::shared_ptr<TyValue> src;
  std::shared_ptr<TyValue> mid;
  std::shared_ptr<TyValue> dst;
  std::shared_ptr<TyValueType> srcty;
  std::shared_ptr<TyValueType> midty;
  std::shared_ptr<TyValueType> dstty;
};

struct TyBitcastFptrunc {
public:
  TyBitcastFptrunc(std::shared_ptr<TyValue> _src, std::shared_ptr<TyValue> _mid,
                   std::shared_ptr<TyValue> _dst,
                   std::shared_ptr<TyValueType> _srcty,
                   std::shared_ptr<TyValueType> _midty,
                   std::shared_ptr<TyValueType> _dstty);
  void serialize(cereal::JSONOutputArchive &archive) const;

private:
  std::shared_ptr<TyValue> src;
  std::shared_ptr<TyValue> mid;
  std::shared_ptr<TyValue> dst;
  std::shared_ptr<TyValueType> srcty;
  std::shared_ptr<TyValueType> midty;
  std::shared_ptr<TyValueType> dstty;
};

struct TyBitcastInttoptr {
public:
  TyBitcastInttoptr(std::shared_ptr<TyValue> _src,
                    std::shared_ptr<TyValue> _mid,
                    std::shared_ptr<TyValue> _dst,
                    std::shared_ptr<TyValueType> _srcty,
                    std::shared_ptr<TyValueType> _midty,
                    std::shared_ptr<TyValueType> _dstty);
  void serialize(cereal::JSONOutputArchive &archive) const;

private:
  std::shared_ptr<TyValue> src;
  std::shared_ptr<TyValue> mid;
  std::shared_ptr<TyValue> dst;
  std::shared_ptr<TyValueType> srcty;
  std::shared_ptr<TyValueType> midty;
  std::shared_ptr<TyValueType> dstty;
};

struct TyBitcastPtrtoint {
public:
  TyBitcastPtrtoint(std::shared_ptr<TyValue> _src,
                    std::shared_ptr<TyValue> _mid,
                    std::shared_ptr<TyValue> _dst,
                    std::shared_ptr<TyValueType> _srcty,
                    std::shared_ptr<TyValueType> _midty,
                    std::shared_ptr<TyValueType> _dstty);
  void serialize(cereal::JSONOutputArchive &archive) const;

private:
  std::shared_ptr<TyValue> src;
  std::shared_ptr<TyValue> mid;
  std::shared_ptr<TyValue> dst;
  std::shared_ptr<TyValueType> srcty;
  std::shared_ptr<TyValueType> midty;
  std::shared_ptr<TyValueType> dstty;
};

struct TyBitcastSametype {
public:
  TyBitcastSametype(std::shared_ptr<TyValue> _src,
                    std::shared_ptr<TyValue> _dst,
                    std::shared_ptr<TyValueType> _tty);
  void serialize(cereal::JSONOutputArchive &archive) const;

private:
  std::shared_ptr<TyValue> src;
  std::shared_ptr<TyValue> dst;
  std::shared_ptr<TyValueType> tty;
};

struct TyBitcastSext {
public:
  TyBitcastSext(std::shared_ptr<TyValue> _src, std::shared_ptr<TyValue> _mid,
                std::shared_ptr<TyValue> _dst,
                std::shared_ptr<TyValueType> _srcty,
                std::shared_ptr<TyValueType> _midty,
                std::shared_ptr<TyValueType> _dstty);
  void serialize(cereal::JSONOutputArchive &archive) const;

private:
  std::shared_ptr<TyValue> src;
  std::shared_ptr<TyValue> mid;
  std::shared_ptr<TyValue> dst;
  std::shared_ptr<TyValueType> srcty;
  std::shared_ptr<TyValueType> midty;
  std::shared_ptr<TyValueType> dstty;
};

struct TyBitcastSitofp {
public:
  TyBitcastSitofp(std::shared_ptr<TyValue> _src, std::shared_ptr<TyValue> _mid,
                  std::shared_ptr<TyValue> _dst,
                  std::shared_ptr<TyValueType> _srcty,
                  std::shared_ptr<TyValueType> _midty,
                  std::shared_ptr<TyValueType> _dstty);
  void serialize(cereal::JSONOutputArchive &archive) const;

private:
  std::shared_ptr<TyValue> src;
  std::shared_ptr<TyValue> mid;
  std::shared_ptr<TyValue> dst;
  std::shared_ptr<TyValueType> srcty;
  std::shared_ptr<TyValueType> midty;
  std::shared_ptr<TyValueType> dstty;
};

struct TyBitcastTrunc {
public:
  TyBitcastTrunc(std::shared_ptr<TyValue> _src, std::shared_ptr<TyValue> _mid,
                 std::shared_ptr<TyValue> _dst,
                 std::shared_ptr<TyValueType> _srcty,
                 std::shared_ptr<TyValueType> _midty,
                 std::shared_ptr<TyValueType> _dstty);
  void serialize(cereal::JSONOutputArchive &archive) const;

private:
  std::shared_ptr<TyValue> src;
  std::shared_ptr<TyValue> mid;
  std::shared_ptr<TyValue> dst;
  std::shared_ptr<TyValueType> srcty;
  std::shared_ptr<TyValueType> midty;
  std::shared_ptr<TyValueType> dstty;
};

struct TyBitcastUitofp {
public:
  TyBitcastUitofp(std::shared_ptr<TyValue> _src, std::shared_ptr<TyValue> _mid,
                  std::shared_ptr<TyValue> _dst,
                  std::shared_ptr<TyValueType> _srcty,
                  std::shared_ptr<TyValueType> _midty,
                  std::shared_ptr<TyValueType> _dstty);
  void serialize(cereal::JSONOutputArchive &archive) const;

private:
  std::shared_ptr<TyValue> src;
  std::shared_ptr<TyValue> mid;
  std::shared_ptr<TyValue> dst;
  std::shared_ptr<TyValueType> srcty;
  std::shared_ptr<TyValueType> midty;
  std::shared_ptr<TyValueType> dstty;
};

struct TyBitcastZext {
public:
  TyBitcastZext(std::shared_ptr<TyValue> _src, std::shared_ptr<TyValue> _mid,
                std::shared_ptr<TyValue> _dst,
                std::shared_ptr<TyValueType> _srcty,
                std::shared_ptr<TyValueType> _midty,
                std::shared_ptr<TyValueType> _dstty);
  void serialize(cereal::JSONOutputArchive &archive) const;

private:
  std::shared_ptr<TyValue> src;
  std::shared_ptr<TyValue> mid;
  std::shared_ptr<TyValue> dst;
  std::shared_ptr<TyValueType> srcty;
  std::shared_ptr<TyValueType> midty;
  std::shared_ptr<TyValueType> dstty;
};

struct TyBitcastLoad {
public:
  TyBitcastLoad(std::shared_ptr<TyValue> _ptr,
                std::shared_ptr<TyValueType> _ptrty,
                std::shared_ptr<TyValue> _v1,
                std::shared_ptr<TyValueType> _ptrty2,
                std::shared_ptr<TyValue> _v2, std::shared_ptr<TySize> _a);
  void serialize(cereal::JSONOutputArchive &archive) const;

private:
  std::shared_ptr<TyValue> ptr;
  std::shared_ptr<TyValueType> ptrty;
  std::shared_ptr<TyValue> v1;
  std::shared_ptr<TyValueType> ptrty2;
  std::shared_ptr<TyValue> v2;
  std::shared_ptr<TySize> a;
};

struct TyBitcastptr {
public:
  TyBitcastptr(std::shared_ptr<TyValue> _v, std::shared_ptr<TyValue> _vprime,
               std::shared_ptr<TyExpr> _bitcastinst);
  void serialize(cereal::JSONOutputArchive &archive) const;

private:
  std::shared_ptr<TyValue> v;
  std::shared_ptr<TyValue> vprime;
  std::shared_ptr<TyExpr> bitcastinst;
};

struct TyAndMone {
public:
  TyAndMone(std::shared_ptr<TyValue> _z, std::shared_ptr<TyValue> _x,
            std::shared_ptr<TySize> _sz);
  void serialize(cereal::JSONOutputArchive &archive) const;

private:
  std::shared_ptr<TyValue> z;
  std::shared_ptr<TyValue> x;
  std::shared_ptr<TySize> sz;
};

struct TyAndNot {
public:
  TyAndNot(std::shared_ptr<TyValue> _z, std::shared_ptr<TyValue> _x,
           std::shared_ptr<TyValue> _y, std::shared_ptr<TySize> _sz);
  void serialize(cereal::JSONOutputArchive &archive) const;

private:
  std::shared_ptr<TyValue> z;
  std::shared_ptr<TyValue> x;
  std::shared_ptr<TyValue> y;
  std::shared_ptr<TySize> sz;
};

struct TyAndOr {
public:
  TyAndOr(std::shared_ptr<TyValue> _z, std::shared_ptr<TyValue> _x,
          std::shared_ptr<TyValue> _y, std::shared_ptr<TyValue> _a,
          std::shared_ptr<TySize> _sz);
  void serialize(cereal::JSONOutputArchive &archive) const;

private:
  std::shared_ptr<TyValue> z;
  std::shared_ptr<TyValue> x;
  std::shared_ptr<TyValue> y;
  std::shared_ptr<TyValue> a;
  std::shared_ptr<TySize> sz;
};

struct TyAndOrConst2 {
public:
  TyAndOrConst2(std::shared_ptr<TyRegister> _z, std::shared_ptr<TyRegister> _y,
                std::shared_ptr<TyRegister> _yprime,
                std::shared_ptr<TyValue> _x, std::shared_ptr<TyConstInt> _c1,
                std::shared_ptr<TyConstInt> _c2,
                std::shared_ptr<TyConstInt> _c3, std::shared_ptr<TySize> _sz);
  void serialize(cereal::JSONOutputArchive &archive) const;

private:
  std::shared_ptr<TyRegister> z;
  std::shared_ptr<TyRegister> y;
  std::shared_ptr<TyRegister> yprime;
  std::shared_ptr<TyValue> x;
  std::shared_ptr<TyConstInt> c1;
  std::shared_ptr<TyConstInt> c2;
  std::shared_ptr<TyConstInt> c3;
  std::shared_ptr<TySize> sz;
};

struct TyAndSame {
public:
  TyAndSame(std::shared_ptr<TyValue> _z, std::shared_ptr<TyValue> _x,
            std::shared_ptr<TySize> _sz);
  void serialize(cereal::JSONOutputArchive &archive) const;

private:
  std::shared_ptr<TyValue> z;
  std::shared_ptr<TyValue> x;
  std::shared_ptr<TySize> sz;
};

struct TyAndUndef {
public:
  TyAndUndef(std::shared_ptr<TyValue> _z, std::shared_ptr<TyValue> _x,
             std::shared_ptr<TySize> _sz);
  void serialize(cereal::JSONOutputArchive &archive) const;

private:
  std::shared_ptr<TyValue> z;
  std::shared_ptr<TyValue> x;
  std::shared_ptr<TySize> sz;
};

struct TyAndZero {
public:
  TyAndZero(std::shared_ptr<TyValue> _z, std::shared_ptr<TyValue> _x,
            std::shared_ptr<TySize> _sz);
  void serialize(cereal::JSONOutputArchive &archive) const;

private:
  std::shared_ptr<TyValue> z;
  std::shared_ptr<TyValue> x;
  std::shared_ptr<TySize> sz;
};

struct TyAndOrNot1 {
public:
  TyAndOrNot1(std::shared_ptr<TyRegister> _z, std::shared_ptr<TyRegister> _x,
              std::shared_ptr<TyRegister> _y, std::shared_ptr<TyValue> _a,
              std::shared_ptr<TyValue> _b, std::shared_ptr<TySize> _sz);
  void serialize(cereal::JSONOutputArchive &archive) const;

private:
  std::shared_ptr<TyRegister> z;
  std::shared_ptr<TyRegister> x;
  std::shared_ptr<TyRegister> y;
  std::shared_ptr<TyValue> a;
  std::shared_ptr<TyValue> b;
  std::shared_ptr<TySize> sz;
};

struct TyBopDistributiveOverSelectinst {
public:
  TyBopDistributiveOverSelectinst(
      TyBop _opcode, std::shared_ptr<TyRegister> _r,
      std::shared_ptr<TyRegister> _s, std::shared_ptr<TyRegister> _tprime,
      std::shared_ptr<TyRegister> _t0, std::shared_ptr<TyValue> _x,
      std::shared_ptr<TyValue> _y, std::shared_ptr<TyValue> _z,
      std::shared_ptr<TyValue> _c, std::shared_ptr<TySize> _bopsz,
      std::shared_ptr<TyValueType> _selty);
  void serialize(cereal::JSONOutputArchive &archive) const;

private:
  TyBop opcode;
  std::shared_ptr<TyRegister> r;
  std::shared_ptr<TyRegister> s;
  std::shared_ptr<TyRegister> tprime;
  std::shared_ptr<TyRegister> t0;
  std::shared_ptr<TyValue> x;
  std::shared_ptr<TyValue> y;
  std::shared_ptr<TyValue> z;
  std::shared_ptr<TyValue> c;
  std::shared_ptr<TySize> bopsz;
  std::shared_ptr<TyValueType> selty;
};

struct TyBopDistributiveOverSelectinst2 {
public:
  TyBopDistributiveOverSelectinst2(
      TyBop _opcode, std::shared_ptr<TyRegister> _r,
      std::shared_ptr<TyRegister> _s, std::shared_ptr<TyRegister> _tprime,
      std::shared_ptr<TyRegister> _t0, std::shared_ptr<TyValue> _x,
      std::shared_ptr<TyValue> _y, std::shared_ptr<TyValue> _z,
      std::shared_ptr<TyValue> _c, std::shared_ptr<TySize> _bopsz,
      std::shared_ptr<TyValueType> _selty);
  void serialize(cereal::JSONOutputArchive &archive) const;

private:
  TyBop opcode;
  std::shared_ptr<TyRegister> r;
  std::shared_ptr<TyRegister> s;
  std::shared_ptr<TyRegister> tprime;
  std::shared_ptr<TyRegister> t0;
  std::shared_ptr<TyValue> x;
  std::shared_ptr<TyValue> y;
  std::shared_ptr<TyValue> z;
  std::shared_ptr<TyValue> c;
  std::shared_ptr<TySize> bopsz;
  std::shared_ptr<TyValueType> selty;
};

struct TyDiffblockGlobalAlloca {
public:
  TyDiffblockGlobalAlloca(std::shared_ptr<TyConstant> _gx,
                          std::shared_ptr<TyRegister> _y);
  void serialize(cereal::JSONOutputArchive &archive) const;

private:
  std::shared_ptr<TyConstant> gx;
  std::shared_ptr<TyRegister> y;
};

struct TyDiffblockGlobalGlobal {
public:
  TyDiffblockGlobalGlobal(std::shared_ptr<TyConstant> _gx,
                          std::shared_ptr<TyConstant> _gy);
  void serialize(cereal::JSONOutputArchive &archive) const;

private:
  std::shared_ptr<TyConstant> gx;
  std::shared_ptr<TyConstant> gy;
};

struct TyDiffblockLessthan {
public:
  TyDiffblockLessthan(std::shared_ptr<TyValue> _x, std::shared_ptr<TyValue> _y,
                      std::shared_ptr<TyValue> _xprime,
                      std::shared_ptr<TyValue> _yprime);
  void serialize(cereal::JSONOutputArchive &archive) const;

private:
  std::shared_ptr<TyValue> x;
  std::shared_ptr<TyValue> y;
  std::shared_ptr<TyValue> xprime;
  std::shared_ptr<TyValue> yprime;
};

struct TyDiffblockNoalias {
public:
  TyDiffblockNoalias(std::shared_ptr<TyValue> _x, std::shared_ptr<TyValue> _y,
                     std::shared_ptr<TyPointer> _xprime,
                     std::shared_ptr<TyPointer> _yprime);
  void serialize(cereal::JSONOutputArchive &archive) const;

private:
  std::shared_ptr<TyValue> x;
  std::shared_ptr<TyValue> y;
  std::shared_ptr<TyPointer> xprime;
  std::shared_ptr<TyPointer> yprime;
};

struct TyFaddCommutativeTgt {
public:
  TyFaddCommutativeTgt(std::shared_ptr<TyRegister> _z,
                       std::shared_ptr<TyValue> _x, std::shared_ptr<TyValue> _y,
                       TyFloatType _fty);
  void serialize(cereal::JSONOutputArchive &archive) const;

private:
  std::shared_ptr<TyRegister> z;
  std::shared_ptr<TyValue> x;
  std::shared_ptr<TyValue> y;
  TyFloatType fty;
};

struct TyFbopDistributiveOverSelectinst {
public:
  TyFbopDistributiveOverSelectinst(
      TyFbop _fopcode, std::shared_ptr<TyRegister> _r,
      std::shared_ptr<TyRegister> _s, std::shared_ptr<TyRegister> _tprime,
      std::shared_ptr<TyRegister> _t0, std::shared_ptr<TyValue> _x,
      std::shared_ptr<TyValue> _y, std::shared_ptr<TyValue> _z,
      std::shared_ptr<TyValue> _c, TyFloatType _fbopty,
      std::shared_ptr<TyValueType> _selty);
  void serialize(cereal::JSONOutputArchive &archive) const;

private:
  TyFbop fopcode;
  std::shared_ptr<TyRegister> r;
  std::shared_ptr<TyRegister> s;
  std::shared_ptr<TyRegister> tprime;
  std::shared_ptr<TyRegister> t0;
  std::shared_ptr<TyValue> x;
  std::shared_ptr<TyValue> y;
  std::shared_ptr<TyValue> z;
  std::shared_ptr<TyValue> c;
  TyFloatType fbopty;
  std::shared_ptr<TyValueType> selty;
};

struct TyFbopDistributiveOverSelectinst2 {
public:
  TyFbopDistributiveOverSelectinst2(
      TyFbop _fopcode, std::shared_ptr<TyRegister> _r,
      std::shared_ptr<TyRegister> _s, std::shared_ptr<TyRegister> _tprime,
      std::shared_ptr<TyRegister> _t0, std::shared_ptr<TyValue> _x,
      std::shared_ptr<TyValue> _y, std::shared_ptr<TyValue> _z,
      std::shared_ptr<TyValue> _c, TyFloatType _fbopty,
      std::shared_ptr<TyValueType> _selty);
  void serialize(cereal::JSONOutputArchive &archive) const;

private:
  TyFbop fopcode;
  std::shared_ptr<TyRegister> r;
  std::shared_ptr<TyRegister> s;
  std::shared_ptr<TyRegister> tprime;
  std::shared_ptr<TyRegister> t0;
  std::shared_ptr<TyValue> x;
  std::shared_ptr<TyValue> y;
  std::shared_ptr<TyValue> z;
  std::shared_ptr<TyValue> c;
  TyFloatType fbopty;
  std::shared_ptr<TyValueType> selty;
};

struct TyFpextBitcast {
public:
  TyFpextBitcast(std::shared_ptr<TyValue> _src, std::shared_ptr<TyValue> _mid,
                 std::shared_ptr<TyValue> _dst,
                 std::shared_ptr<TyValueType> _srcty,
                 std::shared_ptr<TyValueType> _midty,
                 std::shared_ptr<TyValueType> _dstty);
  void serialize(cereal::JSONOutputArchive &archive) const;

private:
  std::shared_ptr<TyValue> src;
  std::shared_ptr<TyValue> mid;
  std::shared_ptr<TyValue> dst;
  std::shared_ptr<TyValueType> srcty;
  std::shared_ptr<TyValueType> midty;
  std::shared_ptr<TyValueType> dstty;
};

struct TyFpextFpext {
public:
  TyFpextFpext(std::shared_ptr<TyValue> _src, std::shared_ptr<TyValue> _mid,
               std::shared_ptr<TyValue> _dst,
               std::shared_ptr<TyValueType> _srcty,
               std::shared_ptr<TyValueType> _midty,
               std::shared_ptr<TyValueType> _dstty);
  void serialize(cereal::JSONOutputArchive &archive) const;

private:
  std::shared_ptr<TyValue> src;
  std::shared_ptr<TyValue> mid;
  std::shared_ptr<TyValue> dst;
  std::shared_ptr<TyValueType> srcty;
  std::shared_ptr<TyValueType> midty;
  std::shared_ptr<TyValueType> dstty;
};

struct TyFptosiBitcast {
public:
  TyFptosiBitcast(std::shared_ptr<TyValue> _src, std::shared_ptr<TyValue> _mid,
                  std::shared_ptr<TyValue> _dst,
                  std::shared_ptr<TyValueType> _srcty,
                  std::shared_ptr<TyValueType> _midty,
                  std::shared_ptr<TyValueType> _dstty);
  void serialize(cereal::JSONOutputArchive &archive) const;

private:
  std::shared_ptr<TyValue> src;
  std::shared_ptr<TyValue> mid;
  std::shared_ptr<TyValue> dst;
  std::shared_ptr<TyValueType> srcty;
  std::shared_ptr<TyValueType> midty;
  std::shared_ptr<TyValueType> dstty;
};

struct TyFptosiFpext {
public:
  TyFptosiFpext(std::shared_ptr<TyValue> _src, std::shared_ptr<TyValue> _mid,
                std::shared_ptr<TyValue> _dst,
                std::shared_ptr<TyValueType> _srcty,
                std::shared_ptr<TyValueType> _midty,
                std::shared_ptr<TyValueType> _dstty);
  void serialize(cereal::JSONOutputArchive &archive) const;

private:
  std::shared_ptr<TyValue> src;
  std::shared_ptr<TyValue> mid;
  std::shared_ptr<TyValue> dst;
  std::shared_ptr<TyValueType> srcty;
  std::shared_ptr<TyValueType> midty;
  std::shared_ptr<TyValueType> dstty;
};

struct TyFptouiBitcast {
public:
  TyFptouiBitcast(std::shared_ptr<TyValue> _src, std::shared_ptr<TyValue> _mid,
                  std::shared_ptr<TyValue> _dst,
                  std::shared_ptr<TyValueType> _srcty,
                  std::shared_ptr<TyValueType> _midty,
                  std::shared_ptr<TyValueType> _dstty);
  void serialize(cereal::JSONOutputArchive &archive) const;

private:
  std::shared_ptr<TyValue> src;
  std::shared_ptr<TyValue> mid;
  std::shared_ptr<TyValue> dst;
  std::shared_ptr<TyValueType> srcty;
  std::shared_ptr<TyValueType> midty;
  std::shared_ptr<TyValueType> dstty;
};

struct TyFptouiFpext {
public:
  TyFptouiFpext(std::shared_ptr<TyValue> _src, std::shared_ptr<TyValue> _mid,
                std::shared_ptr<TyValue> _dst,
                std::shared_ptr<TyValueType> _srcty,
                std::shared_ptr<TyValueType> _midty,
                std::shared_ptr<TyValueType> _dstty);
  void serialize(cereal::JSONOutputArchive &archive) const;

private:
  std::shared_ptr<TyValue> src;
  std::shared_ptr<TyValue> mid;
  std::shared_ptr<TyValue> dst;
  std::shared_ptr<TyValueType> srcty;
  std::shared_ptr<TyValueType> midty;
  std::shared_ptr<TyValueType> dstty;
};

struct TyFptruncBitcast {
public:
  TyFptruncBitcast(std::shared_ptr<TyValue> _src, std::shared_ptr<TyValue> _mid,
                   std::shared_ptr<TyValue> _dst,
                   std::shared_ptr<TyValueType> _srcty,
                   std::shared_ptr<TyValueType> _midty,
                   std::shared_ptr<TyValueType> _dstty);
  void serialize(cereal::JSONOutputArchive &archive) const;

private:
  std::shared_ptr<TyValue> src;
  std::shared_ptr<TyValue> mid;
  std::shared_ptr<TyValue> dst;
  std::shared_ptr<TyValueType> srcty;
  std::shared_ptr<TyValueType> midty;
  std::shared_ptr<TyValueType> dstty;
};

struct TyFptruncFpext {
public:
  TyFptruncFpext(std::shared_ptr<TyValue> _src, std::shared_ptr<TyValue> _mid,
                 std::shared_ptr<TyValue> _dst,
                 std::shared_ptr<TyValueType> _srcty,
                 std::shared_ptr<TyValueType> _midty,
                 std::shared_ptr<TyValueType> _dstty);
  void serialize(cereal::JSONOutputArchive &archive) const;

private:
  std::shared_ptr<TyValue> src;
  std::shared_ptr<TyValue> mid;
  std::shared_ptr<TyValue> dst;
  std::shared_ptr<TyValueType> srcty;
  std::shared_ptr<TyValueType> midty;
  std::shared_ptr<TyValueType> dstty;
};

struct TyGepzero {
public:
  TyGepzero(std::shared_ptr<TyValue> _v, std::shared_ptr<TyValue> _vprime,
            std::shared_ptr<TyExpr> _gepinst);
  void serialize(cereal::JSONOutputArchive &archive) const;

private:
  std::shared_ptr<TyValue> v;
  std::shared_ptr<TyValue> vprime;
  std::shared_ptr<TyExpr> gepinst;
};

struct TyGepInboundsRemove {
public:
  TyGepInboundsRemove(std::shared_ptr<TyExpr> _gepinst);
  void serialize(cereal::JSONOutputArchive &archive) const;

private:
  std::shared_ptr<TyExpr> gepinst;
};

struct TyPtrtointBitcast {
public:
  TyPtrtointBitcast(std::shared_ptr<TyValue> _src,
                    std::shared_ptr<TyValue> _mid,
                    std::shared_ptr<TyValue> _dst,
                    std::shared_ptr<TyValueType> _srcty,
                    std::shared_ptr<TyValueType> _midty,
                    std::shared_ptr<TyValueType> _dstty);
  void serialize(cereal::JSONOutputArchive &archive) const;

private:
  std::shared_ptr<TyValue> src;
  std::shared_ptr<TyValue> mid;
  std::shared_ptr<TyValue> dst;
  std::shared_ptr<TyValueType> srcty;
  std::shared_ptr<TyValueType> midty;
  std::shared_ptr<TyValueType> dstty;
};

struct TyPtrtointLoad {
public:
  TyPtrtointLoad(std::shared_ptr<TyValue> _ptr,
                 std::shared_ptr<TyValueType> _ptrty,
                 std::shared_ptr<TyValue> _v1,
                 std::shared_ptr<TyValueType> _intty,
                 std::shared_ptr<TyValue> _v2, std::shared_ptr<TySize> _a);
  void serialize(cereal::JSONOutputArchive &archive) const;

private:
  std::shared_ptr<TyValue> ptr;
  std::shared_ptr<TyValueType> ptrty;
  std::shared_ptr<TyValue> v1;
  std::shared_ptr<TyValueType> intty;
  std::shared_ptr<TyValue> v2;
  std::shared_ptr<TySize> a;
};

struct TyLessthanUndef {
public:
  TyLessthanUndef(std::shared_ptr<TyValueType> _ty,
                  std::shared_ptr<TyValue> _v);
  void serialize(cereal::JSONOutputArchive &archive) const;

<<<<<<< HEAD
  void update_rhs(std::shared_ptr<TyValue>);
=======
  void updateRhs(std::shared_ptr<TyValue>);
>>>>>>> cd02c88b

private:
  std::shared_ptr<TyValueType> ty;
  std::shared_ptr<TyValue> v;
};

struct TyLessthanUndefTgt {
public:
  TyLessthanUndefTgt(std::shared_ptr<TyValueType> _ty,
<<<<<<< HEAD
                  std::shared_ptr<TyValue> _v);
  void serialize(cereal::JSONOutputArchive &archive) const;

  void update_rhs(std::shared_ptr<TyValue>);

=======
                     std::shared_ptr<TyValue> _v);
  void serialize(cereal::JSONOutputArchive &archive) const;

>>>>>>> cd02c88b
private:
  std::shared_ptr<TyValueType> ty;
  std::shared_ptr<TyValue> v;
};

struct TyMulShl {
public:
  TyMulShl(std::shared_ptr<TyRegister> _z, std::shared_ptr<TyRegister> _y,
           std::shared_ptr<TyValue> _x, std::shared_ptr<TyValue> _a,
           std::shared_ptr<TySize> _sz);
  void serialize(cereal::JSONOutputArchive &archive) const;

private:
  std::shared_ptr<TyRegister> z;
  std::shared_ptr<TyRegister> y;
  std::shared_ptr<TyValue> x;
  std::shared_ptr<TyValue> a;
  std::shared_ptr<TySize> sz;
};

struct TyNegVal {
public:
  TyNegVal(std::shared_ptr<TyConstInt> _c1, std::shared_ptr<TyConstInt> _c2,
           std::shared_ptr<TySize> _sz);
  void serialize(cereal::JSONOutputArchive &archive) const;

private:
  std::shared_ptr<TyConstInt> c1;
  std::shared_ptr<TyConstInt> c2;
  std::shared_ptr<TySize> sz;
};

struct TyMulCommutative {
public:
  TyMulCommutative(std::shared_ptr<TyRegister> _z, std::shared_ptr<TyValue> _x,
                   std::shared_ptr<TyValue> _y, std::shared_ptr<TySize> _sz);
  void serialize(cereal::JSONOutputArchive &archive) const;

private:
  std::shared_ptr<TyRegister> z;
  std::shared_ptr<TyValue> x;
  std::shared_ptr<TyValue> y;
  std::shared_ptr<TySize> sz;
};

struct TyMulMone {
public:
  TyMulMone(std::shared_ptr<TyRegister> _z, std::shared_ptr<TyValue> _x,
            std::shared_ptr<TySize> _sz);
  void serialize(cereal::JSONOutputArchive &archive) const;

private:
  std::shared_ptr<TyRegister> z;
  std::shared_ptr<TyValue> x;
  std::shared_ptr<TySize> sz;
};

struct TyMulNeg {
public:
  TyMulNeg(std::shared_ptr<TyRegister> _z, std::shared_ptr<TyValue> _mx,
           std::shared_ptr<TyValue> _my, std::shared_ptr<TyValue> _x,
           std::shared_ptr<TyValue> _y, std::shared_ptr<TySize> _sz);
  void serialize(cereal::JSONOutputArchive &archive) const;

private:
  std::shared_ptr<TyRegister> z;
  std::shared_ptr<TyValue> mx;
  std::shared_ptr<TyValue> my;
  std::shared_ptr<TyValue> x;
  std::shared_ptr<TyValue> y;
  std::shared_ptr<TySize> sz;
};

struct TyOrAnd {
public:
  TyOrAnd(std::shared_ptr<TyValue> _z, std::shared_ptr<TyValue> _y,
          std::shared_ptr<TyValue> _x, std::shared_ptr<TyValue> _a,
          std::shared_ptr<TySize> _sz);
  void serialize(cereal::JSONOutputArchive &archive) const;

private:
  std::shared_ptr<TyValue> z;
  std::shared_ptr<TyValue> y;
  std::shared_ptr<TyValue> x;
  std::shared_ptr<TyValue> a;
  std::shared_ptr<TySize> sz;
};

struct TyOrAndXor {
public:
  TyOrAndXor(std::shared_ptr<TyValue> _z, std::shared_ptr<TyValue> _x,
             std::shared_ptr<TyValue> _y, std::shared_ptr<TyValue> _a,
             std::shared_ptr<TyValue> _b, std::shared_ptr<TySize> _sz);
  void serialize(cereal::JSONOutputArchive &archive) const;

private:
  std::shared_ptr<TyValue> z;
  std::shared_ptr<TyValue> x;
  std::shared_ptr<TyValue> y;
  std::shared_ptr<TyValue> a;
  std::shared_ptr<TyValue> b;
  std::shared_ptr<TySize> sz;
};

struct TyOrCommutative {
public:
  TyOrCommutative(std::shared_ptr<TyRegister> _z, std::shared_ptr<TyValue> _x,
                  std::shared_ptr<TyValue> _y, std::shared_ptr<TySize> _sz);
  void serialize(cereal::JSONOutputArchive &archive) const;

private:
  std::shared_ptr<TyRegister> z;
  std::shared_ptr<TyValue> x;
  std::shared_ptr<TyValue> y;
  std::shared_ptr<TySize> sz;
};

struct TyOrCommutativeTgt {
public:
  TyOrCommutativeTgt(std::shared_ptr<TyRegister> _z,
                     std::shared_ptr<TyValue> _x, std::shared_ptr<TyValue> _y,
                     std::shared_ptr<TySize> _sz);
  void serialize(cereal::JSONOutputArchive &archive) const;

private:
  std::shared_ptr<TyRegister> z;
  std::shared_ptr<TyValue> x;
  std::shared_ptr<TyValue> y;
  std::shared_ptr<TySize> sz;
};

struct TyOrMone {
public:
  TyOrMone(std::shared_ptr<TyValue> _z, std::shared_ptr<TyValue> _a,
           std::shared_ptr<TySize> _sz);
  void serialize(cereal::JSONOutputArchive &archive) const;

private:
  std::shared_ptr<TyValue> z;
  std::shared_ptr<TyValue> a;
  std::shared_ptr<TySize> sz;
};

struct TyOrNot {
public:
  TyOrNot(std::shared_ptr<TyValue> _z, std::shared_ptr<TyValue> _y,
          std::shared_ptr<TyValue> _x, std::shared_ptr<TySize> _sz);
  void serialize(cereal::JSONOutputArchive &archive) const;

private:
  std::shared_ptr<TyValue> z;
  std::shared_ptr<TyValue> y;
  std::shared_ptr<TyValue> x;
  std::shared_ptr<TySize> sz;
};

struct TyOrOr {
public:
  TyOrOr(std::shared_ptr<TyValue> _z, std::shared_ptr<TyValue> _x,
         std::shared_ptr<TyValue> _y, std::shared_ptr<TyValue> _a,
         std::shared_ptr<TyValue> _b, std::shared_ptr<TySize> _sz);
  void serialize(cereal::JSONOutputArchive &archive) const;

private:
  std::shared_ptr<TyValue> z;
  std::shared_ptr<TyValue> x;
  std::shared_ptr<TyValue> y;
  std::shared_ptr<TyValue> a;
  std::shared_ptr<TyValue> b;
  std::shared_ptr<TySize> sz;
};

struct TyOrOr2 {
public:
  TyOrOr2(std::shared_ptr<TyValue> _z, std::shared_ptr<TyValue> _x,
          std::shared_ptr<TyValue> _y, std::shared_ptr<TyValue> _yprime,
          std::shared_ptr<TyValue> _a, std::shared_ptr<TyValue> _b,
          std::shared_ptr<TySize> _sz);
  void serialize(cereal::JSONOutputArchive &archive) const;

private:
  std::shared_ptr<TyValue> z;
  std::shared_ptr<TyValue> x;
  std::shared_ptr<TyValue> y;
  std::shared_ptr<TyValue> yprime;
  std::shared_ptr<TyValue> a;
  std::shared_ptr<TyValue> b;
  std::shared_ptr<TySize> sz;
};

struct TyOrSame {
public:
  TyOrSame(std::shared_ptr<TyValue> _z, std::shared_ptr<TyValue> _a,
           std::shared_ptr<TySize> _sz);
  void serialize(cereal::JSONOutputArchive &archive) const;

private:
  std::shared_ptr<TyValue> z;
  std::shared_ptr<TyValue> a;
  std::shared_ptr<TySize> sz;
};

struct TyOrUndef {
public:
  TyOrUndef(std::shared_ptr<TyValue> _z, std::shared_ptr<TyValue> _a,
            std::shared_ptr<TySize> _sz);
  void serialize(cereal::JSONOutputArchive &archive) const;

private:
  std::shared_ptr<TyValue> z;
  std::shared_ptr<TyValue> a;
  std::shared_ptr<TySize> sz;
};

struct TyOrXor {
public:
  TyOrXor(std::shared_ptr<TyValue> _w, std::shared_ptr<TyValue> _z,
          std::shared_ptr<TyValue> _x, std::shared_ptr<TyValue> _y,
          std::shared_ptr<TyValue> _a, std::shared_ptr<TyValue> _b,
          std::shared_ptr<TySize> _sz);
  void serialize(cereal::JSONOutputArchive &archive) const;

private:
  std::shared_ptr<TyValue> w;
  std::shared_ptr<TyValue> z;
  std::shared_ptr<TyValue> x;
  std::shared_ptr<TyValue> y;
  std::shared_ptr<TyValue> a;
  std::shared_ptr<TyValue> b;
  std::shared_ptr<TySize> sz;
};

struct TyOrXor2 {
public:
  TyOrXor2(std::shared_ptr<TyValue> _z, std::shared_ptr<TyValue> _x1,
           std::shared_ptr<TyValue> _y1, std::shared_ptr<TyValue> _x2,
           std::shared_ptr<TyValue> _y2, std::shared_ptr<TyValue> _a,
           std::shared_ptr<TyValue> _b, std::shared_ptr<TySize> _sz);
  void serialize(cereal::JSONOutputArchive &archive) const;

private:
  std::shared_ptr<TyValue> z;
  std::shared_ptr<TyValue> x1;
  std::shared_ptr<TyValue> y1;
  std::shared_ptr<TyValue> x2;
  std::shared_ptr<TyValue> y2;
  std::shared_ptr<TyValue> a;
  std::shared_ptr<TyValue> b;
  std::shared_ptr<TySize> sz;
};

struct TyOrXor3 {
public:
  TyOrXor3(std::shared_ptr<TyValue> _z, std::shared_ptr<TyValue> _y,
           std::shared_ptr<TyValue> _a, std::shared_ptr<TyValue> _b,
           std::shared_ptr<TySize> _sz);
  void serialize(cereal::JSONOutputArchive &archive) const;

private:
  std::shared_ptr<TyValue> z;
  std::shared_ptr<TyValue> y;
  std::shared_ptr<TyValue> a;
  std::shared_ptr<TyValue> b;
  std::shared_ptr<TySize> sz;
};

struct TyOrXor4 {
public:
  TyOrXor4(std::shared_ptr<TyValue> _z, std::shared_ptr<TyValue> _x,
           std::shared_ptr<TyValue> _y, std::shared_ptr<TyValue> _a,
           std::shared_ptr<TyValue> _b, std::shared_ptr<TyValue> _nb,
           std::shared_ptr<TySize> _sz);
  void serialize(cereal::JSONOutputArchive &archive) const;

private:
  std::shared_ptr<TyValue> z;
  std::shared_ptr<TyValue> x;
  std::shared_ptr<TyValue> y;
  std::shared_ptr<TyValue> a;
  std::shared_ptr<TyValue> b;
  std::shared_ptr<TyValue> nb;
  std::shared_ptr<TySize> sz;
};

struct TyOrZero {
public:
  TyOrZero(std::shared_ptr<TyValue> _z, std::shared_ptr<TyValue> _a,
           std::shared_ptr<TySize> _sz);
  void serialize(cereal::JSONOutputArchive &archive) const;

private:
  std::shared_ptr<TyValue> z;
  std::shared_ptr<TyValue> a;
  std::shared_ptr<TySize> sz;
};

struct TyTruncOnebit {
public:
  TyTruncOnebit(std::shared_ptr<TyValue> _z, std::shared_ptr<TyValue> _x,
                std::shared_ptr<TyValue> _y, std::shared_ptr<TySize> _orgsz);
  void serialize(cereal::JSONOutputArchive &archive) const;

private:
  std::shared_ptr<TyValue> z;
  std::shared_ptr<TyValue> x;
  std::shared_ptr<TyValue> y;
  std::shared_ptr<TySize> orgsz;
};

struct TyTruncPtrtoint {
public:
  TyTruncPtrtoint(std::shared_ptr<TyValue> _src, std::shared_ptr<TyValue> _mid,
                  std::shared_ptr<TyValue> _dst,
                  std::shared_ptr<TyValueType> _srcty,
                  std::shared_ptr<TyValueType> _midty,
                  std::shared_ptr<TyValueType> _dstty);
  void serialize(cereal::JSONOutputArchive &archive) const;

private:
  std::shared_ptr<TyValue> src;
  std::shared_ptr<TyValue> mid;
  std::shared_ptr<TyValue> dst;
  std::shared_ptr<TyValueType> srcty;
  std::shared_ptr<TyValueType> midty;
  std::shared_ptr<TyValueType> dstty;
};

struct TyTruncSext {
public:
  TyTruncSext(std::shared_ptr<TyValue> _src, std::shared_ptr<TyValue> _mid,
              std::shared_ptr<TyValue> _dst,
              std::shared_ptr<TyValueType> _srcty,
              std::shared_ptr<TyValueType> _midty,
              std::shared_ptr<TyValueType> _dstty);
  void serialize(cereal::JSONOutputArchive &archive) const;

private:
  std::shared_ptr<TyValue> src;
  std::shared_ptr<TyValue> mid;
  std::shared_ptr<TyValue> dst;
  std::shared_ptr<TyValueType> srcty;
  std::shared_ptr<TyValueType> midty;
  std::shared_ptr<TyValueType> dstty;
};

struct TyTruncZext {
public:
  TyTruncZext(std::shared_ptr<TyValue> _src, std::shared_ptr<TyValue> _mid,
              std::shared_ptr<TyValue> _dst,
              std::shared_ptr<TyValueType> _srcty,
              std::shared_ptr<TyValueType> _midty,
              std::shared_ptr<TyValueType> _dstty);
  void serialize(cereal::JSONOutputArchive &archive) const;

private:
  std::shared_ptr<TyValue> src;
  std::shared_ptr<TyValue> mid;
  std::shared_ptr<TyValue> dst;
  std::shared_ptr<TyValueType> srcty;
  std::shared_ptr<TyValueType> midty;
  std::shared_ptr<TyValueType> dstty;
};

struct TyRemNeg {
public:
  TyRemNeg(std::shared_ptr<TyRegister> _z, std::shared_ptr<TyValue> _my,
           std::shared_ptr<TyValue> _x, std::shared_ptr<TyValue> _y,
           std::shared_ptr<TySize> _sz);
  void serialize(cereal::JSONOutputArchive &archive) const;

private:
  std::shared_ptr<TyRegister> z;
  std::shared_ptr<TyValue> my;
  std::shared_ptr<TyValue> x;
  std::shared_ptr<TyValue> y;
  std::shared_ptr<TySize> sz;
};

struct TySdivMone {
public:
  TySdivMone(std::shared_ptr<TyRegister> _z, std::shared_ptr<TyValue> _x,
             std::shared_ptr<TySize> _sz);
  void serialize(cereal::JSONOutputArchive &archive) const;

private:
  std::shared_ptr<TyRegister> z;
  std::shared_ptr<TyValue> x;
  std::shared_ptr<TySize> sz;
};

struct TySdivSubSrem {
public:
  TySdivSubSrem(std::shared_ptr<TyRegister> _z, std::shared_ptr<TyRegister> _b,
                std::shared_ptr<TyRegister> _a, std::shared_ptr<TyValue> _x,
                std::shared_ptr<TyValue> _y, std::shared_ptr<TySize> _sz);
  void serialize(cereal::JSONOutputArchive &archive) const;

private:
  std::shared_ptr<TyRegister> z;
  std::shared_ptr<TyRegister> b;
  std::shared_ptr<TyRegister> a;
  std::shared_ptr<TyValue> x;
  std::shared_ptr<TyValue> y;
  std::shared_ptr<TySize> sz;
};

struct TySextAshr {
public:
  TySextAshr(std::shared_ptr<TyValue> _z, std::shared_ptr<TyValue> _zprime,
             std::shared_ptr<TyValue> _x, std::shared_ptr<TyValue> _x0,
             std::shared_ptr<TyValue> _y, std::shared_ptr<TyValue> _w,
             std::shared_ptr<TyConstInt> _c1, std::shared_ptr<TyConstInt> _c2,
             std::shared_ptr<TySize> _sz1, std::shared_ptr<TySize> _sz2);
  void serialize(cereal::JSONOutputArchive &archive) const;

private:
  std::shared_ptr<TyValue> z;
  std::shared_ptr<TyValue> zprime;
  std::shared_ptr<TyValue> x;
  std::shared_ptr<TyValue> x0;
  std::shared_ptr<TyValue> y;
  std::shared_ptr<TyValue> w;
  std::shared_ptr<TyConstInt> c1;
  std::shared_ptr<TyConstInt> c2;
  std::shared_ptr<TySize> sz1;
  std::shared_ptr<TySize> sz2;
};

struct TySextBitcast {
public:
  TySextBitcast(std::shared_ptr<TyValue> _src, std::shared_ptr<TyValue> _mid,
                std::shared_ptr<TyValue> _dst,
                std::shared_ptr<TyValueType> _srcty,
                std::shared_ptr<TyValueType> _midty,
                std::shared_ptr<TyValueType> _dstty);
  void serialize(cereal::JSONOutputArchive &archive) const;

private:
  std::shared_ptr<TyValue> src;
  std::shared_ptr<TyValue> mid;
  std::shared_ptr<TyValue> dst;
  std::shared_ptr<TyValueType> srcty;
  std::shared_ptr<TyValueType> midty;
  std::shared_ptr<TyValueType> dstty;
};

struct TySextSext {
public:
  TySextSext(std::shared_ptr<TyValue> _src, std::shared_ptr<TyValue> _mid,
             std::shared_ptr<TyValue> _dst, std::shared_ptr<TyValueType> _srcty,
             std::shared_ptr<TyValueType> _midty,
             std::shared_ptr<TyValueType> _dstty);
  void serialize(cereal::JSONOutputArchive &archive) const;

private:
  std::shared_ptr<TyValue> src;
  std::shared_ptr<TyValue> mid;
  std::shared_ptr<TyValue> dst;
  std::shared_ptr<TyValueType> srcty;
  std::shared_ptr<TyValueType> midty;
  std::shared_ptr<TyValueType> dstty;
};

struct TySitofpBitcast {
public:
  TySitofpBitcast(std::shared_ptr<TyValue> _src, std::shared_ptr<TyValue> _mid,
                  std::shared_ptr<TyValue> _dst,
                  std::shared_ptr<TyValueType> _srcty,
                  std::shared_ptr<TyValueType> _midty,
                  std::shared_ptr<TyValueType> _dstty);
  void serialize(cereal::JSONOutputArchive &archive) const;

private:
  std::shared_ptr<TyValue> src;
  std::shared_ptr<TyValue> mid;
  std::shared_ptr<TyValue> dst;
  std::shared_ptr<TyValueType> srcty;
  std::shared_ptr<TyValueType> midty;
  std::shared_ptr<TyValueType> dstty;
};

struct TySitofpSext {
public:
  TySitofpSext(std::shared_ptr<TyValue> _src, std::shared_ptr<TyValue> _mid,
               std::shared_ptr<TyValue> _dst,
               std::shared_ptr<TyValueType> _srcty,
               std::shared_ptr<TyValueType> _midty,
               std::shared_ptr<TyValueType> _dstty);
  void serialize(cereal::JSONOutputArchive &archive) const;

private:
  std::shared_ptr<TyValue> src;
  std::shared_ptr<TyValue> mid;
  std::shared_ptr<TyValue> dst;
  std::shared_ptr<TyValueType> srcty;
  std::shared_ptr<TyValueType> midty;
  std::shared_ptr<TyValueType> dstty;
};

struct TySitofpZext {
public:
  TySitofpZext(std::shared_ptr<TyValue> _src, std::shared_ptr<TyValue> _mid,
               std::shared_ptr<TyValue> _dst,
               std::shared_ptr<TyValueType> _srcty,
               std::shared_ptr<TyValueType> _midty,
               std::shared_ptr<TyValueType> _dstty);
  void serialize(cereal::JSONOutputArchive &archive) const;

private:
  std::shared_ptr<TyValue> src;
  std::shared_ptr<TyValue> mid;
  std::shared_ptr<TyValue> dst;
  std::shared_ptr<TyValueType> srcty;
  std::shared_ptr<TyValueType> midty;
  std::shared_ptr<TyValueType> dstty;
};

struct TySextTrunc {
public:
  TySextTrunc(std::shared_ptr<TyValue> _z, std::shared_ptr<TyValue> _x,
              std::shared_ptr<TyValue> _y, std::shared_ptr<TyConstInt> _c,
              std::shared_ptr<TySize> _sz1, std::shared_ptr<TySize> _sz2);
  void serialize(cereal::JSONOutputArchive &archive) const;

private:
  std::shared_ptr<TyValue> z;
  std::shared_ptr<TyValue> x;
  std::shared_ptr<TyValue> y;
  std::shared_ptr<TyConstInt> c;
  std::shared_ptr<TySize> sz1;
  std::shared_ptr<TySize> sz2;
};

struct TySubAdd {
public:
  TySubAdd(std::shared_ptr<TyRegister> _z, std::shared_ptr<TyValue> _my,
           std::shared_ptr<TyRegister> _x, std::shared_ptr<TyValue> _y,
           std::shared_ptr<TySize> _sz);
  void serialize(cereal::JSONOutputArchive &archive) const;

private:
  std::shared_ptr<TyRegister> z;
  std::shared_ptr<TyValue> my;
  std::shared_ptr<TyRegister> x;
  std::shared_ptr<TyValue> y;
  std::shared_ptr<TySize> sz;
};

struct TySubConstAdd {
public:
  TySubConstAdd(std::shared_ptr<TyRegister> _z, std::shared_ptr<TyRegister> _y,
                std::shared_ptr<TyValue> _x, std::shared_ptr<TyConstInt> _c1,
                std::shared_ptr<TyConstInt> _c2,
                std::shared_ptr<TyConstInt> _c3, std::shared_ptr<TySize> _sz);
  void serialize(cereal::JSONOutputArchive &archive) const;

private:
  std::shared_ptr<TyRegister> z;
  std::shared_ptr<TyRegister> y;
  std::shared_ptr<TyValue> x;
  std::shared_ptr<TyConstInt> c1;
  std::shared_ptr<TyConstInt> c2;
  std::shared_ptr<TyConstInt> c3;
  std::shared_ptr<TySize> sz;
};

struct TySubConstNot {
public:
  TySubConstNot(std::shared_ptr<TyRegister> _z, std::shared_ptr<TyRegister> _y,
                std::shared_ptr<TyValue> _x, std::shared_ptr<TyConstInt> _c1,
                std::shared_ptr<TyConstInt> _c2, std::shared_ptr<TySize> _sz);
  void serialize(cereal::JSONOutputArchive &archive) const;

private:
  std::shared_ptr<TyRegister> z;
  std::shared_ptr<TyRegister> y;
  std::shared_ptr<TyValue> x;
  std::shared_ptr<TyConstInt> c1;
  std::shared_ptr<TyConstInt> c2;
  std::shared_ptr<TySize> sz;
};

struct TySubMone {
public:
  TySubMone(std::shared_ptr<TyRegister> _z, std::shared_ptr<TyValue> _x,
            std::shared_ptr<TySize> _sz);
  void serialize(cereal::JSONOutputArchive &archive) const;

private:
  std::shared_ptr<TyRegister> z;
  std::shared_ptr<TyValue> x;
  std::shared_ptr<TySize> sz;
};

struct TySubOnebit {
public:
  TySubOnebit(std::shared_ptr<TyRegister> _z, std::shared_ptr<TyValue> _x,
              std::shared_ptr<TyValue> _y);
  void serialize(cereal::JSONOutputArchive &archive) const;

private:
  std::shared_ptr<TyRegister> z;
  std::shared_ptr<TyValue> x;
  std::shared_ptr<TyValue> y;
};

struct TySubOrXor {
public:
  TySubOrXor(std::shared_ptr<TyRegister> _z, std::shared_ptr<TyValue> _a,
             std::shared_ptr<TyValue> _b, std::shared_ptr<TyRegister> _x,
             std::shared_ptr<TyRegister> _y, std::shared_ptr<TySize> _sz);
  void serialize(cereal::JSONOutputArchive &archive) const;

private:
  std::shared_ptr<TyRegister> z;
  std::shared_ptr<TyValue> a;
  std::shared_ptr<TyValue> b;
  std::shared_ptr<TyRegister> x;
  std::shared_ptr<TyRegister> y;
  std::shared_ptr<TySize> sz;
};

struct TySubSdiv {
public:
  TySubSdiv(std::shared_ptr<TyRegister> _z, std::shared_ptr<TyRegister> _y,
            std::shared_ptr<TyValue> _x, std::shared_ptr<TyConstInt> _c,
            std::shared_ptr<TyConstInt> _cprime, std::shared_ptr<TySize> _sz);
  void serialize(cereal::JSONOutputArchive &archive) const;

private:
  std::shared_ptr<TyRegister> z;
  std::shared_ptr<TyRegister> y;
  std::shared_ptr<TyValue> x;
  std::shared_ptr<TyConstInt> c;
  std::shared_ptr<TyConstInt> cprime;
  std::shared_ptr<TySize> sz;
};

struct TySubShl {
public:
  TySubShl(std::shared_ptr<TyRegister> _z, std::shared_ptr<TyValue> _x,
           std::shared_ptr<TyRegister> _y, std::shared_ptr<TyValue> _mx,
           std::shared_ptr<TyValue> _a, std::shared_ptr<TySize> _sz);
  void serialize(cereal::JSONOutputArchive &archive) const;

private:
  std::shared_ptr<TyRegister> z;
  std::shared_ptr<TyValue> x;
  std::shared_ptr<TyRegister> y;
  std::shared_ptr<TyValue> mx;
  std::shared_ptr<TyValue> a;
  std::shared_ptr<TySize> sz;
};

struct TySubSub {
public:
  TySubSub(std::shared_ptr<TyRegister> _z, std::shared_ptr<TyValue> _x,
           std::shared_ptr<TyValue> _y, std::shared_ptr<TyValue> _w,
           std::shared_ptr<TySize> _sz);
  void serialize(cereal::JSONOutputArchive &archive) const;

private:
  std::shared_ptr<TyRegister> z;
  std::shared_ptr<TyValue> x;
  std::shared_ptr<TyValue> y;
  std::shared_ptr<TyValue> w;
  std::shared_ptr<TySize> sz;
};

struct TySubRemove {
public:
  TySubRemove(std::shared_ptr<TyRegister> _z, std::shared_ptr<TyRegister> _y,
              std::shared_ptr<TyValue> _a, std::shared_ptr<TyValue> _b,
              std::shared_ptr<TySize> _sz);
  void serialize(cereal::JSONOutputArchive &archive) const;

private:
  std::shared_ptr<TyRegister> z;
  std::shared_ptr<TyRegister> y;
  std::shared_ptr<TyValue> a;
  std::shared_ptr<TyValue> b;
  std::shared_ptr<TySize> sz;
};

struct TyMulBool {
public:
  TyMulBool(std::shared_ptr<TyRegister> _z, std::shared_ptr<TyRegister> _x,
            std::shared_ptr<TyRegister> _y);
  void serialize(cereal::JSONOutputArchive &archive) const;

private:
  std::shared_ptr<TyRegister> z;
  std::shared_ptr<TyRegister> x;
  std::shared_ptr<TyRegister> y;
};

struct TyTransitivity {
public:
  TyTransitivity(std::shared_ptr<TyExpr> _e1, std::shared_ptr<TyExpr> _e2,
                 std::shared_ptr<TyExpr> _e3);
  void serialize(cereal::JSONOutputArchive &archive) const;

<<<<<<< HEAD
  std::shared_ptr<TyExpr> get_expr1();
  std::shared_ptr<TyExpr> get_expr2();
  std::shared_ptr<TyExpr> get_expr3();
  void update_expr1(std::shared_ptr<TyExpr> newExpr);
  void update_expr2(std::shared_ptr<TyExpr> newExpr);
  void update_expr3(std::shared_ptr<TyExpr> newExpr);
=======
  std::shared_ptr<TyExpr> getExpr1();
  std::shared_ptr<TyExpr> getExpr2();
  std::shared_ptr<TyExpr> getExpr3();
  void updateExpr1(std::shared_ptr<TyExpr> newExpr);
  void updateExpr2(std::shared_ptr<TyExpr> newExpr);
  void updateExpr3(std::shared_ptr<TyExpr> newExpr);
>>>>>>> cd02c88b

private:
  std::shared_ptr<TyExpr> e1;
  std::shared_ptr<TyExpr> e2;
  std::shared_ptr<TyExpr> e3;
};

struct TyTransitivityPointerLhs {
public:
  TyTransitivityPointerLhs(std::shared_ptr<TyValue> _p,
                           std::shared_ptr<TyValue> _q,
                           std::shared_ptr<TyValue> _v,
                           std::shared_ptr<TyValueType> _typ,
                           std::shared_ptr<TySize> _align);
  void serialize(cereal::JSONOutputArchive &archive) const;

private:
  std::shared_ptr<TyValue> p;
  std::shared_ptr<TyValue> q;
  std::shared_ptr<TyValue> v;
  std::shared_ptr<TyValueType> typ;
  std::shared_ptr<TySize> align;
};

struct TyTransitivityPointerRhs {
public:
  TyTransitivityPointerRhs(std::shared_ptr<TyValue> _p,
                           std::shared_ptr<TyValue> _q,
                           std::shared_ptr<TyValue> _v,
                           std::shared_ptr<TyValueType> _typ,
                           std::shared_ptr<TySize> _align);
  void serialize(cereal::JSONOutputArchive &archive) const;

private:
  std::shared_ptr<TyValue> p;
  std::shared_ptr<TyValue> q;
  std::shared_ptr<TyValue> v;
  std::shared_ptr<TyValueType> typ;
  std::shared_ptr<TySize> align;
};

struct TyTransitivityTgt {
public:
  TyTransitivityTgt(std::shared_ptr<TyExpr> _e1, std::shared_ptr<TyExpr> _e2,
                    std::shared_ptr<TyExpr> _e3);
  void serialize(cereal::JSONOutputArchive &archive) const;

<<<<<<< HEAD

  std::shared_ptr<TyExpr> get_expr2();
  std::shared_ptr<TyExpr> get_expr3();
  void update_expr2(std::shared_ptr<TyExpr> newExpr);
  void update_expr3(std::shared_ptr<TyExpr> newExpr);
=======
  std::shared_ptr<TyExpr> getExpr1();
  std::shared_ptr<TyExpr> getExpr2();
  std::shared_ptr<TyExpr> getExpr3();
  void updateExpr1(std::shared_ptr<TyExpr> newExpr);
  void updateExpr2(std::shared_ptr<TyExpr> newExpr);
  void updateExpr3(std::shared_ptr<TyExpr> newExpr);
>>>>>>> cd02c88b

private:
  std::shared_ptr<TyExpr> e1;
  std::shared_ptr<TyExpr> e2;
  std::shared_ptr<TyExpr> e3;
};

struct TyTruncBitcast {
public:
  TyTruncBitcast(std::shared_ptr<TyValue> _src, std::shared_ptr<TyValue> _mid,
                 std::shared_ptr<TyValue> _dst,
                 std::shared_ptr<TyValueType> _srcty,
                 std::shared_ptr<TyValueType> _midty,
                 std::shared_ptr<TyValueType> _dstty);
  void serialize(cereal::JSONOutputArchive &archive) const;

private:
  std::shared_ptr<TyValue> src;
  std::shared_ptr<TyValue> mid;
  std::shared_ptr<TyValue> dst;
  std::shared_ptr<TyValueType> srcty;
  std::shared_ptr<TyValueType> midty;
  std::shared_ptr<TyValueType> dstty;
};

struct TyTruncTrunc {
public:
  TyTruncTrunc(std::shared_ptr<TyValue> _src, std::shared_ptr<TyValue> _mid,
               std::shared_ptr<TyValue> _dst,
               std::shared_ptr<TyValueType> _srcty,
               std::shared_ptr<TyValueType> _midty,
               std::shared_ptr<TyValueType> _dstty);
  void serialize(cereal::JSONOutputArchive &archive) const;

private:
  std::shared_ptr<TyValue> src;
  std::shared_ptr<TyValue> mid;
  std::shared_ptr<TyValue> dst;
  std::shared_ptr<TyValueType> srcty;
  std::shared_ptr<TyValueType> midty;
  std::shared_ptr<TyValueType> dstty;
};

struct TySubstitute {
public:
  TySubstitute(std::shared_ptr<TyRegister> _x, std::shared_ptr<TyValue> _y,
               std::shared_ptr<TyExpr> _e);
  void serialize(cereal::JSONOutputArchive &archive) const;

private:
  std::shared_ptr<TyRegister> x;
  std::shared_ptr<TyValue> y;
  std::shared_ptr<TyExpr> e;
};

struct TySubstituteRev {
public:
  TySubstituteRev(std::shared_ptr<TyRegister> _x, std::shared_ptr<TyValue> _y,
                  std::shared_ptr<TyExpr> _e);
  void serialize(cereal::JSONOutputArchive &archive) const;

private:
  std::shared_ptr<TyRegister> x;
  std::shared_ptr<TyValue> y;
  std::shared_ptr<TyExpr> e;
};

struct TyReplaceRhs {
public:
  TyReplaceRhs(std::shared_ptr<TyRegister> _x, std::shared_ptr<TyValue> _y,
               std::shared_ptr<TyExpr> _e1, std::shared_ptr<TyExpr> _e2,
               std::shared_ptr<TyExpr> _e2_p);
  void serialize(cereal::JSONOutputArchive &archive) const;

private:
  std::shared_ptr<TyRegister> x;
  std::shared_ptr<TyValue> y;
  std::shared_ptr<TyExpr> e1;
  std::shared_ptr<TyExpr> e2;
  std::shared_ptr<TyExpr> e2_p;
};

struct TyReplaceRhsOpt {
public:
  TyReplaceRhsOpt(std::shared_ptr<TyRegister> _x, std::shared_ptr<TyValue> _y,
                  std::shared_ptr<TyExpr> _e1, std::shared_ptr<TyExpr> _e2,
                  std::shared_ptr<TyExpr> _e2_p);
  void serialize(cereal::JSONOutputArchive &archive) const;

private:
  std::shared_ptr<TyRegister> x;
  std::shared_ptr<TyValue> y;
  std::shared_ptr<TyExpr> e1;
  std::shared_ptr<TyExpr> e2;
  std::shared_ptr<TyExpr> e2_p;
};

struct TyUdivSubUrem {
public:
  TyUdivSubUrem(std::shared_ptr<TyRegister> _z, std::shared_ptr<TyRegister> _b,
                std::shared_ptr<TyRegister> _a, std::shared_ptr<TyValue> _x,
                std::shared_ptr<TyValue> _y, std::shared_ptr<TySize> _sz);
  void serialize(cereal::JSONOutputArchive &archive) const;

private:
  std::shared_ptr<TyRegister> z;
  std::shared_ptr<TyRegister> b;
  std::shared_ptr<TyRegister> a;
  std::shared_ptr<TyValue> x;
  std::shared_ptr<TyValue> y;
  std::shared_ptr<TySize> sz;
};

struct TyIntroGhost {
public:
  TyIntroGhost(std::shared_ptr<TyExpr> _x, std::shared_ptr<TyRegister> _g);
  void serialize(cereal::JSONOutputArchive &archive) const;

<<<<<<< HEAD
  std::shared_ptr<TyExpr> get_expr();
  std::shared_ptr<TyRegister> get_reg();
  void update_expr(std::shared_ptr<TyExpr> newExpr);
=======
  std::shared_ptr<TyExpr> getExpr();
  std::shared_ptr<TyRegister> getReg();
  void updateExpr(std::shared_ptr<TyExpr> newExpr);
>>>>>>> cd02c88b

private:
  std::shared_ptr<TyExpr> x;
  std::shared_ptr<TyRegister> g;
};

struct TyIntroEq {
public:
  TyIntroEq(std::shared_ptr<TyValue> _x);
  void serialize(cereal::JSONOutputArchive &archive) const;

private:
  std::shared_ptr<TyValue> x;
};

struct TyInttoptrLoad {
public:
  TyInttoptrLoad(std::shared_ptr<TyValue> _ptr,
                 std::shared_ptr<TyValueType> _intty,
                 std::shared_ptr<TyValue> _v1,
                 std::shared_ptr<TyValueType> _ptrty,
                 std::shared_ptr<TyValue> _v2, std::shared_ptr<TySize> _a);
  void serialize(cereal::JSONOutputArchive &archive) const;

private:
  std::shared_ptr<TyValue> ptr;
  std::shared_ptr<TyValueType> intty;
  std::shared_ptr<TyValue> v1;
  std::shared_ptr<TyValueType> ptrty;
  std::shared_ptr<TyValue> v2;
  std::shared_ptr<TySize> a;
};

struct TyInttoptrBitcast {
public:
  TyInttoptrBitcast(std::shared_ptr<TyValue> _src,
                    std::shared_ptr<TyValue> _mid,
                    std::shared_ptr<TyValue> _dst,
                    std::shared_ptr<TyValueType> _srcty,
                    std::shared_ptr<TyValueType> _midty,
                    std::shared_ptr<TyValueType> _dstty);
  void serialize(cereal::JSONOutputArchive &archive) const;

private:
  std::shared_ptr<TyValue> src;
  std::shared_ptr<TyValue> mid;
  std::shared_ptr<TyValue> dst;
  std::shared_ptr<TyValueType> srcty;
  std::shared_ptr<TyValueType> midty;
  std::shared_ptr<TyValueType> dstty;
};

struct TyInttoptrPtrtoint {
public:
  TyInttoptrPtrtoint(std::shared_ptr<TyValue> _src,
                     std::shared_ptr<TyValue> _mid,
                     std::shared_ptr<TyValue> _dst,
                     std::shared_ptr<TyValueType> _srcty,
                     std::shared_ptr<TyValueType> _midty,
                     std::shared_ptr<TyValueType> _dstty);
  void serialize(cereal::JSONOutputArchive &archive) const;

private:
  std::shared_ptr<TyValue> src;
  std::shared_ptr<TyValue> mid;
  std::shared_ptr<TyValue> dst;
  std::shared_ptr<TyValueType> srcty;
  std::shared_ptr<TyValueType> midty;
  std::shared_ptr<TyValueType> dstty;
};

struct TyInttoptrZext {
public:
  TyInttoptrZext(std::shared_ptr<TyValue> _src, std::shared_ptr<TyValue> _mid,
                 std::shared_ptr<TyValue> _dst,
                 std::shared_ptr<TyValueType> _srcty,
                 std::shared_ptr<TyValueType> _midty,
                 std::shared_ptr<TyValueType> _dstty);
  void serialize(cereal::JSONOutputArchive &archive) const;

private:
  std::shared_ptr<TyValue> src;
  std::shared_ptr<TyValue> mid;
  std::shared_ptr<TyValue> dst;
  std::shared_ptr<TyValueType> srcty;
  std::shared_ptr<TyValueType> midty;
  std::shared_ptr<TyValueType> dstty;
};

struct TySextZext {
public:
  TySextZext(std::shared_ptr<TyValue> _src, std::shared_ptr<TyValue> _mid,
             std::shared_ptr<TyValue> _dst, std::shared_ptr<TyValueType> _srcty,
             std::shared_ptr<TyValueType> _midty,
             std::shared_ptr<TyValueType> _dstty);
  void serialize(cereal::JSONOutputArchive &archive) const;

private:
  std::shared_ptr<TyValue> src;
  std::shared_ptr<TyValue> mid;
  std::shared_ptr<TyValue> dst;
  std::shared_ptr<TyValueType> srcty;
  std::shared_ptr<TyValueType> midty;
  std::shared_ptr<TyValueType> dstty;
};

struct TyUitofpBitcast {
public:
  TyUitofpBitcast(std::shared_ptr<TyValue> _src, std::shared_ptr<TyValue> _mid,
                  std::shared_ptr<TyValue> _dst,
                  std::shared_ptr<TyValueType> _srcty,
                  std::shared_ptr<TyValueType> _midty,
                  std::shared_ptr<TyValueType> _dstty);
  void serialize(cereal::JSONOutputArchive &archive) const;

private:
  std::shared_ptr<TyValue> src;
  std::shared_ptr<TyValue> mid;
  std::shared_ptr<TyValue> dst;
  std::shared_ptr<TyValueType> srcty;
  std::shared_ptr<TyValueType> midty;
  std::shared_ptr<TyValueType> dstty;
};

struct TyUitofpZext {
public:
  TyUitofpZext(std::shared_ptr<TyValue> _src, std::shared_ptr<TyValue> _mid,
               std::shared_ptr<TyValue> _dst,
               std::shared_ptr<TyValueType> _srcty,
               std::shared_ptr<TyValueType> _midty,
               std::shared_ptr<TyValueType> _dstty);
  void serialize(cereal::JSONOutputArchive &archive) const;

private:
  std::shared_ptr<TyValue> src;
  std::shared_ptr<TyValue> mid;
  std::shared_ptr<TyValue> dst;
  std::shared_ptr<TyValueType> srcty;
  std::shared_ptr<TyValueType> midty;
  std::shared_ptr<TyValueType> dstty;
};

struct TyZextBitcast {
public:
  TyZextBitcast(std::shared_ptr<TyValue> _src, std::shared_ptr<TyValue> _mid,
                std::shared_ptr<TyValue> _dst,
                std::shared_ptr<TyValueType> _srcty,
                std::shared_ptr<TyValueType> _midty,
                std::shared_ptr<TyValueType> _dstty);
  void serialize(cereal::JSONOutputArchive &archive) const;

private:
  std::shared_ptr<TyValue> src;
  std::shared_ptr<TyValue> mid;
  std::shared_ptr<TyValue> dst;
  std::shared_ptr<TyValueType> srcty;
  std::shared_ptr<TyValueType> midty;
  std::shared_ptr<TyValueType> dstty;
};

struct TyZextTruncAnd {
public:
  TyZextTruncAnd(std::shared_ptr<TyValue> _z, std::shared_ptr<TyValue> _x,
                 std::shared_ptr<TyValue> _y, std::shared_ptr<TyValue> _w,
                 std::shared_ptr<TyConstant> _c, std::shared_ptr<TySize> _s,
                 std::shared_ptr<TySize> _sprime);
  void serialize(cereal::JSONOutputArchive &archive) const;

private:
  std::shared_ptr<TyValue> z;
  std::shared_ptr<TyValue> x;
  std::shared_ptr<TyValue> y;
  std::shared_ptr<TyValue> w;
  std::shared_ptr<TyConstant> c;
  std::shared_ptr<TySize> s;
  std::shared_ptr<TySize> sprime;
};

struct TyZextTruncAndXor {
public:
  TyZextTruncAndXor(std::shared_ptr<TyValue> _z, std::shared_ptr<TyValue> _x,
                    std::shared_ptr<TyValue> _v, std::shared_ptr<TyValue> _w,
                    std::shared_ptr<TyValue> _y,
                    std::shared_ptr<TyValue> _yprime,
                    std::shared_ptr<TyConstant> _c, std::shared_ptr<TySize> _s,
                    std::shared_ptr<TySize> _sprime);
  void serialize(cereal::JSONOutputArchive &archive) const;

private:
  std::shared_ptr<TyValue> z;
  std::shared_ptr<TyValue> x;
  std::shared_ptr<TyValue> v;
  std::shared_ptr<TyValue> w;
  std::shared_ptr<TyValue> y;
  std::shared_ptr<TyValue> yprime;
  std::shared_ptr<TyConstant> c;
  std::shared_ptr<TySize> s;
  std::shared_ptr<TySize> sprime;
};

struct TyZextXor {
public:
  TyZextXor(std::shared_ptr<TyValue> _z, std::shared_ptr<TyValue> _y,
            std::shared_ptr<TyValue> _yprime, std::shared_ptr<TyValue> _x);
  void serialize(cereal::JSONOutputArchive &archive) const;

private:
  std::shared_ptr<TyValue> z;
  std::shared_ptr<TyValue> y;
  std::shared_ptr<TyValue> yprime;
  std::shared_ptr<TyValue> x;
};

struct TyZextZext {
public:
  TyZextZext(std::shared_ptr<TyValue> _src, std::shared_ptr<TyValue> _mid,
             std::shared_ptr<TyValue> _dst, std::shared_ptr<TyValueType> _srcty,
             std::shared_ptr<TyValueType> _midty,
             std::shared_ptr<TyValueType> _dstty);
  void serialize(cereal::JSONOutputArchive &archive) const;

private:
  std::shared_ptr<TyValue> src;
  std::shared_ptr<TyValue> mid;
  std::shared_ptr<TyValue> dst;
  std::shared_ptr<TyValueType> srcty;
  std::shared_ptr<TyValueType> midty;
  std::shared_ptr<TyValueType> dstty;
};

struct TyUdivZext {
public:
  TyUdivZext(std::shared_ptr<TyRegister> _z, std::shared_ptr<TyRegister> _x,
             std::shared_ptr<TyRegister> _y, std::shared_ptr<TyRegister> _k,
             std::shared_ptr<TyValue> _a, std::shared_ptr<TyValue> _b,
             std::shared_ptr<TySize> _sz1, std::shared_ptr<TySize> _sz2);
  void serialize(cereal::JSONOutputArchive &archive) const;

private:
  std::shared_ptr<TyRegister> z;
  std::shared_ptr<TyRegister> x;
  std::shared_ptr<TyRegister> y;
  std::shared_ptr<TyRegister> k;
  std::shared_ptr<TyValue> a;
  std::shared_ptr<TyValue> b;
  std::shared_ptr<TySize> sz1;
  std::shared_ptr<TySize> sz2;
};

struct TyUdivZextConst{
public : 
  TyUdivZextConst(std::shared_ptr<TyRegister> _z, std::shared_ptr<TyRegister> _x, std::shared_ptr<TyConstInt> _c, std::shared_ptr<TyRegister> _k, std::shared_ptr<TyValue> _a, std::shared_ptr<TySize> _sz1, std::shared_ptr<TySize> _sz2);
  void serialize(cereal::JSONOutputArchive& archive) const;

private : 
  std::shared_ptr<TyRegister> z;
  std::shared_ptr<TyRegister> x;
  std::shared_ptr<TyConstInt> c;
  std::shared_ptr<TyRegister> k;
  std::shared_ptr<TyValue> a;
  std::shared_ptr<TySize> sz1;
  std::shared_ptr<TySize> sz2;
};

struct TyUremZext {
public:
  TyUremZext(std::shared_ptr<TyRegister> _z, std::shared_ptr<TyRegister> _x,
             std::shared_ptr<TyRegister> _y, std::shared_ptr<TyRegister> _k,
             std::shared_ptr<TyValue> _a, std::shared_ptr<TyValue> _b,
             std::shared_ptr<TySize> _sz1, std::shared_ptr<TySize> _sz2);
  void serialize(cereal::JSONOutputArchive &archive) const;

private:
  std::shared_ptr<TyRegister> z;
  std::shared_ptr<TyRegister> x;
  std::shared_ptr<TyRegister> y;
  std::shared_ptr<TyRegister> k;
  std::shared_ptr<TyValue> a;
  std::shared_ptr<TyValue> b;
  std::shared_ptr<TySize> sz1;
  std::shared_ptr<TySize> sz2;
};

struct TyUremZextConst{
public : 
  TyUremZextConst(std::shared_ptr<TyRegister> _z, std::shared_ptr<TyRegister> _x, std::shared_ptr<TyConstInt> _c, std::shared_ptr<TyRegister> _k, std::shared_ptr<TyValue> _a, std::shared_ptr<TySize> _sz1, std::shared_ptr<TySize> _sz2);
  void serialize(cereal::JSONOutputArchive& archive) const;

private : 
  std::shared_ptr<TyRegister> z;
  std::shared_ptr<TyRegister> x;
  std::shared_ptr<TyConstInt> c;
  std::shared_ptr<TyRegister> k;
  std::shared_ptr<TyValue> a;
  std::shared_ptr<TySize> sz1;
  std::shared_ptr<TySize> sz2;
};

struct TyXorCommutative {
public:
  TyXorCommutative(std::shared_ptr<TyRegister> _z, std::shared_ptr<TyValue> _x,
                   std::shared_ptr<TyValue> _y, std::shared_ptr<TySize> _sz);
  void serialize(cereal::JSONOutputArchive &archive) const;

private:
  std::shared_ptr<TyRegister> z;
  std::shared_ptr<TyValue> x;
  std::shared_ptr<TyValue> y;
  std::shared_ptr<TySize> sz;
};

struct TyXorCommutativeTgt {
public:
  TyXorCommutativeTgt(std::shared_ptr<TyRegister> _z,
                      std::shared_ptr<TyValue> _x, std::shared_ptr<TyValue> _y,
                      std::shared_ptr<TySize> _sz);
  void serialize(cereal::JSONOutputArchive &archive) const;

private:
  std::shared_ptr<TyRegister> z;
  std::shared_ptr<TyValue> x;
  std::shared_ptr<TyValue> y;
  std::shared_ptr<TySize> sz;
};

struct TyXorNot {
public:
  TyXorNot(std::shared_ptr<TyValue> _z, std::shared_ptr<TyValue> _y,
           std::shared_ptr<TyValue> _x, std::shared_ptr<TySize> _s);
  void serialize(cereal::JSONOutputArchive &archive) const;

private:
  std::shared_ptr<TyValue> z;
  std::shared_ptr<TyValue> y;
  std::shared_ptr<TyValue> x;
  std::shared_ptr<TySize> s;
};

struct TyXorSame {
public:
  TyXorSame(std::shared_ptr<TyValue> _z, std::shared_ptr<TyValue> _a,
            std::shared_ptr<TySize> _s);
  void serialize(cereal::JSONOutputArchive &archive) const;

private:
  std::shared_ptr<TyValue> z;
  std::shared_ptr<TyValue> a;
  std::shared_ptr<TySize> s;
};

struct TyXorUndef {
public:
  TyXorUndef(std::shared_ptr<TyValue> _z, std::shared_ptr<TyValue> _a,
             std::shared_ptr<TySize> _s);
  void serialize(cereal::JSONOutputArchive &archive) const;

private:
  std::shared_ptr<TyValue> z;
  std::shared_ptr<TyValue> a;
  std::shared_ptr<TySize> s;
};

struct TyXorZero {
public:
  TyXorZero(std::shared_ptr<TyValue> _z, std::shared_ptr<TyValue> _a,
            std::shared_ptr<TySize> _s);
  void serialize(cereal::JSONOutputArchive &archive) const;

private:
  std::shared_ptr<TyValue> z;
  std::shared_ptr<TyValue> a;
  std::shared_ptr<TySize> s;
};

struct TyImpliesFalse {
public:
  TyImpliesFalse(std::shared_ptr<TyConstant> _c1,
                 std::shared_ptr<TyConstant> _c2);
  void serialize(cereal::JSONOutputArchive &archive) const;

private:
  std::shared_ptr<TyConstant> c1;
  std::shared_ptr<TyConstant> c2;
};

struct TyIcmpInverse {
public:
  TyIcmpInverse(enum TyIcmpPred _predicate, std::shared_ptr<TyValueType> _ty,
                std::shared_ptr<TyValue> _x, std::shared_ptr<TyValue> _y,
                std::shared_ptr<TyConstInt> _boolean);
  void serialize(cereal::JSONOutputArchive &archive) const;

private:
  enum TyIcmpPred predicate;
  std::shared_ptr<TyValueType> ty;
  std::shared_ptr<TyValue> x;
  std::shared_ptr<TyValue> y;
  std::shared_ptr<TyConstInt> boolean;
};

struct TyIcmpSwapOperands {
public:
  TyIcmpSwapOperands(enum TyIcmpPred _predicate, std::shared_ptr<TyValueType> _ty,
                std::shared_ptr<TyValue> _x, std::shared_ptr<TyValue> _y,
                std::shared_ptr<TyValue> _z);
  void serialize(cereal::JSONOutputArchive &archive) const;

private:
  enum TyIcmpPred predicate;
  std::shared_ptr<TyValueType> ty;
  std::shared_ptr<TyValue> x;
  std::shared_ptr<TyValue> y;
  std::shared_ptr<TyValue> z;
};

struct TyIcmpEqXorNot{
public : 
  TyIcmpEqXorNot(std::shared_ptr<TyValue> _z, std::shared_ptr<TyValue> _zprime, std::shared_ptr<TyValue> _a, std::shared_ptr<TyValue> _b, std::shared_ptr<TySize> _s);
  void serialize(cereal::JSONOutputArchive& archive) const;

private : 
  std::shared_ptr<TyValue> z;
  std::shared_ptr<TyValue> zprime;
  std::shared_ptr<TyValue> a;
  std::shared_ptr<TyValue> b;
  std::shared_ptr<TySize> s;
};

struct TyIcmpEqSame {
public:
  TyIcmpEqSame(std::shared_ptr<TyValueType> _ty, std::shared_ptr<TyValue> _x,
               std::shared_ptr<TyValue> _y);
  void serialize(cereal::JSONOutputArchive &archive) const;

private:
  std::shared_ptr<TyValueType> ty;
  std::shared_ptr<TyValue> x;
  std::shared_ptr<TyValue> y;
};

struct TyIcmpNeXor{
public : 
  TyIcmpNeXor(std::shared_ptr<TyValue> _z, std::shared_ptr<TyValue> _a, std::shared_ptr<TyValue> _b, std::shared_ptr<TySize> _s);
  void serialize(cereal::JSONOutputArchive& archive) const;

private : 
  std::shared_ptr<TyValue> z;
  std::shared_ptr<TyValue> a;
  std::shared_ptr<TyValue> b;
  std::shared_ptr<TySize> s;
};

struct TyIcmpNeqSame {
public:
  TyIcmpNeqSame(std::shared_ptr<TyValueType> _ty, std::shared_ptr<TyValue> _x,
                std::shared_ptr<TyValue> _y);
  void serialize(cereal::JSONOutputArchive &archive) const;

private:
  std::shared_ptr<TyValueType> ty;
  std::shared_ptr<TyValue> x;
  std::shared_ptr<TyValue> y;
};

struct TyIcmpSgeOrNot{
public : 
  TyIcmpSgeOrNot(std::shared_ptr<TyValue> _z, std::shared_ptr<TyValue> _zprime, std::shared_ptr<TyValue> _a, std::shared_ptr<TyValue> _b, std::shared_ptr<TySize> _s);
  void serialize(cereal::JSONOutputArchive& archive) const;

private : 
  std::shared_ptr<TyValue> z;
  std::shared_ptr<TyValue> zprime;
  std::shared_ptr<TyValue> a;
  std::shared_ptr<TyValue> b;
  std::shared_ptr<TySize> s;
};

struct TyIcmpSgtAndNot{
public : 
  TyIcmpSgtAndNot(std::shared_ptr<TyValue> _z, std::shared_ptr<TyValue> _zprime, std::shared_ptr<TyValue> _a, std::shared_ptr<TyValue> _b, std::shared_ptr<TySize> _s);
  void serialize(cereal::JSONOutputArchive& archive) const;

private : 
  std::shared_ptr<TyValue> z;
  std::shared_ptr<TyValue> zprime;
  std::shared_ptr<TyValue> a;
  std::shared_ptr<TyValue> b;
  std::shared_ptr<TySize> s;
};

struct TyIcmpSleOrNot{
public : 
  TyIcmpSleOrNot(std::shared_ptr<TyValue> _z, std::shared_ptr<TyValue> _zprime, std::shared_ptr<TyValue> _a, std::shared_ptr<TyValue> _b, std::shared_ptr<TySize> _s);
  void serialize(cereal::JSONOutputArchive& archive) const;

private : 
  std::shared_ptr<TyValue> z;
  std::shared_ptr<TyValue> zprime;
  std::shared_ptr<TyValue> a;
  std::shared_ptr<TyValue> b;
  std::shared_ptr<TySize> s;
};

struct TyIcmpSltAndNot{
public : 
  TyIcmpSltAndNot(std::shared_ptr<TyValue> _z, std::shared_ptr<TyValue> _zprime, std::shared_ptr<TyValue> _a, std::shared_ptr<TyValue> _b, std::shared_ptr<TySize> _s);
  void serialize(cereal::JSONOutputArchive& archive) const;

private : 
  std::shared_ptr<TyValue> z;
  std::shared_ptr<TyValue> zprime;
  std::shared_ptr<TyValue> a;
  std::shared_ptr<TyValue> b;
  std::shared_ptr<TySize> s;
};

struct TyIcmpUgeOrNot{
public : 
  TyIcmpUgeOrNot(std::shared_ptr<TyValue> _z, std::shared_ptr<TyValue> _zprime, std::shared_ptr<TyValue> _a, std::shared_ptr<TyValue> _b, std::shared_ptr<TySize> _s);
  void serialize(cereal::JSONOutputArchive& archive) const;

private : 
  std::shared_ptr<TyValue> z;
  std::shared_ptr<TyValue> zprime;
  std::shared_ptr<TyValue> a;
  std::shared_ptr<TyValue> b;
  std::shared_ptr<TySize> s;
};

struct TyIcmpUgtAndNot{
public : 
  TyIcmpUgtAndNot(std::shared_ptr<TyValue> _z, std::shared_ptr<TyValue> _zprime, std::shared_ptr<TyValue> _a, std::shared_ptr<TyValue> _b, std::shared_ptr<TySize> _s);
  void serialize(cereal::JSONOutputArchive& archive) const;

private : 
  std::shared_ptr<TyValue> z;
  std::shared_ptr<TyValue> zprime;
  std::shared_ptr<TyValue> a;
  std::shared_ptr<TyValue> b;
  std::shared_ptr<TySize> s;
};

struct TyIcmpUleOrNot{
public : 
  TyIcmpUleOrNot(std::shared_ptr<TyValue> _z, std::shared_ptr<TyValue> _zprime, std::shared_ptr<TyValue> _a, std::shared_ptr<TyValue> _b, std::shared_ptr<TySize> _s);
  void serialize(cereal::JSONOutputArchive& archive) const;

private : 
  std::shared_ptr<TyValue> z;
  std::shared_ptr<TyValue> zprime;
  std::shared_ptr<TyValue> a;
  std::shared_ptr<TyValue> b;
  std::shared_ptr<TySize> s;
};

struct TyIcmpUltAndNot{
public : 
  TyIcmpUltAndNot(std::shared_ptr<TyValue> _z, std::shared_ptr<TyValue> _zprime, std::shared_ptr<TyValue> _a, std::shared_ptr<TyValue> _b, std::shared_ptr<TySize> _s);
  void serialize(cereal::JSONOutputArchive& archive) const;

private : 
  std::shared_ptr<TyValue> z;
  std::shared_ptr<TyValue> zprime;
  std::shared_ptr<TyValue> a;
  std::shared_ptr<TyValue> b;
  std::shared_ptr<TySize> s;
};

/////// constructor classes ///////

struct ConsAddAssociative : TyInfrule {
public:
  ConsAddAssociative(std::shared_ptr<TyAddAssociative> _add_associative);
  void serialize(cereal::JSONOutputArchive &archive) const;

  static std::shared_ptr<TyInfrule>
  make(std::shared_ptr<TyRegister> _x, std::shared_ptr<TyRegister> _y,
       std::shared_ptr<TyRegister> _z, std::shared_ptr<TyConstInt> _c1,
       std::shared_ptr<TyConstInt> _c2, std::shared_ptr<TyConstInt> _c3,
       std::shared_ptr<TySize> _sz);

private:
  std::shared_ptr<TyAddAssociative> add_associative;
};

struct ConsAddConstNot : public TyInfrule {
public:
  ConsAddConstNot(std::shared_ptr<TyAddConstNot> _add_const_not);
  static std::shared_ptr<TyInfrule>
  make(std::shared_ptr<TyRegister> _z, std::shared_ptr<TyRegister> _y,
       std::shared_ptr<TyValue> _x, std::shared_ptr<TyConstInt> _c1,
       std::shared_ptr<TyConstInt> _c2, std::shared_ptr<TySize> _sz);
  void serialize(cereal::JSONOutputArchive &archive) const;

private:
  std::shared_ptr<TyAddConstNot> add_const_not;
};

struct ConsAddDistSub : public TyInfrule {
public:
  ConsAddDistSub(std::shared_ptr<TyAddDistSub> _add_dist_sub);
  static std::shared_ptr<TyInfrule>
  make(std::shared_ptr<TyRegister> _z, std::shared_ptr<TyRegister> _minusx,
       std::shared_ptr<TyValue> _minusy, std::shared_ptr<TyRegister> _w,
       std::shared_ptr<TyValue> _x, std::shared_ptr<TyValue> _y,
       std::shared_ptr<TySize> _sz);
  void serialize(cereal::JSONOutputArchive &archive) const;

private:
  std::shared_ptr<TyAddDistSub> add_dist_sub;
};

struct ConsAddOnebit : public TyInfrule {
public:
  ConsAddOnebit(std::shared_ptr<TyAddOnebit> _add_onebit);
  static std::shared_ptr<TyInfrule> make(std::shared_ptr<TyRegister> _z,
                                         std::shared_ptr<TyValue> _x,
                                         std::shared_ptr<TyValue> _y);
  void serialize(cereal::JSONOutputArchive &archive) const;

private:
  std::shared_ptr<TyAddOnebit> add_onebit;
};

struct ConsAddMask : public TyInfrule {
public:
  ConsAddMask(std::shared_ptr<TyAddMask> _add_mask);
  static std::shared_ptr<TyInfrule>
  make(std::shared_ptr<TyRegister> _z, std::shared_ptr<TyRegister> _y,
       std::shared_ptr<TyRegister> _yprime, std::shared_ptr<TyValue> _x,
       std::shared_ptr<TyConstInt> _c1, std::shared_ptr<TyConstInt> _c2,
       std::shared_ptr<TySize> _sz);
  void serialize(cereal::JSONOutputArchive &archive) const;

private:
  std::shared_ptr<TyAddMask> add_mask;
};

struct ConsAddSelectZero : public TyInfrule {
public:
  ConsAddSelectZero(std::shared_ptr<TyAddSelectZero> _add_select_zero);
  static std::shared_ptr<TyInfrule>
  make(std::shared_ptr<TyRegister> _z, std::shared_ptr<TyRegister> _x,
       std::shared_ptr<TyRegister> _y, std::shared_ptr<TyValue> _c,
       std::shared_ptr<TyValue> _n, std::shared_ptr<TyValue> _a,
       std::shared_ptr<TySize> _sz);
  void serialize(cereal::JSONOutputArchive &archive) const;

private:
  std::shared_ptr<TyAddSelectZero> add_select_zero;
};

struct ConsAddSelectZero2 : public TyInfrule {
public:
  ConsAddSelectZero2(std::shared_ptr<TyAddSelectZero2> _add_select_zero2);
  static std::shared_ptr<TyInfrule>
  make(std::shared_ptr<TyRegister> _z, std::shared_ptr<TyRegister> _x,
       std::shared_ptr<TyRegister> _y, std::shared_ptr<TyValue> _c,
       std::shared_ptr<TyValue> _n, std::shared_ptr<TyValue> _a,
       std::shared_ptr<TySize> _sz);
  void serialize(cereal::JSONOutputArchive &archive) const;

private:
  std::shared_ptr<TyAddSelectZero2> add_select_zero2;
};

struct ConsAddSextSext : public TyInfrule {
public:
  ConsAddSextSext(std::shared_ptr<TyAddSextSext> _add_sext_sext);
  static std::shared_ptr<TyInfrule>
  make(std::shared_ptr<TyRegister> _z, std::shared_ptr<TyRegister> _xprime,
       std::shared_ptr<TyValue> _x, std::shared_ptr<TyRegister> _yprime,
       std::shared_ptr<TyValue> _y, std::shared_ptr<TyRegister> _zprime,
       std::shared_ptr<TySize> _from_sz, std::shared_ptr<TySize> _to_sz);
  void serialize(cereal::JSONOutputArchive &archive) const;

private:
  std::shared_ptr<TyAddSextSext> add_sext_sext;
};

struct ConsAddSub : TyInfrule {
public:
  ConsAddSub(std::shared_ptr<TyAddSub> _add_sub);
  void serialize(cereal::JSONOutputArchive &archive) const;

  static std::shared_ptr<TyInfrule> make(std::shared_ptr<TyRegister> _minusy,
                                         std::shared_ptr<TyRegister> _z,
                                         std::shared_ptr<TyValue> _x,
                                         std::shared_ptr<TyValue> _y,
                                         std::shared_ptr<TySize> _sz);

private:
  std::shared_ptr<TyAddSub> add_sub;
};

struct ConsAddCommutative : TyInfrule {
public:
  ConsAddCommutative(std::shared_ptr<TyAddCommutative> _add_comm);
  void serialize(cereal::JSONOutputArchive &archive) const;
  static std::shared_ptr<TyInfrule> make(std::shared_ptr<TyRegister> _z,
                                         std::shared_ptr<TyValue> _x,
                                         std::shared_ptr<TyValue> _y,
                                         std::shared_ptr<TySize> _sz);

private:
  std::shared_ptr<TyAddCommutative> add_commutative;
};

struct ConsAddCommutativeTgt : TyInfrule {
public:
  ConsAddCommutativeTgt(std::shared_ptr<TyAddCommutativeTgt> _add_comm);
  void serialize(cereal::JSONOutputArchive &archive) const;
  static std::shared_ptr<TyInfrule> make(std::shared_ptr<TyRegister> _z,
                                         std::shared_ptr<TyValue> _x,
                                         std::shared_ptr<TyValue> _y,
                                         std::shared_ptr<TySize> _sz);

private:
  std::shared_ptr<TyAddCommutativeTgt> add_commutative_tgt;
};

struct ConsAddOrAnd : public TyInfrule {
public:
  ConsAddOrAnd(std::shared_ptr<TyAddOrAnd> _add_or_and);
  static std::shared_ptr<TyInfrule>
  make(std::shared_ptr<TyRegister> _z, std::shared_ptr<TyValue> _a,
       std::shared_ptr<TyValue> _b, std::shared_ptr<TyRegister> _x,
       std::shared_ptr<TyRegister> _y, std::shared_ptr<TySize> _sz);
  void serialize(cereal::JSONOutputArchive &archive) const;

private:
  std::shared_ptr<TyAddOrAnd> add_or_and;
};

struct ConsAddShift : TyInfrule {
public:
  ConsAddShift(std::shared_ptr<TyAddShift> _add_shift);
  void serialize(cereal::JSONOutputArchive &archive) const;
  static std::shared_ptr<TyInfrule> make(std::shared_ptr<TyRegister> _y,
                                         std::shared_ptr<TyValue> _v,
                                         std::shared_ptr<TySize> _sz);

private:
  std::shared_ptr<TyAddShift> add_shift;
};

struct ConsAddXorAnd : public TyInfrule {
public:
  ConsAddXorAnd(std::shared_ptr<TyAddXorAnd> _add_xor_and);
  static std::shared_ptr<TyInfrule>
  make(std::shared_ptr<TyRegister> _z, std::shared_ptr<TyValue> _a,
       std::shared_ptr<TyValue> _b, std::shared_ptr<TyRegister> _x,
       std::shared_ptr<TyRegister> _y, std::shared_ptr<TySize> _sz);
  void serialize(cereal::JSONOutputArchive &archive) const;

private:
  std::shared_ptr<TyAddXorAnd> add_xor_and;
};

struct ConsAndCommutative : public TyInfrule {
public:
  ConsAndCommutative(std::shared_ptr<TyAndCommutative> _and_commutative);
  static std::shared_ptr<TyInfrule> make(std::shared_ptr<TyRegister> _z,
                                         std::shared_ptr<TyValue> _x,
                                         std::shared_ptr<TyValue> _y,
                                         std::shared_ptr<TySize> _sz);
  void serialize(cereal::JSONOutputArchive &archive) const;

private:
  std::shared_ptr<TyAndCommutative> and_commutative;
};

struct ConsAndDeMorgan : public TyInfrule {
public:
  ConsAndDeMorgan(std::shared_ptr<TyAndDeMorgan> _and_de_morgan);
  static std::shared_ptr<TyInfrule>
  make(std::shared_ptr<TyRegister> _z, std::shared_ptr<TyRegister> _x,
       std::shared_ptr<TyRegister> _y, std::shared_ptr<TyRegister> _zprime,
       std::shared_ptr<TyValue> _a, std::shared_ptr<TyValue> _b,
       std::shared_ptr<TySize> _sz);
  void serialize(cereal::JSONOutputArchive &archive) const;

private:
  std::shared_ptr<TyAndDeMorgan> and_de_morgan;
};

struct ConsAndMone : public TyInfrule {
public:
  ConsAndMone(std::shared_ptr<TyAndMone> _and_mone);
  static std::shared_ptr<TyInfrule> make(std::shared_ptr<TyValue> _z,
                                         std::shared_ptr<TyValue> _x,
                                         std::shared_ptr<TySize> _sz);
  void serialize(cereal::JSONOutputArchive &archive) const;

private:
  std::shared_ptr<TyAndMone> and_mone;
};

struct ConsAndNot : public TyInfrule {
public:
  ConsAndNot(std::shared_ptr<TyAndNot> _and_not);
  static std::shared_ptr<TyInfrule> make(std::shared_ptr<TyValue> _z,
                                         std::shared_ptr<TyValue> _x,
                                         std::shared_ptr<TyValue> _y,
                                         std::shared_ptr<TySize> _sz);
  void serialize(cereal::JSONOutputArchive &archive) const;

private:
  std::shared_ptr<TyAndNot> and_not;
};

struct ConsAndOr : public TyInfrule {
public:
  ConsAndOr(std::shared_ptr<TyAndOr> _and_or);
  static std::shared_ptr<TyInfrule> make(std::shared_ptr<TyValue> _z,
                                         std::shared_ptr<TyValue> _x,
                                         std::shared_ptr<TyValue> _y,
                                         std::shared_ptr<TyValue> _a,
                                         std::shared_ptr<TySize> _sz);
  void serialize(cereal::JSONOutputArchive &archive) const;

private:
  std::shared_ptr<TyAndOr> and_or;
};

struct ConsAndOrConst2 : public TyInfrule {
public:
  ConsAndOrConst2(std::shared_ptr<TyAndOrConst2> _ans_or_const2);
  static std::shared_ptr<TyInfrule>
  make(std::shared_ptr<TyRegister> _z, std::shared_ptr<TyRegister> _y,
       std::shared_ptr<TyRegister> _yprime, std::shared_ptr<TyValue> _x,
       std::shared_ptr<TyConstInt> _c1, std::shared_ptr<TyConstInt> _c2,
       std::shared_ptr<TyConstInt> _c3, std::shared_ptr<TySize> _sz);
  void serialize(cereal::JSONOutputArchive &archive) const;

private:
  std::shared_ptr<TyAndOrConst2> and_or_const2;
};

struct ConsAndSame : public TyInfrule {
public:
  ConsAndSame(std::shared_ptr<TyAndSame> _and_same);
  static std::shared_ptr<TyInfrule> make(std::shared_ptr<TyValue> _z,
                                         std::shared_ptr<TyValue> _x,
                                         std::shared_ptr<TySize> _sz);
  void serialize(cereal::JSONOutputArchive &archive) const;

private:
  std::shared_ptr<TyAndSame> and_same;
};

struct ConsAndUndef : public TyInfrule {
public:
  ConsAndUndef(std::shared_ptr<TyAndUndef> _and_undef);
  static std::shared_ptr<TyInfrule> make(std::shared_ptr<TyValue> _z,
                                         std::shared_ptr<TyValue> _x,
                                         std::shared_ptr<TySize> _sz);
  void serialize(cereal::JSONOutputArchive &archive) const;

private:
  std::shared_ptr<TyAndUndef> and_undef;
};

struct ConsAndZero : public TyInfrule {
public:
  ConsAndZero(std::shared_ptr<TyAndZero> _and_zero);
  static std::shared_ptr<TyInfrule> make(std::shared_ptr<TyValue> _z,
                                         std::shared_ptr<TyValue> _x,
                                         std::shared_ptr<TySize> _sz);
  void serialize(cereal::JSONOutputArchive &archive) const;

private:
  std::shared_ptr<TyAndZero> and_zero;
};

struct ConsAndOrNot1 : public TyInfrule {
public:
  ConsAndOrNot1(std::shared_ptr<TyAndOrNot1> _and_or_not1);
  static std::shared_ptr<TyInfrule>
  make(std::shared_ptr<TyRegister> _z, std::shared_ptr<TyRegister> _x,
       std::shared_ptr<TyRegister> _y, std::shared_ptr<TyValue> _a,
       std::shared_ptr<TyValue> _b, std::shared_ptr<TySize> _sz);
  void serialize(cereal::JSONOutputArchive &archive) const;

private:
  std::shared_ptr<TyAndOrNot1> and_or_not1;
};

struct ConsBopDistributiveOverSelectinst : public TyInfrule {
public:
  ConsBopDistributiveOverSelectinst(std::shared_ptr<
      TyBopDistributiveOverSelectinst> _bop_distributive_over_selectinst);
  static std::shared_ptr<TyInfrule>
  make(TyBop _opcode, std::shared_ptr<TyRegister> _r,
       std::shared_ptr<TyRegister> _s, std::shared_ptr<TyRegister> _tprime,
       std::shared_ptr<TyRegister> _t0, std::shared_ptr<TyValue> _x,
       std::shared_ptr<TyValue> _y, std::shared_ptr<TyValue> _z,
       std::shared_ptr<TyValue> _c, std::shared_ptr<TySize> _bopsz,
       std::shared_ptr<TyValueType> _selty);
  void serialize(cereal::JSONOutputArchive &archive) const;

private:
  std::shared_ptr<TyBopDistributiveOverSelectinst>
      bop_distributive_over_selectinst;
};

struct ConsBopDistributiveOverSelectinst2 : public TyInfrule {
public:
  ConsBopDistributiveOverSelectinst2(std::shared_ptr<
      TyBopDistributiveOverSelectinst2> _bop_distributive_over_selectinst2);
  static std::shared_ptr<TyInfrule>
  make(TyBop _opcode, std::shared_ptr<TyRegister> _r,
       std::shared_ptr<TyRegister> _s, std::shared_ptr<TyRegister> _tprime,
       std::shared_ptr<TyRegister> _t0, std::shared_ptr<TyValue> _x,
       std::shared_ptr<TyValue> _y, std::shared_ptr<TyValue> _z,
       std::shared_ptr<TyValue> _c, std::shared_ptr<TySize> _bopsz,
       std::shared_ptr<TyValueType> _selty);
  void serialize(cereal::JSONOutputArchive &archive) const;

private:
  std::shared_ptr<TyBopDistributiveOverSelectinst2>
      bop_distributive_over_selectinst2;
};

struct ConsBitcastBitcast : public TyInfrule {
public:
  ConsBitcastBitcast(std::shared_ptr<TyBitcastBitcast> _bitcast_bitcast);
  static std::shared_ptr<TyInfrule> make(std::shared_ptr<TyValue> _src,
                                         std::shared_ptr<TyValue> _mid,
                                         std::shared_ptr<TyValue> _dst,
                                         std::shared_ptr<TyValueType> _srcty,
                                         std::shared_ptr<TyValueType> _midty,
                                         std::shared_ptr<TyValueType> _dstty);
  void serialize(cereal::JSONOutputArchive &archive) const;

private:
  std::shared_ptr<TyBitcastBitcast> bitcast_bitcast;
};

struct ConsBitcastFpext : public TyInfrule {
public:
  ConsBitcastFpext(std::shared_ptr<TyBitcastFpext> _bitcast_fpext);
  static std::shared_ptr<TyInfrule> make(std::shared_ptr<TyValue> _src,
                                         std::shared_ptr<TyValue> _mid,
                                         std::shared_ptr<TyValue> _dst,
                                         std::shared_ptr<TyValueType> _srcty,
                                         std::shared_ptr<TyValueType> _midty,
                                         std::shared_ptr<TyValueType> _dstty);
  void serialize(cereal::JSONOutputArchive &archive) const;

private:
  std::shared_ptr<TyBitcastFpext> bitcast_fpext;
};

struct ConsBitcastFptosi : public TyInfrule {
public:
  ConsBitcastFptosi(std::shared_ptr<TyBitcastFptosi> _bitcast_fptosi);
  static std::shared_ptr<TyInfrule> make(std::shared_ptr<TyValue> _src,
                                         std::shared_ptr<TyValue> _mid,
                                         std::shared_ptr<TyValue> _dst,
                                         std::shared_ptr<TyValueType> _srcty,
                                         std::shared_ptr<TyValueType> _midty,
                                         std::shared_ptr<TyValueType> _dstty);
  void serialize(cereal::JSONOutputArchive &archive) const;

private:
  std::shared_ptr<TyBitcastFptosi> bitcast_fptosi;
};

struct ConsBitcastFptoui : public TyInfrule {
public:
  ConsBitcastFptoui(std::shared_ptr<TyBitcastFptoui> _bitcast_fptoui);
  static std::shared_ptr<TyInfrule> make(std::shared_ptr<TyValue> _src,
                                         std::shared_ptr<TyValue> _mid,
                                         std::shared_ptr<TyValue> _dst,
                                         std::shared_ptr<TyValueType> _srcty,
                                         std::shared_ptr<TyValueType> _midty,
                                         std::shared_ptr<TyValueType> _dstty);
  void serialize(cereal::JSONOutputArchive &archive) const;

private:
  std::shared_ptr<TyBitcastFptoui> bitcast_fptoui;
};

struct ConsBitcastFptrunc : public TyInfrule {
public:
  ConsBitcastFptrunc(std::shared_ptr<TyBitcastFptrunc> _bitcast_fptrunc);
  static std::shared_ptr<TyInfrule> make(std::shared_ptr<TyValue> _src,
                                         std::shared_ptr<TyValue> _mid,
                                         std::shared_ptr<TyValue> _dst,
                                         std::shared_ptr<TyValueType> _srcty,
                                         std::shared_ptr<TyValueType> _midty,
                                         std::shared_ptr<TyValueType> _dstty);
  void serialize(cereal::JSONOutputArchive &archive) const;

private:
  std::shared_ptr<TyBitcastFptrunc> bitcast_fptrunc;
};

struct ConsBitcastInttoptr : public TyInfrule {
public:
  ConsBitcastInttoptr(std::shared_ptr<TyBitcastInttoptr> _bitcast_inttoptr);
  static std::shared_ptr<TyInfrule> make(std::shared_ptr<TyValue> _src,
                                         std::shared_ptr<TyValue> _mid,
                                         std::shared_ptr<TyValue> _dst,
                                         std::shared_ptr<TyValueType> _srcty,
                                         std::shared_ptr<TyValueType> _midty,
                                         std::shared_ptr<TyValueType> _dstty);
  void serialize(cereal::JSONOutputArchive &archive) const;

private:
  std::shared_ptr<TyBitcastInttoptr> bitcast_inttoptr;
};

struct ConsBitcastPtrtoint : public TyInfrule {
public:
  ConsBitcastPtrtoint(std::shared_ptr<TyBitcastPtrtoint> _bitcast_ptrtoint);
  static std::shared_ptr<TyInfrule> make(std::shared_ptr<TyValue> _src,
                                         std::shared_ptr<TyValue> _mid,
                                         std::shared_ptr<TyValue> _dst,
                                         std::shared_ptr<TyValueType> _srcty,
                                         std::shared_ptr<TyValueType> _midty,
                                         std::shared_ptr<TyValueType> _dstty);
  void serialize(cereal::JSONOutputArchive &archive) const;

private:
  std::shared_ptr<TyBitcastPtrtoint> bitcast_ptrtoint;
};

struct ConsBitcastSext : public TyInfrule {
public:
  ConsBitcastSext(std::shared_ptr<TyBitcastSext> _bitcast_sext);
  static std::shared_ptr<TyInfrule> make(std::shared_ptr<TyValue> _src,
                                         std::shared_ptr<TyValue> _mid,
                                         std::shared_ptr<TyValue> _dst,
                                         std::shared_ptr<TyValueType> _srcty,
                                         std::shared_ptr<TyValueType> _midty,
                                         std::shared_ptr<TyValueType> _dstty);
  void serialize(cereal::JSONOutputArchive &archive) const;

private:
  std::shared_ptr<TyBitcastSext> bitcast_sext;
};

struct ConsBitcastSametype : public TyInfrule {
public:
  ConsBitcastSametype(std::shared_ptr<TyBitcastSametype> _bitcast_sametype);
  static std::shared_ptr<TyInfrule> make(std::shared_ptr<TyValue> _src,
                                         std::shared_ptr<TyValue> _dst,
                                         std::shared_ptr<TyValueType> _tty);
  void serialize(cereal::JSONOutputArchive &archive) const;

private:
  std::shared_ptr<TyBitcastSametype> bitcast_sametype;
};

struct ConsBitcastSitofp : public TyInfrule {
public:
  ConsBitcastSitofp(std::shared_ptr<TyBitcastSitofp> _bitcast_sitofp);
  static std::shared_ptr<TyInfrule> make(std::shared_ptr<TyValue> _src,
                                         std::shared_ptr<TyValue> _mid,
                                         std::shared_ptr<TyValue> _dst,
                                         std::shared_ptr<TyValueType> _srcty,
                                         std::shared_ptr<TyValueType> _midty,
                                         std::shared_ptr<TyValueType> _dstty);
  void serialize(cereal::JSONOutputArchive &archive) const;

private:
  std::shared_ptr<TyBitcastSitofp> bitcast_sitofp;
};

struct ConsBitcastTrunc : public TyInfrule {
public:
  ConsBitcastTrunc(std::shared_ptr<TyBitcastTrunc> _bitcast_trunc);
  static std::shared_ptr<TyInfrule> make(std::shared_ptr<TyValue> _src,
                                         std::shared_ptr<TyValue> _mid,
                                         std::shared_ptr<TyValue> _dst,
                                         std::shared_ptr<TyValueType> _srcty,
                                         std::shared_ptr<TyValueType> _midty,
                                         std::shared_ptr<TyValueType> _dstty);
  void serialize(cereal::JSONOutputArchive &archive) const;

private:
  std::shared_ptr<TyBitcastTrunc> bitcast_trunc;
};

struct ConsBitcastUitofp : public TyInfrule {
public:
  ConsBitcastUitofp(std::shared_ptr<TyBitcastUitofp> _bitcast_uitofp);
  static std::shared_ptr<TyInfrule> make(std::shared_ptr<TyValue> _src,
                                         std::shared_ptr<TyValue> _mid,
                                         std::shared_ptr<TyValue> _dst,
                                         std::shared_ptr<TyValueType> _srcty,
                                         std::shared_ptr<TyValueType> _midty,
                                         std::shared_ptr<TyValueType> _dstty);
  void serialize(cereal::JSONOutputArchive &archive) const;

private:
  std::shared_ptr<TyBitcastUitofp> bitcast_uitofp;
};

struct ConsBitcastZext : public TyInfrule {
public:
  ConsBitcastZext(std::shared_ptr<TyBitcastZext> _bitcast_zext);
  static std::shared_ptr<TyInfrule> make(std::shared_ptr<TyValue> _src,
                                         std::shared_ptr<TyValue> _mid,
                                         std::shared_ptr<TyValue> _dst,
                                         std::shared_ptr<TyValueType> _srcty,
                                         std::shared_ptr<TyValueType> _midty,
                                         std::shared_ptr<TyValueType> _dstty);
  void serialize(cereal::JSONOutputArchive &archive) const;

private:
  std::shared_ptr<TyBitcastZext> bitcast_zext;
};

struct ConsBitcastLoad : public TyInfrule {
public:
  ConsBitcastLoad(std::shared_ptr<TyBitcastLoad> _bitcast_load);
  static std::shared_ptr<TyInfrule>
  make(std::shared_ptr<TyValue> _ptr, std::shared_ptr<TyValueType> _ptrty,
       std::shared_ptr<TyValue> _v1, std::shared_ptr<TyValueType> _ptrty2,
       std::shared_ptr<TyValue> _v2, std::shared_ptr<TySize> _a);
  void serialize(cereal::JSONOutputArchive &archive) const;

private:
  std::shared_ptr<TyBitcastLoad> bitcast_load;
};

struct ConsBitcastptr : public TyInfrule {
public:
  ConsBitcastptr(std::shared_ptr<TyBitcastptr> _bitcastptr);
  static std::shared_ptr<TyInfrule> make(std::shared_ptr<TyValue> _v,
                                         std::shared_ptr<TyValue> _vprime,
                                         std::shared_ptr<TyExpr> _bitcastinst);
  void serialize(cereal::JSONOutputArchive &archive) const;

private:
  std::shared_ptr<TyBitcastptr> bitcastptr;
};

struct ConsDiffblockGlobalAlloca : public TyInfrule {
public:
  ConsDiffblockGlobalAlloca(
      std::shared_ptr<TyDiffblockGlobalAlloca> _diffblock_global_alloca);
  static std::shared_ptr<TyInfrule> make(std::shared_ptr<TyConstant> _gx,
                                         std::shared_ptr<TyRegister> _y);
  void serialize(cereal::JSONOutputArchive &archive) const;

private:
  std::shared_ptr<TyDiffblockGlobalAlloca> diffblock_global_alloca;
};

struct ConsDiffblockGlobalGlobal : public TyInfrule {
public:
  ConsDiffblockGlobalGlobal(
      std::shared_ptr<TyDiffblockGlobalGlobal> _diffblock_global_global);
  static std::shared_ptr<TyInfrule> make(std::shared_ptr<TyConstant> _gx,
                                         std::shared_ptr<TyConstant> _gy);
  void serialize(cereal::JSONOutputArchive &archive) const;

private:
  std::shared_ptr<TyDiffblockGlobalGlobal> diffblock_global_global;
};

struct ConsDiffblockLessthan : public TyInfrule {
public:
  ConsDiffblockLessthan(
      std::shared_ptr<TyDiffblockLessthan> _diffblock_lessthan);
  static std::shared_ptr<TyInfrule> make(std::shared_ptr<TyValue> _x,
                                         std::shared_ptr<TyValue> _y,
                                         std::shared_ptr<TyValue> _xprime,
                                         std::shared_ptr<TyValue> _yprime);
  void serialize(cereal::JSONOutputArchive &archive) const;

private:
  std::shared_ptr<TyDiffblockLessthan> diffblock_lessthan;
};

struct ConsDiffblockNoalias : public TyInfrule {
public:
  ConsDiffblockNoalias(std::shared_ptr<TyDiffblockNoalias> _diffblock_noalias);
  static std::shared_ptr<TyInfrule> make(std::shared_ptr<TyValue> _x,
                                         std::shared_ptr<TyValue> _y,
                                         std::shared_ptr<TyPointer> _xprime,
                                         std::shared_ptr<TyPointer> _yprime);
  void serialize(cereal::JSONOutputArchive &archive) const;

private:
  std::shared_ptr<TyDiffblockNoalias> diffblock_noalias;
};

struct ConsFaddCommutativeTgt : public TyInfrule {
public:
  ConsFaddCommutativeTgt(
      std::shared_ptr<TyFaddCommutativeTgt> _fadd_commutative_tgt);
  static std::shared_ptr<TyInfrule> make(std::shared_ptr<TyRegister> _z,
                                         std::shared_ptr<TyValue> _x,
                                         std::shared_ptr<TyValue> _y,
                                         TyFloatType _fty);
  void serialize(cereal::JSONOutputArchive &archive) const;

private:
  std::shared_ptr<TyFaddCommutativeTgt> fadd_commutative_tgt;
};

struct ConsFbopDistributiveOverSelectinst : public TyInfrule {
public:
  ConsFbopDistributiveOverSelectinst(std::shared_ptr<
      TyFbopDistributiveOverSelectinst> _fbop_distributive_over_selectinst);
  static std::shared_ptr<TyInfrule>
  make(TyFbop _fopcode, std::shared_ptr<TyRegister> _r,
       std::shared_ptr<TyRegister> _s, std::shared_ptr<TyRegister> _tprime,
       std::shared_ptr<TyRegister> _t0, std::shared_ptr<TyValue> _x,
       std::shared_ptr<TyValue> _y, std::shared_ptr<TyValue> _z,
       std::shared_ptr<TyValue> _c, TyFloatType _fbopty,
       std::shared_ptr<TyValueType> _selty);
  void serialize(cereal::JSONOutputArchive &archive) const;

private:
  std::shared_ptr<TyFbopDistributiveOverSelectinst>
      fbop_distributive_over_selectinst;
};

struct ConsFbopDistributiveOverSelectinst2 : public TyInfrule {
public:
  ConsFbopDistributiveOverSelectinst2(std::shared_ptr<
      TyFbopDistributiveOverSelectinst2> _fbop_distributive_over_selectinst2);
  static std::shared_ptr<TyInfrule>
  make(TyFbop _fopcode, std::shared_ptr<TyRegister> _r,
       std::shared_ptr<TyRegister> _s, std::shared_ptr<TyRegister> _tprime,
       std::shared_ptr<TyRegister> _t0, std::shared_ptr<TyValue> _x,
       std::shared_ptr<TyValue> _y, std::shared_ptr<TyValue> _z,
       std::shared_ptr<TyValue> _c, TyFloatType _fbopty,
       std::shared_ptr<TyValueType> _selty);
  void serialize(cereal::JSONOutputArchive &archive) const;

private:
  std::shared_ptr<TyFbopDistributiveOverSelectinst2>
      fbop_distributive_over_selectinst2;
};

struct ConsFpextBitcast : public TyInfrule {
public:
  ConsFpextBitcast(std::shared_ptr<TyFpextBitcast> _fpext_bitcast);
  static std::shared_ptr<TyInfrule> make(std::shared_ptr<TyValue> _src,
                                         std::shared_ptr<TyValue> _mid,
                                         std::shared_ptr<TyValue> _dst,
                                         std::shared_ptr<TyValueType> _srcty,
                                         std::shared_ptr<TyValueType> _midty,
                                         std::shared_ptr<TyValueType> _dstty);
  void serialize(cereal::JSONOutputArchive &archive) const;

private:
  std::shared_ptr<TyFpextBitcast> fpext_bitcast;
};

struct ConsFpextFpext : public TyInfrule {
public:
  ConsFpextFpext(std::shared_ptr<TyFpextFpext> _fpext_fpext);
  static std::shared_ptr<TyInfrule> make(std::shared_ptr<TyValue> _src,
                                         std::shared_ptr<TyValue> _mid,
                                         std::shared_ptr<TyValue> _dst,
                                         std::shared_ptr<TyValueType> _srcty,
                                         std::shared_ptr<TyValueType> _midty,
                                         std::shared_ptr<TyValueType> _dstty);
  void serialize(cereal::JSONOutputArchive &archive) const;

private:
  std::shared_ptr<TyFpextFpext> fpext_fpext;
};

struct ConsFptosiBitcast : public TyInfrule {
public:
  ConsFptosiBitcast(std::shared_ptr<TyFptosiBitcast> _fptosi_bitcast);
  static std::shared_ptr<TyInfrule> make(std::shared_ptr<TyValue> _src,
                                         std::shared_ptr<TyValue> _mid,
                                         std::shared_ptr<TyValue> _dst,
                                         std::shared_ptr<TyValueType> _srcty,
                                         std::shared_ptr<TyValueType> _midty,
                                         std::shared_ptr<TyValueType> _dstty);
  void serialize(cereal::JSONOutputArchive &archive) const;

private:
  std::shared_ptr<TyFptosiBitcast> fptosi_bitcast;
};

struct ConsFptosiFpext : public TyInfrule {
public:
  ConsFptosiFpext(std::shared_ptr<TyFptosiFpext> _fpext_fptosi);
  static std::shared_ptr<TyInfrule> make(std::shared_ptr<TyValue> _src,
                                         std::shared_ptr<TyValue> _mid,
                                         std::shared_ptr<TyValue> _dst,
                                         std::shared_ptr<TyValueType> _srcty,
                                         std::shared_ptr<TyValueType> _midty,
                                         std::shared_ptr<TyValueType> _dstty);
  void serialize(cereal::JSONOutputArchive &archive) const;

private:
  std::shared_ptr<TyFptosiFpext> fpext_fptosi;
};

struct ConsFptouiBitcast : public TyInfrule {
public:
  ConsFptouiBitcast(std::shared_ptr<TyFptouiBitcast> _fptoui_bitcast);
  static std::shared_ptr<TyInfrule> make(std::shared_ptr<TyValue> _src,
                                         std::shared_ptr<TyValue> _mid,
                                         std::shared_ptr<TyValue> _dst,
                                         std::shared_ptr<TyValueType> _srcty,
                                         std::shared_ptr<TyValueType> _midty,
                                         std::shared_ptr<TyValueType> _dstty);
  void serialize(cereal::JSONOutputArchive &archive) const;

private:
  std::shared_ptr<TyFptouiBitcast> fptoui_bitcast;
};

struct ConsFptouiFpext : public TyInfrule {
public:
  ConsFptouiFpext(std::shared_ptr<TyFptouiFpext> _fpext_fptoui);
  static std::shared_ptr<TyInfrule> make(std::shared_ptr<TyValue> _src,
                                         std::shared_ptr<TyValue> _mid,
                                         std::shared_ptr<TyValue> _dst,
                                         std::shared_ptr<TyValueType> _srcty,
                                         std::shared_ptr<TyValueType> _midty,
                                         std::shared_ptr<TyValueType> _dstty);
  void serialize(cereal::JSONOutputArchive &archive) const;

private:
  std::shared_ptr<TyFptouiFpext> fpext_fptoui;
};

struct ConsFptruncBitcast : public TyInfrule {
public:
  ConsFptruncBitcast(std::shared_ptr<TyFptruncBitcast> _fptrunc_bitcast);
  static std::shared_ptr<TyInfrule> make(std::shared_ptr<TyValue> _src,
                                         std::shared_ptr<TyValue> _mid,
                                         std::shared_ptr<TyValue> _dst,
                                         std::shared_ptr<TyValueType> _srcty,
                                         std::shared_ptr<TyValueType> _midty,
                                         std::shared_ptr<TyValueType> _dstty);
  void serialize(cereal::JSONOutputArchive &archive) const;

private:
  std::shared_ptr<TyFptruncBitcast> fptrunc_bitcast;
};

struct ConsFptruncFpext : public TyInfrule {
public:
  ConsFptruncFpext(std::shared_ptr<TyFptruncFpext> _fptrunc_fpext);
  static std::shared_ptr<TyInfrule> make(std::shared_ptr<TyValue> _src,
                                         std::shared_ptr<TyValue> _mid,
                                         std::shared_ptr<TyValue> _dst,
                                         std::shared_ptr<TyValueType> _srcty,
                                         std::shared_ptr<TyValueType> _midty,
                                         std::shared_ptr<TyValueType> _dstty);
  void serialize(cereal::JSONOutputArchive &archive) const;

private:
  std::shared_ptr<TyFptruncFpext> fptrunc_fpext;
};

struct ConsGepzero : public TyInfrule {
public:
  ConsGepzero(std::shared_ptr<TyGepzero> _gepzero);
  static std::shared_ptr<TyInfrule> make(std::shared_ptr<TyValue> _v,
                                         std::shared_ptr<TyValue> _vprime,
                                         std::shared_ptr<TyExpr> _gepinst);
  void serialize(cereal::JSONOutputArchive &archive) const;

private:
  std::shared_ptr<TyGepzero> gepzero;
};

struct ConsGepInboundsRemove : public TyInfrule {
public:
  ConsGepInboundsRemove(
      std::shared_ptr<TyGepInboundsRemove> _gep_inbounds_remove);
  static std::shared_ptr<TyInfrule> make(std::shared_ptr<TyExpr> _gepinst);
  void serialize(cereal::JSONOutputArchive &archive) const;

private:
  std::shared_ptr<TyGepInboundsRemove> gep_inbounds_remove;
};

struct ConsPtrtointBitcast : public TyInfrule {
public:
  ConsPtrtointBitcast(std::shared_ptr<TyPtrtointBitcast> _inttoptr_bitcast);
  static std::shared_ptr<TyInfrule> make(std::shared_ptr<TyValue> _src,
                                         std::shared_ptr<TyValue> _mid,
                                         std::shared_ptr<TyValue> _dst,
                                         std::shared_ptr<TyValueType> _srcty,
                                         std::shared_ptr<TyValueType> _midty,
                                         std::shared_ptr<TyValueType> _dstty);
  void serialize(cereal::JSONOutputArchive &archive) const;

private:
  std::shared_ptr<TyPtrtointBitcast> inttoptr_bitcast;
};

struct ConsPtrtointLoad : public TyInfrule {
public:
  ConsPtrtointLoad(std::shared_ptr<TyPtrtointLoad> _ptrtoint_load);
  static std::shared_ptr<TyInfrule>
  make(std::shared_ptr<TyValue> _ptr, std::shared_ptr<TyValueType> _ptrty,
       std::shared_ptr<TyValue> _v1, std::shared_ptr<TyValueType> _intty,
       std::shared_ptr<TyValue> _v2, std::shared_ptr<TySize> _a);
  void serialize(cereal::JSONOutputArchive &archive) const;

private:
  std::shared_ptr<TyPtrtointLoad> ptrtoint_load;
};

struct ConsLessthanUndef : TyInfrule {
public:
  ConsLessthanUndef(std::shared_ptr<TyLessthanUndef> _lessthan_undef);
  void serialize(cereal::JSONOutputArchive &archive) const;

  static std::shared_ptr<TyInfrule> make(std::shared_ptr<TyValueType> _ty,
                                         std::shared_ptr<TyValue> _v);

private:
  std::shared_ptr<TyLessthanUndef> lessthan_undef;
};

struct ConsLessthanUndefTgt : TyInfrule {
public:
  ConsLessthanUndefTgt(std::shared_ptr<TyLessthanUndefTgt> _lessthan_undef_tgt);
  void serialize(cereal::JSONOutputArchive &archive) const;

  static std::shared_ptr<TyInfrule> make(std::shared_ptr<TyValueType> _ty,
                                         std::shared_ptr<TyValue> _v);

private:
  std::shared_ptr<TyLessthanUndefTgt> lessthan_undef_tgt;
};

struct ConsMulBool : TyInfrule {
public:
  ConsMulBool(std::shared_ptr<TyMulBool> _mul_bool);
  void serialize(cereal::JSONOutputArchive &archive) const;

  static std::shared_ptr<TyInfrule> make(std::shared_ptr<TyRegister> _z,
                                         std::shared_ptr<TyRegister> _x,
                                         std::shared_ptr<TyRegister> _y);

private:
  std::shared_ptr<TyMulBool> mul_bool;
};

struct ConsMulCommutative : public TyInfrule {
public:
  ConsMulCommutative(std::shared_ptr<TyMulCommutative> _mul_commutative);
  static std::shared_ptr<TyInfrule> make(std::shared_ptr<TyRegister> _z,
                                         std::shared_ptr<TyValue> _x,
                                         std::shared_ptr<TyValue> _y,
                                         std::shared_ptr<TySize> _sz);
  void serialize(cereal::JSONOutputArchive &archive) const;

private:
  std::shared_ptr<TyMulCommutative> mul_commutative;
};

struct ConsMulMone : public TyInfrule {
public:
  ConsMulMone(std::shared_ptr<TyMulMone> _mul_mone);
  static std::shared_ptr<TyInfrule> make(std::shared_ptr<TyRegister> _z,
                                         std::shared_ptr<TyValue> _x,
                                         std::shared_ptr<TySize> _sz);
  void serialize(cereal::JSONOutputArchive &archive) const;

private:
  std::shared_ptr<TyMulMone> mul_mone;
};

struct ConsMulNeg : TyInfrule {
public:
  ConsMulNeg(std::shared_ptr<TyMulNeg> _mul_neg);
  void serialize(cereal::JSONOutputArchive &archive) const;

  static std::shared_ptr<TyInfrule>
  make(std::shared_ptr<TyRegister> _z, std::shared_ptr<TyValue> _mx,
       std::shared_ptr<TyValue> _my, std::shared_ptr<TyValue> _x,
       std::shared_ptr<TyValue> _y, std::shared_ptr<TySize> _sz);

private:
  std::shared_ptr<TyMulNeg> mul_neg;
};

struct ConsNegVal : TyInfrule {
public:
  ConsNegVal(std::shared_ptr<TyNegVal> _neg_val);
  void serialize(cereal::JSONOutputArchive &archive) const;

  static std::shared_ptr<TyInfrule> make(std::shared_ptr<TyConstInt> _c1,
                                         std::shared_ptr<TyConstInt> _c2,
                                         std::shared_ptr<TySize> _sz);

private:
  std::shared_ptr<TyNegVal> neg_val;
};

struct ConsAddSignbit : TyInfrule {
public:
  ConsAddSignbit(std::shared_ptr<TyAddSignbit> _add_signbit);
  void serialize(cereal::JSONOutputArchive &archive) const;
  static std::shared_ptr<TyInfrule> make(std::shared_ptr<TyRegister> _x,
                                         std::shared_ptr<TyValue> _e1,
                                         std::shared_ptr<TyValue> _e2,
                                         std::shared_ptr<TySize> _sz);

private:
  std::shared_ptr<TyAddSignbit> add_signbit;
};

struct ConsAddZextBool : public TyInfrule {
public:
  ConsAddZextBool(std::shared_ptr<TyAddZextBool> _add_zext_bool);
  static std::shared_ptr<TyInfrule>
  make(std::shared_ptr<TyRegister> _x, std::shared_ptr<TyRegister> _y,
       std::shared_ptr<TyValue> _b, std::shared_ptr<TyConstInt> _c,
       std::shared_ptr<TyConstInt> _cprime, std::shared_ptr<TySize> _sz);
  void serialize(cereal::JSONOutputArchive &archive) const;

private:
  std::shared_ptr<TyAddZextBool> add_zext_bool;
};

struct ConsMulShl : public TyInfrule {
public:
  ConsMulShl(std::shared_ptr<TyMulShl> _mul_shl);
  static std::shared_ptr<TyInfrule> make(std::shared_ptr<TyRegister> _z,
                                         std::shared_ptr<TyRegister> _y,
                                         std::shared_ptr<TyValue> _x,
                                         std::shared_ptr<TyValue> _a,
                                         std::shared_ptr<TySize> _sz);
  void serialize(cereal::JSONOutputArchive &archive) const;

private:
  std::shared_ptr<TyMulShl> mul_shl;
};

struct ConsOrAnd : public TyInfrule {
public:
  ConsOrAnd(std::shared_ptr<TyOrAnd> _or_and);
  static std::shared_ptr<TyInfrule> make(std::shared_ptr<TyValue> _z,
                                         std::shared_ptr<TyValue> _y,
                                         std::shared_ptr<TyValue> _x,
                                         std::shared_ptr<TyValue> _a,
                                         std::shared_ptr<TySize> _sz);
  void serialize(cereal::JSONOutputArchive &archive) const;

private:
  std::shared_ptr<TyOrAnd> or_and;
};

struct ConsOrAndXor : public TyInfrule {
public:
  ConsOrAndXor(std::shared_ptr<TyOrAndXor> _or_and_xor);
  static std::shared_ptr<TyInfrule>
  make(std::shared_ptr<TyValue> _z, std::shared_ptr<TyValue> _x,
       std::shared_ptr<TyValue> _y, std::shared_ptr<TyValue> _a,
       std::shared_ptr<TyValue> _b, std::shared_ptr<TySize> _sz);
  void serialize(cereal::JSONOutputArchive &archive) const;

private:
  std::shared_ptr<TyOrAndXor> or_and_xor;
};

struct ConsOrCommutative : public TyInfrule {
public:
  ConsOrCommutative(std::shared_ptr<TyOrCommutative> _or_commutative);
  static std::shared_ptr<TyInfrule> make(std::shared_ptr<TyRegister> _z,
                                         std::shared_ptr<TyValue> _x,
                                         std::shared_ptr<TyValue> _y,
                                         std::shared_ptr<TySize> _sz);
  void serialize(cereal::JSONOutputArchive &archive) const;

private:
  std::shared_ptr<TyOrCommutative> or_commutative;
};

struct ConsOrCommutativeTgt : public TyInfrule {
public:
  ConsOrCommutativeTgt(std::shared_ptr<TyOrCommutativeTgt> _or_commutative);
  static std::shared_ptr<TyInfrule> make(std::shared_ptr<TyRegister> _z,
                                         std::shared_ptr<TyValue> _x,
                                         std::shared_ptr<TyValue> _y,
                                         std::shared_ptr<TySize> _sz);
  void serialize(cereal::JSONOutputArchive &archive) const;

private:
  std::shared_ptr<TyOrCommutativeTgt> or_commutative_tgt;
};

struct ConsOrMone : public TyInfrule {
public:
  ConsOrMone(std::shared_ptr<TyOrMone> _or_mone);
  static std::shared_ptr<TyInfrule> make(std::shared_ptr<TyValue> _z,
                                         std::shared_ptr<TyValue> _a,
                                         std::shared_ptr<TySize> _sz);
  void serialize(cereal::JSONOutputArchive &archive) const;

private:
  std::shared_ptr<TyOrMone> or_mone;
};

struct ConsOrNot : public TyInfrule {
public:
  ConsOrNot(std::shared_ptr<TyOrNot> _or_not);
  static std::shared_ptr<TyInfrule> make(std::shared_ptr<TyValue> _z,
                                         std::shared_ptr<TyValue> _y,
                                         std::shared_ptr<TyValue> _x,
                                         std::shared_ptr<TySize> _sz);
  void serialize(cereal::JSONOutputArchive &archive) const;

private:
  std::shared_ptr<TyOrNot> or_not;
};

struct ConsOrOr : public TyInfrule {
public:
  ConsOrOr(std::shared_ptr<TyOrOr> _or_or);
  static std::shared_ptr<TyInfrule>
  make(std::shared_ptr<TyValue> _z, std::shared_ptr<TyValue> _x,
       std::shared_ptr<TyValue> _y, std::shared_ptr<TyValue> _a,
       std::shared_ptr<TyValue> _b, std::shared_ptr<TySize> _sz);
  void serialize(cereal::JSONOutputArchive &archive) const;

private:
  std::shared_ptr<TyOrOr> or_or;
};

struct ConsOrOr2 : public TyInfrule {
public:
  ConsOrOr2(std::shared_ptr<TyOrOr2> _or_or2);
  static std::shared_ptr<TyInfrule>
  make(std::shared_ptr<TyValue> _z, std::shared_ptr<TyValue> _x,
       std::shared_ptr<TyValue> _y, std::shared_ptr<TyValue> _yprime,
       std::shared_ptr<TyValue> _a, std::shared_ptr<TyValue> _b,
       std::shared_ptr<TySize> _sz);
  void serialize(cereal::JSONOutputArchive &archive) const;

private:
  std::shared_ptr<TyOrOr2> or_or2;
};

struct ConsOrUndef : public TyInfrule {
public:
  ConsOrUndef(std::shared_ptr<TyOrUndef> _or_undef);
  static std::shared_ptr<TyInfrule> make(std::shared_ptr<TyValue> _z,
                                         std::shared_ptr<TyValue> _a,
                                         std::shared_ptr<TySize> _sz);
  void serialize(cereal::JSONOutputArchive &archive) const;

private:
  std::shared_ptr<TyOrUndef> or_undef;
};

struct ConsOrSame : public TyInfrule {
public:
  ConsOrSame(std::shared_ptr<TyOrSame> _or_same);
  static std::shared_ptr<TyInfrule> make(std::shared_ptr<TyValue> _z,
                                         std::shared_ptr<TyValue> _a,
                                         std::shared_ptr<TySize> _sz);
  void serialize(cereal::JSONOutputArchive &archive) const;

private:
  std::shared_ptr<TyOrSame> or_same;
};

struct ConsOrXor : public TyInfrule {
public:
  ConsOrXor(std::shared_ptr<TyOrXor> _or_xor);
  static std::shared_ptr<TyInfrule>
  make(std::shared_ptr<TyValue> _w, std::shared_ptr<TyValue> _z,
       std::shared_ptr<TyValue> _x, std::shared_ptr<TyValue> _y,
       std::shared_ptr<TyValue> _a, std::shared_ptr<TyValue> _b,
       std::shared_ptr<TySize> _sz);
  void serialize(cereal::JSONOutputArchive &archive) const;

private:
  std::shared_ptr<TyOrXor> or_xor;
};

struct ConsOrXor2 : public TyInfrule {
public:
  ConsOrXor2(std::shared_ptr<TyOrXor2> _or_xor2);
  static std::shared_ptr<TyInfrule>
  make(std::shared_ptr<TyValue> _z, std::shared_ptr<TyValue> _x1,
       std::shared_ptr<TyValue> _y1, std::shared_ptr<TyValue> _x2,
       std::shared_ptr<TyValue> _y2, std::shared_ptr<TyValue> _a,
       std::shared_ptr<TyValue> _b, std::shared_ptr<TySize> _sz);
  void serialize(cereal::JSONOutputArchive &archive) const;

private:
  std::shared_ptr<TyOrXor2> or_xor2;
};

struct ConsOrXor3 : public TyInfrule {
public:
  ConsOrXor3(std::shared_ptr<TyOrXor3> _or_xor3);
  static std::shared_ptr<TyInfrule> make(std::shared_ptr<TyValue> _z,
                                         std::shared_ptr<TyValue> _y,
                                         std::shared_ptr<TyValue> _a,
                                         std::shared_ptr<TyValue> _b,
                                         std::shared_ptr<TySize> _sz);
  void serialize(cereal::JSONOutputArchive &archive) const;

private:
  std::shared_ptr<TyOrXor3> or_xor3;
};

struct ConsOrXor4 : public TyInfrule {
public:
  ConsOrXor4(std::shared_ptr<TyOrXor4> _or_xor4);
  static std::shared_ptr<TyInfrule>
  make(std::shared_ptr<TyValue> _z, std::shared_ptr<TyValue> _x,
       std::shared_ptr<TyValue> _y, std::shared_ptr<TyValue> _a,
       std::shared_ptr<TyValue> _b, std::shared_ptr<TyValue> _nb,
       std::shared_ptr<TySize> _sz);
  void serialize(cereal::JSONOutputArchive &archive) const;

private:
  std::shared_ptr<TyOrXor4> or_xor4;
};

struct ConsOrZero : public TyInfrule {
public:
  ConsOrZero(std::shared_ptr<TyOrZero> _or_zero);
  static std::shared_ptr<TyInfrule> make(std::shared_ptr<TyValue> _z,
                                         std::shared_ptr<TyValue> _a,
                                         std::shared_ptr<TySize> _sz);
  void serialize(cereal::JSONOutputArchive &archive) const;

private:
  std::shared_ptr<TyOrZero> or_zero;
};

struct ConsRemNeg : public TyInfrule {
public:
  ConsRemNeg(std::shared_ptr<TyRemNeg> _rem_neg);
  static std::shared_ptr<TyInfrule> make(std::shared_ptr<TyRegister> _z,
                                         std::shared_ptr<TyValue> _my,
                                         std::shared_ptr<TyValue> _x,
                                         std::shared_ptr<TyValue> _y,
                                         std::shared_ptr<TySize> _sz);
  void serialize(cereal::JSONOutputArchive &archive) const;

private:
  std::shared_ptr<TyRemNeg> rem_neg;
};

struct ConsSdivMone : public TyInfrule {
public:
  ConsSdivMone(std::shared_ptr<TySdivMone> _div_mone);
  static std::shared_ptr<TyInfrule> make(std::shared_ptr<TyRegister> _z,
                                         std::shared_ptr<TyValue> _x,
                                         std::shared_ptr<TySize> _sz);
  void serialize(cereal::JSONOutputArchive &archive) const;

private:
  std::shared_ptr<TySdivMone> div_mone;
};

struct ConsSextSext : public TyInfrule {
public:
  ConsSextSext(std::shared_ptr<TySextSext> _sext_sext);
  static std::shared_ptr<TyInfrule> make(std::shared_ptr<TyValue> _src,
                                         std::shared_ptr<TyValue> _mid,
                                         std::shared_ptr<TyValue> _dst,
                                         std::shared_ptr<TyValueType> _srcty,
                                         std::shared_ptr<TyValueType> _midty,
                                         std::shared_ptr<TyValueType> _dstty);
  void serialize(cereal::JSONOutputArchive &archive) const;

private:
  std::shared_ptr<TySextSext> sext_sext;
};

struct ConsSitofpBitcast : public TyInfrule {
public:
  ConsSitofpBitcast(std::shared_ptr<TySitofpBitcast> _sitofp_bitcast);
  static std::shared_ptr<TyInfrule> make(std::shared_ptr<TyValue> _src,
                                         std::shared_ptr<TyValue> _mid,
                                         std::shared_ptr<TyValue> _dst,
                                         std::shared_ptr<TyValueType> _srcty,
                                         std::shared_ptr<TyValueType> _midty,
                                         std::shared_ptr<TyValueType> _dstty);
  void serialize(cereal::JSONOutputArchive &archive) const;

private:
  std::shared_ptr<TySitofpBitcast> sitofp_bitcast;
};

struct ConsSitofpZext : public TyInfrule {
public:
  ConsSitofpZext(std::shared_ptr<TySitofpZext> _sitofp_zext);
  static std::shared_ptr<TyInfrule> make(std::shared_ptr<TyValue> _src,
                                         std::shared_ptr<TyValue> _mid,
                                         std::shared_ptr<TyValue> _dst,
                                         std::shared_ptr<TyValueType> _srcty,
                                         std::shared_ptr<TyValueType> _midty,
                                         std::shared_ptr<TyValueType> _dstty);
  void serialize(cereal::JSONOutputArchive &archive) const;

private:
  std::shared_ptr<TySitofpZext> sitofp_zext;
};

struct ConsSitofpSext : public TyInfrule {
public:
  ConsSitofpSext(std::shared_ptr<TySitofpSext> _sext_sitofp);
  static std::shared_ptr<TyInfrule> make(std::shared_ptr<TyValue> _src,
                                         std::shared_ptr<TyValue> _mid,
                                         std::shared_ptr<TyValue> _dst,
                                         std::shared_ptr<TyValueType> _srcty,
                                         std::shared_ptr<TyValueType> _midty,
                                         std::shared_ptr<TyValueType> _dstty);
  void serialize(cereal::JSONOutputArchive &archive) const;

private:
  std::shared_ptr<TySitofpSext> sext_sitofp;
};

struct ConsSextAshr : public TyInfrule {
public:
  ConsSextAshr(std::shared_ptr<TySextAshr> _sext_ashr);
  static std::shared_ptr<TyInfrule>
  make(std::shared_ptr<TyValue> _z, std::shared_ptr<TyValue> _zprime,
       std::shared_ptr<TyValue> _x, std::shared_ptr<TyValue> _x0,
       std::shared_ptr<TyValue> _y, std::shared_ptr<TyValue> _w,
       std::shared_ptr<TyConstInt> _c1, std::shared_ptr<TyConstInt> _c2,
       std::shared_ptr<TySize> _sz1, std::shared_ptr<TySize> _sz2);
  void serialize(cereal::JSONOutputArchive &archive) const;

private:
  std::shared_ptr<TySextAshr> sext_ashr;
};

struct ConsSextTrunc : public TyInfrule {
public:
  ConsSextTrunc(std::shared_ptr<TySextTrunc> _sext_trunc);
  static std::shared_ptr<TyInfrule>
  make(std::shared_ptr<TyValue> _z, std::shared_ptr<TyValue> _x,
       std::shared_ptr<TyValue> _y, std::shared_ptr<TyConstInt> _c,
       std::shared_ptr<TySize> _sz1, std::shared_ptr<TySize> _sz2);
  void serialize(cereal::JSONOutputArchive &archive) const;

private:
  std::shared_ptr<TySextTrunc> sext_trunc;
};

struct ConsSubAdd : TyInfrule {
public:
  ConsSubAdd(std::shared_ptr<TySubAdd> _sub_add);
  void serialize(cereal::JSONOutputArchive &archive) const;

  static std::shared_ptr<TyInfrule> make(std::shared_ptr<TyRegister> _z,
                                         std::shared_ptr<TyValue> _my,
                                         std::shared_ptr<TyRegister> _x,
                                         std::shared_ptr<TyValue> _y,
                                         std::shared_ptr<TySize> _sz);

private:
  std::shared_ptr<TySubAdd> sub_add;
};

struct ConsSubMone : public TyInfrule {
public:
  ConsSubMone(std::shared_ptr<TySubMone> _sub_mone);
  static std::shared_ptr<TyInfrule> make(std::shared_ptr<TyRegister> _z,
                                         std::shared_ptr<TyValue> _x,
                                         std::shared_ptr<TySize> _sz);
  void serialize(cereal::JSONOutputArchive &archive) const;

private:
  std::shared_ptr<TySubMone> sub_mone;
};

struct ConsSubOnebit : public TyInfrule {
public:
  ConsSubOnebit(std::shared_ptr<TySubOnebit> _sub_onebit);
  static std::shared_ptr<TyInfrule> make(std::shared_ptr<TyRegister> _z,
                                         std::shared_ptr<TyValue> _x,
                                         std::shared_ptr<TyValue> _y);
  void serialize(cereal::JSONOutputArchive &archive) const;

private:
  std::shared_ptr<TySubOnebit> sub_onebit;
};

struct ConsSubConstAdd : public TyInfrule {
public:
  ConsSubConstAdd(std::shared_ptr<TySubConstAdd> _sub_const_add);
  static std::shared_ptr<TyInfrule>
  make(std::shared_ptr<TyRegister> _z, std::shared_ptr<TyRegister> _y,
       std::shared_ptr<TyValue> _x, std::shared_ptr<TyConstInt> _c1,
       std::shared_ptr<TyConstInt> _c2, std::shared_ptr<TyConstInt> _c3,
       std::shared_ptr<TySize> _sz);
  void serialize(cereal::JSONOutputArchive &archive) const;

private:
  std::shared_ptr<TySubConstAdd> sub_const_add;
};

struct ConsSubConstNot : public TyInfrule {
public:
  ConsSubConstNot(std::shared_ptr<TySubConstNot> _sub_const_not);
  static std::shared_ptr<TyInfrule>
  make(std::shared_ptr<TyRegister> _z, std::shared_ptr<TyRegister> _y,
       std::shared_ptr<TyValue> _x, std::shared_ptr<TyConstInt> _c1,
       std::shared_ptr<TyConstInt> _c2, std::shared_ptr<TySize> _sz);
  void serialize(cereal::JSONOutputArchive &archive) const;

private:
  std::shared_ptr<TySubConstNot> sub_const_not;
};

struct ConsSubOrXor : public TyInfrule {
public:
  ConsSubOrXor(std::shared_ptr<TySubOrXor> _sub_or_xor);
  static std::shared_ptr<TyInfrule>
  make(std::shared_ptr<TyRegister> _z, std::shared_ptr<TyValue> _a,
       std::shared_ptr<TyValue> _b, std::shared_ptr<TyRegister> _x,
       std::shared_ptr<TyRegister> _y, std::shared_ptr<TySize> _sz);
  void serialize(cereal::JSONOutputArchive &archive) const;

private:
  std::shared_ptr<TySubOrXor> sub_or_xor;
};

struct ConsSubRemove : TyInfrule {
public:
  ConsSubRemove(std::shared_ptr<TySubRemove> _sub_remove);
  void serialize(cereal::JSONOutputArchive &archive) const;

  static std::shared_ptr<TyInfrule> make(std::shared_ptr<TyRegister> _z,
                                         std::shared_ptr<TyRegister> _y,
                                         std::shared_ptr<TyValue> _a,
                                         std::shared_ptr<TyValue> _b,
                                         std::shared_ptr<TySize> _sz);

private:
  std::shared_ptr<TySubRemove> sub_remove;
};

struct ConsSubSdiv : public TyInfrule {
public:
  ConsSubSdiv(std::shared_ptr<TySubSdiv> _sub_sdiv);
  static std::shared_ptr<TyInfrule>
  make(std::shared_ptr<TyRegister> _z, std::shared_ptr<TyRegister> _y,
       std::shared_ptr<TyValue> _x, std::shared_ptr<TyConstInt> _c,
       std::shared_ptr<TyConstInt> _cprime, std::shared_ptr<TySize> _sz);
  void serialize(cereal::JSONOutputArchive &archive) const;

private:
  std::shared_ptr<TySubSdiv> sub_sdiv;
};

struct ConsSubSub : public TyInfrule {
public:
  ConsSubSub(std::shared_ptr<TySubSub> _sub_sub);
  static std::shared_ptr<TyInfrule> make(std::shared_ptr<TyRegister> _z,
                                         std::shared_ptr<TyValue> _x,
                                         std::shared_ptr<TyValue> _y,
                                         std::shared_ptr<TyValue> _w,
                                         std::shared_ptr<TySize> _sz);
  void serialize(cereal::JSONOutputArchive &archive) const;

private:
  std::shared_ptr<TySubSub> sub_sub;
};

struct ConsSubShl : public TyInfrule {
public:
  ConsSubShl(std::shared_ptr<TySubShl> _sub_shl);
  static std::shared_ptr<TyInfrule>
  make(std::shared_ptr<TyRegister> _z, std::shared_ptr<TyValue> _x,
       std::shared_ptr<TyRegister> _y, std::shared_ptr<TyValue> _mx,
       std::shared_ptr<TyValue> _a, std::shared_ptr<TySize> _sz);
  void serialize(cereal::JSONOutputArchive &archive) const;

private:
  std::shared_ptr<TySubShl> sub_shl;
};

struct ConsSdivSubSrem : public TyInfrule {
public:
  ConsSdivSubSrem(std::shared_ptr<TySdivSubSrem> _div_sub_srem);
  static std::shared_ptr<TyInfrule>
  make(std::shared_ptr<TyRegister> _z, std::shared_ptr<TyRegister> _b,
       std::shared_ptr<TyRegister> _a, std::shared_ptr<TyValue> _x,
       std::shared_ptr<TyValue> _y, std::shared_ptr<TySize> _sz);
  void serialize(cereal::JSONOutputArchive &archive) const;

private:
  std::shared_ptr<TySdivSubSrem> div_sub_srem;
};

struct ConsTransitivity : TyInfrule {
public:
  ConsTransitivity(std::shared_ptr<TyTransitivity> _transitivity);
  void serialize(cereal::JSONOutputArchive &archive) const;

  static std::shared_ptr<TyInfrule> make(std::shared_ptr<TyExpr> _e1,
                                         std::shared_ptr<TyExpr> _e2,
                                         std::shared_ptr<TyExpr> _e3);

private:
  std::shared_ptr<TyTransitivity> transitivity;
};

struct ConsTransitivityPointerLhs : public TyInfrule {
public:
  ConsTransitivityPointerLhs(
      std::shared_ptr<TyTransitivityPointerLhs> _transitivity_pointer_lhs);
  static std::shared_ptr<TyInfrule> make(std::shared_ptr<TyValue> _p,
                                         std::shared_ptr<TyValue> _q,
                                         std::shared_ptr<TyValue> _v,
                                         std::shared_ptr<TyValueType> _typ,
                                         std::shared_ptr<TySize> _align);
  void serialize(cereal::JSONOutputArchive &archive) const;

private:
  std::shared_ptr<TyTransitivityPointerLhs> transitivity_pointer_lhs;
};

struct ConsTransitivityPointerRhs : public TyInfrule {
public:
  ConsTransitivityPointerRhs(
      std::shared_ptr<TyTransitivityPointerRhs> _transitivity_pointer_rhs);
  static std::shared_ptr<TyInfrule> make(std::shared_ptr<TyValue> _p,
                                         std::shared_ptr<TyValue> _q,
                                         std::shared_ptr<TyValue> _v,
                                         std::shared_ptr<TyValueType> _typ,
                                         std::shared_ptr<TySize> _align);
  void serialize(cereal::JSONOutputArchive &archive) const;

private:
  std::shared_ptr<TyTransitivityPointerRhs> transitivity_pointer_rhs;
};

struct ConsTransitivityTgt : TyInfrule {
public:
  ConsTransitivityTgt(std::shared_ptr<TyTransitivityTgt> _transitivity_tgt);
  void serialize(cereal::JSONOutputArchive &archive) const;

  static std::shared_ptr<TyInfrule> make(std::shared_ptr<TyExpr> _e1,
                                         std::shared_ptr<TyExpr> _e2,
                                         std::shared_ptr<TyExpr> _e3);

private:
  std::shared_ptr<TyTransitivityTgt> transitivity_tgt;
};

struct ConsTruncBitcast : public TyInfrule {
public:
  ConsTruncBitcast(std::shared_ptr<TyTruncBitcast> _trunc_bitcast);
  static std::shared_ptr<TyInfrule> make(std::shared_ptr<TyValue> _src,
                                         std::shared_ptr<TyValue> _mid,
                                         std::shared_ptr<TyValue> _dst,
                                         std::shared_ptr<TyValueType> _srcty,
                                         std::shared_ptr<TyValueType> _midty,
                                         std::shared_ptr<TyValueType> _dstty);
  void serialize(cereal::JSONOutputArchive &archive) const;

private:
  std::shared_ptr<TyTruncBitcast> trunc_bitcast;
};

struct ConsTruncOnebit : public TyInfrule {
public:
  ConsTruncOnebit(std::shared_ptr<TyTruncOnebit> _trunc_onebit);
  static std::shared_ptr<TyInfrule> make(std::shared_ptr<TyValue> _z,
                                         std::shared_ptr<TyValue> _x,
                                         std::shared_ptr<TyValue> _y,
                                         std::shared_ptr<TySize> _orgsz);
  void serialize(cereal::JSONOutputArchive &archive) const;

private:
  std::shared_ptr<TyTruncOnebit> trunc_onebit;
};

struct ConsTruncPtrtoint : public TyInfrule {
public:
  ConsTruncPtrtoint(std::shared_ptr<TyTruncPtrtoint> _ptrtoint_trunc);
  static std::shared_ptr<TyInfrule> make(std::shared_ptr<TyValue> _src,
                                         std::shared_ptr<TyValue> _mid,
                                         std::shared_ptr<TyValue> _dst,
                                         std::shared_ptr<TyValueType> _srcty,
                                         std::shared_ptr<TyValueType> _midty,
                                         std::shared_ptr<TyValueType> _dstty);
  void serialize(cereal::JSONOutputArchive &archive) const;

private:
  std::shared_ptr<TyTruncPtrtoint> ptrtoint_trunc;
};

struct ConsTruncSext : public TyInfrule {
public:
  ConsTruncSext(std::shared_ptr<TyTruncSext> _trunc_sext);
  static std::shared_ptr<TyInfrule> make(std::shared_ptr<TyValue> _src,
                                         std::shared_ptr<TyValue> _mid,
                                         std::shared_ptr<TyValue> _dst,
                                         std::shared_ptr<TyValueType> _srcty,
                                         std::shared_ptr<TyValueType> _midty,
                                         std::shared_ptr<TyValueType> _dstty);
  void serialize(cereal::JSONOutputArchive &archive) const;

private:
  std::shared_ptr<TyTruncSext> trunc_sext;
};

struct ConsTruncTrunc : public TyInfrule {
public:
  ConsTruncTrunc(std::shared_ptr<TyTruncTrunc> _trunc_trunc);
  static std::shared_ptr<TyInfrule> make(std::shared_ptr<TyValue> _src,
                                         std::shared_ptr<TyValue> _mid,
                                         std::shared_ptr<TyValue> _dst,
                                         std::shared_ptr<TyValueType> _srcty,
                                         std::shared_ptr<TyValueType> _midty,
                                         std::shared_ptr<TyValueType> _dstty);
  void serialize(cereal::JSONOutputArchive &archive) const;

private:
  std::shared_ptr<TyTruncTrunc> trunc_trunc;
};

struct ConsSubstitute : public TyInfrule {
public:
  ConsSubstitute(std::shared_ptr<TySubstitute> _substitute);
  static std::shared_ptr<TyInfrule> make(std::shared_ptr<TyRegister> _x,
                                         std::shared_ptr<TyValue> _y,
                                         std::shared_ptr<TyExpr> _e);
  void serialize(cereal::JSONOutputArchive &archive) const;

private:
  std::shared_ptr<TySubstitute> substitute;
};

struct ConsSubstituteRev : public TyInfrule {
public:
  ConsSubstituteRev(std::shared_ptr<TySubstituteRev> _substitute_rev);
  static std::shared_ptr<TyInfrule> make(std::shared_ptr<TyRegister> _x,
                                         std::shared_ptr<TyValue> _y,
                                         std::shared_ptr<TyExpr> _e);
  void serialize(cereal::JSONOutputArchive &archive) const;

private:
  std::shared_ptr<TySubstituteRev> substitute_rev;
};

struct ConsReplaceRhs : TyInfrule {
public:
  ConsReplaceRhs(std::shared_ptr<TyReplaceRhs> _replace_rhs);
  void serialize(cereal::JSONOutputArchive &archive) const;

  static std::shared_ptr<TyInfrule> make(std::shared_ptr<TyRegister> _x,
                                         std::shared_ptr<TyValue> _y,
                                         std::shared_ptr<TyExpr> _e1,
                                         std::shared_ptr<TyExpr> _e2,
                                         std::shared_ptr<TyExpr> _e2_p);

private:
  std::shared_ptr<TyReplaceRhs> replace_rhs;
};

struct ConsReplaceRhsOpt : TyInfrule {
public:
  ConsReplaceRhsOpt(std::shared_ptr<TyReplaceRhsOpt> _replace_rhs_opt);
  void serialize(cereal::JSONOutputArchive &archive) const;

  static std::shared_ptr<TyInfrule> make(std::shared_ptr<TyRegister> _x,
                                         std::shared_ptr<TyValue> _y,
                                         std::shared_ptr<TyExpr> _e1,
                                         std::shared_ptr<TyExpr> _e2,
                                         std::shared_ptr<TyExpr> _e2_p);

private:
  std::shared_ptr<TyReplaceRhsOpt> replace_rhs_opt;
};

struct ConsTruncZext : public TyInfrule {
public:
  ConsTruncZext(std::shared_ptr<TyTruncZext> _trunc_zext);
  static std::shared_ptr<TyInfrule> make(std::shared_ptr<TyValue> _src,
                                         std::shared_ptr<TyValue> _mid,
                                         std::shared_ptr<TyValue> _dst,
                                         std::shared_ptr<TyValueType> _srcty,
                                         std::shared_ptr<TyValueType> _midty,
                                         std::shared_ptr<TyValueType> _dstty);
  void serialize(cereal::JSONOutputArchive &archive) const;

private:
  std::shared_ptr<TyTruncZext> trunc_zext;
};

struct ConsUdivSubUrem : public TyInfrule {
public:
  ConsUdivSubUrem(std::shared_ptr<TyUdivSubUrem> _div_sub_urem);
  static std::shared_ptr<TyInfrule>
  make(std::shared_ptr<TyRegister> _z, std::shared_ptr<TyRegister> _b,
       std::shared_ptr<TyRegister> _a, std::shared_ptr<TyValue> _x,
       std::shared_ptr<TyValue> _y, std::shared_ptr<TySize> _sz);
  void serialize(cereal::JSONOutputArchive &archive) const;

private:
  std::shared_ptr<TyUdivSubUrem> div_sub_urem;
};

struct ConsUdivZext : public TyInfrule {
public:
  ConsUdivZext(std::shared_ptr<TyUdivZext> _udiv_zext);
  static std::shared_ptr<TyInfrule>
  make(std::shared_ptr<TyRegister> _z, std::shared_ptr<TyRegister> _x,
       std::shared_ptr<TyRegister> _y, std::shared_ptr<TyRegister> _k,
       std::shared_ptr<TyValue> _a, std::shared_ptr<TyValue> _b,
       std::shared_ptr<TySize> _sz1, std::shared_ptr<TySize> _sz2);
  void serialize(cereal::JSONOutputArchive &archive) const;

private:
  std::shared_ptr<TyUdivZext> udiv_zext;
};

struct ConsUdivZextConst : public TyInfrule{
public : 
  ConsUdivZextConst(std::shared_ptr<TyUdivZextConst> _udiv_zext_const);
  static std::shared_ptr<TyInfrule> make(std::shared_ptr<TyRegister> _z, std::shared_ptr<TyRegister> _x, std::shared_ptr<TyConstInt> _c, std::shared_ptr<TyRegister> _k, std::shared_ptr<TyValue> _a, std::shared_ptr<TySize> _sz1, std::shared_ptr<TySize> _sz2);
  void serialize(cereal::JSONOutputArchive& archive) const;

private : 
  std::shared_ptr<TyUdivZextConst> udiv_zext_const;
};

struct ConsUremZext : public TyInfrule {
public:
  ConsUremZext(std::shared_ptr<TyUremZext> _urem_zext);
  static std::shared_ptr<TyInfrule>
  make(std::shared_ptr<TyRegister> _z, std::shared_ptr<TyRegister> _x,
       std::shared_ptr<TyRegister> _y, std::shared_ptr<TyRegister> _k,
       std::shared_ptr<TyValue> _a, std::shared_ptr<TyValue> _b,
       std::shared_ptr<TySize> _sz1, std::shared_ptr<TySize> _sz2);
  void serialize(cereal::JSONOutputArchive &archive) const;

private:
  std::shared_ptr<TyUremZext> urem_zext;
};

struct ConsUremZextConst : public TyInfrule{
public : 
  ConsUremZextConst(std::shared_ptr<TyUremZextConst> _urem_zext_const);
  static std::shared_ptr<TyInfrule> make(std::shared_ptr<TyRegister> _z, std::shared_ptr<TyRegister> _x, std::shared_ptr<TyConstInt> _c, std::shared_ptr<TyRegister> _k, std::shared_ptr<TyValue> _a, std::shared_ptr<TySize> _sz1, std::shared_ptr<TySize> _sz2);
  void serialize(cereal::JSONOutputArchive& archive) const;

private : 
  std::shared_ptr<TyUremZextConst> urem_zext_const;
};

struct ConsInttoptrLoad : public TyInfrule {
public:
  ConsInttoptrLoad(std::shared_ptr<TyInttoptrLoad> _inttoptr_load);
  static std::shared_ptr<TyInfrule>
  make(std::shared_ptr<TyValue> _ptr, std::shared_ptr<TyValueType> _intty,
       std::shared_ptr<TyValue> _v1, std::shared_ptr<TyValueType> _ptrty,
       std::shared_ptr<TyValue> _v2, std::shared_ptr<TySize> _a);
  void serialize(cereal::JSONOutputArchive &archive) const;

private:
  std::shared_ptr<TyInttoptrLoad> inttoptr_load;
};

struct ConsInttoptrBitcast : public TyInfrule {
public:
  ConsInttoptrBitcast(std::shared_ptr<TyInttoptrBitcast> _inttoptr_bitcast);
  static std::shared_ptr<TyInfrule> make(std::shared_ptr<TyValue> _src,
                                         std::shared_ptr<TyValue> _mid,
                                         std::shared_ptr<TyValue> _dst,
                                         std::shared_ptr<TyValueType> _srcty,
                                         std::shared_ptr<TyValueType> _midty,
                                         std::shared_ptr<TyValueType> _dstty);
  void serialize(cereal::JSONOutputArchive &archive) const;

private:
  std::shared_ptr<TyInttoptrBitcast> inttoptr_bitcast;
};

struct ConsInttoptrPtrtoint : public TyInfrule {
public:
  ConsInttoptrPtrtoint(std::shared_ptr<TyInttoptrPtrtoint> _inttoptr_ptrtoint);
  static std::shared_ptr<TyInfrule> make(std::shared_ptr<TyValue> _src,
                                         std::shared_ptr<TyValue> _mid,
                                         std::shared_ptr<TyValue> _dst,
                                         std::shared_ptr<TyValueType> _srcty,
                                         std::shared_ptr<TyValueType> _midty,
                                         std::shared_ptr<TyValueType> _dstty);
  void serialize(cereal::JSONOutputArchive &archive) const;

private:
  std::shared_ptr<TyInttoptrPtrtoint> inttoptr_ptrtoint;
};

struct ConsInttoptrZext : public TyInfrule {
public:
  ConsInttoptrZext(std::shared_ptr<TyInttoptrZext> _zext_inttoptr);
  static std::shared_ptr<TyInfrule> make(std::shared_ptr<TyValue> _src,
                                         std::shared_ptr<TyValue> _mid,
                                         std::shared_ptr<TyValue> _dst,
                                         std::shared_ptr<TyValueType> _srcty,
                                         std::shared_ptr<TyValueType> _midty,
                                         std::shared_ptr<TyValueType> _dstty);
  void serialize(cereal::JSONOutputArchive &archive) const;

private:
  std::shared_ptr<TyInttoptrZext> zext_inttoptr;
};

struct ConsSextBitcast : public TyInfrule {
public:
  ConsSextBitcast(std::shared_ptr<TySextBitcast> _sext_bitcast);
  static std::shared_ptr<TyInfrule> make(std::shared_ptr<TyValue> _src,
                                         std::shared_ptr<TyValue> _mid,
                                         std::shared_ptr<TyValue> _dst,
                                         std::shared_ptr<TyValueType> _srcty,
                                         std::shared_ptr<TyValueType> _midty,
                                         std::shared_ptr<TyValueType> _dstty);
  void serialize(cereal::JSONOutputArchive &archive) const;

private:
  std::shared_ptr<TySextBitcast> sext_bitcast;
};

struct ConsSextZext : public TyInfrule {
public:
  ConsSextZext(std::shared_ptr<TySextZext> _zext_sext);
  static std::shared_ptr<TyInfrule> make(std::shared_ptr<TyValue> _src,
                                         std::shared_ptr<TyValue> _mid,
                                         std::shared_ptr<TyValue> _dst,
                                         std::shared_ptr<TyValueType> _srcty,
                                         std::shared_ptr<TyValueType> _midty,
                                         std::shared_ptr<TyValueType> _dstty);
  void serialize(cereal::JSONOutputArchive &archive) const;

private:
  std::shared_ptr<TySextZext> zext_sext;
};

struct ConsUitofpBitcast : public TyInfrule {
public:
  ConsUitofpBitcast(std::shared_ptr<TyUitofpBitcast> _uitofp_bitcast);
  static std::shared_ptr<TyInfrule> make(std::shared_ptr<TyValue> _src,
                                         std::shared_ptr<TyValue> _mid,
                                         std::shared_ptr<TyValue> _dst,
                                         std::shared_ptr<TyValueType> _srcty,
                                         std::shared_ptr<TyValueType> _midty,
                                         std::shared_ptr<TyValueType> _dstty);
  void serialize(cereal::JSONOutputArchive &archive) const;

private:
  std::shared_ptr<TyUitofpBitcast> uitofp_bitcast;
};

struct ConsUitofpZext : public TyInfrule {
public:
  ConsUitofpZext(std::shared_ptr<TyUitofpZext> _zext_uitofp);
  static std::shared_ptr<TyInfrule> make(std::shared_ptr<TyValue> _src,
                                         std::shared_ptr<TyValue> _mid,
                                         std::shared_ptr<TyValue> _dst,
                                         std::shared_ptr<TyValueType> _srcty,
                                         std::shared_ptr<TyValueType> _midty,
                                         std::shared_ptr<TyValueType> _dstty);
  void serialize(cereal::JSONOutputArchive &archive) const;

private:
  std::shared_ptr<TyUitofpZext> zext_uitofp;
};

struct ConsZextBitcast : public TyInfrule {
public:
  ConsZextBitcast(std::shared_ptr<TyZextBitcast> _zext_bitcast);
  static std::shared_ptr<TyInfrule> make(std::shared_ptr<TyValue> _src,
                                         std::shared_ptr<TyValue> _mid,
                                         std::shared_ptr<TyValue> _dst,
                                         std::shared_ptr<TyValueType> _srcty,
                                         std::shared_ptr<TyValueType> _midty,
                                         std::shared_ptr<TyValueType> _dstty);
  void serialize(cereal::JSONOutputArchive &archive) const;

private:
  std::shared_ptr<TyZextBitcast> zext_bitcast;
};

struct ConsZextTruncAnd : public TyInfrule {
public:
  ConsZextTruncAnd(std::shared_ptr<TyZextTruncAnd> _zext_trunc_and);
  static std::shared_ptr<TyInfrule>
  make(std::shared_ptr<TyValue> _z, std::shared_ptr<TyValue> _x,
       std::shared_ptr<TyValue> _y, std::shared_ptr<TyValue> _w,
       std::shared_ptr<TyConstant> _c, std::shared_ptr<TySize> _s,
       std::shared_ptr<TySize> _sprime);
  void serialize(cereal::JSONOutputArchive &archive) const;

private:
  std::shared_ptr<TyZextTruncAnd> zext_trunc_and;
};

struct ConsZextTruncAndXor : public TyInfrule {
public:
  ConsZextTruncAndXor(std::shared_ptr<TyZextTruncAndXor> _zext_trunc_and_xor);
  static std::shared_ptr<TyInfrule>
  make(std::shared_ptr<TyValue> _z, std::shared_ptr<TyValue> _x,
       std::shared_ptr<TyValue> _v, std::shared_ptr<TyValue> _w,
       std::shared_ptr<TyValue> _y, std::shared_ptr<TyValue> _yprime,
       std::shared_ptr<TyConstant> _c, std::shared_ptr<TySize> _s,
       std::shared_ptr<TySize> _sprime);
  void serialize(cereal::JSONOutputArchive &archive) const;

private:
  std::shared_ptr<TyZextTruncAndXor> zext_trunc_and_xor;
};

struct ConsZextXor : public TyInfrule {
public:
  ConsZextXor(std::shared_ptr<TyZextXor> _zext_xor);
  static std::shared_ptr<TyInfrule> make(std::shared_ptr<TyValue> _z,
                                         std::shared_ptr<TyValue> _y,
                                         std::shared_ptr<TyValue> _yprime,
                                         std::shared_ptr<TyValue> _x);
  void serialize(cereal::JSONOutputArchive &archive) const;

private:
  std::shared_ptr<TyZextXor> zext_xor;
};

struct ConsZextZext : public TyInfrule {
public:
  ConsZextZext(std::shared_ptr<TyZextZext> _zext_zext);
  static std::shared_ptr<TyInfrule> make(std::shared_ptr<TyValue> _src,
                                         std::shared_ptr<TyValue> _mid,
                                         std::shared_ptr<TyValue> _dst,
                                         std::shared_ptr<TyValueType> _srcty,
                                         std::shared_ptr<TyValueType> _midty,
                                         std::shared_ptr<TyValueType> _dstty);
  void serialize(cereal::JSONOutputArchive &archive) const;

private:
  std::shared_ptr<TyZextZext> zext_zext;
};

struct ConsIntroGhost : public TyInfrule {
public:
  ConsIntroGhost(std::shared_ptr<TyIntroGhost> _intro_ghost);
  static std::shared_ptr<TyInfrule> make(std::shared_ptr<TyExpr> _x,
                                         std::shared_ptr<TyRegister> _g);
  void serialize(cereal::JSONOutputArchive &archive) const;

private:
  std::shared_ptr<TyIntroGhost> intro_ghost;
};

struct ConsIntroEq : public TyInfrule {
public:
  ConsIntroEq(std::shared_ptr<TyIntroEq> _intro_eq);
  static std::shared_ptr<TyInfrule> make(std::shared_ptr<TyValue> _x);
  void serialize(cereal::JSONOutputArchive &archive) const;

private:
  std::shared_ptr<TyIntroEq> intro_eq;
};

struct ConsXorCommutative : public TyInfrule {
public:
  ConsXorCommutative(std::shared_ptr<TyXorCommutative> _xor_commutative);
  static std::shared_ptr<TyInfrule> make(std::shared_ptr<TyRegister> _z,
                                         std::shared_ptr<TyValue> _x,
                                         std::shared_ptr<TyValue> _y,
                                         std::shared_ptr<TySize> _sz);
  void serialize(cereal::JSONOutputArchive &archive) const;

private:
  std::shared_ptr<TyXorCommutative> xor_commutative;
};

struct ConsXorCommutativeTgt : public TyInfrule {
public:
  ConsXorCommutativeTgt(
      std::shared_ptr<TyXorCommutativeTgt> _xor_commutative_tgt);
  static std::shared_ptr<TyInfrule> make(std::shared_ptr<TyRegister> _z,
                                         std::shared_ptr<TyValue> _x,
                                         std::shared_ptr<TyValue> _y,
                                         std::shared_ptr<TySize> _sz);
  void serialize(cereal::JSONOutputArchive &archive) const;

private:
  std::shared_ptr<TyXorCommutativeTgt> xor_commutative_tgt;
};

struct ConsXorNot : public TyInfrule {
public:
  ConsXorNot(std::shared_ptr<TyXorNot> _xor_not);
  static std::shared_ptr<TyInfrule> make(std::shared_ptr<TyValue> _z,
                                         std::shared_ptr<TyValue> _y,
                                         std::shared_ptr<TyValue> _x,
                                         std::shared_ptr<TySize> _s);
  void serialize(cereal::JSONOutputArchive &archive) const;

private:
  std::shared_ptr<TyXorNot> xor_not;
};

struct ConsXorSame : public TyInfrule {
public:
  ConsXorSame(std::shared_ptr<TyXorSame> _xor_same);
  static std::shared_ptr<TyInfrule> make(std::shared_ptr<TyValue> _z,
                                         std::shared_ptr<TyValue> _a,
                                         std::shared_ptr<TySize> _s);
  void serialize(cereal::JSONOutputArchive &archive) const;

private:
  std::shared_ptr<TyXorSame> xor_same;
};

struct ConsXorUndef : public TyInfrule {
public:
  ConsXorUndef(std::shared_ptr<TyXorUndef> _xor_undef);
  static std::shared_ptr<TyInfrule> make(std::shared_ptr<TyValue> _z,
                                         std::shared_ptr<TyValue> _a,
                                         std::shared_ptr<TySize> _s);
  void serialize(cereal::JSONOutputArchive &archive) const;

private:
  std::shared_ptr<TyXorUndef> xor_undef;
};

struct ConsXorZero : public TyInfrule {
public:
  ConsXorZero(std::shared_ptr<TyXorZero> _xor_zero);
  static std::shared_ptr<TyInfrule> make(std::shared_ptr<TyValue> _z,
                                         std::shared_ptr<TyValue> _a,
                                         std::shared_ptr<TySize> _s);
  void serialize(cereal::JSONOutputArchive &archive) const;

private:
  std::shared_ptr<TyXorZero> xor_zero;
};

struct ConsImpliesFalse : public TyInfrule {
public:
  ConsImpliesFalse(std::shared_ptr<TyImpliesFalse> _implies_false);
  static std::shared_ptr<TyInfrule> make(std::shared_ptr<TyConstant> _c1,
                                         std::shared_ptr<TyConstant> _c2);
  void serialize(cereal::JSONOutputArchive &archive) const;

private:
  std::shared_ptr<TyImpliesFalse> implies_false;
};

struct ConsIcmpEqXorNot : public TyInfrule{
public : 
  ConsIcmpEqXorNot(std::shared_ptr<TyIcmpEqXorNot> _icmp_eq_xor_not);
  static std::shared_ptr<TyInfrule> make(std::shared_ptr<TyValue> _z, std::shared_ptr<TyValue> _zprime, std::shared_ptr<TyValue> _a, std::shared_ptr<TyValue> _b, std::shared_ptr<TySize> _s);
  void serialize(cereal::JSONOutputArchive& archive) const;

private : 
  std::shared_ptr<TyIcmpEqXorNot> icmp_eq_xor_not;
};

struct ConsIcmpInverse : public TyInfrule {
public:
  ConsIcmpInverse(std::shared_ptr<TyIcmpInverse> _icmp_inverse);
  static std::shared_ptr<TyInfrule> make(llvm::ICmpInst &CI, int boolean);
  void serialize(cereal::JSONOutputArchive &archive) const;

private:
  std::shared_ptr<TyIcmpInverse> icmp_inverse;
};

struct ConsIcmpNeXor : public TyInfrule{
public : 
  ConsIcmpNeXor(std::shared_ptr<TyIcmpNeXor> _icmp_ne_xor);
  static std::shared_ptr<TyInfrule> make(std::shared_ptr<TyValue> _z, std::shared_ptr<TyValue> _a, std::shared_ptr<TyValue> _b, std::shared_ptr<TySize> _s);
  void serialize(cereal::JSONOutputArchive& archive) const;

private : 
  std::shared_ptr<TyIcmpNeXor> icmp_ne_xor;
};

struct ConsIcmpSgeOrNot : public TyInfrule{
public : 
  ConsIcmpSgeOrNot(std::shared_ptr<TyIcmpSgeOrNot> _icmp_sge_or_not);
  static std::shared_ptr<TyInfrule> make(std::shared_ptr<TyValue> _z, std::shared_ptr<TyValue> _zprime, std::shared_ptr<TyValue> _a, std::shared_ptr<TyValue> _b, std::shared_ptr<TySize> _s);
  void serialize(cereal::JSONOutputArchive& archive) const;

private : 
  std::shared_ptr<TyIcmpSgeOrNot> icmp_sge_or_not;
};

struct ConsIcmpSgtAndNot : public TyInfrule{
public : 
  ConsIcmpSgtAndNot(std::shared_ptr<TyIcmpSgtAndNot> _icmp_sgt_and_not);
  static std::shared_ptr<TyInfrule> make(std::shared_ptr<TyValue> _z, std::shared_ptr<TyValue> _zprime, std::shared_ptr<TyValue> _a, std::shared_ptr<TyValue> _b, std::shared_ptr<TySize> _s);
  void serialize(cereal::JSONOutputArchive& archive) const;

private : 
  std::shared_ptr<TyIcmpSgtAndNot> icmp_sgt_and_not;
};

struct ConsIcmpSleOrNot : public TyInfrule{
public : 
  ConsIcmpSleOrNot(std::shared_ptr<TyIcmpSleOrNot> _icmp_sle_or_not);
  static std::shared_ptr<TyInfrule> make(std::shared_ptr<TyValue> _z, std::shared_ptr<TyValue> _zprime, std::shared_ptr<TyValue> _a, std::shared_ptr<TyValue> _b, std::shared_ptr<TySize> _s);
  void serialize(cereal::JSONOutputArchive& archive) const;

private : 
  std::shared_ptr<TyIcmpSleOrNot> icmp_sle_or_not;
};

struct ConsIcmpSltAndNot : public TyInfrule{
public : 
  ConsIcmpSltAndNot(std::shared_ptr<TyIcmpSltAndNot> _icmp_slt_and_not);
  static std::shared_ptr<TyInfrule> make(std::shared_ptr<TyValue> _z, std::shared_ptr<TyValue> _zprime, std::shared_ptr<TyValue> _a, std::shared_ptr<TyValue> _b, std::shared_ptr<TySize> _s);
  void serialize(cereal::JSONOutputArchive& archive) const;

private : 
  std::shared_ptr<TyIcmpSltAndNot> icmp_slt_and_not;
};

struct ConsIcmpSwapOperands : public TyInfrule {
public:
  ConsIcmpSwapOperands(std::shared_ptr<TyIcmpSwapOperands> _icmp_swap_operands);
  static std::shared_ptr<TyInfrule> make(llvm::ICmpInst &CI);
  void serialize(cereal::JSONOutputArchive &archive) const;

private:
  std::shared_ptr<TyIcmpSwapOperands> icmp_swap_operands;
};

struct ConsIcmpUgeOrNot : public TyInfrule{
public : 
  ConsIcmpUgeOrNot(std::shared_ptr<TyIcmpUgeOrNot> _icmp_uge_or_not);
  static std::shared_ptr<TyInfrule> make(std::shared_ptr<TyValue> _z, std::shared_ptr<TyValue> _zprime, std::shared_ptr<TyValue> _a, std::shared_ptr<TyValue> _b, std::shared_ptr<TySize> _s);
  void serialize(cereal::JSONOutputArchive& archive) const;

private : 
  std::shared_ptr<TyIcmpUgeOrNot> icmp_uge_or_not;
};

struct ConsIcmpUgtAndNot : public TyInfrule{
public : 
  ConsIcmpUgtAndNot(std::shared_ptr<TyIcmpUgtAndNot> _icmp_ugt_and_not);
  static std::shared_ptr<TyInfrule> make(std::shared_ptr<TyValue> _z, std::shared_ptr<TyValue> _zprime, std::shared_ptr<TyValue> _a, std::shared_ptr<TyValue> _b, std::shared_ptr<TySize> _s);
  void serialize(cereal::JSONOutputArchive& archive) const;

private : 
  std::shared_ptr<TyIcmpUgtAndNot> icmp_ugt_and_not;
};

struct ConsIcmpUleOrNot : public TyInfrule{
public : 
  ConsIcmpUleOrNot(std::shared_ptr<TyIcmpUleOrNot> _icmp_sle_or_not);
  static std::shared_ptr<TyInfrule> make(std::shared_ptr<TyValue> _z, std::shared_ptr<TyValue> _zprime, std::shared_ptr<TyValue> _a, std::shared_ptr<TyValue> _b, std::shared_ptr<TySize> _s);
  void serialize(cereal::JSONOutputArchive& archive) const;

private : 
  std::shared_ptr<TyIcmpUleOrNot> icmp_ule_or_not;
};

struct ConsIcmpUltAndNot : public TyInfrule{
public : 
  ConsIcmpUltAndNot(std::shared_ptr<TyIcmpUltAndNot> _icmp_ult_and_not);
  static std::shared_ptr<TyInfrule> make(std::shared_ptr<TyValue> _z, std::shared_ptr<TyValue> _zprime, std::shared_ptr<TyValue> _a, std::shared_ptr<TyValue> _b, std::shared_ptr<TySize> _s);
  void serialize(cereal::JSONOutputArchive& archive) const;

private : 
  std::shared_ptr<TyIcmpUltAndNot> icmp_ult_and_not;
};

struct ConsIcmpEqSame : public TyInfrule {
public:
  ConsIcmpEqSame(std::shared_ptr<TyIcmpEqSame> _icmp_eq_same);
  static std::shared_ptr<TyInfrule> make(llvm::ICmpInst &CI);
  void serialize(cereal::JSONOutputArchive &archive) const;

private:
  std::shared_ptr<TyIcmpEqSame> icmp_eq_same;
};

struct ConsIcmpNeqSame : public TyInfrule {
public:
  ConsIcmpNeqSame(std::shared_ptr<TyIcmpNeqSame> _icmp_neq_same);
  static std::shared_ptr<TyInfrule> make(llvm::ICmpInst &CI);
  void serialize(cereal::JSONOutputArchive &archive) const;

private:
  std::shared_ptr<TyIcmpNeqSame> icmp_neq_same;
};

} // llvmberry

#endif<|MERGE_RESOLUTION|>--- conflicted
+++ resolved
@@ -1045,11 +1045,7 @@
                   std::shared_ptr<TyValue> _v);
   void serialize(cereal::JSONOutputArchive &archive) const;
 
-<<<<<<< HEAD
-  void update_rhs(std::shared_ptr<TyValue>);
-=======
   void updateRhs(std::shared_ptr<TyValue>);
->>>>>>> cd02c88b
 
 private:
   std::shared_ptr<TyValueType> ty;
@@ -1059,17 +1055,11 @@
 struct TyLessthanUndefTgt {
 public:
   TyLessthanUndefTgt(std::shared_ptr<TyValueType> _ty,
-<<<<<<< HEAD
-                  std::shared_ptr<TyValue> _v);
-  void serialize(cereal::JSONOutputArchive &archive) const;
-
-  void update_rhs(std::shared_ptr<TyValue>);
-
-=======
                      std::shared_ptr<TyValue> _v);
   void serialize(cereal::JSONOutputArchive &archive) const;
 
->>>>>>> cd02c88b
+  void updateRhs(std::shared_ptr<TyValue>);
+
 private:
   std::shared_ptr<TyValueType> ty;
   std::shared_ptr<TyValue> v;
@@ -1772,21 +1762,12 @@
                  std::shared_ptr<TyExpr> _e3);
   void serialize(cereal::JSONOutputArchive &archive) const;
 
-<<<<<<< HEAD
-  std::shared_ptr<TyExpr> get_expr1();
-  std::shared_ptr<TyExpr> get_expr2();
-  std::shared_ptr<TyExpr> get_expr3();
-  void update_expr1(std::shared_ptr<TyExpr> newExpr);
-  void update_expr2(std::shared_ptr<TyExpr> newExpr);
-  void update_expr3(std::shared_ptr<TyExpr> newExpr);
-=======
   std::shared_ptr<TyExpr> getExpr1();
   std::shared_ptr<TyExpr> getExpr2();
   std::shared_ptr<TyExpr> getExpr3();
   void updateExpr1(std::shared_ptr<TyExpr> newExpr);
   void updateExpr2(std::shared_ptr<TyExpr> newExpr);
   void updateExpr3(std::shared_ptr<TyExpr> newExpr);
->>>>>>> cd02c88b
 
 private:
   std::shared_ptr<TyExpr> e1;
@@ -1834,20 +1815,12 @@
                     std::shared_ptr<TyExpr> _e3);
   void serialize(cereal::JSONOutputArchive &archive) const;
 
-<<<<<<< HEAD
-
-  std::shared_ptr<TyExpr> get_expr2();
-  std::shared_ptr<TyExpr> get_expr3();
-  void update_expr2(std::shared_ptr<TyExpr> newExpr);
-  void update_expr3(std::shared_ptr<TyExpr> newExpr);
-=======
   std::shared_ptr<TyExpr> getExpr1();
   std::shared_ptr<TyExpr> getExpr2();
   std::shared_ptr<TyExpr> getExpr3();
   void updateExpr1(std::shared_ptr<TyExpr> newExpr);
   void updateExpr2(std::shared_ptr<TyExpr> newExpr);
   void updateExpr3(std::shared_ptr<TyExpr> newExpr);
->>>>>>> cd02c88b
 
 private:
   std::shared_ptr<TyExpr> e1;
@@ -1966,15 +1939,9 @@
   TyIntroGhost(std::shared_ptr<TyExpr> _x, std::shared_ptr<TyRegister> _g);
   void serialize(cereal::JSONOutputArchive &archive) const;
 
-<<<<<<< HEAD
-  std::shared_ptr<TyExpr> get_expr();
-  std::shared_ptr<TyRegister> get_reg();
-  void update_expr(std::shared_ptr<TyExpr> newExpr);
-=======
   std::shared_ptr<TyExpr> getExpr();
   std::shared_ptr<TyRegister> getReg();
   void updateExpr(std::shared_ptr<TyExpr> newExpr);
->>>>>>> cd02c88b
 
 private:
   std::shared_ptr<TyExpr> x;
