#ifndef STRUCTURE_H
#define STRUCTURE_H

#include <iostream>
#include <set>
#include "llvm/IR/Instructions.h"
#include "llvm/IR/BasicBlock.h"
#include "llvm/IR/Constants.h"
#include "cereal/archives/json.hpp"
#include "cereal/types/vector.hpp"
#include <cereal/types/memory.hpp>

namespace llvmberry {

enum TyScope { Source = 0, Target };

std::string getBasicBlockIndex(const llvm::BasicBlock *block);
std::string getVariable(const llvm::Value &value);
bool name_instructions(llvm::Function &F);
/* position */

struct TyPositionPhinode {
public:
  TyPositionPhinode(std::string _block_name, std::string _prev_block_name);
  void serialize(cereal::JSONOutputArchive &archive) const;

private:
  std::string block_name;
  std::string prev_block_name;
};

struct TyPositionCommand {
public:
  TyPositionCommand(enum TyScope _scope, std::string _register_name);
  void serialize(cereal::JSONOutputArchive &archive) const;

private:
  enum TyScope scope;
  std::string register_name;
};

<<<<<<< HEAD
  struct ConsConstVal : public TyValue {
  public:
    ConsConstVal(std::unique_ptr<TyConstant> _constant);
    void serialize(cereal::JSONOutputArchive &archive) const;

  private:
    std::unique_ptr<TyConstant> constant;
  };

  // size

  struct TySize {
  public:
    virtual void serialize(cereal::JSONOutputArchive &archive) const = 0;
  };

  struct ConsSize : public TySize {
  public:
    ConsSize(int _size);
    void serialize(cereal::JSONOutputArchive &archive) const;

    static std::unique_ptr<TySize> make(int _size);

  private:
    int size;
  };

  /* propagate */

  // propagate expression

	struct TyPropagateExpr {
	public:
		virtual void serialize(cereal::JSONOutputArchive &archive) const = 0;
	};

	struct ConsVar : public TyPropagateExpr {
	public:
		ConsVar(std::unique_ptr<TyRegister> _register_name);
		ConsVar(std::string _name, enum TyTag _tag);
		void serialize(cereal::JSONOutputArchive &archive) const;

    static std::unique_ptr<TyPropagateExpr> make
      (std::string _name, enum TyTag _tag);

	private:
		std::unique_ptr<TyRegister> register_name;
	};

	struct ConsRhs : public TyPropagateExpr {
	public:
		ConsRhs(std::unique_ptr<TyRegister> _register_name);
		ConsRhs(std::string _name, enum TyTag _tag);
		void serialize(cereal::JSONOutputArchive &archive) const;

    static std::unique_ptr<TyPropagateExpr> make
      (std::string _name, enum TyTag _tag);

	private:
		std::unique_ptr<TyRegister> register_name;
	};

  struct ConsConst : public TyPropagateExpr {
  public:
    ConsConst(std::unique_ptr<TyConstant> _constant);

    ConsConst(int _int_value, int _value);
    ConsConst(float _float_value, enum TyFloatType _float_type);

    void serialize(cereal::JSONOutputArchive &archive) const;

  private:
    std::unique_ptr<TyConstant> constant;
  };

  // propagate object

	struct TyPropagateLessdef {
	public:
		TyPropagateLessdef(std::unique_ptr<TyPropagateExpr> _lhs,
											 std::unique_ptr<TyPropagateExpr> _rhs,
											 enum TyScope _scope);
		void serialize(cereal::JSONOutputArchive &archive) const;

    static std::unique_ptr<TyPropagateLessdef> make
    (std::unique_ptr<TyPropagateExpr> _lhs,
     std::unique_ptr<TyPropagateExpr> _rhs,
     enum TyScope _scope);

	private:
		std::unique_ptr<TyPropagateExpr> lhs;
		std::unique_ptr<TyPropagateExpr> rhs;
		enum TyScope scope;
	};

  struct TyPropagateNoalias {
  public:
    TyPropagateNoalias(std::unique_ptr<TyRegister> _lhs, std::unique_ptr<TyRegister> _rhs, enum TyScope _scope);
    TyPropagateNoalias(std::string _lhs_name, enum TyTag _lhs_tag,
                       std::string _rhs_name, enum TyTag _rhs_tag,
                       enum TyScope _scope);
    void serialize(cereal::JSONOutputArchive &archive) const;

  private:
    std::unique_ptr<TyRegister> lhs;
    std::unique_ptr<TyRegister> rhs;
    enum TyScope scope;
  };

	struct TyPropagateObject {
	public:
		virtual void serialize(cereal::JSONOutputArchive &archive) const = 0;
	};

	struct ConsLessdef : public TyPropagateObject {
	public:
		ConsLessdef(std::unique_ptr<TyPropagateLessdef> _propagate_lessdef);
		void serialize(cereal::JSONOutputArchive &archive) const;

    static std::unique_ptr<TyPropagateObject> make
      (std::unique_ptr<TyPropagateExpr> _lhs,
       std::unique_ptr<TyPropagateExpr> _rhs,
       enum TyScope _scope);

	private:
		std::unique_ptr<TyPropagateLessdef> propagate_lessdef;
	};

  struct ConsNoalias : public TyPropagateObject {
  public:
    ConsNoalias(std::unique_ptr<TyPropagateNoalias> _propagate_noalias);
    ConsNoalias(std::string _lhs_name, enum TyTag _lhs_tag,
                std::string _rhs_name, enum TyTag _rhs_tag,
                enum TyScope _scope);
    void serialize(cereal::JSONOutputArchive &archive) const;

  private:
    std::unique_ptr<TyPropagateNoalias> propagate_noalias;
  };

	struct ConsMaydiff : public TyPropagateObject {
	public:
		ConsMaydiff(std::unique_ptr<TyRegister> _register_name);
		ConsMaydiff(std::string _name, enum TyTag _tag);
		void serialize(cereal::JSONOutputArchive &archive) const;

    static std::unique_ptr<TyPropagateObject> make(std::string _name, enum TyTag _tag);

	private:
		std::unique_ptr<TyRegister> register_name;
	};

  // propagate range

	struct TyPropagateRange {
	public:
		virtual void serialize(cereal::JSONOutputArchive &archive) const = 0;
    virtual bool isGlobal(void) const { return false; }
	};

	struct ConsBounds : public TyPropagateRange {
	public:
		ConsBounds(std::unique_ptr<TyPosition> _from,
							 std::unique_ptr<TyPosition> _to);
		void serialize(cereal::JSONOutputArchive &archive) const;

    static std::unique_ptr<TyPropagateRange> make
      (std::unique_ptr<TyPosition> _from,
       std::unique_ptr<TyPosition> _to);

	private:
		std::unique_ptr<TyPosition> from;
		std::unique_ptr<TyPosition> to;
	};

	struct ConsGlobal : public TyPropagateRange {
	public:
		ConsGlobal();
		void serialize(cereal::JSONOutputArchive &archive) const;
    virtual bool isGlobal(void) const { return true; }

    static std::unique_ptr<TyPropagateRange> make();
	};

	struct TyPropagate {
	public:
		TyPropagate(std::unique_ptr<TyPropagateObject> _propagate,
								std::unique_ptr<TyPropagateRange> _propagate_range);
		void serialize(cereal::JSONOutputArchive &archive) const;

	private:
		std::unique_ptr<TyPropagateObject> propagate;
		std::unique_ptr<TyPropagateRange> propagate_range;
	};

  /* inference rule */

  struct TyAddAssociative {
  public:
    TyAddAssociative(std::unique_ptr<TyRegister> _x,
                     std::unique_ptr<TyRegister> _y,
                     std::unique_ptr<TyRegister> _z,
                     std::unique_ptr<TyConstInt> _c1,
                     std::unique_ptr<TyConstInt> _c2,
                     std::unique_ptr<TyConstInt> _c3,
                     std::unique_ptr<TySize> _sz);
    void serialize(cereal::JSONOutputArchive &archive) const;

  private:
    std::unique_ptr<TyRegister> x;
    std::unique_ptr<TyRegister> y;
    std::unique_ptr<TyRegister> z;
    std::unique_ptr<TyConstInt> c1;
    std::unique_ptr<TyConstInt> c2;
    std::unique_ptr<TyConstInt> c3;
    std::unique_ptr<TySize> sz;
  };

  struct TyAddSub {
  public:
    TyAddSub(std::unique_ptr<TyRegister> _minusy,
             std::unique_ptr<TyRegister> _z,
             std::unique_ptr<TyValue> _x,
             std::unique_ptr<TyValue> _y,
             std::unique_ptr<TySize> _sz);
    void serialize(cereal::JSONOutputArchive &archive) const;

  private:
    std::unique_ptr<TyRegister> minusy;
    std::unique_ptr<TyRegister> z;
    std::unique_ptr<TyValue> x;
    std::unique_ptr<TyValue> y;
    std::unique_ptr<TySize> sz;
  };

  struct TySubAdd {
  public:
    TySubAdd(std::unique_ptr<TyRegister> _z,
             std::unique_ptr<TyValue> _my,
             std::unique_ptr<TyRegister> _x,
             std::unique_ptr<TyValue> _y,
             std::unique_ptr<TySize> _sz);
    void serialize(cereal::JSONOutputArchive &archive) const;

  private:
    std::unique_ptr<TyRegister> z;
    std::unique_ptr<TyValue> my;
    std::unique_ptr<TyRegister> x;
    std::unique_ptr<TyValue> y;
    std::unique_ptr<TySize> sz;
  };

  struct TyNegVal {
  public:
    TyNegVal(std::unique_ptr<TyConstInt> _c1,
             std::unique_ptr<TyConstInt> _c2,
             std::unique_ptr<TySize> _sz);
    void serialize(cereal::JSONOutputArchive &archive) const;

  private:
    std::unique_ptr<TyConstInt> c1;
    std::unique_ptr<TyConstInt> c2;
    std::unique_ptr<TySize> sz;

  };


  struct TyMulBool {
  public:
    TyMulBool(std::unique_ptr<TyRegister> _z,
              std::unique_ptr<TyRegister> _x,
              std::unique_ptr<TyRegister> _y);
  void serialize(cereal::JSONOutputArchive &archive) const;

  private:
    std::unique_ptr<TyRegister> z;
    std::unique_ptr<TyRegister> x;
    std::unique_ptr<TyRegister> y;
  };

  struct TyAddCommutative {
  public:
    TyAddCommutative(std::unique_ptr<TyRegister> _z,
                     std::unique_ptr<TyValue> _x,
                     std::unique_ptr<TyValue> _y,
                     std::unique_ptr<TySize> _sz);
    void serialize(cereal::JSONOutputArchive &archive) const;

  private:
    std::unique_ptr<TyRegister> z;
    std::unique_ptr<TyValue> x;
    std::unique_ptr<TyValue> y;
    std::unique_ptr<TySize> sz;
  };

  struct TyInfrule {
  public:
    virtual void serialize(cereal::JSONOutputArchive &archive) const = 0;
  };

  struct ConsAddAssociative : TyInfrule {
  public:
    ConsAddAssociative(std::unique_ptr<TyAddAssociative> _add_associative);
    void serialize(cereal::JSONOutputArchive &archive) const;

    static std::unique_ptr<TyInfrule> make
      (std::unique_ptr<TyRegister> _x,
       std::unique_ptr<TyRegister> _y,
       std::unique_ptr<TyRegister> _z,
       std::unique_ptr<TyConstInt> _c1,
       std::unique_ptr<TyConstInt> _c2,
       std::unique_ptr<TyConstInt> _c3,
       std::unique_ptr<TySize> _sz);
=======
struct TyPosition {
public:
  virtual void serialize(cereal::JSONOutputArchive &archive) const = 0;
};

struct ConsPhinode : public TyPosition {
public:
  ConsPhinode(std::unique_ptr<TyPositionPhinode> _position_phinode);
  ConsPhinode(std::string _block_name, std::string _prev_block_name);
  void serialize(cereal::JSONOutputArchive &archive) const;

private:
  std::unique_ptr<TyPositionPhinode> position_phinode;
  int n;
};

struct ConsCommand : public TyPosition {
public:
  ConsCommand(std::unique_ptr<TyPositionCommand> _position_command);
  ConsCommand(enum TyScope _scope, std::string _register_name);
  void serialize(cereal::JSONOutputArchive &archive) const;

  static std::unique_ptr<TyPosition> make(enum TyScope _scope,
                                          std::string _register_name);

private:
  std::unique_ptr<TyPositionCommand> position_command;
};

// abstract
struct TyNopPosition {
public:
  virtual void serialize(cereal::JSONOutputArchive &archive) const = 0;
};

struct ConsPhinodeCurrentBlockName : public TyNopPosition {
public:
  ConsPhinodeCurrentBlockName(std::string _block_name);
  void serialize(cereal::JSONOutputArchive &archive) const;
  static std::unique_ptr<TyNopPosition> make(std::string _block_name);

private:
  std::string block_name;
};

struct ConsCommandRegisterName : public TyNopPosition {
public:
  ConsCommandRegisterName(std::string _register_name);
  void serialize(cereal::JSONOutputArchive &archive) const;
  static std::unique_ptr<TyNopPosition> make(std::string _register_name);

private:
  std::string register_name;
};

/* value */

// register

enum TyTag { Physical = 0, Previous, Ghost };

struct TyRegister {
public:
  TyRegister(std::string _name, enum TyTag _tag);
  void serialize(cereal::JSONOutputArchive &archive) const;

  static std::unique_ptr<TyRegister> make(std::string _name, enum TyTag _tag);

private:
  std::string name;
  enum TyTag tag;
};

// constant

struct TyIntType {
public:
  virtual void serialize(cereal::JSONOutputArchive &archive) const = 0;
};

struct ConsIntType : public TyIntType {
public:
  ConsIntType(int _value);
  void serialize(cereal::JSONOutputArchive &archive) const;

private:
  int value;
};

enum TyFloatType {
  HalfType = 0,
  FloatType,
  DoubleType,
  FP128Type,
  PPC_FP128Type,
  X86_FP80Type
};

struct TyConstInt {
public:
  TyConstInt(int _int_value, std::unique_ptr<TyIntType> _int_type);
  TyConstInt(int _int_value, int _bitwidth);
  void serialize(cereal::JSONOutputArchive &archive) const;

  static std::unique_ptr<TyConstInt> make(int _int_value, int _bitwidth);

private:
  int int_value;
  std::unique_ptr<TyIntType> int_type;
};

struct TyConstFloat {
public:
  TyConstFloat(double _float_value, enum TyFloatType _float_type);
  void serialize(cereal::JSONOutputArchive &archive) const;

  static std::unique_ptr<TyConstFloat> make(double _float_value,
                                            enum TyFloatType _float_type);

private:
  double float_value;
  enum TyFloatType float_type;
};

struct TyConstant {
public:
  virtual void serialize(cereal::JSONOutputArchive &archive) const = 0;
};

struct ConsConstInt : public TyConstant {
public:
  ConsConstInt(std::unique_ptr<TyConstInt> _const_int);
  ConsConstInt(int _int_value, int _value);
  void serialize(cereal::JSONOutputArchive &archive) const;

private:
  std::unique_ptr<TyConstInt> const_int;
};

struct ConsConstFloat : public TyConstant {
public:
  ConsConstFloat(std::unique_ptr<TyConstFloat> _const_float);
  ConsConstFloat(float _float_value, enum TyFloatType _float_type);
  void serialize(cereal::JSONOutputArchive &archive) const;

private:
  std::unique_ptr<TyConstFloat> const_float;
};

struct TyValue {
public:
  virtual void serialize(cereal::JSONOutputArchive &archive) const = 0;

  static std::unique_ptr<TyValue> make(const llvm::Value &value);
};

struct ConsId : public TyValue {
public:
  ConsId(std::unique_ptr<TyRegister> _register);
  void serialize(cereal::JSONOutputArchive &archive) const;

private:
  std::unique_ptr<TyRegister> reg;
};

struct ConsConstVal : public TyValue {
public:
  ConsConstVal(std::unique_ptr<TyConstant> _constant);
  void serialize(cereal::JSONOutputArchive &archive) const;

private:
  std::unique_ptr<TyConstant> constant;
};

// size

struct TySize {
public:
  virtual void serialize(cereal::JSONOutputArchive &archive) const = 0;
};

struct ConsSize : public TySize {
public:
  ConsSize(int _size);
  void serialize(cereal::JSONOutputArchive &archive) const;

  static std::unique_ptr<TySize> make(int _size);

private:
  int size;
};

/* propagate */

// propagate expression

struct TyPropagateExpr {
public:
  virtual void serialize(cereal::JSONOutputArchive &archive) const = 0;
};

struct ConsVar : public TyPropagateExpr {
public:
  ConsVar(std::unique_ptr<TyRegister> _register_name);
  ConsVar(std::string _name, enum TyTag _tag);
  void serialize(cereal::JSONOutputArchive &archive) const;

  static std::unique_ptr<TyPropagateExpr> make(std::string _name,
                                               enum TyTag _tag);

private:
  std::unique_ptr<TyRegister> register_name;
};

struct ConsRhs : public TyPropagateExpr {
public:
  ConsRhs(std::unique_ptr<TyRegister> _register_name);
  ConsRhs(std::string _name, enum TyTag _tag);
  void serialize(cereal::JSONOutputArchive &archive) const;

  static std::unique_ptr<TyPropagateExpr> make(std::string _name,
                                               enum TyTag _tag);

private:
  std::unique_ptr<TyRegister> register_name;
};

struct ConsConst : public TyPropagateExpr {
public:
  ConsConst(std::unique_ptr<TyConstant> _constant);

  ConsConst(int _int_value, int _value);
  ConsConst(float _float_value, enum TyFloatType _float_type);

  void serialize(cereal::JSONOutputArchive &archive) const;

private:
  std::unique_ptr<TyConstant> constant;
};

// propagate object

struct TyPropagateLessdef {
public:
  TyPropagateLessdef(std::unique_ptr<TyPropagateExpr> _lhs,
                     std::unique_ptr<TyPropagateExpr> _rhs,
                     enum TyScope _scope);
  void serialize(cereal::JSONOutputArchive &archive) const;

  static std::unique_ptr<TyPropagateLessdef>
  make(std::unique_ptr<TyPropagateExpr> _lhs,
       std::unique_ptr<TyPropagateExpr> _rhs, enum TyScope _scope);

private:
  std::unique_ptr<TyPropagateExpr> lhs;
  std::unique_ptr<TyPropagateExpr> rhs;
  enum TyScope scope;
};

struct TyPropagateNoalias {
public:
  TyPropagateNoalias(std::unique_ptr<TyRegister> _lhs,
                     std::unique_ptr<TyRegister> _rhs, enum TyScope _scope);
  TyPropagateNoalias(std::string _lhs_name, enum TyTag _lhs_tag,
                     std::string _rhs_name, enum TyTag _rhs_tag,
                     enum TyScope _scope);
  void serialize(cereal::JSONOutputArchive &archive) const;

private:
  std::unique_ptr<TyRegister> lhs;
  std::unique_ptr<TyRegister> rhs;
  enum TyScope scope;
};

struct TyPropagateObject {
public:
  virtual void serialize(cereal::JSONOutputArchive &archive) const = 0;
};

struct ConsLessdef : public TyPropagateObject {
public:
  ConsLessdef(std::unique_ptr<TyPropagateLessdef> _propagate_lessdef);
  void serialize(cereal::JSONOutputArchive &archive) const;

  static std::unique_ptr<TyPropagateObject>
  make(std::unique_ptr<TyPropagateExpr> _lhs,
       std::unique_ptr<TyPropagateExpr> _rhs, enum TyScope _scope);

private:
  std::unique_ptr<TyPropagateLessdef> propagate_lessdef;
};

struct ConsNoalias : public TyPropagateObject {
public:
  ConsNoalias(std::unique_ptr<TyPropagateNoalias> _propagate_noalias);
  ConsNoalias(std::string _lhs_name, enum TyTag _lhs_tag, std::string _rhs_name,
              enum TyTag _rhs_tag, enum TyScope _scope);
  void serialize(cereal::JSONOutputArchive &archive) const;

private:
  std::unique_ptr<TyPropagateNoalias> propagate_noalias;
};

struct ConsMaydiff : public TyPropagateObject {
public:
  ConsMaydiff(std::unique_ptr<TyRegister> _register_name);
  ConsMaydiff(std::string _name, enum TyTag _tag);
  void serialize(cereal::JSONOutputArchive &archive) const;

  static std::unique_ptr<TyPropagateObject> make(std::string _name,
                                                 enum TyTag _tag);

private:
  std::unique_ptr<TyRegister> register_name;
};

// propagate range

struct TyPropagateRange {
public:
  virtual void serialize(cereal::JSONOutputArchive &archive) const = 0;
  virtual bool isGlobal(void) const { return false; }
};

struct ConsBounds : public TyPropagateRange {
public:
  ConsBounds(std::unique_ptr<TyPosition> _from,
             std::unique_ptr<TyPosition> _to);
  void serialize(cereal::JSONOutputArchive &archive) const;

  static std::unique_ptr<TyPropagateRange>
  make(std::unique_ptr<TyPosition> _from, std::unique_ptr<TyPosition> _to);

private:
  std::unique_ptr<TyPosition> from;
  std::unique_ptr<TyPosition> to;
};

struct ConsGlobal : public TyPropagateRange {
public:
  ConsGlobal();
  void serialize(cereal::JSONOutputArchive &archive) const;
  virtual bool isGlobal(void) const { return true; }

  static std::unique_ptr<TyPropagateRange> make();
};

struct TyPropagate {
public:
  TyPropagate(std::unique_ptr<TyPropagateObject> _propagate,
              std::unique_ptr<TyPropagateRange> _propagate_range);
  void serialize(cereal::JSONOutputArchive &archive) const;

private:
  std::unique_ptr<TyPropagateObject> propagate;
  std::unique_ptr<TyPropagateRange> propagate_range;
};

/* inference rule */

struct TyAddAssociative {
public:
  TyAddAssociative(std::unique_ptr<TyRegister> _x,
                   std::unique_ptr<TyRegister> _y,
                   std::unique_ptr<TyRegister> _z,
                   std::unique_ptr<TyConstInt> _c1,
                   std::unique_ptr<TyConstInt> _c2,
                   std::unique_ptr<TyConstInt> _c3,
                   std::unique_ptr<TySize> _sz);
  void serialize(cereal::JSONOutputArchive &archive) const;

private:
  std::unique_ptr<TyRegister> x;
  std::unique_ptr<TyRegister> y;
  std::unique_ptr<TyRegister> z;
  std::unique_ptr<TyConstInt> c1;
  std::unique_ptr<TyConstInt> c2;
  std::unique_ptr<TyConstInt> c3;
  std::unique_ptr<TySize> sz;
};

struct TyAddSub {
public:
  TyAddSub(std::unique_ptr<TyRegister> _minusy, std::unique_ptr<TyRegister> _z,
           std::unique_ptr<TyValue> _x, std::unique_ptr<TyValue> _y,
           std::unique_ptr<TySize> _sz);
  void serialize(cereal::JSONOutputArchive &archive) const;

private:
  std::unique_ptr<TyRegister> minusy;
  std::unique_ptr<TyRegister> z;
  std::unique_ptr<TyValue> x;
  std::unique_ptr<TyValue> y;
  std::unique_ptr<TySize> sz;
};

struct TyAddShift {
public:
  TyAddShift(std::unique_ptr<TyRegister> _y, std::unique_ptr<TyValue> v,
             std::unique_ptr<TySize> _sz);
  void serialize(cereal::JSONOutputArchive &archive) const;
>>>>>>> 49b08bfa

private:
  std::unique_ptr<TyRegister> y;
  std::unique_ptr<TyValue> v;
  std::unique_ptr<TySize> sz;
};

struct TyAddSignbit {
public:
  TyAddSignbit(std::unique_ptr<TyRegister> _x, std::unique_ptr<TyValue> _e1,
               std::unique_ptr<TyValue> _e2, std::unique_ptr<TySize> _sz);
  void serialize(cereal::JSONOutputArchive &archive) const;

private:
  std::unique_ptr<TyRegister> x;
  std::unique_ptr<TyValue> e1;
  std::unique_ptr<TyValue> e2;
  std::unique_ptr<TySize> sz;
};

struct TySubAdd {
public:
  TySubAdd(std::unique_ptr<TyRegister> _z, std::unique_ptr<TyRegister> _my,
           std::unique_ptr<TyRegister> _x, std::unique_ptr<TyRegister> _y,
           std::unique_ptr<TySize> _sz);
  void serialize(cereal::JSONOutputArchive &archive) const;

private:
  std::unique_ptr<TyRegister> z;
  std::unique_ptr<TyRegister> my;
  std::unique_ptr<TyRegister> x;
  std::unique_ptr<TyRegister> y;
  std::unique_ptr<TySize> sz;
};

struct TySubRemove {
public:
  TySubRemove(std::unique_ptr<TyRegister> _z, std::unique_ptr<TyRegister> _y,
              std::unique_ptr<TyValue> _a, std::unique_ptr<TyValue> _b,
              std::unique_ptr<TySize> _sz);
  void serialize(cereal::JSONOutputArchive &archive) const;

private:
  std::unique_ptr<TyRegister> z;
  std::unique_ptr<TyRegister> y;
  std::unique_ptr<TyValue> a;
  std::unique_ptr<TyValue> b;
  std::unique_ptr<TySize> sz;
};

struct TyMulBool {
public:
  TyMulBool(std::unique_ptr<TyRegister> _z, std::unique_ptr<TyRegister> _x,
            std::unique_ptr<TyRegister> _y);
  void serialize(cereal::JSONOutputArchive &archive) const;

private:
  std::unique_ptr<TyRegister> z;
  std::unique_ptr<TyRegister> x;
  std::unique_ptr<TyRegister> y;
};

struct TyAddCommutative {
public:
  TyAddCommutative(std::unique_ptr<TyRegister> _z, std::unique_ptr<TyValue> _x,
                   std::unique_ptr<TyValue> _y, std::unique_ptr<TySize> _sz);
  void serialize(cereal::JSONOutputArchive &archive) const;

private:
  std::unique_ptr<TyRegister> z;
  std::unique_ptr<TyValue> x;
  std::unique_ptr<TyValue> y;
  std::unique_ptr<TySize> sz;
};

struct TyInfrule {
public:
  virtual void serialize(cereal::JSONOutputArchive &archive) const = 0;
};

struct ConsAddAssociative : TyInfrule {
public:
  ConsAddAssociative(std::unique_ptr<TyAddAssociative> _add_associative);
  void serialize(cereal::JSONOutputArchive &archive) const;

<<<<<<< HEAD
    static std::unique_ptr<TyInfrule> make
      (std::unique_ptr<TyRegister> _z,
       std::unique_ptr<TyValue> _my,
       std::unique_ptr<TyRegister> _x,
       std::unique_ptr<TyValue> _y,
=======
  static std::unique_ptr<TyInfrule>
  make(std::unique_ptr<TyRegister> _x, std::unique_ptr<TyRegister> _y,
       std::unique_ptr<TyRegister> _z, std::unique_ptr<TyConstInt> _c1,
       std::unique_ptr<TyConstInt> _c2, std::unique_ptr<TyConstInt> _c3,
>>>>>>> 49b08bfa
       std::unique_ptr<TySize> _sz);

private:
  std::unique_ptr<TyAddAssociative> add_associative;
};

struct ConsAddSub : TyInfrule {
public:
  ConsAddSub(std::unique_ptr<TyAddSub> _add_sub);
  void serialize(cereal::JSONOutputArchive &archive) const;

  static std::unique_ptr<TyInfrule> make(std::unique_ptr<TyRegister> _minusy,
                                         std::unique_ptr<TyRegister> _z,
                                         std::unique_ptr<TyValue> _x,
                                         std::unique_ptr<TyValue> _y,
                                         std::unique_ptr<TySize> _sz);

private:
  std::unique_ptr<TyAddSub> add_sub;
};

struct ConsAddCommutative : TyInfrule {
public:
  ConsAddCommutative(std::unique_ptr<TyAddCommutative> _add_comm);
  void serialize(cereal::JSONOutputArchive &archive) const;
  static std::unique_ptr<TyInfrule> make(std::unique_ptr<TyRegister> _z,
                                         std::unique_ptr<TyValue> _x,
                                         std::unique_ptr<TyValue> _y,
                                         std::unique_ptr<TySize> _sz);

private:
  std::unique_ptr<TyAddCommutative> add_commutative;
};

struct ConsAddShift : TyInfrule {
public:
  ConsAddShift(std::unique_ptr<TyAddShift> _add_shift);
  void serialize(cereal::JSONOutputArchive &archive) const;
  static std::unique_ptr<TyInfrule> make(std::unique_ptr<TyRegister> _y,
                                         std::unique_ptr<TyValue> _v,
                                         std::unique_ptr<TySize> _sz);

private:
  std::unique_ptr<TyAddShift> add_shift;
};

<<<<<<< HEAD
  struct ConsNegVal : TyInfrule {
  public:
    ConsNegVal(std::unique_ptr<TyNegVal> _neg_val);
    void serialize(cereal::JSONOutputArchive &archive) const;

    static std::unique_ptr<TyInfrule> make
            (std::unique_ptr<TyConstInt> _c1,
             std::unique_ptr<TyConstInt> _c2,
             std::unique_ptr<TySize> _sz);

  private:
    std::unique_ptr<TyNegVal> neg_val;
  };

  struct ConsMulBool : TyInfrule {
  public:
    ConsMulBool(std::unique_ptr<TyMulBool> _mul_bool);
    void serialize(cereal::JSONOutputArchive &archive) const;
=======
struct ConsAddSignbit : TyInfrule {
public:
  ConsAddSignbit(std::unique_ptr<TyAddSignbit> _add_signbit);
  void serialize(cereal::JSONOutputArchive &archive) const;
  static std::unique_ptr<TyInfrule> make(std::unique_ptr<TyRegister> _x,
                                         std::unique_ptr<TyValue> _e1,
                                         std::unique_ptr<TyValue> _e2,
                                         std::unique_ptr<TySize> _sz);

private:
  std::unique_ptr<TyAddSignbit> add_signbit;
};

struct ConsSubAdd : TyInfrule {
public:
  ConsSubAdd(std::unique_ptr<TySubAdd> _sub_add);
  void serialize(cereal::JSONOutputArchive &archive) const;

  static std::unique_ptr<TyInfrule> make(std::unique_ptr<TyRegister> _z,
                                         std::unique_ptr<TyRegister> _my,
                                         std::unique_ptr<TyRegister> _x,
                                         std::unique_ptr<TyRegister> _y,
                                         std::unique_ptr<TySize> _sz);
>>>>>>> 49b08bfa

private:
  std::unique_ptr<TySubAdd> sub_add;
};

struct ConsSubRemove : TyInfrule {
public:
  ConsSubRemove(std::unique_ptr<TySubRemove> _sub_remove);
  void serialize(cereal::JSONOutputArchive &archive) const;

  static std::unique_ptr<TyInfrule> make(std::unique_ptr<TyRegister> _z,
                                         std::unique_ptr<TyRegister> _y,
                                         std::unique_ptr<TyValue> _a,
                                         std::unique_ptr<TyValue> _b,
                                         std::unique_ptr<TySize> _sz);

private:
  std::unique_ptr<TySubRemove> sub_remove;
};

struct ConsMulBool : TyInfrule {
public:
  ConsMulBool(std::unique_ptr<TyMulBool> _mul_bool);
  void serialize(cereal::JSONOutputArchive &archive) const;

  static std::unique_ptr<TyInfrule> make(std::unique_ptr<TyRegister> _z,
                                         std::unique_ptr<TyRegister> _x,
                                         std::unique_ptr<TyRegister> _y);

private:
  std::unique_ptr<TyMulBool> mul_bool;
};

/* hint command */

struct TyCommand {
public:
  virtual void serialize(cereal::JSONOutputArchive &archive) const = 0;
};

struct ConsPropagate : public TyCommand {
public:
  ConsPropagate(std::unique_ptr<TyPropagate> _propagate);
  void serialize(cereal::JSONOutputArchive &archive) const;

  static std::unique_ptr<TyCommand>
  make(std::unique_ptr<TyPropagate> _propagate);
  static std::unique_ptr<TyCommand>
  make(std::unique_ptr<TyPropagateObject> _obj,
       std::unique_ptr<TyPropagateRange> _range);

private:
  std::unique_ptr<TyPropagate> propagate;
};

struct ConsInfrule : public TyCommand {
public:
  ConsInfrule(std::unique_ptr<TyPosition> _position,
              std::unique_ptr<TyInfrule> _infrule);
  void serialize(cereal::JSONOutputArchive &archive) const;

  static std::unique_ptr<TyCommand> make(std::unique_ptr<TyPosition> _position,
                                         std::unique_ptr<TyInfrule> _infrule);

private:
  std::unique_ptr<TyPosition> position;
  std::unique_ptr<TyInfrule> infrule;
};

/* core hint */

struct CoreHint {
public:
  CoreHint();
  CoreHint(std::string _module_id, std::string _function_id,
           std::string _opt_name);
  void addCommand(std::unique_ptr<TyCommand> c);
  void addSrcNopPosition(std::unique_ptr<TyNopPosition> position);
  void addTgtNopPosition(std::unique_ptr<TyNopPosition> position);
  void serialize(cereal::JSONOutputArchive &archive) const;

private:
  std::string module_id;
  std::string function_id;
  std::string opt_name;
  std::vector<std::unique_ptr<TyNopPosition>> src_nop_positions;
  std::vector<std::unique_ptr<TyNopPosition>> tgt_nop_positions;
  std::vector<std::unique_ptr<TyCommand>> commands;
};

// inserting nop
void insertTgtNopAtSrcI(CoreHint &hints, llvm::Instruction *I);
void insertSrcNopAtTgtI(CoreHint &hints, llvm::Instruction *I);

} // llvmberry

#endif<|MERGE_RESOLUTION|>--- conflicted
+++ resolved
@@ -39,322 +39,7 @@
   std::string register_name;
 };
 
-<<<<<<< HEAD
-  struct ConsConstVal : public TyValue {
-  public:
-    ConsConstVal(std::unique_ptr<TyConstant> _constant);
-    void serialize(cereal::JSONOutputArchive &archive) const;
-
-  private:
-    std::unique_ptr<TyConstant> constant;
-  };
-
-  // size
-
-  struct TySize {
-  public:
-    virtual void serialize(cereal::JSONOutputArchive &archive) const = 0;
-  };
-
-  struct ConsSize : public TySize {
-  public:
-    ConsSize(int _size);
-    void serialize(cereal::JSONOutputArchive &archive) const;
-
-    static std::unique_ptr<TySize> make(int _size);
-
-  private:
-    int size;
-  };
-
-  /* propagate */
-
-  // propagate expression
-
-	struct TyPropagateExpr {
-	public:
-		virtual void serialize(cereal::JSONOutputArchive &archive) const = 0;
-	};
-
-	struct ConsVar : public TyPropagateExpr {
-	public:
-		ConsVar(std::unique_ptr<TyRegister> _register_name);
-		ConsVar(std::string _name, enum TyTag _tag);
-		void serialize(cereal::JSONOutputArchive &archive) const;
-
-    static std::unique_ptr<TyPropagateExpr> make
-      (std::string _name, enum TyTag _tag);
-
-	private:
-		std::unique_ptr<TyRegister> register_name;
-	};
-
-	struct ConsRhs : public TyPropagateExpr {
-	public:
-		ConsRhs(std::unique_ptr<TyRegister> _register_name);
-		ConsRhs(std::string _name, enum TyTag _tag);
-		void serialize(cereal::JSONOutputArchive &archive) const;
-
-    static std::unique_ptr<TyPropagateExpr> make
-      (std::string _name, enum TyTag _tag);
-
-	private:
-		std::unique_ptr<TyRegister> register_name;
-	};
-
-  struct ConsConst : public TyPropagateExpr {
-  public:
-    ConsConst(std::unique_ptr<TyConstant> _constant);
-
-    ConsConst(int _int_value, int _value);
-    ConsConst(float _float_value, enum TyFloatType _float_type);
-
-    void serialize(cereal::JSONOutputArchive &archive) const;
-
-  private:
-    std::unique_ptr<TyConstant> constant;
-  };
-
-  // propagate object
-
-	struct TyPropagateLessdef {
-	public:
-		TyPropagateLessdef(std::unique_ptr<TyPropagateExpr> _lhs,
-											 std::unique_ptr<TyPropagateExpr> _rhs,
-											 enum TyScope _scope);
-		void serialize(cereal::JSONOutputArchive &archive) const;
-
-    static std::unique_ptr<TyPropagateLessdef> make
-    (std::unique_ptr<TyPropagateExpr> _lhs,
-     std::unique_ptr<TyPropagateExpr> _rhs,
-     enum TyScope _scope);
-
-	private:
-		std::unique_ptr<TyPropagateExpr> lhs;
-		std::unique_ptr<TyPropagateExpr> rhs;
-		enum TyScope scope;
-	};
-
-  struct TyPropagateNoalias {
-  public:
-    TyPropagateNoalias(std::unique_ptr<TyRegister> _lhs, std::unique_ptr<TyRegister> _rhs, enum TyScope _scope);
-    TyPropagateNoalias(std::string _lhs_name, enum TyTag _lhs_tag,
-                       std::string _rhs_name, enum TyTag _rhs_tag,
-                       enum TyScope _scope);
-    void serialize(cereal::JSONOutputArchive &archive) const;
-
-  private:
-    std::unique_ptr<TyRegister> lhs;
-    std::unique_ptr<TyRegister> rhs;
-    enum TyScope scope;
-  };
-
-	struct TyPropagateObject {
-	public:
-		virtual void serialize(cereal::JSONOutputArchive &archive) const = 0;
-	};
-
-	struct ConsLessdef : public TyPropagateObject {
-	public:
-		ConsLessdef(std::unique_ptr<TyPropagateLessdef> _propagate_lessdef);
-		void serialize(cereal::JSONOutputArchive &archive) const;
-
-    static std::unique_ptr<TyPropagateObject> make
-      (std::unique_ptr<TyPropagateExpr> _lhs,
-       std::unique_ptr<TyPropagateExpr> _rhs,
-       enum TyScope _scope);
-
-	private:
-		std::unique_ptr<TyPropagateLessdef> propagate_lessdef;
-	};
-
-  struct ConsNoalias : public TyPropagateObject {
-  public:
-    ConsNoalias(std::unique_ptr<TyPropagateNoalias> _propagate_noalias);
-    ConsNoalias(std::string _lhs_name, enum TyTag _lhs_tag,
-                std::string _rhs_name, enum TyTag _rhs_tag,
-                enum TyScope _scope);
-    void serialize(cereal::JSONOutputArchive &archive) const;
-
-  private:
-    std::unique_ptr<TyPropagateNoalias> propagate_noalias;
-  };
-
-	struct ConsMaydiff : public TyPropagateObject {
-	public:
-		ConsMaydiff(std::unique_ptr<TyRegister> _register_name);
-		ConsMaydiff(std::string _name, enum TyTag _tag);
-		void serialize(cereal::JSONOutputArchive &archive) const;
-
-    static std::unique_ptr<TyPropagateObject> make(std::string _name, enum TyTag _tag);
-
-	private:
-		std::unique_ptr<TyRegister> register_name;
-	};
-
-  // propagate range
-
-	struct TyPropagateRange {
-	public:
-		virtual void serialize(cereal::JSONOutputArchive &archive) const = 0;
-    virtual bool isGlobal(void) const { return false; }
-	};
-
-	struct ConsBounds : public TyPropagateRange {
-	public:
-		ConsBounds(std::unique_ptr<TyPosition> _from,
-							 std::unique_ptr<TyPosition> _to);
-		void serialize(cereal::JSONOutputArchive &archive) const;
-
-    static std::unique_ptr<TyPropagateRange> make
-      (std::unique_ptr<TyPosition> _from,
-       std::unique_ptr<TyPosition> _to);
-
-	private:
-		std::unique_ptr<TyPosition> from;
-		std::unique_ptr<TyPosition> to;
-	};
-
-	struct ConsGlobal : public TyPropagateRange {
-	public:
-		ConsGlobal();
-		void serialize(cereal::JSONOutputArchive &archive) const;
-    virtual bool isGlobal(void) const { return true; }
-
-    static std::unique_ptr<TyPropagateRange> make();
-	};
-
-	struct TyPropagate {
-	public:
-		TyPropagate(std::unique_ptr<TyPropagateObject> _propagate,
-								std::unique_ptr<TyPropagateRange> _propagate_range);
-		void serialize(cereal::JSONOutputArchive &archive) const;
-
-	private:
-		std::unique_ptr<TyPropagateObject> propagate;
-		std::unique_ptr<TyPropagateRange> propagate_range;
-	};
-
-  /* inference rule */
-
-  struct TyAddAssociative {
-  public:
-    TyAddAssociative(std::unique_ptr<TyRegister> _x,
-                     std::unique_ptr<TyRegister> _y,
-                     std::unique_ptr<TyRegister> _z,
-                     std::unique_ptr<TyConstInt> _c1,
-                     std::unique_ptr<TyConstInt> _c2,
-                     std::unique_ptr<TyConstInt> _c3,
-                     std::unique_ptr<TySize> _sz);
-    void serialize(cereal::JSONOutputArchive &archive) const;
-
-  private:
-    std::unique_ptr<TyRegister> x;
-    std::unique_ptr<TyRegister> y;
-    std::unique_ptr<TyRegister> z;
-    std::unique_ptr<TyConstInt> c1;
-    std::unique_ptr<TyConstInt> c2;
-    std::unique_ptr<TyConstInt> c3;
-    std::unique_ptr<TySize> sz;
-  };
-
-  struct TyAddSub {
-  public:
-    TyAddSub(std::unique_ptr<TyRegister> _minusy,
-             std::unique_ptr<TyRegister> _z,
-             std::unique_ptr<TyValue> _x,
-             std::unique_ptr<TyValue> _y,
-             std::unique_ptr<TySize> _sz);
-    void serialize(cereal::JSONOutputArchive &archive) const;
-
-  private:
-    std::unique_ptr<TyRegister> minusy;
-    std::unique_ptr<TyRegister> z;
-    std::unique_ptr<TyValue> x;
-    std::unique_ptr<TyValue> y;
-    std::unique_ptr<TySize> sz;
-  };
-
-  struct TySubAdd {
-  public:
-    TySubAdd(std::unique_ptr<TyRegister> _z,
-             std::unique_ptr<TyValue> _my,
-             std::unique_ptr<TyRegister> _x,
-             std::unique_ptr<TyValue> _y,
-             std::unique_ptr<TySize> _sz);
-    void serialize(cereal::JSONOutputArchive &archive) const;
-
-  private:
-    std::unique_ptr<TyRegister> z;
-    std::unique_ptr<TyValue> my;
-    std::unique_ptr<TyRegister> x;
-    std::unique_ptr<TyValue> y;
-    std::unique_ptr<TySize> sz;
-  };
-
-  struct TyNegVal {
-  public:
-    TyNegVal(std::unique_ptr<TyConstInt> _c1,
-             std::unique_ptr<TyConstInt> _c2,
-             std::unique_ptr<TySize> _sz);
-    void serialize(cereal::JSONOutputArchive &archive) const;
-
-  private:
-    std::unique_ptr<TyConstInt> c1;
-    std::unique_ptr<TyConstInt> c2;
-    std::unique_ptr<TySize> sz;
-
-  };
-
-
-  struct TyMulBool {
-  public:
-    TyMulBool(std::unique_ptr<TyRegister> _z,
-              std::unique_ptr<TyRegister> _x,
-              std::unique_ptr<TyRegister> _y);
-  void serialize(cereal::JSONOutputArchive &archive) const;
-
-  private:
-    std::unique_ptr<TyRegister> z;
-    std::unique_ptr<TyRegister> x;
-    std::unique_ptr<TyRegister> y;
-  };
-
-  struct TyAddCommutative {
-  public:
-    TyAddCommutative(std::unique_ptr<TyRegister> _z,
-                     std::unique_ptr<TyValue> _x,
-                     std::unique_ptr<TyValue> _y,
-                     std::unique_ptr<TySize> _sz);
-    void serialize(cereal::JSONOutputArchive &archive) const;
-
-  private:
-    std::unique_ptr<TyRegister> z;
-    std::unique_ptr<TyValue> x;
-    std::unique_ptr<TyValue> y;
-    std::unique_ptr<TySize> sz;
-  };
-
-  struct TyInfrule {
-  public:
-    virtual void serialize(cereal::JSONOutputArchive &archive) const = 0;
-  };
-
-  struct ConsAddAssociative : TyInfrule {
-  public:
-    ConsAddAssociative(std::unique_ptr<TyAddAssociative> _add_associative);
-    void serialize(cereal::JSONOutputArchive &archive) const;
-
-    static std::unique_ptr<TyInfrule> make
-      (std::unique_ptr<TyRegister> _x,
-       std::unique_ptr<TyRegister> _y,
-       std::unique_ptr<TyRegister> _z,
-       std::unique_ptr<TyConstInt> _c1,
-       std::unique_ptr<TyConstInt> _c2,
-       std::unique_ptr<TyConstInt> _c3,
-       std::unique_ptr<TySize> _sz);
-=======
-struct TyPosition {
+struct TyPosition{
 public:
   virtual void serialize(cereal::JSONOutputArchive &archive) const = 0;
 };
@@ -755,7 +440,6 @@
   TyAddShift(std::unique_ptr<TyRegister> _y, std::unique_ptr<TyValue> v,
              std::unique_ptr<TySize> _sz);
   void serialize(cereal::JSONOutputArchive &archive) const;
->>>>>>> 49b08bfa
 
 private:
   std::unique_ptr<TyRegister> y;
@@ -778,18 +462,33 @@
 
 struct TySubAdd {
 public:
-  TySubAdd(std::unique_ptr<TyRegister> _z, std::unique_ptr<TyRegister> _my,
-           std::unique_ptr<TyRegister> _x, std::unique_ptr<TyRegister> _y,
-           std::unique_ptr<TySize> _sz);
-  void serialize(cereal::JSONOutputArchive &archive) const;
-
-private:
-  std::unique_ptr<TyRegister> z;
-  std::unique_ptr<TyRegister> my;
-  std::unique_ptr<TyRegister> x;
-  std::unique_ptr<TyRegister> y;
-  std::unique_ptr<TySize> sz;
-};
+    TySubAdd(std::unique_ptr<TyRegister> _z,
+             std::unique_ptr<TyValue> _my,
+             std::unique_ptr<TyRegister> _x,
+             std::unique_ptr<TyValue> _y,
+             std::unique_ptr<TySize> _sz);
+    void serialize(cereal::JSONOutputArchive &archive) const;
+
+private:
+    std::unique_ptr<TyRegister> z;
+    std::unique_ptr<TyValue> my;
+    std::unique_ptr<TyRegister> x;
+    std::unique_ptr<TyValue> y;
+    std::unique_ptr<TySize> sz;
+  };
+
+struct TyNegVal {
+public:
+    TyNegVal(std::unique_ptr<TyConstInt> _c1,
+             std::unique_ptr<TyConstInt> _c2,
+             std::unique_ptr<TySize> _sz);
+    void serialize(cereal::JSONOutputArchive &archive) const;
+
+private:
+    std::unique_ptr<TyConstInt> c1;
+    std::unique_ptr<TyConstInt> c2;
+    std::unique_ptr<TySize> sz;
+  };
 
 struct TySubRemove {
 public:
@@ -841,18 +540,10 @@
   ConsAddAssociative(std::unique_ptr<TyAddAssociative> _add_associative);
   void serialize(cereal::JSONOutputArchive &archive) const;
 
-<<<<<<< HEAD
-    static std::unique_ptr<TyInfrule> make
-      (std::unique_ptr<TyRegister> _z,
-       std::unique_ptr<TyValue> _my,
-       std::unique_ptr<TyRegister> _x,
-       std::unique_ptr<TyValue> _y,
-=======
   static std::unique_ptr<TyInfrule>
   make(std::unique_ptr<TyRegister> _x, std::unique_ptr<TyRegister> _y,
        std::unique_ptr<TyRegister> _z, std::unique_ptr<TyConstInt> _c1,
        std::unique_ptr<TyConstInt> _c2, std::unique_ptr<TyConstInt> _c3,
->>>>>>> 49b08bfa
        std::unique_ptr<TySize> _sz);
 
 private:
@@ -899,9 +590,8 @@
   std::unique_ptr<TyAddShift> add_shift;
 };
 
-<<<<<<< HEAD
-  struct ConsNegVal : TyInfrule {
-  public:
+struct ConsNegVal : TyInfrule {
+public:
     ConsNegVal(std::unique_ptr<TyNegVal> _neg_val);
     void serialize(cereal::JSONOutputArchive &archive) const;
 
@@ -910,15 +600,10 @@
              std::unique_ptr<TyConstInt> _c2,
              std::unique_ptr<TySize> _sz);
 
-  private:
+private:
     std::unique_ptr<TyNegVal> neg_val;
   };
 
-  struct ConsMulBool : TyInfrule {
-  public:
-    ConsMulBool(std::unique_ptr<TyMulBool> _mul_bool);
-    void serialize(cereal::JSONOutputArchive &archive) const;
-=======
 struct ConsAddSignbit : TyInfrule {
 public:
   ConsAddSignbit(std::unique_ptr<TyAddSignbit> _add_signbit);
@@ -938,11 +623,10 @@
   void serialize(cereal::JSONOutputArchive &archive) const;
 
   static std::unique_ptr<TyInfrule> make(std::unique_ptr<TyRegister> _z,
-                                         std::unique_ptr<TyRegister> _my,
+                                         std::unique_ptr<TyValue> _my,
                                          std::unique_ptr<TyRegister> _x,
-                                         std::unique_ptr<TyRegister> _y,
+                                         std::unique_ptr<TyValue> _y,
                                          std::unique_ptr<TySize> _sz);
->>>>>>> 49b08bfa
 
 private:
   std::unique_ptr<TySubAdd> sub_add;
