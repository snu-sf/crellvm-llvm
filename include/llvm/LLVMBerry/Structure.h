#ifndef STRUCTURE_H
#define STRUCTURE_H

#include <iostream>
#include <set>
#include "llvm/IR/Instructions.h"
#include "llvm/IR/BasicBlock.h"
#include "llvm/IR/Constants.h"
#include "cereal/archives/json.hpp"
#include "cereal/types/vector.hpp"
#include <cereal/types/memory.hpp>

namespace llvmberry {

enum TyScope { Source = 0, Target };

std::string getBasicBlockIndex(const llvm::BasicBlock *block);
std::string getVariable(const llvm::Value &value);
bool name_instructions(llvm::Function &F);
void generateHintforNegValue(llvm::Value *V, llvm::BinaryOperator &I);

/* position */

struct TyPositionPhinode {
public:
  TyPositionPhinode(std::string _block_name, std::string _prev_block_name);
  void serialize(cereal::JSONOutputArchive &archive) const;

private:
  std::string block_name;
  std::string prev_block_name;
};

struct TyPositionCommand {
public:
  TyPositionCommand(enum TyScope _scope, std::string _register_name);
  void serialize(cereal::JSONOutputArchive &archive) const;

private:
  enum TyScope scope;
  std::string register_name;
};

struct TyPosition{
public:
  virtual void serialize(cereal::JSONOutputArchive &archive) const = 0;
};

struct ConsPhinode : public TyPosition {
public:
  ConsPhinode(std::unique_ptr<TyPositionPhinode> _position_phinode);
  ConsPhinode(std::string _block_name, std::string _prev_block_name);
  void serialize(cereal::JSONOutputArchive &archive) const;

private:
  std::unique_ptr<TyPositionPhinode> position_phinode;
  int n;
};

struct ConsCommand : public TyPosition {
public:
  ConsCommand(std::unique_ptr<TyPositionCommand> _position_command);
  ConsCommand(enum TyScope _scope, std::string _register_name);
  void serialize(cereal::JSONOutputArchive &archive) const;

  static std::unique_ptr<TyPosition> make(enum TyScope _scope,
                                          std::string _register_name);

private:
  std::unique_ptr<TyPositionCommand> position_command;
};

// abstract
struct TyNopPosition {
public:
  virtual void serialize(cereal::JSONOutputArchive &archive) const = 0;
};

struct ConsPhinodeCurrentBlockName : public TyNopPosition {
public:
  ConsPhinodeCurrentBlockName(std::string _block_name);
  void serialize(cereal::JSONOutputArchive &archive) const;
  static std::unique_ptr<TyNopPosition> make(std::string _block_name);

private:
  std::string block_name;
};

struct ConsCommandRegisterName : public TyNopPosition {
public:
  ConsCommandRegisterName(std::string _register_name);
  void serialize(cereal::JSONOutputArchive &archive) const;
  static std::unique_ptr<TyNopPosition> make(std::string _register_name);

private:
  std::string register_name;
};

/* value */

// register

enum TyTag { Physical = 0, Previous, Ghost };

struct TyRegister {
public:
  TyRegister(std::string _name, enum TyTag _tag);
  void serialize(cereal::JSONOutputArchive &archive) const;

  static std::unique_ptr<TyRegister> make(std::string _name, enum TyTag _tag);

private:
  std::string name;
  enum TyTag tag;
};

// constant

struct TyIntType {
public:
  virtual void serialize(cereal::JSONOutputArchive &archive) const = 0;
};

struct ConsIntType : public TyIntType {
public:
  ConsIntType(int _value);
  void serialize(cereal::JSONOutputArchive &archive) const;

private:
  int value;
};

enum TyFloatType {
  HalfType = 0,
  FloatType,
  DoubleType,
  FP128Type,
  PPC_FP128Type,
  X86_FP80Type
};

struct TyConstInt {
public:
  TyConstInt(int _int_value, std::unique_ptr<TyIntType> _int_type);
  TyConstInt(int _int_value, int _bitwidth);
  void serialize(cereal::JSONOutputArchive &archive) const;

  static std::unique_ptr<TyConstInt> make(int _int_value, int _bitwidth);

private:
  int int_value;
  std::unique_ptr<TyIntType> int_type;
};

struct TyConstFloat {
public:
  TyConstFloat(double _float_value, enum TyFloatType _float_type);
  void serialize(cereal::JSONOutputArchive &archive) const;

  static std::unique_ptr<TyConstFloat> make(double _float_value,
                                            enum TyFloatType _float_type);

private:
  double float_value;
  enum TyFloatType float_type;
};

struct TyConstant {
public:
  virtual void serialize(cereal::JSONOutputArchive &archive) const = 0;
};

struct ConsConstInt : public TyConstant {
public:
  ConsConstInt(std::unique_ptr<TyConstInt> _const_int);
  ConsConstInt(int _int_value, int _value);
  void serialize(cereal::JSONOutputArchive &archive) const;

private:
  std::unique_ptr<TyConstInt> const_int;
};

struct ConsConstFloat : public TyConstant {
public:
  ConsConstFloat(std::unique_ptr<TyConstFloat> _const_float);
  ConsConstFloat(float _float_value, enum TyFloatType _float_type);
  void serialize(cereal::JSONOutputArchive &archive) const;

private:
  std::unique_ptr<TyConstFloat> const_float;
};

struct TyValue {
public:
  virtual void serialize(cereal::JSONOutputArchive &archive) const = 0;

  static std::unique_ptr<TyValue> make(const llvm::Value &value);
};

struct ConsId : public TyValue {
public:
  ConsId(std::unique_ptr<TyRegister> _register);
  void serialize(cereal::JSONOutputArchive &archive) const;

  static std::unique_ptr<TyValue> make(std::string _name,
                                       enum TyTag _tag);

private:
  std::unique_ptr<TyRegister> reg;
};

struct ConsConstVal : public TyValue {
public:
  ConsConstVal(std::unique_ptr<TyConstant> _constant);
  void serialize(cereal::JSONOutputArchive &archive) const;

private:
  std::unique_ptr<TyConstant> constant;
};

// size

struct TySize {
public:
  virtual void serialize(cereal::JSONOutputArchive &archive) const = 0;
};

struct ConsSize : public TySize {
public:
  ConsSize(int _size);
  void serialize(cereal::JSONOutputArchive &archive) const;

  static std::unique_ptr<TySize> make(int _size);

private:
  int size;
};

/* propagate */

// propagate expression

struct TyExpr {
public:
  virtual void serialize(cereal::JSONOutputArchive &archive) const = 0;
};

struct ConsVar : public TyExpr {
public:
  ConsVar(std::unique_ptr<TyRegister> _register_name);
  ConsVar(std::string _name, enum TyTag _tag);
  void serialize(cereal::JSONOutputArchive &archive) const;

  static std::unique_ptr<TyExpr> make(std::string _name,
                                      enum TyTag _tag);

private:
  std::unique_ptr<TyRegister> register_name;
};

struct ConsRhs : public TyExpr {
public:
  ConsRhs(std::unique_ptr<TyRegister> _register_name, enum TyScope _scope);
  ConsRhs(std::string _name, enum TyTag _tag, enum TyScope _scope);
  void serialize(cereal::JSONOutputArchive &archive) const;

  static std::unique_ptr<TyExpr> make(std::string _name,
                                      enum TyTag _tag,
                                      enum TyScope _scope);

private:
  std::unique_ptr<TyRegister> register_name;
  enum TyScope scope;
};

struct ConsConst : public TyExpr {
public:
  ConsConst(std::unique_ptr<TyConstant> _constant);

  ConsConst(int _int_value, int _value);
  ConsConst(float _float_value, enum TyFloatType _float_type);

  void serialize(cereal::JSONOutputArchive &archive) const;

private:
  std::unique_ptr<TyConstant> constant;
};

// propagate object

struct TyPropagateLessdef {
public:
  TyPropagateLessdef(std::unique_ptr<TyExpr> _lhs,
                     std::unique_ptr<TyExpr> _rhs,
                     enum TyScope _scope);
  void serialize(cereal::JSONOutputArchive &archive) const;

  static std::unique_ptr<TyPropagateLessdef>
  make(std::unique_ptr<TyExpr> _lhs,
       std::unique_ptr<TyExpr> _rhs, enum TyScope _scope);

private:
  std::unique_ptr<TyExpr> lhs;
  std::unique_ptr<TyExpr> rhs;
  enum TyScope scope;
};

struct TyPropagateNoalias {
public:
  TyPropagateNoalias(std::unique_ptr<TyRegister> _lhs,
                     std::unique_ptr<TyRegister> _rhs, enum TyScope _scope);
  TyPropagateNoalias(std::string _lhs_name, enum TyTag _lhs_tag,
                     std::string _rhs_name, enum TyTag _rhs_tag,
                     enum TyScope _scope);
  void serialize(cereal::JSONOutputArchive &archive) const;

private:
  std::unique_ptr<TyRegister> lhs;
  std::unique_ptr<TyRegister> rhs;
  enum TyScope scope;
};

struct TyPropagateObject {
public:
  virtual void serialize(cereal::JSONOutputArchive &archive) const = 0;
};

struct ConsLessdef : public TyPropagateObject {
public:
  ConsLessdef(std::unique_ptr<TyPropagateLessdef> _propagate_lessdef);
  void serialize(cereal::JSONOutputArchive &archive) const;

  static std::unique_ptr<TyPropagateObject>
  make(std::unique_ptr<TyExpr> _lhs,
       std::unique_ptr<TyExpr> _rhs, enum TyScope _scope);

private:
  std::unique_ptr<TyPropagateLessdef> propagate_lessdef;
};

struct ConsNoalias : public TyPropagateObject {
public:
  ConsNoalias(std::unique_ptr<TyPropagateNoalias> _propagate_noalias);
  ConsNoalias(std::string _lhs_name, enum TyTag _lhs_tag, std::string _rhs_name,
              enum TyTag _rhs_tag, enum TyScope _scope);
  void serialize(cereal::JSONOutputArchive &archive) const;

private:
  std::unique_ptr<TyPropagateNoalias> propagate_noalias;
};

struct ConsMaydiff : public TyPropagateObject {
public:
  ConsMaydiff(std::unique_ptr<TyRegister> _register_name);
  ConsMaydiff(std::string _name, enum TyTag _tag);
  void serialize(cereal::JSONOutputArchive &archive) const;

  static std::unique_ptr<TyPropagateObject> make(std::string _name,
                                                 enum TyTag _tag);

private:
  std::unique_ptr<TyRegister> register_name;
};

// propagate range

struct TyPropagateRange {
public:
  virtual void serialize(cereal::JSONOutputArchive &archive) const = 0;
  virtual bool isGlobal(void) const { return false; }
};

struct ConsBounds : public TyPropagateRange {
public:
  ConsBounds(std::unique_ptr<TyPosition> _from,
             std::unique_ptr<TyPosition> _to);
  void serialize(cereal::JSONOutputArchive &archive) const;

  static std::unique_ptr<TyPropagateRange>
  make(std::unique_ptr<TyPosition> _from, std::unique_ptr<TyPosition> _to);

private:
  std::unique_ptr<TyPosition> from;
  std::unique_ptr<TyPosition> to;
};

struct ConsGlobal : public TyPropagateRange {
public:
  ConsGlobal();
  void serialize(cereal::JSONOutputArchive &archive) const;
  virtual bool isGlobal(void) const { return true; }

  static std::unique_ptr<TyPropagateRange> make();
};

struct TyPropagate {
public:
  TyPropagate(std::unique_ptr<TyPropagateObject> _propagate,
              std::unique_ptr<TyPropagateRange> _propagate_range);
  void serialize(cereal::JSONOutputArchive &archive) const;

private:
  std::unique_ptr<TyPropagateObject> propagate;
  std::unique_ptr<TyPropagateRange> propagate_range;
};

/* inference rule */

struct TyAddAssociative {
public:
  TyAddAssociative(std::unique_ptr<TyRegister> _x,
                   std::unique_ptr<TyRegister> _y,
                   std::unique_ptr<TyRegister> _z,
                   std::unique_ptr<TyConstInt> _c1,
                   std::unique_ptr<TyConstInt> _c2,
                   std::unique_ptr<TyConstInt> _c3,
                   std::unique_ptr<TySize> _sz);
  void serialize(cereal::JSONOutputArchive &archive) const;

private:
  std::unique_ptr<TyRegister> x;
  std::unique_ptr<TyRegister> y;
  std::unique_ptr<TyRegister> z;
  std::unique_ptr<TyConstInt> c1;
  std::unique_ptr<TyConstInt> c2;
  std::unique_ptr<TyConstInt> c3;
  std::unique_ptr<TySize> sz;
};

struct TyAddOnebit{
public : 
  TyAddOnebit(std::unique_ptr<TyRegister> _z, std::unique_ptr<TyValue> _x, std::unique_ptr<TyValue> _y);
  void serialize(cereal::JSONOutputArchive& archive) const;

private : 
  std::unique_ptr<TyRegister> z;
  std::unique_ptr<TyValue> x;
  std::unique_ptr<TyValue> y;
};

struct TyAddSub {
public:
  TyAddSub(std::unique_ptr<TyRegister> _minusy, std::unique_ptr<TyRegister> _z,
           std::unique_ptr<TyValue> _x, std::unique_ptr<TyValue> _y,
           std::unique_ptr<TySize> _sz);
  void serialize(cereal::JSONOutputArchive &archive) const;

private:
  std::unique_ptr<TyRegister> minusy;
  std::unique_ptr<TyRegister> z;
  std::unique_ptr<TyValue> x;
  std::unique_ptr<TyValue> y;
  std::unique_ptr<TySize> sz;
};

struct TyAddShift {
public:
  TyAddShift(std::unique_ptr<TyRegister> _y, std::unique_ptr<TyValue> v,
             std::unique_ptr<TySize> _sz);
  void serialize(cereal::JSONOutputArchive &archive) const;

private:
  std::unique_ptr<TyRegister> y;
  std::unique_ptr<TyValue> v;
  std::unique_ptr<TySize> sz;
};

struct TyAddSignbit {
public:
  TyAddSignbit(std::unique_ptr<TyRegister> _x, std::unique_ptr<TyValue> _e1,
               std::unique_ptr<TyValue> _e2, std::unique_ptr<TySize> _sz);
  void serialize(cereal::JSONOutputArchive &archive) const;

private:
  std::unique_ptr<TyRegister> x;
  std::unique_ptr<TyValue> e1;
  std::unique_ptr<TyValue> e2;
  std::unique_ptr<TySize> sz;
};

struct TyAddZextBool{
public : 
  TyAddZextBool(std::unique_ptr<TyRegister> _x, std::unique_ptr<TyRegister> _y, std::unique_ptr<TyValue> _b, std::unique_ptr<TyConstInt> _c, std::unique_ptr<TyConstInt> _cprime, std::unique_ptr<TySize> _sz);
  void serialize(cereal::JSONOutputArchive& archive) const;

private : 
  std::unique_ptr<TyRegister> x;
  std::unique_ptr<TyRegister> y;
  std::unique_ptr<TyValue> b;
  std::unique_ptr<TyConstInt> c;
  std::unique_ptr<TyConstInt> cprime;
  std::unique_ptr<TySize> sz;
};

struct TySubAdd {
public:
  TySubAdd(std::unique_ptr<TyRegister> _z,
           std::unique_ptr<TyValue> _my,
           std::unique_ptr<TyRegister> _x,
           std::unique_ptr<TyValue> _y,
           std::unique_ptr<TySize> _sz);
  void serialize(cereal::JSONOutputArchive &archive) const;

private:
<<<<<<< HEAD
  std::unique_ptr<TyRegister> z;
  std::unique_ptr<TyValue> my;
  std::unique_ptr<TyRegister> x;
  std::unique_ptr<TyValue> y;
  std::unique_ptr<TySize> sz;
=======
    std::unique_ptr<TyRegister> z;
    std::unique_ptr<TyValue> my;
    std::unique_ptr<TyRegister> x;
    std::unique_ptr<TyValue> y;
    std::unique_ptr<TySize> sz;
>>>>>>> 47f26d14
};

struct TyNegVal {
public:
  TyNegVal(std::unique_ptr<TyConstInt> _c1,
           std::unique_ptr<TyConstInt> _c2,
           std::unique_ptr<TySize> _sz);
  void serialize(cereal::JSONOutputArchive &archive) const;

private:
  std::unique_ptr<TyConstInt> c1;
  std::unique_ptr<TyConstInt> c2;
  std::unique_ptr<TySize> sz;
};

struct TyMulNeg {
public:
  TyMulNeg(std::unique_ptr<TyRegister> _z,
           std::unique_ptr<TyValue> _mx,
           std::unique_ptr<TyValue> _my,
           std::unique_ptr<TyValue> _x,
           std::unique_ptr<TyValue> _y,
           std::unique_ptr<TySize> _sz);
  void serialize(cereal::JSONOutputArchive &archive) const;

private:
  std::unique_ptr<TyRegister> z;
  std::unique_ptr<TyValue> mx;
  std::unique_ptr<TyValue> my;
  std::unique_ptr<TyValue> x;
  std::unique_ptr<TyValue> y;
  std::unique_ptr<TySize> sz;
};

struct TySubRemove {
public:
  TySubRemove(std::unique_ptr<TyRegister> _z, std::unique_ptr<TyRegister> _y,
              std::unique_ptr<TyValue> _a, std::unique_ptr<TyValue> _b,
              std::unique_ptr<TySize> _sz);
  void serialize(cereal::JSONOutputArchive &archive) const;

private:
  std::unique_ptr<TyRegister> z;
  std::unique_ptr<TyRegister> y;
  std::unique_ptr<TyValue> a;
  std::unique_ptr<TyValue> b;
  std::unique_ptr<TySize> sz;
};

struct TyMulBool {
public:
  TyMulBool(std::unique_ptr<TyRegister> _z, std::unique_ptr<TyRegister> _x,
            std::unique_ptr<TyRegister> _y);
  void serialize(cereal::JSONOutputArchive &archive) const;

private:
  std::unique_ptr<TyRegister> z;
  std::unique_ptr<TyRegister> x;
  std::unique_ptr<TyRegister> y;
};

struct TyAddCommutative {
public:
  TyAddCommutative(std::unique_ptr<TyRegister> _z, std::unique_ptr<TyValue> _x,
                   std::unique_ptr<TyValue> _y, std::unique_ptr<TySize> _sz);
  void serialize(cereal::JSONOutputArchive &archive) const;

private:
  std::unique_ptr<TyRegister> z;
  std::unique_ptr<TyValue> x;
  std::unique_ptr<TyValue> y;
  std::unique_ptr<TySize> sz;
};

struct TyInfrule {
public:
  virtual void serialize(cereal::JSONOutputArchive &archive) const = 0;
};

struct ConsAddAssociative : TyInfrule {
public:
  ConsAddAssociative(std::unique_ptr<TyAddAssociative> _add_associative);
  void serialize(cereal::JSONOutputArchive &archive) const;

  static std::unique_ptr<TyInfrule>
  make(std::unique_ptr<TyRegister> _x, std::unique_ptr<TyRegister> _y,
       std::unique_ptr<TyRegister> _z, std::unique_ptr<TyConstInt> _c1,
       std::unique_ptr<TyConstInt> _c2, std::unique_ptr<TyConstInt> _c3,
       std::unique_ptr<TySize> _sz);

private:
  std::unique_ptr<TyAddAssociative> add_associative;
};

struct ConsAddOnebit : public TyInfrule{
public : 
  ConsAddOnebit(std::unique_ptr<TyAddOnebit> _add_onebit);
  static std::unique_ptr<TyInfrule> make(std::unique_ptr<TyRegister> _z, std::unique_ptr<TyValue> _x, std::unique_ptr<TyValue> _y);
  void serialize(cereal::JSONOutputArchive& archive) const;

private : 
  std::unique_ptr<TyAddOnebit> add_onebit;
};

struct ConsAddSub : TyInfrule {
public:
  ConsAddSub(std::unique_ptr<TyAddSub> _add_sub);
  void serialize(cereal::JSONOutputArchive &archive) const;

  static std::unique_ptr<TyInfrule> make(std::unique_ptr<TyRegister> _minusy,
                                         std::unique_ptr<TyRegister> _z,
                                         std::unique_ptr<TyValue> _x,
                                         std::unique_ptr<TyValue> _y,
                                         std::unique_ptr<TySize> _sz);

private:
  std::unique_ptr<TyAddSub> add_sub;
};

struct ConsAddCommutative : TyInfrule {
public:
  ConsAddCommutative(std::unique_ptr<TyAddCommutative> _add_comm);
  void serialize(cereal::JSONOutputArchive &archive) const;
  static std::unique_ptr<TyInfrule> make(std::unique_ptr<TyRegister> _z,
                                         std::unique_ptr<TyValue> _x,
                                         std::unique_ptr<TyValue> _y,
                                         std::unique_ptr<TySize> _sz);

private:
  std::unique_ptr<TyAddCommutative> add_commutative;
};

struct ConsAddShift : TyInfrule {
public:
  ConsAddShift(std::unique_ptr<TyAddShift> _add_shift);
  void serialize(cereal::JSONOutputArchive &archive) const;
  static std::unique_ptr<TyInfrule> make(std::unique_ptr<TyRegister> _y,
                                         std::unique_ptr<TyValue> _v,
                                         std::unique_ptr<TySize> _sz);

private:
  std::unique_ptr<TyAddShift> add_shift;
};

struct ConsNegVal : TyInfrule {
public:
  ConsNegVal(std::unique_ptr<TyNegVal> _neg_val);
  void serialize(cereal::JSONOutputArchive &archive) const;

  static std::unique_ptr<TyInfrule> make
          (std::unique_ptr<TyConstInt> _c1,
           std::unique_ptr<TyConstInt> _c2,
           std::unique_ptr<TySize> _sz);

private:
  std::unique_ptr<TyNegVal> neg_val;
};

struct ConsAddSignbit : TyInfrule {
public:
  ConsAddSignbit(std::unique_ptr<TyAddSignbit> _add_signbit);
  void serialize(cereal::JSONOutputArchive &archive) const;
  static std::unique_ptr<TyInfrule> make(std::unique_ptr<TyRegister> _x,
                                         std::unique_ptr<TyValue> _e1,
                                         std::unique_ptr<TyValue> _e2,
                                         std::unique_ptr<TySize> _sz);

private:
  std::unique_ptr<TyAddSignbit> add_signbit;
};

struct ConsAddZextBool : public TyInfrule{
public : 
  ConsAddZextBool(std::unique_ptr<TyAddZextBool> _add_zext_bool);
  static std::unique_ptr<TyInfrule> make(std::unique_ptr<TyRegister> _x, std::unique_ptr<TyRegister> _y, std::unique_ptr<TyValue> _b, std::unique_ptr<TyConstInt> _c, std::unique_ptr<TyConstInt> _cprime, std::unique_ptr<TySize> _sz);
  void serialize(cereal::JSONOutputArchive& archive) const;

private : 
  std::unique_ptr<TyAddZextBool> add_zext_bool;
};

struct ConsSubAdd : TyInfrule {
public:
  ConsSubAdd(std::unique_ptr<TySubAdd> _sub_add);
  void serialize(cereal::JSONOutputArchive &archive) const;

  static std::unique_ptr<TyInfrule> make(std::unique_ptr<TyRegister> _z,
                                         std::unique_ptr<TyValue> _my,
                                         std::unique_ptr<TyRegister> _x,
                                         std::unique_ptr<TyValue> _y,
                                         std::unique_ptr<TySize> _sz);

private:
  std::unique_ptr<TySubAdd> sub_add;
};

struct ConsSubRemove : TyInfrule {
public:
  ConsSubRemove(std::unique_ptr<TySubRemove> _sub_remove);
  void serialize(cereal::JSONOutputArchive &archive) const;

  static std::unique_ptr<TyInfrule> make(std::unique_ptr<TyRegister> _z,
                                         std::unique_ptr<TyRegister> _y,
                                         std::unique_ptr<TyValue> _a,
                                         std::unique_ptr<TyValue> _b,
                                         std::unique_ptr<TySize> _sz);

private:
  std::unique_ptr<TySubRemove> sub_remove;
};

struct ConsMulNeg : TyInfrule {
public:
    ConsMulNeg(std::unique_ptr<TyMulNeg> _mul_neg);
    void serialize(cereal::JSONOutputArchive &archive) const;

    static std::unique_ptr<TyInfrule> make(std::unique_ptr<TyRegister> _z,
                                           std::unique_ptr<TyValue> _mx,
                                           std::unique_ptr<TyValue> _my,
                                           std::unique_ptr<TyValue> _x,
                                           std::unique_ptr<TyValue> _y,
                                           std::unique_ptr<TySize> _sz);

private:
    std::unique_ptr<TyMulNeg> mul_neg;
  };

struct ConsMulBool : TyInfrule {
public:
  ConsMulBool(std::unique_ptr<TyMulBool> _mul_bool);
  void serialize(cereal::JSONOutputArchive &archive) const;

  static std::unique_ptr<TyInfrule> make(std::unique_ptr<TyRegister> _z,
                                         std::unique_ptr<TyRegister> _x,
                                         std::unique_ptr<TyRegister> _y);

private:
  std::unique_ptr<TyMulBool> mul_bool;
};

/* hint command */

struct TyCommand {
public:
  virtual void serialize(cereal::JSONOutputArchive &archive) const = 0;
};

struct ConsPropagate : public TyCommand {
public:
  ConsPropagate(std::unique_ptr<TyPropagate> _propagate);
  void serialize(cereal::JSONOutputArchive &archive) const;

  static std::unique_ptr<TyCommand>
  make(std::unique_ptr<TyPropagate> _propagate);
  static std::unique_ptr<TyCommand>
  make(std::unique_ptr<TyPropagateObject> _obj,
       std::unique_ptr<TyPropagateRange> _range);

private:
  std::unique_ptr<TyPropagate> propagate;
};

struct ConsInfrule : public TyCommand {
public:
  ConsInfrule(std::unique_ptr<TyPosition> _position,
              std::unique_ptr<TyInfrule> _infrule);
  void serialize(cereal::JSONOutputArchive &archive) const;

  static std::unique_ptr<TyCommand> make(std::unique_ptr<TyPosition> _position,
                                         std::unique_ptr<TyInfrule> _infrule);

private:
  std::unique_ptr<TyPosition> position;
  std::unique_ptr<TyInfrule> infrule;
};

/* core hint */

struct CoreHint {
public:
  CoreHint();
  CoreHint(std::string _module_id, std::string _function_id,
           std::string _opt_name);
  void addCommand(std::unique_ptr<TyCommand> c);
  void addSrcNopPosition(std::unique_ptr<TyNopPosition> position);
  void addTgtNopPosition(std::unique_ptr<TyNopPosition> position);
  void serialize(cereal::JSONOutputArchive &archive) const;

private:
  std::string module_id;
  std::string function_id;
  std::string opt_name;
  std::vector<std::unique_ptr<TyNopPosition>> src_nop_positions;
  std::vector<std::unique_ptr<TyNopPosition>> tgt_nop_positions;
  std::vector<std::unique_ptr<TyCommand>> commands;
};

// inserting nop
void insertTgtNopAtSrcI(CoreHint &hints, llvm::Instruction *I);
void insertSrcNopAtTgtI(CoreHint &hints, llvm::Instruction *I);

} // llvmberry

#endif<|MERGE_RESOLUTION|>--- conflicted
+++ resolved
@@ -502,19 +502,11 @@
   void serialize(cereal::JSONOutputArchive &archive) const;
 
 private:
-<<<<<<< HEAD
   std::unique_ptr<TyRegister> z;
   std::unique_ptr<TyValue> my;
   std::unique_ptr<TyRegister> x;
   std::unique_ptr<TyValue> y;
   std::unique_ptr<TySize> sz;
-=======
-    std::unique_ptr<TyRegister> z;
-    std::unique_ptr<TyValue> my;
-    std::unique_ptr<TyRegister> x;
-    std::unique_ptr<TyValue> y;
-    std::unique_ptr<TySize> sz;
->>>>>>> 47f26d14
 };
 
 struct TyNegVal {
