#ifndef STRUCTURE_H
#define STRUCTURE_H

#include <iostream>
#include <set>
#include "llvm/IR/Instructions.h"
#include "llvm/IR/BasicBlock.h"
#include "llvm/IR/Constants.h"

#include "cereal/archives/json.hpp"
#include "cereal/types/vector.hpp"
#include <cereal/types/memory.hpp>


namespace cereal {
[[noreturn]] void throw_exception(std::exception const &e);

template <class T>
void save(cereal::JSONOutputArchive &archive, std::shared_ptr<T> const &ptr) {
  ptr->serialize(archive);
}

template <class T1, class T2>
void save(cereal::JSONOutputArchive &archive, std::pair<T1, T2> const &p) {
  archive.makeArray();
  archive.writeName();

  archive(p.first);
  archive(p.second);
}
} // cereal

namespace llvmberry {

enum TyScope { Source = 0, Target };

enum TyFloatType {
  HalfType = 0,
  FloatType,
  DoubleType,
  FP128Type,
  PPC_FP128Type,
  X86_FP80Type
};

enum TyTag { Physical = 0, Previous, Ghost };

enum TyBop { BopAdd, BopSub, BopMul, BopUdiv, BopSdiv, BopUrem, BopSrem, BopShl, BopLshr, BopAshr,
        BopAnd, BopOr, BopXor,  };

enum TyFbop { BopFadd, BopFsub, BopFmul, BopFdiv, BopFrem };

<<<<<<< HEAD
=======
enum  TyCond {
          CondEq, CondNe, CondUgt, CondUge, CondUlt,
          CondUle, CondSgt, CondSge, CondSlt, CondSle 
};
enum TyFCond {
          CondFfalse, CondFoeq, CondFogt, CondFoge,
          CondFolt, CondFole, CondFone, CondFord, 
          CondFuno, CondFueq, CondFugt, CondFuge, 
          CondFult, CondFule, CondFune, CondFtrue
};

class CoreHint;

>>>>>>> 629907f2
std::string getBasicBlockIndex(const llvm::BasicBlock *block);
std::string getVariable(const llvm::Value &value);
int getCommandIndex(const llvm::Value &value);
bool name_instructions(llvm::Function &F);

std::string toString(llvmberry::TyBop bop);
std::string toString(llvmberry::TyFbop bop);
std::string toString(llvmberry::TyFloatType bop);
std::string toString(llvmberry::TyCond cond);
std::string toString(llvmberry::TyFCond fcond);

bool isFloatOpcode(llvm::Instruction::BinaryOps ops);
TyFloatType getFloatType(llvm::Type *typ);
TyFbop getFbop(llvm::Instruction::BinaryOps ops);
TyBop getBop(llvm::Instruction::BinaryOps ops);
TyCond getIPredicate(llvm::ICmpInst::Predicate prd);
TyFCond getFPredicate(llvm::FCmpInst::Predicate prd);

/*
 * position 
 */

struct TyPositionPhinode {
public:
  TyPositionPhinode(std::string _prev_block_name);
  void serialize(cereal::JSONOutputArchive &archive) const;

private:
  std::string prev_block_name;
};

struct TyPositionCommand {
public:
  TyPositionCommand(int _index, std::string _register_name);
  void serialize(cereal::JSONOutputArchive &archive) const;

private:
  int index;
  std::string register_name;
};

struct TyInstrIndex{
public:
  virtual void serialize(cereal::JSONOutputArchive &archive) const = 0;
};

struct ConsPhinode : public TyInstrIndex {
public:
  ConsPhinode(std::shared_ptr<TyPositionPhinode> _position_phinode);
  void serialize(cereal::JSONOutputArchive &archive) const;

private:
  std::shared_ptr<TyPositionPhinode> position_phinode;
};

struct ConsCommand : public TyInstrIndex {
public:
  ConsCommand(std::shared_ptr<TyPositionCommand> _position_command);
  void serialize(cereal::JSONOutputArchive &archive) const;

  /* static std::shared_ptr<TyPosition> make(const llvm::Instruction &I, */
  /*                                         enum TyScope _scope); */

private:
  std::shared_ptr<TyPositionCommand> position_command;
};

struct TyPosition {
public:
  TyPosition(enum TyScope _scope, std::string _block_name,
             std::shared_ptr<TyInstrIndex> _instr_index);
  void serialize(cereal::JSONOutputArchive &archive) const;

  static std::shared_ptr<TyPosition> make(enum TyScope _scope,
                                          const llvm::Instruction &I);
  static std::shared_ptr<TyPosition>
  make_end_of_block(enum TyScope _scope, const llvm::BasicBlock &BB);
  static std::shared_ptr<TyPosition>
  make_start_of_block(enum TyScope _scope, std::string _block_name);
  static std::shared_ptr<TyPosition> make(enum TyScope _scope,
                                          std::string _block_name,
                                          std::string _prev_block_name);
  static std::shared_ptr<TyPosition> make(enum TyScope _scope,
                                          const llvm::Instruction &I,
                                          std::string _prev_block_name);

private:
  enum TyScope scope;
  std::string block_name;
  std::shared_ptr<TyInstrIndex> instr_index;
};

/*
 * register
 */

struct TyRegister {
public:
  TyRegister(std::string _name, enum TyTag _tag);
  void serialize(cereal::JSONOutputArchive &archive) const;

  static std::shared_ptr<TyRegister> make(std::string _name, enum TyTag _tag);

private:
  std::string name;
  enum TyTag tag;
};

/*
 * type
 */

struct TyIntType {
public:
  virtual void serialize(cereal::JSONOutputArchive &archive) const = 0;
};

struct ConsIntType : public TyIntType {
public:
  ConsIntType(int _value);
  void serialize(cereal::JSONOutputArchive &archive) const;

private:
  int value;
};

struct TyValueType{
public : 
  virtual void serialize(cereal::JSONOutputArchive& archive) const = 0;
  static std::shared_ptr<TyValueType> make(const llvm::Type &type);
};

struct ConsIntValueType : public TyValueType{
public : 
  ConsIntValueType(std::shared_ptr<TyIntType> _int_type);
  void serialize(cereal::JSONOutputArchive& archive) const;

private : 
  std::shared_ptr<TyIntType> int_type;
};

struct ConsFloatValueType : public TyValueType{
public : 
  ConsFloatValueType(TyFloatType _float_type);
  void serialize(cereal::JSONOutputArchive& archive) const;

private : 
  TyFloatType float_type;
};

struct ConsNamedType : public TyValueType{
public : 
  ConsNamedType(std::string _s);
  void serialize(cereal::JSONOutputArchive& archive) const;

private : 
  std::string s;
};

struct ConsPtrType : public TyValueType{
public : 
  ConsPtrType(int _address_space, std::shared_ptr<TyValueType> _valuetype);
  void serialize(cereal::JSONOutputArchive& archive) const;

private : 
  int address_space;
  std::shared_ptr<TyValueType> valuetype;
};

struct ConsArrayType : public TyValueType{
public : 
  ConsArrayType(uint64_t _array_size, std::shared_ptr<TyValueType> _valuetype);
  void serialize(cereal::JSONOutputArchive& archive) const;

private : 
  uint64_t array_size;
  std::shared_ptr<TyValueType> valuetype;
};

/*
 * size
 */

struct TySize {
public:
  virtual void serialize(cereal::JSONOutputArchive &archive) const = 0;
};

struct ConsSize : public TySize {
public:
  ConsSize(int _size);
  void serialize(cereal::JSONOutputArchive &archive) const;

  static std::shared_ptr<TySize> make(int _size);

private:
  int size;
};


/*
 * constants
 */

struct TyConstInt {
public:
  TyConstInt(int64_t _int_value, std::shared_ptr<TyIntType> _int_type);
  TyConstInt(int64_t _int_value, int _bitwidth);
  void serialize(cereal::JSONOutputArchive &archive) const;

  static std::shared_ptr<TyConstInt> make(int64_t _int_value, int _bitwidth);

private:
  int64_t int_value;
  std::shared_ptr<TyIntType> int_type;
};

struct TyConstFloat {
public:
  TyConstFloat(double _float_value, enum TyFloatType _float_type);
  void serialize(cereal::JSONOutputArchive &archive) const;

  static std::shared_ptr<TyConstFloat> make(double _float_value,
                                            enum TyFloatType _float_type);

private:
  double float_value;
  enum TyFloatType float_type;
};

struct TyConstGlobalVarAddr{
public : 
  TyConstGlobalVarAddr(std::string _var_id, std::shared_ptr<TyValueType> _var_type);
  void serialize(cereal::JSONOutputArchive& archive) const;
  
  static std::shared_ptr<TyConstGlobalVarAddr> make(const llvm::GlobalVariable &gv);
private : 
  std::string var_id;
  std::shared_ptr<TyValueType> var_type;
};

// constant exprs

class TyConstant;

struct TyConstantExpr{
public :
  virtual void serialize(cereal::JSONOutputArchive &archive) const = 0;
  static std::shared_ptr<TyConstantExpr> make(const llvm::ConstantExpr &ce);
};

struct TyConstExprGetElementPtr{
public : 
  TyConstExprGetElementPtr(std::shared_ptr<TyValueType> _srcelemty, std::shared_ptr<TyConstant> _v, std::vector<std::shared_ptr<TyConstant>> _idxlist, std::shared_ptr<TyValueType> _dstty, bool _is_inbounds);
  void serialize(cereal::JSONOutputArchive& archive) const;

private : 
  std::shared_ptr<TyValueType> srcelemty;
  std::shared_ptr<TyConstant> v;
  std::vector<std::shared_ptr<TyConstant>> idxlist;
  std::shared_ptr<TyValueType> dstty;
  bool is_inbounds;
};

struct ConsConstExprGetElementPtr : public TyConstantExpr{
public : 
  ConsConstExprGetElementPtr(std::shared_ptr<TyConstExprGetElementPtr> _const_expr_get_element_ptr);
  static std::shared_ptr<TyConstantExpr> make(std::shared_ptr<TyValueType> _srcelemty, std::shared_ptr<TyConstant> _v, std::vector<std::shared_ptr<TyConstant>> _idxlist, std::shared_ptr<TyValueType> _dstty, bool _is_inbounds);
  static std::shared_ptr<TyConstantExpr> make(const llvm::ConstantExpr &ce);
  void serialize(cereal::JSONOutputArchive& archive) const;

private : 
  std::shared_ptr<TyConstExprGetElementPtr> const_expr_get_element_ptr;
};

// constants

struct TyConstant {
public:
  virtual void serialize(cereal::JSONOutputArchive &archive) const = 0;
  static std::shared_ptr<TyConstant> make(const llvm::Constant &c);
};

struct ConsConstInt : public TyConstant {
public:
  ConsConstInt(std::shared_ptr<TyConstInt> _const_int);
  ConsConstInt(int64_t _int_value, int _bitwidth);
  void serialize(cereal::JSONOutputArchive &archive) const;

private:
  std::shared_ptr<TyConstInt> const_int;
};

struct ConsConstFloat : public TyConstant {
public:
  ConsConstFloat(std::shared_ptr<TyConstFloat> _const_float);
  ConsConstFloat(float _float_value, enum TyFloatType _float_type);
  void serialize(cereal::JSONOutputArchive &archive) const;

private:
  std::shared_ptr<TyConstFloat> const_float;
};

struct ConsConstUndef : public TyConstant {
public:
  ConsConstUndef(std::shared_ptr<TyValueType> _value_type);
  void serialize(cereal::JSONOutputArchive& archive) const;

private:
  std::shared_ptr<TyValueType> value_type;
};

struct ConsConstGlobalVarAddr : public TyConstant{
public : 
  ConsConstGlobalVarAddr(std::shared_ptr<TyConstGlobalVarAddr> _const_global_var_addr);
  void serialize(cereal::JSONOutputArchive& archive) const;
  
  static std::shared_ptr<TyConstant> make(std::string _var_id, std::shared_ptr<TyValueType> _var_type);
  static std::shared_ptr<TyConstant> make(const llvm::GlobalVariable &gv);

private : 
  std::shared_ptr<TyConstGlobalVarAddr> const_global_var_addr;
};

struct ConsConstExpr : public TyConstant{
public : 
  ConsConstExpr(std::shared_ptr<TyConstantExpr> _constant_expr);
  void serialize(cereal::JSONOutputArchive& archive) const;
  
  static std::shared_ptr<TyConstant> make(const llvm::ConstantExpr &gv);

private : 
  std::shared_ptr<TyConstantExpr> constant_expr;
};

/*
 * Value
 */

struct TyValue {
public:
  virtual void serialize(cereal::JSONOutputArchive &archive) const = 0;

  static std::shared_ptr<TyValue> make(const llvm::Value &value, enum TyTag _tag = llvmberry::Physical);
};

struct ConsId : public TyValue {
public:
  ConsId(std::shared_ptr<TyRegister> _register);
  void serialize(cereal::JSONOutputArchive &archive) const;

  static std::shared_ptr<TyValue> make(std::string _name,
                                       enum TyTag _tag);

  std::shared_ptr<TyRegister> reg;
};

struct ConsConstVal : public TyValue {
public:
  ConsConstVal(std::shared_ptr<TyConstant> _constant);
  void serialize(cereal::JSONOutputArchive &archive) const;

  std::shared_ptr<TyConstant> constant;
};

/* 
 * Pointer
 */

struct TyPointer {
public:
  TyPointer(std::shared_ptr<TyValue> _v, std::shared_ptr<TyValueType> _ty);
  void serialize(cereal::JSONOutputArchive &archive) const;

  static std::shared_ptr<TyPointer> make(const llvm::Value &v);

private:
  std::shared_ptr<TyValue> v;
  std::shared_ptr<TyValueType> ty;
};

/*
 * instruction
 */

struct TyInstruction {
public:
  virtual void serialize(cereal::JSONOutputArchive &archive) const = 0;
  static std::shared_ptr<TyInstruction> make(const llvm::Instruction &inst);
};

struct TyBinaryOperator{
public : 
  TyBinaryOperator(TyBop _opcode, std::shared_ptr<TyValueType> _operandtype, std::shared_ptr<TyValue> _operand1, std::shared_ptr<TyValue> _operand2);
  void serialize(cereal::JSONOutputArchive& archive) const;
  static std::shared_ptr<TyBinaryOperator> make(const llvm::BinaryOperator &bop);

private : 
  TyBop opcode;
  std::shared_ptr<TyValueType> operandtype;
  std::shared_ptr<TyValue> operand1;
  std::shared_ptr<TyValue> operand2;
};

struct TyFloatBinaryOperator{
public : 
  TyFloatBinaryOperator(TyFbop _opcode, std::shared_ptr<TyValueType> _operandtype, std::shared_ptr<TyValue> _operand1, std::shared_ptr<TyValue> _operand2);
  void serialize(cereal::JSONOutputArchive& archive) const;
  static std::shared_ptr<TyFloatBinaryOperator> make(const llvm::BinaryOperator &bop);

private : 
  TyFbop opcode;
  std::shared_ptr<TyValueType> operandtype;
  std::shared_ptr<TyValue> operand1;
  std::shared_ptr<TyValue> operand2;
};

struct TyICmpInst{
public :
  TyICmpInst(TyCond _predicate, std::shared_ptr<TyValueType> _operandtype, std::shared_ptr<TyValue> _operand1, std::shared_ptr<TyValue> _operand2);
  void serialize(cereal::JSONOutputArchive& archive) const;
  static std::shared_ptr<TyICmpInst> make(const llvm::ICmpInst &iCmpInst);

private :
  TyCond predicate;
  std::shared_ptr<TyValueType> operandtype;
  std::shared_ptr<TyValue> operand1;
  std::shared_ptr<TyValue> operand2;
};

struct TyFCmpInst{
public :
  TyFCmpInst(TyFCond _predicate, std::shared_ptr<TyValueType> _operandtype, std::shared_ptr<TyValue> _operand1, std::shared_ptr<TyValue> _operand2);
  void serialize(cereal::JSONOutputArchive& archive) const;
  static std::shared_ptr<TyFCmpInst> make(const llvm::FCmpInst &fCmpInst);

private :
  TyFCond predicate;
  std::shared_ptr<TyValueType> operandtype;
  std::shared_ptr<TyValue> operand1;
  std::shared_ptr<TyValue> operand2;
};

struct TyLoadInst{
public : 
  TyLoadInst(std::shared_ptr<TyValueType> _pointertype, std::shared_ptr<TyValueType> _valtype, std::shared_ptr<TyValue> _ptrvalue, int _align);
  void serialize(cereal::JSONOutputArchive& archive) const;
  static std::shared_ptr<TyLoadInst> make(const llvm::LoadInst &li);
  static std::shared_ptr<TyLoadInst> make(const llvm::StoreInst &si);

private : 
  std::shared_ptr<TyValueType> pointertype;
  std::shared_ptr<TyValueType> valtype;
  std::shared_ptr<TyValue> ptrvalue;
  int align;
};

struct TyBitCastInst{
public : 
  TyBitCastInst(std::shared_ptr<TyValueType> _fromty, std::shared_ptr<TyValue> _v, std::shared_ptr<TyValueType> _toty);
  void serialize(cereal::JSONOutputArchive& archive) const;
  static std::shared_ptr<TyBitCastInst> make(const llvm::BitCastInst &li);

private : 
  std::shared_ptr<TyValueType> fromty;
  std::shared_ptr<TyValue> v;
  std::shared_ptr<TyValueType> toty;
};

struct TyGetElementPtrInst{
public : 
  TyGetElementPtrInst(std::shared_ptr<TyValueType> _ty, 
                std::shared_ptr<TyValueType> _ptrty,
                std::shared_ptr<TyValue> _ptr,
                std::vector<std::pair<std::shared_ptr<TySize>, std::shared_ptr<TyValue> > > &_indexes,
                bool is_inbounds);
  void serialize(cereal::JSONOutputArchive& archive) const;
  static std::shared_ptr<TyGetElementPtrInst> make(const llvm::GetElementPtrInst &li);

private : 
  std::shared_ptr<TyValueType> ty;
  std::shared_ptr<TyValueType> ptrty;
  std::shared_ptr<TyValue> ptr;
  std::vector<std::pair<std::shared_ptr<TySize>, std::shared_ptr<TyValue> > > indexes;
  bool is_inbounds;
};


struct ConsBinaryOp : public TyInstruction{
public : 
  ConsBinaryOp(std::shared_ptr<TyBinaryOperator> _binary_operator);
  static std::shared_ptr<TyInstruction> make(TyBop _opcode, std::shared_ptr<TyValueType> _operandtype, std::shared_ptr<TyValue> _operand1, std::shared_ptr<TyValue> _operand2);
  static std::shared_ptr<TyInstruction> make(const llvm::BinaryOperator &bop);
  void serialize(cereal::JSONOutputArchive& archive) const;

private : 
  std::shared_ptr<TyBinaryOperator> binary_operator;
};

struct ConsFloatBinaryOp : public TyInstruction{
public : 
  ConsFloatBinaryOp(std::shared_ptr<TyFloatBinaryOperator> _binary_operator);
  static std::shared_ptr<TyInstruction> make(TyFbop _opcode, std::shared_ptr<TyValueType> _operandtype, std::shared_ptr<TyValue> _operand1, std::shared_ptr<TyValue> _operand2);
  static std::shared_ptr<TyInstruction> make(const llvm::BinaryOperator &bop);
  void serialize(cereal::JSONOutputArchive& archive) const;

private : 
  std::shared_ptr<TyFloatBinaryOperator> binary_operator;
};

struct ConsICmpInst : public TyInstruction{
public :
  ConsICmpInst(std::shared_ptr<TyICmpInst> _icmp_inst);
  static std::shared_ptr<TyInstruction> make(TyCond _predicate, std::shared_ptr<TyValueType> _operandtype, std::shared_ptr<TyValue> _operand1, std::shared_ptr<TyValue> _operand2);
  static std::shared_ptr<TyInstruction> make(const llvm::ICmpInst &iCmpInst);
  void serialize(cereal::JSONOutputArchive& archive) const;

private :
  std::shared_ptr<TyICmpInst> icmp_inst;
};

struct ConsFCmpInst : public TyInstruction{
public :
  ConsFCmpInst(std::shared_ptr<TyFCmpInst> _fcmp_inst);
  static std::shared_ptr<TyInstruction> make(TyFCond _predicate, std::shared_ptr<TyValueType> _operandtype, std::shared_ptr<TyValue> _operand1, std::                   shared_ptr<TyValue> _operand2);
  static std::shared_ptr<TyInstruction> make(const llvm::FCmpInst &fCmpInst);
  void serialize(cereal::JSONOutputArchive& archive) const;

private :
  std::shared_ptr<TyFCmpInst> fcmp_inst;
};

struct ConsLoadInst : public TyInstruction{
public : 
  ConsLoadInst(std::shared_ptr<TyLoadInst> _load_inst);
  static std::shared_ptr<TyInstruction> make(std::shared_ptr<TyValueType> _pointertype, std::shared_ptr<TyValueType> _valtype, std::shared_ptr<TyValue> _ptrvalue, int _align);
  static std::shared_ptr<TyInstruction> make(const llvm::LoadInst &li);
  void serialize(cereal::JSONOutputArchive& archive) const;

private : 
  std::shared_ptr<TyLoadInst> load_inst;
};

struct ConsBitCastInst : public TyInstruction{
public:
  ConsBitCastInst(std::shared_ptr<TyBitCastInst> _bit_cast_inst);
  static std::shared_ptr<TyInstruction> make(std::shared_ptr<TyValueType> _fromty, std::shared_ptr<TyValue> _v, std::shared_ptr<TyValueType> _toty);
  static std::shared_ptr<TyInstruction> make(const llvm::BitCastInst &bci);
  void serialize(cereal::JSONOutputArchive &archive) const;

private :
  std::shared_ptr<TyBitCastInst> bit_cast_inst;
};

struct ConsGetElementPtrInst : public TyInstruction{
public:
  ConsGetElementPtrInst(std::shared_ptr<TyGetElementPtrInst> _get_element_ptr_inst);
  static std::shared_ptr<TyInstruction> make(std::shared_ptr<TyValueType> _ty, 
                std::shared_ptr<TyValueType> _ptrty,
                std::shared_ptr<TyValue> _ptr,
                std::vector<std::pair<std::shared_ptr<TySize>, std::shared_ptr<TyValue> > > &_indexes,
                bool is_inbounds);
  static std::shared_ptr<TyInstruction> make(const llvm::GetElementPtrInst &gepi);
  void serialize(cereal::JSONOutputArchive &archive) const;

private:
  std::shared_ptr<TyGetElementPtrInst> get_element_ptr_inst;
};

/* propagate */

// propagate expression

struct TyExpr {
public:
  virtual void serialize(cereal::JSONOutputArchive &archive) const = 0;

  static std::shared_ptr<TyExpr> make(const llvm::Value &value, enum TyTag _tag=llvmberry::Physical);
};

struct ConsVar : public TyExpr {
public:
  ConsVar(std::shared_ptr<TyRegister> _register_name);
  ConsVar(std::string _name, enum TyTag _tag);
  void serialize(cereal::JSONOutputArchive &archive) const;

  static std::shared_ptr<TyExpr> make(std::string _name,
                                      enum TyTag _tag);

private:
  std::shared_ptr<TyRegister> register_name;
};

struct ConsRhs : public TyExpr {
public:
  ConsRhs(std::shared_ptr<TyRegister> _register_name, enum TyScope _scope);
  ConsRhs(std::string _name, enum TyTag _tag, enum TyScope _scope);
  void serialize(cereal::JSONOutputArchive &archive) const;

  static std::shared_ptr<TyExpr> make(std::string _name,
                                      enum TyTag _tag,
                                      enum TyScope _scope);

private:
  std::shared_ptr<TyRegister> register_name;
  enum TyScope scope;
};

struct ConsConst : public TyExpr {
public:
  ConsConst(std::shared_ptr<TyConstant> _constant);

  ConsConst(int _int_value, int _value);
  ConsConst(float _float_value, enum TyFloatType _float_type);

  void serialize(cereal::JSONOutputArchive &archive) const;

private:
  std::shared_ptr<TyConstant> constant;
};

struct ConsInsn : public TyExpr{
public : 
  ConsInsn(std::shared_ptr<TyInstruction> _instruction);
  void serialize(cereal::JSONOutputArchive& archive) const;
  
  static std::shared_ptr<TyExpr> make(const llvm::Instruction &i);
  static std::shared_ptr<TyExpr> make(std::shared_ptr<TyInstruction> _instruction);

private : 
  std::shared_ptr<TyInstruction> instruction;
};

std::shared_ptr<TyExpr> makeExpr_fromStoreInst(const llvm::StoreInst* si);

/*
 * propagate object
 */

struct TyPropagateLessdef {
public:
  TyPropagateLessdef(std::shared_ptr<TyExpr> _lhs,
                     std::shared_ptr<TyExpr> _rhs,
                     enum TyScope _scope);
  void serialize(cereal::JSONOutputArchive &archive) const;

  static std::shared_ptr<TyPropagateLessdef>
  make(std::shared_ptr<TyExpr> _lhs,
       std::shared_ptr<TyExpr> _rhs, enum TyScope _scope);

private:
  std::shared_ptr<TyExpr> lhs;
  std::shared_ptr<TyExpr> rhs;
  enum TyScope scope;
};

struct TyPropagateNoalias {
public:
  TyPropagateNoalias(std::shared_ptr<TyPointer> _lhs,
                     std::shared_ptr<TyPointer> _rhs, enum TyScope _scope);
  /*TyPropagateNoalias(std::string _lhs_name, enum TyTag _lhs_tag,
                     std::string _rhs_name, enum TyTag _rhs_tag,
                     enum TyScope _scope);*/
  void serialize(cereal::JSONOutputArchive &archive) const;

  static std::shared_ptr<TyPropagateNoalias>
  make(std::shared_ptr<TyPointer> _lhs, std::shared_ptr<TyPointer> _rhs,
        enum TyScope _scope);

private:
  std::shared_ptr<TyPointer> lhs;
  std::shared_ptr<TyPointer> rhs;
  enum TyScope scope;
};

struct TyPropagateDiffblock {
public:
  TyPropagateDiffblock(std::shared_ptr<TyValue> _lhs,
                     std::shared_ptr<TyValue> _rhs, enum TyScope _scope);
  void serialize(cereal::JSONOutputArchive &archive) const;

  static std::shared_ptr<TyPropagateDiffblock>
  make(std::shared_ptr<TyValue> _lhs, std::shared_ptr<TyValue> _rhs,
        enum TyScope _scope);

private:
  std::shared_ptr<TyValue> lhs;
  std::shared_ptr<TyValue> rhs;
  enum TyScope scope;
};

struct TyPropagateAlloca {
public :
  TyPropagateAlloca(std::shared_ptr<TyRegister> _p, 
                    enum TyScope _scope);
  void serialize(cereal::JSONOutputArchive& archive) const;

private :
  std::shared_ptr<TyRegister> p;
  enum TyScope scope;
};

struct TyPropagatePrivate {
public :
  TyPropagatePrivate(std::shared_ptr<TyRegister> _p, 
                     enum TyScope _scope);
  void serialize(cereal::JSONOutputArchive& archive) const;

private :
  std::shared_ptr<TyRegister> p;
  enum TyScope scope;
};

struct TyPropagateObject {
public:
  virtual void serialize(cereal::JSONOutputArchive &archive) const = 0;
};

struct ConsLessdef : public TyPropagateObject {
public:
  ConsLessdef(std::shared_ptr<TyPropagateLessdef> _propagate_lessdef);
  void serialize(cereal::JSONOutputArchive &archive) const;

  static std::shared_ptr<TyPropagateObject>
  make(std::shared_ptr<TyExpr> _lhs,
       std::shared_ptr<TyExpr> _rhs, enum TyScope _scope);

private:
  std::shared_ptr<TyPropagateLessdef> propagate_lessdef;
};

struct ConsNoalias : public TyPropagateObject {
public:
  ConsNoalias(std::shared_ptr<TyPropagateNoalias> _propagate_noalias);
  void serialize(cereal::JSONOutputArchive &archive) const;

  static std::shared_ptr<TyPropagateObject>
  make(std::shared_ptr<TyPointer> _lhs,
       std::shared_ptr<TyPointer> _rhs, enum TyScope _scope);

private:
  std::shared_ptr<TyPropagateNoalias> propagate_noalias;
};

struct ConsDiffblock : public TyPropagateObject {
public:
  ConsDiffblock(std::shared_ptr<TyPropagateDiffblock> _propagate_diffblock);
  void serialize(cereal::JSONOutputArchive &archive) const;

  static std::shared_ptr<TyPropagateObject>
  make(std::shared_ptr<TyValue> _lhs,
       std::shared_ptr<TyValue> _rhs, enum TyScope _scope);

private:
  std::shared_ptr<TyPropagateDiffblock> propagate_diffblock;
};

struct ConsAlloca : public TyPropagateObject {
public :
  ConsAlloca(std::shared_ptr<TyPropagateAlloca> _propagate_alloca);
  void serialize(cereal::JSONOutputArchive& archive) const;

  static std::shared_ptr<TyPropagateObject> make(std::shared_ptr<TyRegister> _p, 
                                                 enum TyScope _scope);

private :
  std::shared_ptr<TyPropagateAlloca> propagate_alloca;
};

struct ConsMaydiff : public TyPropagateObject {
public:
  ConsMaydiff(std::shared_ptr<TyRegister> _register_name);
  ConsMaydiff(std::string _name, enum TyTag _tag);
  void serialize(cereal::JSONOutputArchive &archive) const;

  static std::shared_ptr<TyPropagateObject> make(std::string _name,
                                                 enum TyTag _tag);

private:
  std::shared_ptr<TyRegister> register_name;
};

struct ConsPrivate : public TyPropagateObject {
public :
  ConsPrivate(std::shared_ptr<TyPropagatePrivate> _propagate_private);
  void serialize(cereal::JSONOutputArchive& archive) const;

  static std::shared_ptr<TyPropagateObject> make(std::shared_ptr<TyRegister> _p, 
                                                 enum TyScope _scope);

private :
  std::shared_ptr<TyPropagatePrivate> propagate_private;
};

// propagate range

struct TyPropagateRange {
public:
  virtual void serialize(cereal::JSONOutputArchive &archive) const = 0;
  virtual bool isGlobal(void) const { return false; }
};

struct ConsBounds : public TyPropagateRange {
public:
  ConsBounds(std::shared_ptr<TyPosition> _from,
             std::shared_ptr<TyPosition> _to);
  void serialize(cereal::JSONOutputArchive &archive) const;

  static std::shared_ptr<TyPropagateRange>
  make(std::shared_ptr<TyPosition> _from, std::shared_ptr<TyPosition> _to);

private:
  std::shared_ptr<TyPosition> from;
  std::shared_ptr<TyPosition> to;
};

struct ConsGlobal : public TyPropagateRange {
public:
  ConsGlobal();
  void serialize(cereal::JSONOutputArchive &archive) const;
  virtual bool isGlobal(void) const { return true; }

  static std::shared_ptr<TyPropagateRange> make();
};

struct TyPropagate {
public:
  TyPropagate(std::shared_ptr<TyPropagateObject> _propagate,
              std::shared_ptr<TyPropagateRange> _propagate_range);
  void serialize(cereal::JSONOutputArchive &archive) const;

private:
  std::shared_ptr<TyPropagateObject> propagate;
  std::shared_ptr<TyPropagateRange> propagate_range;
};

/* hint command */

struct TyCommand {
public:
  virtual void serialize(cereal::JSONOutputArchive &archive) const = 0;
};
 
/* hint command */

struct TyInfrule {
public:
  virtual void serialize(cereal::JSONOutputArchive &archive) const = 0;
};

struct ConsPropagate : public TyCommand {
public:
  ConsPropagate(std::shared_ptr<TyPropagate> _propagate);
  void serialize(cereal::JSONOutputArchive &archive) const;

  static std::shared_ptr<TyCommand>
  make(std::shared_ptr<TyPropagate> _propagate);
  static std::shared_ptr<TyCommand>
  make(std::shared_ptr<TyPropagateObject> _obj,
       std::shared_ptr<TyPropagateRange> _range);

private:
  std::shared_ptr<TyPropagate> propagate;
};

struct ConsInfrule : public TyCommand {
public:
  ConsInfrule(std::shared_ptr<TyPosition> _position,
              std::shared_ptr<TyInfrule> _infrule);
  void serialize(cereal::JSONOutputArchive &archive) const;

  static std::shared_ptr<TyCommand> make(std::shared_ptr<TyPosition> _position,
                                         std::shared_ptr<TyInfrule> _infrule);

private:
  std::shared_ptr<TyPosition> position;
  std::shared_ptr<TyInfrule> infrule;
};


/* core hint */

struct CoreHint {
public:
  CoreHint();
  CoreHint(std::string _module_id, std::string _function_id,
           std::string _opt_name, std::string _description = "");
  const std::string &getDescription() const;
  void setDescription(const std::string &desc);
  void addCommand(std::shared_ptr<TyCommand> c);
  void setOptimizationName(const std::string &name);
  void addNopPosition(std::shared_ptr<TyPosition> position);
  void serialize(cereal::JSONOutputArchive &archive) const;

private:
  std::string module_id;
  std::string function_id;
  std::string opt_name;
  std::string description;
  std::vector<std::shared_ptr<TyPosition>> nop_positions;
  std::vector<std::shared_ptr<TyCommand>> commands;
};



} // llvmberry

#endif<|MERGE_RESOLUTION|>--- conflicted
+++ resolved
@@ -50,8 +50,6 @@
 
 enum TyFbop { BopFadd, BopFsub, BopFmul, BopFdiv, BopFrem };
 
-<<<<<<< HEAD
-=======
 enum  TyCond {
           CondEq, CondNe, CondUgt, CondUge, CondUlt,
           CondUle, CondSgt, CondSge, CondSlt, CondSle 
@@ -65,7 +63,6 @@
 
 class CoreHint;
 
->>>>>>> 629907f2
 std::string getBasicBlockIndex(const llvm::BasicBlock *block);
 std::string getVariable(const llvm::Value &value);
 int getCommandIndex(const llvm::Value &value);
