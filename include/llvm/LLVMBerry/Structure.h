--- conflicted
+++ resolved
@@ -1223,21 +1223,16 @@
   enum TyScope scope;
 };
 
-<<<<<<< HEAD
 struct TyPropagateUnique {
 public:
-  //TyPropagateUnique(std::shared_ptr<TyRegister> _p, enum TyScope _scope);
   TyPropagateUnique(std::string _register_name, enum TyScope _scope);
   void serialize(cereal::JSONOutputArchive &archive) const;
 
 private:
-  //std::shared_ptr<TyRegister> p;
   std::string register_name;
   enum TyScope scope;
 };
 
-=======
->>>>>>> 30dc720f
 struct TyPropagatePrivate {
 public:
   TyPropagatePrivate(std::shared_ptr<TyRegister> _p, enum TyScope _scope);
@@ -1292,13 +1287,11 @@
   std::shared_ptr<TyPropagateDiffblock> propagate_diffblock;
 };
 
-<<<<<<< HEAD
 struct ConsUnique : public TyPropagateObject {
 public:
   ConsUnique(std::shared_ptr<TyPropagateUnique> _propagate_unique);
   void serialize(cereal::JSONOutputArchive &archive) const;
 
-  //static std::shared_ptr<TyPropagateObject> make(std::shared_ptr<TyRegister> _p,
   static std::shared_ptr<TyPropagateObject> make(std::string _register_name,
                                                  enum TyScope _scope);
 
@@ -1306,8 +1299,6 @@
   std::shared_ptr<TyPropagateUnique> propagate_unique;
 };
 
-=======
->>>>>>> 30dc720f
 struct ConsMaydiff : public TyPropagateObject {
 public:
   ConsMaydiff(std::shared_ptr<TyRegister> _register_name);
