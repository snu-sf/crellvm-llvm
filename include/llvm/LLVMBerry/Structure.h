#ifndef STRUCTURE_H
#define STRUCTURE_H

#include <iostream>
#include <set>
#include "llvm/IR/Instructions.h"
#include "llvm/IR/BasicBlock.h"
#include "llvm/IR/Constants.h"
#include "cereal/archives/json.hpp"
#include "cereal/types/vector.hpp"
#include <cereal/types/memory.hpp>


namespace cereal {
[[noreturn]] void throw_exception(std::exception const &e);

template <class T>
void save(cereal::JSONOutputArchive &archive, std::unique_ptr<T> const &ptr) {
  ptr->serialize(archive);
}
} // cereal

namespace llvmberry {

enum TyScope { Source = 0, Target };

enum TyFloatType {
  HalfType = 0,
  FloatType,
  DoubleType,
  FP128Type,
  PPC_FP128Type,
  X86_FP80Type
};

enum TyTag { Physical = 0, Previous, Ghost };

enum TyBop { BopAdd, BopSub, BopMul, BopUdiv, BopSdiv, BopUrem, BopSrem, BopShl, BopLshr, BopAshr,
        BopAnd, BopOr, BopXor,  };

enum TyFbop { BopFadd, BopFsub, BopFmul, BopFdiv, BopFrem };


class CoreHint;


std::string getBasicBlockIndex(const llvm::BasicBlock *block);
std::string getVariable(const llvm::Value &value);
bool name_instructions(llvm::Function &F);
/* applyCommutativity(I, (A bop B), scope) : 
 *   Applies commutativity rule ((A bop B) \in P => P += (B bop A)) to the position I
 */
void applyCommutativity(llvm::Instruction *position, llvm::BinaryOperator *expression, TyScope scope);
/* propagateInstruction(I1, I2, scope) : 
 *   Propagates I1 >= rhs(I1) from I1 to I2 if scope == Source, or
 *   Propagates rhs(I1) >= I1 from I1 to I2 if scope == Target
 */
void propagateInstruction(llvm::Instruction *from, llvm::Instruction *to, TyScope scope);
void generateHintForNegValue(llvm::Value *V, llvm::BinaryOperator &I, TyScope scope = Source);
void generateHintForAddSelectZero(llvm::BinaryOperator *Z, 
        llvm::BinaryOperator *X, 
        llvm::SelectInst *Y, 
        bool needs_commutativity,
        bool is_leftform);
void generateHintForOrXor(llvm::BinaryOperator &I, llvm::Value *op0, 
        llvm::Value *op1, bool needsCommutativity);
void generateHintForOrXor2(llvm::BinaryOperator &I, 
        llvm::Value *X1_val, llvm::Value *X2_val,
        llvm::Value *A, llvm::Value *B,
        bool needsY1Commutativity, bool needsY2Commutativity);

// inserting nop
void insertTgtNopAtSrcI(CoreHint &hints, llvm::Instruction *I);
void insertSrcNopAtTgtI(CoreHint &hints, llvm::Instruction *I);

std::string toString(llvmberry::TyBop bop);
std::string toString(llvmberry::TyFbop bop);
std::string toString(llvmberry::TyFloatType bop);

bool isFloatOpcode(llvm::Instruction::BinaryOps ops);
TyFloatType getFloatType(llvm::Type *typ);
TyFbop getFbop(llvm::Instruction::BinaryOps ops);
TyBop getBop(llvm::Instruction::BinaryOps ops);


/* position */

struct TyPositionPhinode {
public:
  TyPositionPhinode(std::string _prev_block_name);
  void serialize(cereal::JSONOutputArchive &archive) const;

private:
  std::string prev_block_name;
};

struct TyPositionCommand {
public:
  TyPositionCommand(int _index, std::string _register_name);
  void serialize(cereal::JSONOutputArchive &archive) const;

private:
  int index;
  std::string register_name;
};

struct TyInstrIndex{
public:
  virtual void serialize(cereal::JSONOutputArchive &archive) const = 0;
};

struct ConsPhinode : public TyInstrIndex {
public:
  ConsPhinode(std::unique_ptr<TyPositionPhinode> _position_phinode);
  void serialize(cereal::JSONOutputArchive &archive) const;

private:
  std::unique_ptr<TyPositionPhinode> position_phinode;
};

struct ConsCommand : public TyInstrIndex {
public:
  ConsCommand(std::unique_ptr<TyPositionCommand> _position_command);
  void serialize(cereal::JSONOutputArchive &archive) const;

  /* static std::unique_ptr<TyPosition> make(const llvm::Instruction &I, */
  /*                                         enum TyScope _scope); */

private:
  std::unique_ptr<TyPositionCommand> position_command;
};

struct TyPosition {
public:
  TyPosition(enum TyScope _scope, std::string _block_name,
             std::unique_ptr<TyInstrIndex> _instr_index);
  void serialize(cereal::JSONOutputArchive &archive) const;

  static std::unique_ptr<TyPosition> make(enum TyScope _scope,
                                          const llvm::Instruction &I);
  static std::unique_ptr<TyPosition>
  make_end_of_block(enum TyScope _scope, const llvm::BasicBlock &BB);
  static std::unique_ptr<TyPosition> make(enum TyScope _scope,
                                          std::string _block_name,
                                          std::string _prev_block_name);
  static std::unique_ptr<TyPosition> make(enum TyScope _scope,
                                          const llvm::Instruction &I,
                                          std::string _prev_block_name);

private:
  enum TyScope scope;
  std::string block_name;
  std::unique_ptr<TyInstrIndex> instr_index;
};

/* value */

// register

struct TyRegister {
public:
  TyRegister(std::string _name, enum TyTag _tag);
  void serialize(cereal::JSONOutputArchive &archive) const;

  static std::unique_ptr<TyRegister> make(std::string _name, enum TyTag _tag);

private:
  std::string name;
  enum TyTag tag;
};

// type

struct TyIntType {
public:
  virtual void serialize(cereal::JSONOutputArchive &archive) const = 0;
};

struct ConsIntType : public TyIntType {
public:
  ConsIntType(int _value);
  void serialize(cereal::JSONOutputArchive &archive) const;

private:
  int value;
};

struct TyValueType{
public : 
  virtual void serialize(cereal::JSONOutputArchive& archive) const = 0;
  static std::unique_ptr<TyValueType> make(const llvm::Type &type);
};

struct ConsIntValueType : public TyValueType{
public : 
  ConsIntValueType(std::unique_ptr<TyIntType> _int_type);
  void serialize(cereal::JSONOutputArchive& archive) const;

private : 
  std::unique_ptr<TyIntType> int_type;
};

struct ConsFloatValueType : public TyValueType{
public : 
  ConsFloatValueType(TyFloatType _float_type);
  void serialize(cereal::JSONOutputArchive& archive) const;

private : 
  TyFloatType float_type;
};

struct ConsNamedType : public TyValueType{
public : 
  ConsNamedType(std::string _s);
  void serialize(cereal::JSONOutputArchive& archive) const;

private : 
  std::string s;
};

struct ConsPtrType : public TyValueType{
public : 
  ConsPtrType(int _address_space, std::unique_ptr<TyValueType> _valuetype);
  void serialize(cereal::JSONOutputArchive& archive) const;

private : 
  int address_space;
  std::unique_ptr<TyValueType> valuetype;
};


// constants

struct TyConstInt {
public:
  TyConstInt(int64_t _int_value, std::unique_ptr<TyIntType> _int_type);
  TyConstInt(int64_t _int_value, int _bitwidth);
  void serialize(cereal::JSONOutputArchive &archive) const;

  static std::unique_ptr<TyConstInt> make(int64_t _int_value, int _bitwidth);

private:
  int64_t int_value;
  std::unique_ptr<TyIntType> int_type;
};

struct TyConstFloat {
public:
  TyConstFloat(double _float_value, enum TyFloatType _float_type);
  void serialize(cereal::JSONOutputArchive &archive) const;

  static std::unique_ptr<TyConstFloat> make(double _float_value,
                                            enum TyFloatType _float_type);

private:
  double float_value;
  enum TyFloatType float_type;
};

struct TyConstant {
public:
  virtual void serialize(cereal::JSONOutputArchive &archive) const = 0;
};

struct ConsConstInt : public TyConstant {
public:
  ConsConstInt(std::unique_ptr<TyConstInt> _const_int);
  ConsConstInt(int64_t _int_value, int _bitwidth);
  void serialize(cereal::JSONOutputArchive &archive) const;

private:
  std::unique_ptr<TyConstInt> const_int;
};

struct ConsConstFloat : public TyConstant {
public:
  ConsConstFloat(std::unique_ptr<TyConstFloat> _const_float);
  ConsConstFloat(float _float_value, enum TyFloatType _float_type);
  void serialize(cereal::JSONOutputArchive &archive) const;

private:
  std::unique_ptr<TyConstFloat> const_float;
};

// value

struct TyValue {
public:
  virtual void serialize(cereal::JSONOutputArchive &archive) const = 0;

  static std::unique_ptr<TyValue> make(const llvm::Value &value);
  static std::unique_ptr<TyValue> make(const llvm::Value &value, enum TyTag _tag);
};

struct ConsId : public TyValue {
public:
  ConsId(std::unique_ptr<TyRegister> _register);
  void serialize(cereal::JSONOutputArchive &archive) const;

  static std::unique_ptr<TyValue> make(std::string _name,
                                       enum TyTag _tag);

private:
  std::unique_ptr<TyRegister> reg;
};

struct ConsConstVal : public TyValue {
public:
  ConsConstVal(std::unique_ptr<TyConstant> _constant);
  void serialize(cereal::JSONOutputArchive &archive) const;

private:
  std::unique_ptr<TyConstant> constant;
};

// instruction

struct TyInstruction {
public:
  virtual void serialize(cereal::JSONOutputArchive &archive) const = 0;
  static std::unique_ptr<TyInstruction> make(const llvm::Instruction &inst);
};

<<<<<<< HEAD
enum TyBop { BopAdd, BopSub, BopMul, BopUdiv, BopSdiv, BopUrem, BopSrem, BopShl, BopLshr, BopAshr,
        BopAnd, BopOr, BopXor, BopFadd, BopFsub, BopFmul, BopFdiv, BopFrem };
enum TyBopSide { Left, Right };

=======
>>>>>>> 50549864
struct TyBinaryOperator{
public : 
  TyBinaryOperator(TyBop _opcode, std::unique_ptr<TyValueType> _operandtype, std::unique_ptr<TyValue> _operand1, std::unique_ptr<TyValue> _operand2);
  void serialize(cereal::JSONOutputArchive& archive) const;
  static std::unique_ptr<TyBinaryOperator> make(const llvm::BinaryOperator &bop);

private : 
  TyBop opcode;
  std::unique_ptr<TyValueType> operandtype;
  std::unique_ptr<TyValue> operand1;
  std::unique_ptr<TyValue> operand2;
};

struct TyFloatBinaryOperator{
public : 
  TyFloatBinaryOperator(TyFbop _opcode, std::unique_ptr<TyValueType> _operandtype, std::unique_ptr<TyValue> _operand1, std::unique_ptr<TyValue> _operand2);
  void serialize(cereal::JSONOutputArchive& archive) const;
  static std::unique_ptr<TyFloatBinaryOperator> make(const llvm::BinaryOperator &bop);

private : 
  TyFbop opcode;
  std::unique_ptr<TyValueType> operandtype;
  std::unique_ptr<TyValue> operand1;
  std::unique_ptr<TyValue> operand2;
};

struct TyLoadInst{
public : 
  TyLoadInst(std::unique_ptr<TyValueType> _pointertype, std::unique_ptr<TyValueType> _valtype, std::unique_ptr<TyValue> _ptrvalue, int _align);
  void serialize(cereal::JSONOutputArchive& archive) const;
  static std::unique_ptr<TyLoadInst> make(const llvm::LoadInst &li);
  static std::unique_ptr<TyLoadInst> make(const llvm::StoreInst &si);

private : 
  std::unique_ptr<TyValueType> pointertype;
  std::unique_ptr<TyValueType> valtype;
  std::unique_ptr<TyValue> ptrvalue;
  int align;
};

struct ConsBinaryOp : public TyInstruction{
public : 
  ConsBinaryOp(std::unique_ptr<TyBinaryOperator> _binary_operator);
  static std::unique_ptr<TyInstruction> make(TyBop _opcode, std::unique_ptr<TyValueType> _operandtype, std::unique_ptr<TyValue> _operand1, std::unique_ptr<TyValue> _operand2);
  static std::unique_ptr<TyInstruction> make(const llvm::BinaryOperator &bop);
  void serialize(cereal::JSONOutputArchive& archive) const;

private : 
  std::unique_ptr<TyBinaryOperator> binary_operator;
};

struct ConsFloatBinaryOp : public TyInstruction{
public : 
  ConsFloatBinaryOp(std::unique_ptr<TyFloatBinaryOperator> _binary_operator);
  static std::unique_ptr<TyInstruction> make(TyFbop _opcode, std::unique_ptr<TyValueType> _operandtype, std::unique_ptr<TyValue> _operand1, std::unique_ptr<TyValue> _operand2);
  static std::unique_ptr<TyInstruction> make(const llvm::BinaryOperator &bop);
  void serialize(cereal::JSONOutputArchive& archive) const;

private : 
  std::unique_ptr<TyFloatBinaryOperator> binary_operator;
};

struct ConsLoadInst : public TyInstruction{
public : 
  ConsLoadInst(std::unique_ptr<TyLoadInst> _load_inst);
  static std::unique_ptr<TyInstruction> make(std::unique_ptr<TyValueType> _pointertype, std::unique_ptr<TyValueType> _valtype, std::unique_ptr<TyValue> _ptrvalue, int _align);
  static std::unique_ptr<TyInstruction> make(const llvm::LoadInst &li);
  void serialize(cereal::JSONOutputArchive& archive) const;

private : 
  std::unique_ptr<TyLoadInst> load_inst;
};


// size

struct TySize {
public:
  virtual void serialize(cereal::JSONOutputArchive &archive) const = 0;
};

struct ConsSize : public TySize {
public:
  ConsSize(int _size);
  void serialize(cereal::JSONOutputArchive &archive) const;

  static std::unique_ptr<TySize> make(int _size);

private:
  int size;
};

/* propagate */

// propagate expression

struct TyExpr {
public:
  virtual void serialize(cereal::JSONOutputArchive &archive) const = 0;

  static std::unique_ptr<TyExpr> make(const llvm::Value &value, enum TyTag _tag);
};

struct ConsVar : public TyExpr {
public:
  ConsVar(std::unique_ptr<TyRegister> _register_name);
  ConsVar(std::string _name, enum TyTag _tag);
  void serialize(cereal::JSONOutputArchive &archive) const;

  static std::unique_ptr<TyExpr> make(std::string _name,
                                      enum TyTag _tag);

private:
  std::unique_ptr<TyRegister> register_name;
};

struct ConsRhs : public TyExpr {
public:
  ConsRhs(std::unique_ptr<TyRegister> _register_name, enum TyScope _scope);
  ConsRhs(std::string _name, enum TyTag _tag, enum TyScope _scope);
  void serialize(cereal::JSONOutputArchive &archive) const;

  static std::unique_ptr<TyExpr> make(std::string _name,
                                      enum TyTag _tag,
                                      enum TyScope _scope);

private:
  std::unique_ptr<TyRegister> register_name;
  enum TyScope scope;
};

struct ConsConst : public TyExpr {
public:
  ConsConst(std::unique_ptr<TyConstant> _constant);

  ConsConst(int _int_value, int _value);
  ConsConst(float _float_value, enum TyFloatType _float_type);

  void serialize(cereal::JSONOutputArchive &archive) const;

private:
  std::unique_ptr<TyConstant> constant;
};

struct ConsInsn : public TyExpr{
public : 
  ConsInsn(std::unique_ptr<TyInstruction> _instruction);
  void serialize(cereal::JSONOutputArchive& archive) const;
  
  static std::unique_ptr<TyExpr> make(const llvm::Instruction &i);
  static std::unique_ptr<TyExpr> make(std::unique_ptr<TyInstruction> _instruction);

private : 
  std::unique_ptr<TyInstruction> instruction;
};

std::unique_ptr<TyExpr> makeExpr_fromStoreInst(const llvm::StoreInst* si);

// propagate object

struct TyPropagateLessdef {
public:
  TyPropagateLessdef(std::unique_ptr<TyExpr> _lhs,
                     std::unique_ptr<TyExpr> _rhs,
                     enum TyScope _scope);
  void serialize(cereal::JSONOutputArchive &archive) const;

  static std::unique_ptr<TyPropagateLessdef>
  make(std::unique_ptr<TyExpr> _lhs,
       std::unique_ptr<TyExpr> _rhs, enum TyScope _scope);

private:
  std::unique_ptr<TyExpr> lhs;
  std::unique_ptr<TyExpr> rhs;
  enum TyScope scope;
};

struct TyPropagateNoalias {
public:
  TyPropagateNoalias(std::unique_ptr<TyRegister> _lhs,
                     std::unique_ptr<TyRegister> _rhs, enum TyScope _scope);
  TyPropagateNoalias(std::string _lhs_name, enum TyTag _lhs_tag,
                     std::string _rhs_name, enum TyTag _rhs_tag,
                     enum TyScope _scope);
  void serialize(cereal::JSONOutputArchive &archive) const;

private:
  std::unique_ptr<TyRegister> lhs;
  std::unique_ptr<TyRegister> rhs;
  enum TyScope scope;
};

struct TyPropagateAlloca {
public :
  TyPropagateAlloca(std::unique_ptr<TyRegister> _p, 
                    enum TyScope _scope);
  void serialize(cereal::JSONOutputArchive& archive) const;

private :
  std::unique_ptr<TyRegister> p;
  enum TyScope scope;
};

struct TyPropagatePrivate {
public :
  TyPropagatePrivate(std::unique_ptr<TyRegister> _p, 
                     enum TyScope _scope);
  void serialize(cereal::JSONOutputArchive& archive) const;

private :
  std::unique_ptr<TyRegister> p;
  enum TyScope scope;
};

struct TyPropagateObject {
public:
  virtual void serialize(cereal::JSONOutputArchive &archive) const = 0;
};

struct ConsLessdef : public TyPropagateObject {
public:
  ConsLessdef(std::unique_ptr<TyPropagateLessdef> _propagate_lessdef);
  void serialize(cereal::JSONOutputArchive &archive) const;

  static std::unique_ptr<TyPropagateObject>
  make(std::unique_ptr<TyExpr> _lhs,
       std::unique_ptr<TyExpr> _rhs, enum TyScope _scope);

private:
  std::unique_ptr<TyPropagateLessdef> propagate_lessdef;
};

struct ConsNoalias : public TyPropagateObject {
public:
  ConsNoalias(std::unique_ptr<TyPropagateNoalias> _propagate_noalias);
  ConsNoalias(std::string _lhs_name, enum TyTag _lhs_tag, std::string _rhs_name,
              enum TyTag _rhs_tag, enum TyScope _scope);
  void serialize(cereal::JSONOutputArchive &archive) const;

private:
  std::unique_ptr<TyPropagateNoalias> propagate_noalias;
};

struct ConsAlloca : public TyPropagateObject {
public :
  ConsAlloca(std::unique_ptr<TyPropagateAlloca> _propagate_alloca);
  void serialize(cereal::JSONOutputArchive& archive) const;

  static std::unique_ptr<TyPropagateObject> make(std::unique_ptr<TyRegister> _p, 
                                                 enum TyScope _scope);

private :
  std::unique_ptr<TyPropagateAlloca> propagate_alloca;
};

struct ConsMaydiff : public TyPropagateObject {
public:
  ConsMaydiff(std::unique_ptr<TyRegister> _register_name);
  ConsMaydiff(std::string _name, enum TyTag _tag);
  void serialize(cereal::JSONOutputArchive &archive) const;

  static std::unique_ptr<TyPropagateObject> make(std::string _name,
                                                 enum TyTag _tag);

private:
  std::unique_ptr<TyRegister> register_name;
};

struct ConsPrivate : public TyPropagateObject {
public :
  ConsPrivate(std::unique_ptr<TyPropagatePrivate> _propagate_private);
  void serialize(cereal::JSONOutputArchive& archive) const;

  static std::unique_ptr<TyPropagateObject> make(std::unique_ptr<TyRegister> _p, 
                                                 enum TyScope _scope);

private :
  std::unique_ptr<TyPropagatePrivate> propagate_private;
};

// propagate range

struct TyPropagateRange {
public:
  virtual void serialize(cereal::JSONOutputArchive &archive) const = 0;
  virtual bool isGlobal(void) const { return false; }
};

struct ConsBounds : public TyPropagateRange {
public:
  ConsBounds(std::unique_ptr<TyPosition> _from,
             std::unique_ptr<TyPosition> _to);
  void serialize(cereal::JSONOutputArchive &archive) const;

  static std::unique_ptr<TyPropagateRange>
  make(std::unique_ptr<TyPosition> _from, std::unique_ptr<TyPosition> _to);

private:
  std::unique_ptr<TyPosition> from;
  std::unique_ptr<TyPosition> to;
};

struct ConsGlobal : public TyPropagateRange {
public:
  ConsGlobal();
  void serialize(cereal::JSONOutputArchive &archive) const;
  virtual bool isGlobal(void) const { return true; }

  static std::unique_ptr<TyPropagateRange> make();
};

struct TyPropagate {
public:
  TyPropagate(std::unique_ptr<TyPropagateObject> _propagate,
              std::unique_ptr<TyPropagateRange> _propagate_range);
  void serialize(cereal::JSONOutputArchive &archive) const;

private:
  std::unique_ptr<TyPropagateObject> propagate;
  std::unique_ptr<TyPropagateRange> propagate_range;
};

/* hint command */

struct TyCommand {
public:
  virtual void serialize(cereal::JSONOutputArchive &archive) const = 0;
};
 
/* hint command */

struct TyInfrule {
public:
  virtual void serialize(cereal::JSONOutputArchive &archive) const = 0;
};

struct ConsPropagate : public TyCommand {
public:
  ConsPropagate(std::unique_ptr<TyPropagate> _propagate);
  void serialize(cereal::JSONOutputArchive &archive) const;

  static std::unique_ptr<TyCommand>
  make(std::unique_ptr<TyPropagate> _propagate);
  static std::unique_ptr<TyCommand>
  make(std::unique_ptr<TyPropagateObject> _obj,
       std::unique_ptr<TyPropagateRange> _range);

private:
  std::unique_ptr<TyPropagate> propagate;
};

struct ConsInfrule : public TyCommand {
public:
  ConsInfrule(std::unique_ptr<TyPosition> _position,
              std::unique_ptr<TyInfrule> _infrule);
  void serialize(cereal::JSONOutputArchive &archive) const;

  static std::unique_ptr<TyCommand> make(std::unique_ptr<TyPosition> _position,
                                         std::unique_ptr<TyInfrule> _infrule);

private:
  std::unique_ptr<TyPosition> position;
  std::unique_ptr<TyInfrule> infrule;
};


/* core hint */

struct CoreHint {
public:
  CoreHint();
  CoreHint(std::string _module_id, std::string _function_id,
           std::string _opt_name);
  void addCommand(std::unique_ptr<TyCommand> c);
  void addNopPosition(std::unique_ptr<TyPosition> position);
  void serialize(cereal::JSONOutputArchive &archive) const;

private:
  std::string module_id;
  std::string function_id;
  std::string opt_name;
  std::vector<std::unique_ptr<TyPosition>> nop_positions;
  std::vector<std::unique_ptr<TyCommand>> commands;
};



} // llvmberry

#endif<|MERGE_RESOLUTION|>--- conflicted
+++ resolved
@@ -321,13 +321,8 @@
   static std::unique_ptr<TyInstruction> make(const llvm::Instruction &inst);
 };
 
-<<<<<<< HEAD
-enum TyBop { BopAdd, BopSub, BopMul, BopUdiv, BopSdiv, BopUrem, BopSrem, BopShl, BopLshr, BopAshr,
-        BopAnd, BopOr, BopXor, BopFadd, BopFsub, BopFmul, BopFdiv, BopFrem };
 enum TyBopSide { Left, Right };
 
-=======
->>>>>>> 50549864
 struct TyBinaryOperator{
 public : 
   TyBinaryOperator(TyBop _opcode, std::unique_ptr<TyValueType> _operandtype, std::unique_ptr<TyValue> _operand1, std::unique_ptr<TyValue> _operand2);
