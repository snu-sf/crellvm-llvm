#ifndef STRUCTURE_H
#define STRUCTURE_H

#include <iostream>
#include <set>
#include "llvm/IR/Instructions.h"
#include "llvm/IR/BasicBlock.h"
#include "llvm/IR/Constants.h"
#include "llvm/Support/raw_ostream.h"

#include "cereal/archives/json.hpp"
#include "cereal/types/vector.hpp"
#include <cereal/types/memory.hpp>

namespace cereal {
[[noreturn]] void throw_exception(std::exception const &e);

template <class T>
void save(cereal::JSONOutputArchive &archive, std::shared_ptr<T> const &ptr) {
  ptr->serialize(archive);
}

template <class T1, class T2>
void save(cereal::JSONOutputArchive &archive, std::pair<T1, T2> const &p) {
  archive.makeArray();
  archive.writeName();

  archive(p.first);
  archive(p.second);
}
} // cereal

namespace llvmberry {

enum TyScope { Source = 0, Target };

enum TyFloatType {
  HalfType = 0,
  FloatType,
  DoubleType,
  FP128Type,
  PPC_FP128Type,
  X86_FP80Type
};

enum TyTag { Physical = 0, Previous, Ghost };

enum TyBop {
  BopAdd,
  BopSub,
  BopMul,
  BopUdiv,
  BopSdiv,
  BopUrem,
  BopSrem,
  BopShl,
  BopLshr,
  BopAshr,
  BopAnd,
  BopOr,
  BopXor,
};

enum TyFbop { BopFadd, BopFsub, BopFmul, BopFdiv, BopFrem };

enum TyIcmpPred {
  CondEq,
  CondNe,
  CondUgt,
  CondUge,
  CondUlt,
  CondUle,
  CondSgt,
  CondSge,
  CondSlt,
  CondSle
};
enum TyFcmpPred {
  CondFfalse,
  CondFoeq,
  CondFogt,
  CondFoge,
  CondFolt,
  CondFole,
  CondFone,
  CondFord,
  CondFuno,
  CondFueq,
  CondFugt,
  CondFuge,
  CondFult,
  CondFule,
  CondFune,
  CondFtrue
};

class CoreHint;

std::string getBasicBlockIndex(const llvm::BasicBlock *block);
std::string getVariable(const llvm::Value &value);
int getCommandIndex(const llvm::Value &value);
int getTerminatorIndex(const llvm::TerminatorInst *instr);
bool name_instructions(llvm::Function &F);

std::string toString(llvmberry::TyBop bop);
std::string toString(llvmberry::TyFbop bop);
std::string toString(llvmberry::TyFloatType bop);
std::string toString(llvmberry::TyIcmpPred cond);
std::string toString(llvmberry::TyFcmpPred fcond);

bool isFloatOpcode(llvm::Instruction::BinaryOps ops);
TyFloatType getFloatType(llvm::Type *typ);
TyFbop getFbop(llvm::Instruction::BinaryOps ops);
TyBop getBop(llvm::Instruction::BinaryOps ops);
TyIcmpPred getIcmpPred(llvm::ICmpInst::Predicate prd);
TyFcmpPred getFcmpPred(llvm::FCmpInst::Predicate prd);

/*
 * position
 */

struct TyPositionPhinode {
public:
  TyPositionPhinode(std::string _prev_block_name);
  void serialize(cereal::JSONOutputArchive &archive) const;

private:
  std::string prev_block_name;
};

struct TyPositionCommand {
public:
  TyPositionCommand(int _index, std::string _register_name);
  void serialize(cereal::JSONOutputArchive &archive) const;

private:
  int index;
  std::string register_name;
};

struct TyInstrIndex {
public:
  virtual void serialize(cereal::JSONOutputArchive &archive) const = 0;
};

struct ConsPhinode : public TyInstrIndex {
public:
  ConsPhinode(std::shared_ptr<TyPositionPhinode> _position_phinode);
  void serialize(cereal::JSONOutputArchive &archive) const;

private:
  std::shared_ptr<TyPositionPhinode> position_phinode;
};

struct ConsCommand : public TyInstrIndex {
public:
  ConsCommand(std::shared_ptr<TyPositionCommand> _position_command);
  void serialize(cereal::JSONOutputArchive &archive) const;

  /* static std::shared_ptr<TyPosition> make(const llvm::Instruction &I, */
  /*                                         enum TyScope _scope); */

private:
  std::shared_ptr<TyPositionCommand> position_command;
};

struct TyPosition {
public:
  TyPosition(enum TyScope _scope, std::string _block_name,
             std::shared_ptr<TyInstrIndex> _instr_index);
  void serialize(cereal::JSONOutputArchive &archive) const;

  static std::shared_ptr<TyPosition> make(enum TyScope _scope,
                                          const llvm::Instruction &I);
  static std::shared_ptr<TyPosition>
  make_end_of_block(enum TyScope _scope, const llvm::BasicBlock &BB);
  static std::shared_ptr<TyPosition>
  make_start_of_block(enum TyScope _scope, std::string _block_name);
  static std::shared_ptr<TyPosition> make(enum TyScope _scope,
                                          std::string _block_name,
                                          std::string _prev_block_name);
  static std::shared_ptr<TyPosition> make(enum TyScope _scope,
                                          const llvm::Instruction &I,
                                          std::string _prev_block_name);
  static std::shared_ptr<TyPosition> make(enum TyScope _scope,
                                          const llvm::Instruction &I, int index,
                                          std::string _prev_block_name);

private:
  enum TyScope scope;
  std::string block_name;
  std::shared_ptr<TyInstrIndex> instr_index;
};

/*
 * register
 */

struct TyRegister {
public:
  TyRegister(std::string _name, enum TyTag _tag);
  void serialize(cereal::JSONOutputArchive &archive) const;

  static std::shared_ptr<TyRegister> make(std::string _name, enum TyTag _tag);

private:
  std::string name;
  enum TyTag tag;
};

/*
 * type
 */

struct TyIntType {
public:
  virtual void serialize(cereal::JSONOutputArchive &archive) const = 0;
};

struct ConsIntType : public TyIntType {
public:
  ConsIntType(int _value);
  void serialize(cereal::JSONOutputArchive &archive) const;

private:
  int value;
};

struct TyValueType {
public:
  virtual void serialize(cereal::JSONOutputArchive &archive) const = 0;
  static std::shared_ptr<TyValueType> make(const llvm::Type &type);
};

<<<<<<< HEAD
=======
struct ConsVoidType : public TyValueType {
public:
  ConsVoidType();
  void serialize(cereal::JSONOutputArchive &archive) const;
};

>>>>>>> eb65f4e7
struct ConsIntValueType : public TyValueType {
public:
  ConsIntValueType(std::shared_ptr<TyIntType> _int_type);
  void serialize(cereal::JSONOutputArchive &archive) const;

private:
  std::shared_ptr<TyIntType> int_type;
};

struct ConsFloatValueType : public TyValueType {
public:
  ConsFloatValueType(TyFloatType _float_type);
  void serialize(cereal::JSONOutputArchive &archive) const;

private:
  TyFloatType float_type;
};

struct ConsNamedType : public TyValueType {
public:
  ConsNamedType(std::string _s);
  void serialize(cereal::JSONOutputArchive &archive) const;

private:
  std::string s;
};

struct ConsPtrType : public TyValueType {
public:
  ConsPtrType(int _address_space, std::shared_ptr<TyValueType> _valuetype);
  void serialize(cereal::JSONOutputArchive &archive) const;

private:
  int address_space;
  std::shared_ptr<TyValueType> valuetype;
};

struct ConsArrayType : public TyValueType {
public:
  ConsArrayType(uint64_t _array_size, std::shared_ptr<TyValueType> _valuetype);
  void serialize(cereal::JSONOutputArchive &archive) const;

private:
  uint64_t array_size;
  std::shared_ptr<TyValueType> valuetype;
};

struct ConsFunctionType : public TyValueType {
public:
  ConsFunctionType(std::shared_ptr<TyValueType> _ret_type,
                   std::vector<std::shared_ptr<TyValueType>> &_arg_ty_list,
                   bool _is_vararg, int _vararg_size);
  void serialize(cereal::JSONOutputArchive &archive) const;

private:
  std::shared_ptr<TyValueType> ret_type;
  std::vector<std::shared_ptr<TyValueType>> arg_ty_list;
  bool is_vararg;
  int vararg_size;
};

/*
 * size
 */

struct TySize {
public:
  virtual void serialize(cereal::JSONOutputArchive &archive) const = 0;
};

struct ConsSize : public TySize {
public:
  ConsSize(int _size);
  void serialize(cereal::JSONOutputArchive &archive) const;

  static std::shared_ptr<TySize> make(int _size);

private:
  int size;
};

/*
 * constants
 */

struct TyConstInt {
public:
  TyConstInt(int64_t _int_value, std::shared_ptr<TyIntType> _int_type);
  TyConstInt(int64_t _int_value, int _bitwidth);
  void serialize(cereal::JSONOutputArchive &archive) const;

  static std::shared_ptr<TyConstInt> make(int64_t _int_value, int _bitwidth);

private:
  int64_t int_value;
  std::shared_ptr<TyIntType> int_type;
};

struct TyConstFloat {
public:
  TyConstFloat(double _float_value, enum TyFloatType _float_type);
  void serialize(cereal::JSONOutputArchive &archive) const;

  static std::shared_ptr<TyConstFloat> make(double _float_value,
                                            enum TyFloatType _float_type);

private:
  double float_value;
  enum TyFloatType float_type;
};

struct TyConstGlobalVarAddr {
public:
  TyConstGlobalVarAddr(std::string _var_id,
                       std::shared_ptr<TyValueType> _var_type);
  void serialize(cereal::JSONOutputArchive &archive) const;

  static std::shared_ptr<TyConstGlobalVarAddr>
<<<<<<< HEAD
  make(const llvm::GlobalVariable &gv);
=======
  make(const llvm::GlobalObject &gv);
>>>>>>> eb65f4e7

private:
  std::string var_id;
  std::shared_ptr<TyValueType> var_type;
};

// constant exprs

class TyConstant;

struct TyConstantExpr {
public:
  virtual void serialize(cereal::JSONOutputArchive &archive) const = 0;
  static std::shared_ptr<TyConstantExpr> make(const llvm::ConstantExpr &ce);
};

struct TyConstExprGetElementPtr {
public:
  TyConstExprGetElementPtr(std::shared_ptr<TyValueType> _srcelemty,
                           std::shared_ptr<TyConstant> _v,
                           std::vector<std::shared_ptr<TyConstant>> _idxlist,
                           std::shared_ptr<TyValueType> _dstty,
                           bool _is_inbounds);
  void serialize(cereal::JSONOutputArchive &archive) const;

private:
  std::shared_ptr<TyValueType> srcelemty;
  std::shared_ptr<TyConstant> v;
  std::vector<std::shared_ptr<TyConstant>> idxlist;
  std::shared_ptr<TyValueType> dstty;
  bool is_inbounds;
};

struct ConsConstExprGetElementPtr : public TyConstantExpr {
public:
  ConsConstExprGetElementPtr(
      std::shared_ptr<TyConstExprGetElementPtr> _const_expr_get_element_ptr);
  static std::shared_ptr<TyConstantExpr>
  make(std::shared_ptr<TyValueType> _srcelemty, std::shared_ptr<TyConstant> _v,
       std::vector<std::shared_ptr<TyConstant>> _idxlist,
       std::shared_ptr<TyValueType> _dstty, bool _is_inbounds);
  static std::shared_ptr<TyConstantExpr> make(const llvm::ConstantExpr &ce);
  void serialize(cereal::JSONOutputArchive &archive) const;

private:
  std::shared_ptr<TyConstExprGetElementPtr> const_expr_get_element_ptr;
};

struct TyConstExprBitcast {
public:
  TyConstExprBitcast(std::shared_ptr<TyConstant> _v,
                     std::shared_ptr<TyValueType> _dstty);
  void serialize(cereal::JSONOutputArchive &archive) const;

private:
  std::shared_ptr<TyConstant> v;
  std::shared_ptr<TyValueType> dstty;
};

struct ConsConstExprBitcast : public TyConstantExpr {
public:
  ConsConstExprBitcast(std::shared_ptr<TyConstExprBitcast> _const_expr_bitcast);
  static std::shared_ptr<TyConstantExpr>
  make(std::shared_ptr<TyConstant> _v, std::shared_ptr<TyValueType> _dstty);
  static std::shared_ptr<TyConstantExpr> make(const llvm::ConstantExpr &ce);
  void serialize(cereal::JSONOutputArchive &archive) const;

private:
  std::shared_ptr<TyConstExprBitcast> const_expr_bitcast;
};

// constants

struct TyConstant {
public:
  virtual void serialize(cereal::JSONOutputArchive &archive) const = 0;
  static std::shared_ptr<TyConstant> make(const llvm::Constant &c);
};

struct ConsConstInt : public TyConstant {
public:
  ConsConstInt(std::shared_ptr<TyConstInt> _const_int);
  ConsConstInt(int64_t _int_value, int _bitwidth);
  void serialize(cereal::JSONOutputArchive &archive) const;

private:
  std::shared_ptr<TyConstInt> const_int;
};

struct ConsConstFloat : public TyConstant {
public:
  ConsConstFloat(std::shared_ptr<TyConstFloat> _const_float);
  ConsConstFloat(float _float_value, enum TyFloatType _float_type);
  void serialize(cereal::JSONOutputArchive &archive) const;

private:
  std::shared_ptr<TyConstFloat> const_float;
};

struct ConsConstUndef : public TyConstant {
public:
  ConsConstUndef(std::shared_ptr<TyValueType> _value_type);
  void serialize(cereal::JSONOutputArchive &archive) const;

private:
  std::shared_ptr<TyValueType> value_type;
};

struct ConsConstNull : public TyConstant {
public:
  ConsConstNull(int _address_space, std::shared_ptr<TyValueType> _value_type);
  void serialize(cereal::JSONOutputArchive &archive) const;

private:
  int address_space;
  std::shared_ptr<TyValueType> value_type;
};

struct ConsConstGlobalVarAddr : public TyConstant {
public:
  ConsConstGlobalVarAddr(
      std::shared_ptr<TyConstGlobalVarAddr> _const_global_var_addr);
  void serialize(cereal::JSONOutputArchive &archive) const;

  static std::shared_ptr<TyConstant>
  make(std::string _var_id, std::shared_ptr<TyValueType> _var_type);
  static std::shared_ptr<TyConstant> make(const llvm::GlobalVariable &gv);

private:
  std::shared_ptr<TyConstGlobalVarAddr> const_global_var_addr;
};

struct ConsConstExpr : public TyConstant {
public:
  ConsConstExpr(std::shared_ptr<TyConstantExpr> _constant_expr);
  void serialize(cereal::JSONOutputArchive &archive) const;

  static std::shared_ptr<TyConstant> make(const llvm::ConstantExpr &gv);

private:
  std::shared_ptr<TyConstantExpr> constant_expr;
};

/*
 * Value
 */

struct TyValue {
public:
  virtual void serialize(cereal::JSONOutputArchive &archive) const = 0;

  static std::shared_ptr<TyValue> make(const llvm::Value &value,
                                       enum TyTag _tag = llvmberry::Physical);
};

struct ConsId : public TyValue {
public:
  ConsId(std::shared_ptr<TyRegister> _register);
  void serialize(cereal::JSONOutputArchive &archive) const;

  static std::shared_ptr<TyValue> make(std::string _name, enum TyTag _tag);

  std::shared_ptr<TyRegister> reg;
};

struct ConsConstVal : public TyValue {
public:
  ConsConstVal(std::shared_ptr<TyConstant> _constant);
  void serialize(cereal::JSONOutputArchive &archive) const;

  std::shared_ptr<TyConstant> constant;
};

/*
 * Pointer
 */

struct TyPointer {
public:
  TyPointer(std::shared_ptr<TyValue> _v, std::shared_ptr<TyValueType> _ty);
  void serialize(cereal::JSONOutputArchive &archive) const;

  static std::shared_ptr<TyPointer> make(const llvm::Value &v);

private:
  std::shared_ptr<TyValue> v;
  std::shared_ptr<TyValueType> ty;
};

/*
 * instruction
 */

struct TyInstruction {
public:
  virtual void serialize(cereal::JSONOutputArchive &archive) const = 0;
  static std::shared_ptr<TyInstruction> make(const llvm::Instruction &inst);
};

struct TyBinaryOperator {
public:
  TyBinaryOperator(TyBop _opcode, std::shared_ptr<TyValueType> _operandtype,
                   std::shared_ptr<TyValue> _operand1,
                   std::shared_ptr<TyValue> _operand2);
  void serialize(cereal::JSONOutputArchive &archive) const;
  static std::shared_ptr<TyBinaryOperator>
  make(const llvm::BinaryOperator &bop);

private:
  TyBop opcode;
  std::shared_ptr<TyValueType> operandtype;
  std::shared_ptr<TyValue> operand1;
  std::shared_ptr<TyValue> operand2;
};

struct TyFloatBinaryOperator {
public:
  TyFloatBinaryOperator(TyFbop _opcode,
                        std::shared_ptr<TyValueType> _operandtype,
                        std::shared_ptr<TyValue> _operand1,
                        std::shared_ptr<TyValue> _operand2);
  void serialize(cereal::JSONOutputArchive &archive) const;
  static std::shared_ptr<TyFloatBinaryOperator>
  make(const llvm::BinaryOperator &bop);

private:
  TyFbop opcode;
  std::shared_ptr<TyValueType> operandtype;
  std::shared_ptr<TyValue> operand1;
  std::shared_ptr<TyValue> operand2;
};

struct TyICmpInst {
public:
  TyICmpInst(TyIcmpPred _predicate, std::shared_ptr<TyValueType> _operandtype,
             std::shared_ptr<TyValue> _operand1,
             std::shared_ptr<TyValue> _operand2);
  void serialize(cereal::JSONOutputArchive &archive) const;
  static std::shared_ptr<TyICmpInst> make(const llvm::ICmpInst &iCmpInst);

private:
  TyIcmpPred predicate;
  std::shared_ptr<TyValueType> operandtype;
  std::shared_ptr<TyValue> operand1;
  std::shared_ptr<TyValue> operand2;
};

struct TyFCmpInst {
public:
  TyFCmpInst(TyFcmpPred _predicate, std::shared_ptr<TyValueType> _operandtype,
             std::shared_ptr<TyValue> _operand1,
             std::shared_ptr<TyValue> _operand2);
  void serialize(cereal::JSONOutputArchive &archive) const;
  static std::shared_ptr<TyFCmpInst> make(const llvm::FCmpInst &fCmpInst);

private:
  TyFcmpPred predicate;
  std::shared_ptr<TyValueType> operandtype;
  std::shared_ptr<TyValue> operand1;
  std::shared_ptr<TyValue> operand2;
};

struct TyLoadInst {
public:
  TyLoadInst(std::shared_ptr<TyValueType> _pointertype,
             std::shared_ptr<TyValueType> _valtype,
             std::shared_ptr<TyValue> _ptrvalue, int _align);
  void serialize(cereal::JSONOutputArchive &archive) const;
  static std::shared_ptr<TyLoadInst> make(const llvm::LoadInst &li);
  static std::shared_ptr<TyLoadInst> make(const llvm::StoreInst &si);

private:
  std::shared_ptr<TyValueType> pointertype;
  std::shared_ptr<TyValueType> valtype;
  std::shared_ptr<TyValue> ptrvalue;
  int align;
};

struct TyBitCastInst {
public:
  TyBitCastInst(std::shared_ptr<TyValueType> _fromty,
                std::shared_ptr<TyValue> _v,
                std::shared_ptr<TyValueType> _toty);
  void serialize(cereal::JSONOutputArchive &archive) const;
  static std::shared_ptr<TyBitCastInst> make(const llvm::BitCastInst &li);

private:
  std::shared_ptr<TyValueType> fromty;
  std::shared_ptr<TyValue> v;
  std::shared_ptr<TyValueType> toty;
};

<<<<<<< HEAD
struct TyGetElementPtrInst {
public:
  TyGetElementPtrInst(
      std::shared_ptr<TyValueType> _ty, std::shared_ptr<TyValueType> _ptrty,
      std::shared_ptr<TyValue> _ptr,
      std::vector<std::pair<std::shared_ptr<TySize>, std::shared_ptr<TyValue>>>
          &_indexes,
      bool is_inbounds);
  void serialize(cereal::JSONOutputArchive &archive) const;
  static std::shared_ptr<TyGetElementPtrInst>
  make(const llvm::GetElementPtrInst &li);

private:
=======
struct TyIntToPtrInst {
public:
  TyIntToPtrInst(std::shared_ptr<TyValueType> _fromty,
                 std::shared_ptr<TyValue> _v,
                 std::shared_ptr<TyValueType> _toty);
  void serialize(cereal::JSONOutputArchive &archive) const;
  static std::shared_ptr<TyIntToPtrInst> make(const llvm::IntToPtrInst &li);

private:
  std::shared_ptr<TyValueType> fromty;
  std::shared_ptr<TyValue> v;
  std::shared_ptr<TyValueType> toty;
};

struct TyPtrToIntInst {
public:
  TyPtrToIntInst(std::shared_ptr<TyValueType> _fromty,
                 std::shared_ptr<TyValue> _v,
                 std::shared_ptr<TyValueType> _toty);
  void serialize(cereal::JSONOutputArchive &archive) const;
  static std::shared_ptr<TyPtrToIntInst> make(const llvm::PtrToIntInst &li);

private:
  std::shared_ptr<TyValueType> fromty;
  std::shared_ptr<TyValue> v;
  std::shared_ptr<TyValueType> toty;
};

struct TyGetElementPtrInst {
public:
  TyGetElementPtrInst(
      std::shared_ptr<TyValueType> _ty, std::shared_ptr<TyValueType> _retty,
      std::shared_ptr<TyValue> _ptr,
      std::vector<std::pair<std::shared_ptr<TySize>, std::shared_ptr<TyValue>>>
          &_indexes,
      bool is_inbounds);
  void serialize(cereal::JSONOutputArchive &archive) const;
  static std::shared_ptr<TyGetElementPtrInst>
  make(const llvm::GetElementPtrInst &li);

private:
>>>>>>> eb65f4e7
  std::shared_ptr<TyValueType> ty;
  std::shared_ptr<TyValueType> retty;
  std::shared_ptr<TyValue> ptr;
  std::vector<std::pair<std::shared_ptr<TySize>, std::shared_ptr<TyValue>>>
      indexes;
  bool is_inbounds;
};

struct ConsBinaryOp : public TyInstruction {
public:
  ConsBinaryOp(std::shared_ptr<TyBinaryOperator> _binary_operator);
  static std::shared_ptr<TyInstruction>
  make(TyBop _opcode, std::shared_ptr<TyValueType> _operandtype,
       std::shared_ptr<TyValue> _operand1, std::shared_ptr<TyValue> _operand2);
  static std::shared_ptr<TyInstruction> make(const llvm::BinaryOperator &bop);
  void serialize(cereal::JSONOutputArchive &archive) const;

private:
  std::shared_ptr<TyBinaryOperator> binary_operator;
};

struct ConsFloatBinaryOp : public TyInstruction {
public:
  ConsFloatBinaryOp(std::shared_ptr<TyFloatBinaryOperator> _binary_operator);
  static std::shared_ptr<TyInstruction>
  make(TyFbop _opcode, std::shared_ptr<TyValueType> _operandtype,
       std::shared_ptr<TyValue> _operand1, std::shared_ptr<TyValue> _operand2);
  static std::shared_ptr<TyInstruction> make(const llvm::BinaryOperator &bop);
  void serialize(cereal::JSONOutputArchive &archive) const;

private:
  std::shared_ptr<TyFloatBinaryOperator> binary_operator;
};

struct ConsICmpInst : public TyInstruction {
public:
  ConsICmpInst(std::shared_ptr<TyICmpInst> _icmp_inst);
  static std::shared_ptr<TyInstruction>
  make(TyIcmpPred _predicate, std::shared_ptr<TyValueType> _operandtype,
       std::shared_ptr<TyValue> _operand1, std::shared_ptr<TyValue> _operand2);
  static std::shared_ptr<TyInstruction> make(const llvm::ICmpInst &iCmpInst);
  void serialize(cereal::JSONOutputArchive &archive) const;

private:
  std::shared_ptr<TyICmpInst> icmp_inst;
};

struct ConsFCmpInst : public TyInstruction {
public:
  ConsFCmpInst(std::shared_ptr<TyFCmpInst> _fcmp_inst);
  static std::shared_ptr<TyInstruction>
  make(TyFcmpPred _predicate, std::shared_ptr<TyValueType> _operandtype,
       std::shared_ptr<TyValue> _operand1, std::shared_ptr<TyValue> _operand2);
  static std::shared_ptr<TyInstruction> make(const llvm::FCmpInst &fCmpInst);
  void serialize(cereal::JSONOutputArchive &archive) const;

private:
  std::shared_ptr<TyFCmpInst> fcmp_inst;
};

struct ConsLoadInst : public TyInstruction {
public:
  ConsLoadInst(std::shared_ptr<TyLoadInst> _load_inst);
  static std::shared_ptr<TyInstruction>
  make(std::shared_ptr<TyValueType> _pointertype,
       std::shared_ptr<TyValueType> _valtype,
       std::shared_ptr<TyValue> _ptrvalue, int _align);
  static std::shared_ptr<TyInstruction> make(const llvm::LoadInst &li);
  void serialize(cereal::JSONOutputArchive &archive) const;

private:
  std::shared_ptr<TyLoadInst> load_inst;
};

struct ConsBitCastInst : public TyInstruction {
public:
  ConsBitCastInst(std::shared_ptr<TyBitCastInst> _bit_cast_inst);
  static std::shared_ptr<TyInstruction>
  make(std::shared_ptr<TyValueType> _fromty, std::shared_ptr<TyValue> _v,
       std::shared_ptr<TyValueType> _toty);
  static std::shared_ptr<TyInstruction> make(const llvm::BitCastInst &bci);
  void serialize(cereal::JSONOutputArchive &archive) const;

private:
  std::shared_ptr<TyBitCastInst> bit_cast_inst;
};

<<<<<<< HEAD
struct ConsGetElementPtrInst : public TyInstruction {
public:
=======
struct ConsIntToPtrInst : public TyInstruction {
public:
  ConsIntToPtrInst(std::shared_ptr<TyIntToPtrInst> _bit_cast_inst);
  static std::shared_ptr<TyInstruction>
  make(std::shared_ptr<TyValueType> _fromty, std::shared_ptr<TyValue> _v,
       std::shared_ptr<TyValueType> _toty);
  static std::shared_ptr<TyInstruction> make(const llvm::IntToPtrInst &itpi);
  void serialize(cereal::JSONOutputArchive &archive) const;

private:
  std::shared_ptr<TyIntToPtrInst> int_to_ptr_inst;
};

struct ConsPtrToIntInst : public TyInstruction {
public:
  ConsPtrToIntInst(std::shared_ptr<TyPtrToIntInst> _ptr_to_int_inst);
  static std::shared_ptr<TyInstruction>
  make(std::shared_ptr<TyValueType> _fromty, std::shared_ptr<TyValue> _v,
       std::shared_ptr<TyValueType> _toty);
  static std::shared_ptr<TyInstruction> make(const llvm::PtrToIntInst &ptii);
  void serialize(cereal::JSONOutputArchive &archive) const;

private:
  std::shared_ptr<TyPtrToIntInst> ptr_to_int_inst;
};

struct ConsGetElementPtrInst : public TyInstruction {
public:
>>>>>>> eb65f4e7
  ConsGetElementPtrInst(
      std::shared_ptr<TyGetElementPtrInst> _get_element_ptr_inst);
  static std::shared_ptr<TyInstruction>
  make(std::shared_ptr<TyValueType> _ty, std::shared_ptr<TyValueType> _ptrty,
       std::shared_ptr<TyValue> _ptr,
       std::vector<std::pair<std::shared_ptr<TySize>, std::shared_ptr<TyValue>>>
           &_indexes,
       bool is_inbounds);
  static std::shared_ptr<TyInstruction>
  make(const llvm::GetElementPtrInst &gepi);
  void serialize(cereal::JSONOutputArchive &archive) const;

private:
  std::shared_ptr<TyGetElementPtrInst> get_element_ptr_inst;
};

/* propagate */

// propagate expression

struct TyExpr {
public:
  virtual void serialize(cereal::JSONOutputArchive &archive) const = 0;

<<<<<<< HEAD
=======
  static std::shared_ptr<TyExpr> make(const std::shared_ptr<TyValue> tyval);
>>>>>>> eb65f4e7
  static std::shared_ptr<TyExpr> make(const llvm::Value &value,
                                      enum TyTag _tag = llvmberry::Physical);
};

struct ConsVar : public TyExpr {
public:
  ConsVar(std::shared_ptr<TyRegister> _register_name);
  ConsVar(std::string _name, enum TyTag _tag);
  void serialize(cereal::JSONOutputArchive &archive) const;

  static std::shared_ptr<TyExpr> make(std::string _name, enum TyTag _tag);

private:
  std::shared_ptr<TyRegister> register_name;
};

struct ConsRhs : public TyExpr {
public:
  ConsRhs(std::shared_ptr<TyRegister> _register_name, enum TyScope _scope);
  ConsRhs(std::string _name, enum TyTag _tag, enum TyScope _scope);
  void serialize(cereal::JSONOutputArchive &archive) const;

  static std::shared_ptr<TyExpr> make(std::string _name, enum TyTag _tag,
                                      enum TyScope _scope);

private:
  std::shared_ptr<TyRegister> register_name;
  enum TyScope scope;
};

struct ConsConst : public TyExpr {
public:
  ConsConst(std::shared_ptr<TyConstant> _constant);

  ConsConst(int _int_value, int _bitwidth);
  ConsConst(float _float_value, enum TyFloatType _float_type);

  void serialize(cereal::JSONOutputArchive &archive) const;

  static std::shared_ptr<TyExpr> make(int _int_value, int _bitwidth);

private:
  std::shared_ptr<TyConstant> constant;
};

struct ConsInsn : public TyExpr {
public:
  ConsInsn(std::shared_ptr<TyInstruction> _instruction);
  void serialize(cereal::JSONOutputArchive &archive) const;

  static std::shared_ptr<TyExpr> make(const llvm::Instruction &i);
  static std::shared_ptr<TyExpr>
  make(std::shared_ptr<TyInstruction> _instruction);

private:
  std::shared_ptr<TyInstruction> instruction;
};

<<<<<<< HEAD
=======
std::shared_ptr<TyExpr> makeExpr_fromStoreInst(const llvm::StoreInst *si);

>>>>>>> eb65f4e7
/*
 * propagate object
 */

struct TyPropagateLessdef {
public:
  TyPropagateLessdef(std::shared_ptr<TyExpr> _lhs, std::shared_ptr<TyExpr> _rhs,
                     enum TyScope _scope);
  void serialize(cereal::JSONOutputArchive &archive) const;

  static std::shared_ptr<TyPropagateLessdef> make(std::shared_ptr<TyExpr> _lhs,
                                                  std::shared_ptr<TyExpr> _rhs,
                                                  enum TyScope _scope);

private:
  std::shared_ptr<TyExpr> lhs;
  std::shared_ptr<TyExpr> rhs;
  enum TyScope scope;
};

struct TyPropagateNoalias {
public:
  TyPropagateNoalias(std::shared_ptr<TyPointer> _lhs,
                     std::shared_ptr<TyPointer> _rhs, enum TyScope _scope);
  /*TyPropagateNoalias(std::string _lhs_name, enum TyTag _lhs_tag,
                     std::string _rhs_name, enum TyTag _rhs_tag,
                     enum TyScope _scope);*/
  void serialize(cereal::JSONOutputArchive &archive) const;

  static std::shared_ptr<TyPropagateNoalias>
  make(std::shared_ptr<TyPointer> _lhs, std::shared_ptr<TyPointer> _rhs,
       enum TyScope _scope);

private:
  std::shared_ptr<TyPointer> lhs;
  std::shared_ptr<TyPointer> rhs;
  enum TyScope scope;
};

struct TyPropagateDiffblock {
public:
  TyPropagateDiffblock(std::shared_ptr<TyValue> _lhs,
                       std::shared_ptr<TyValue> _rhs, enum TyScope _scope);
  void serialize(cereal::JSONOutputArchive &archive) const;

  static std::shared_ptr<TyPropagateDiffblock>
  make(std::shared_ptr<TyValue> _lhs, std::shared_ptr<TyValue> _rhs,
       enum TyScope _scope);

private:
  std::shared_ptr<TyValue> lhs;
  std::shared_ptr<TyValue> rhs;
  enum TyScope scope;
};

struct TyPropagateAlloca {
public:
  TyPropagateAlloca(std::shared_ptr<TyRegister> _p, enum TyScope _scope);
  void serialize(cereal::JSONOutputArchive &archive) const;

private:
  std::shared_ptr<TyRegister> p;
  enum TyScope scope;
};

struct TyPropagatePrivate {
public:
  TyPropagatePrivate(std::shared_ptr<TyRegister> _p, enum TyScope _scope);
  void serialize(cereal::JSONOutputArchive &archive) const;

private:
  std::shared_ptr<TyRegister> p;
  enum TyScope scope;
};

struct TyPropagateObject {
public:
  virtual void serialize(cereal::JSONOutputArchive &archive) const = 0;
};

struct ConsLessdef : public TyPropagateObject {
public:
  ConsLessdef(std::shared_ptr<TyPropagateLessdef> _propagate_lessdef);
  void serialize(cereal::JSONOutputArchive &archive) const;

  static std::shared_ptr<TyPropagateObject> make(std::shared_ptr<TyExpr> _lhs,
                                                 std::shared_ptr<TyExpr> _rhs,
                                                 enum TyScope _scope);

private:
  std::shared_ptr<TyPropagateLessdef> propagate_lessdef;
};

struct ConsNoalias : public TyPropagateObject {
public:
  ConsNoalias(std::shared_ptr<TyPropagateNoalias> _propagate_noalias);
  void serialize(cereal::JSONOutputArchive &archive) const;

  static std::shared_ptr<TyPropagateObject>
  make(std::shared_ptr<TyPointer> _lhs, std::shared_ptr<TyPointer> _rhs,
       enum TyScope _scope);

private:
  std::shared_ptr<TyPropagateNoalias> propagate_noalias;
};

struct ConsDiffblock : public TyPropagateObject {
public:
  ConsDiffblock(std::shared_ptr<TyPropagateDiffblock> _propagate_diffblock);
  void serialize(cereal::JSONOutputArchive &archive) const;

  static std::shared_ptr<TyPropagateObject> make(std::shared_ptr<TyValue> _lhs,
                                                 std::shared_ptr<TyValue> _rhs,
                                                 enum TyScope _scope);

private:
  std::shared_ptr<TyPropagateDiffblock> propagate_diffblock;
};

struct ConsAlloca : public TyPropagateObject {
public:
  ConsAlloca(std::shared_ptr<TyPropagateAlloca> _propagate_alloca);
  void serialize(cereal::JSONOutputArchive &archive) const;

  static std::shared_ptr<TyPropagateObject> make(std::shared_ptr<TyRegister> _p,
                                                 enum TyScope _scope);

private:
  std::shared_ptr<TyPropagateAlloca> propagate_alloca;
};

struct ConsMaydiff : public TyPropagateObject {
public:
  ConsMaydiff(std::shared_ptr<TyRegister> _register_name);
  ConsMaydiff(std::string _name, enum TyTag _tag);
  void serialize(cereal::JSONOutputArchive &archive) const;

  static std::shared_ptr<TyPropagateObject> make(std::string _name,
                                                 enum TyTag _tag);

private:
  std::shared_ptr<TyRegister> register_name;
};

struct ConsPrivate : public TyPropagateObject {
public:
  ConsPrivate(std::shared_ptr<TyPropagatePrivate> _propagate_private);
  void serialize(cereal::JSONOutputArchive &archive) const;

  static std::shared_ptr<TyPropagateObject> make(std::shared_ptr<TyRegister> _p,
                                                 enum TyScope _scope);

private:
  std::shared_ptr<TyPropagatePrivate> propagate_private;
};

// propagate range

struct TyPropagateRange {
public:
  virtual void serialize(cereal::JSONOutputArchive &archive) const = 0;
  virtual bool isGlobal(void) const { return false; }
};

struct ConsBounds : public TyPropagateRange {
public:
  ConsBounds(std::shared_ptr<TyPosition> _from,
             std::shared_ptr<TyPosition> _to);
  void serialize(cereal::JSONOutputArchive &archive) const;

  static std::shared_ptr<TyPropagateRange>
  make(std::shared_ptr<TyPosition> _from, std::shared_ptr<TyPosition> _to);

private:
  std::shared_ptr<TyPosition> from;
  std::shared_ptr<TyPosition> to;
};

struct ConsGlobal : public TyPropagateRange {
public:
  ConsGlobal();
  void serialize(cereal::JSONOutputArchive &archive) const;
  virtual bool isGlobal(void) const { return true; }

  static std::shared_ptr<TyPropagateRange> make();
};

struct TyPropagate {
public:
  TyPropagate(std::shared_ptr<TyPropagateObject> _propagate,
              std::shared_ptr<TyPropagateRange> _propagate_range);
  void serialize(cereal::JSONOutputArchive &archive) const;

private:
  std::shared_ptr<TyPropagateObject> propagate;
  std::shared_ptr<TyPropagateRange> propagate_range;
};

/* hint command */

struct TyCommand {
public:
  virtual void serialize(cereal::JSONOutputArchive &archive) const = 0;
};

/* hint command */

struct TyInfrule {
public:
  virtual void serialize(cereal::JSONOutputArchive &archive) const = 0;
};

struct ConsPropagate : public TyCommand {
public:
  ConsPropagate(std::shared_ptr<TyPropagate> _propagate);
  void serialize(cereal::JSONOutputArchive &archive) const;

  static std::shared_ptr<TyCommand>
  make(std::shared_ptr<TyPropagate> _propagate);
  static std::shared_ptr<TyCommand>
  make(std::shared_ptr<TyPropagateObject> _obj,
       std::shared_ptr<TyPropagateRange> _range);

private:
  std::shared_ptr<TyPropagate> propagate;
};

struct ConsInfrule : public TyCommand {
public:
  ConsInfrule(std::shared_ptr<TyPosition> _position,
              std::shared_ptr<TyInfrule> _infrule);
  void serialize(cereal::JSONOutputArchive &archive) const;

  static std::shared_ptr<TyCommand> make(std::shared_ptr<TyPosition> _position,
                                         std::shared_ptr<TyInfrule> _infrule);

private:
  std::shared_ptr<TyPosition> position;
  std::shared_ptr<TyInfrule> infrule;
};

/* core hint */

struct CoreHint {
public:
  CoreHint();
  CoreHint(std::string _module_id, std::string _function_id,
           std::string _opt_name, std::string _description = "");
  const std::string &getDescription() const;
  void setDescription(const std::string &desc);
  void appendToDescription(const std::string &desc);
  void appendAdmittedToDescription();
  void addCommand(std::shared_ptr<TyCommand> c);
  void setOptimizationName(const std::string &name);
  void addNopPosition(std::shared_ptr<TyPosition> position);
  void serialize(cereal::JSONOutputArchive &archive) const;

private:
  std::string module_id;
  std::string function_id;
  std::string opt_name;
  std::string description;
  std::vector<std::shared_ptr<TyPosition>> nop_positions;
  std::vector<std::shared_ptr<TyCommand>> commands;
};

} // llvmberry

#endif<|MERGE_RESOLUTION|>--- conflicted
+++ resolved
@@ -232,15 +232,12 @@
   static std::shared_ptr<TyValueType> make(const llvm::Type &type);
 };
 
-<<<<<<< HEAD
-=======
 struct ConsVoidType : public TyValueType {
 public:
   ConsVoidType();
   void serialize(cereal::JSONOutputArchive &archive) const;
 };
 
->>>>>>> eb65f4e7
 struct ConsIntValueType : public TyValueType {
 public:
   ConsIntValueType(std::shared_ptr<TyIntType> _int_type);
@@ -359,11 +356,7 @@
   void serialize(cereal::JSONOutputArchive &archive) const;
 
   static std::shared_ptr<TyConstGlobalVarAddr>
-<<<<<<< HEAD
-  make(const llvm::GlobalVariable &gv);
-=======
   make(const llvm::GlobalObject &gv);
->>>>>>> eb65f4e7
 
 private:
   std::string var_id;
@@ -656,21 +649,6 @@
   std::shared_ptr<TyValueType> toty;
 };
 
-<<<<<<< HEAD
-struct TyGetElementPtrInst {
-public:
-  TyGetElementPtrInst(
-      std::shared_ptr<TyValueType> _ty, std::shared_ptr<TyValueType> _ptrty,
-      std::shared_ptr<TyValue> _ptr,
-      std::vector<std::pair<std::shared_ptr<TySize>, std::shared_ptr<TyValue>>>
-          &_indexes,
-      bool is_inbounds);
-  void serialize(cereal::JSONOutputArchive &archive) const;
-  static std::shared_ptr<TyGetElementPtrInst>
-  make(const llvm::GetElementPtrInst &li);
-
-private:
-=======
 struct TyIntToPtrInst {
 public:
   TyIntToPtrInst(std::shared_ptr<TyValueType> _fromty,
@@ -712,7 +690,6 @@
   make(const llvm::GetElementPtrInst &li);
 
 private:
->>>>>>> eb65f4e7
   std::shared_ptr<TyValueType> ty;
   std::shared_ptr<TyValueType> retty;
   std::shared_ptr<TyValue> ptr;
@@ -800,10 +777,6 @@
   std::shared_ptr<TyBitCastInst> bit_cast_inst;
 };
 
-<<<<<<< HEAD
-struct ConsGetElementPtrInst : public TyInstruction {
-public:
-=======
 struct ConsIntToPtrInst : public TyInstruction {
 public:
   ConsIntToPtrInst(std::shared_ptr<TyIntToPtrInst> _bit_cast_inst);
@@ -832,7 +805,6 @@
 
 struct ConsGetElementPtrInst : public TyInstruction {
 public:
->>>>>>> eb65f4e7
   ConsGetElementPtrInst(
       std::shared_ptr<TyGetElementPtrInst> _get_element_ptr_inst);
   static std::shared_ptr<TyInstruction>
@@ -857,10 +829,7 @@
 public:
   virtual void serialize(cereal::JSONOutputArchive &archive) const = 0;
 
-<<<<<<< HEAD
-=======
   static std::shared_ptr<TyExpr> make(const std::shared_ptr<TyValue> tyval);
->>>>>>> eb65f4e7
   static std::shared_ptr<TyExpr> make(const llvm::Value &value,
                                       enum TyTag _tag = llvmberry::Physical);
 };
@@ -919,11 +888,6 @@
   std::shared_ptr<TyInstruction> instruction;
 };
 
-<<<<<<< HEAD
-=======
-std::shared_ptr<TyExpr> makeExpr_fromStoreInst(const llvm::StoreInst *si);
-
->>>>>>> eb65f4e7
 /*
  * propagate object
  */
