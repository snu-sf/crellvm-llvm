#ifndef STRUCTURE_H
#define STRUCTURE_H

#include <iostream>
#include <set>
#include "llvm/IR/Instructions.h"
#include "llvm/IR/BasicBlock.h"
#include "llvm/IR/Constants.h"
#include "llvm/Support/raw_ostream.h"

#include "cereal/archives/json.hpp"
#include "cereal/types/vector.hpp"
#include <cereal/types/memory.hpp>

namespace cereal {
[[noreturn]] void throw_exception(std::exception const &e);

template <class T>
void save(cereal::JSONOutputArchive &archive, std::shared_ptr<T> const &ptr) {
  ptr->serialize(archive);
}

template <class T1, class T2>
void save(cereal::JSONOutputArchive &archive, std::pair<T1, T2> const &p) {
  archive.makeArray();
  archive.writeName();

  archive(p.first);
  archive(p.second);
}
} // cereal

namespace llvmberry {

enum TyScope { Source = 0, Target };

enum TyFloatType {
  HalfType = 0,
  FloatType,
  DoubleType,
  FP128Type,
  PPC_FP128Type,
  X86_FP80Type
};

enum TyTag { Physical = 0, Previous, Ghost };

enum TyBop {
  BopAdd,
  BopSub,
  BopMul,
  BopUdiv,
  BopSdiv,
  BopUrem,
  BopSrem,
  BopShl,
  BopLshr,
  BopAshr,
  BopAnd,
  BopOr,
  BopXor,
};

enum TyFbop { BopFadd, BopFsub, BopFmul, BopFdiv, BopFrem };

enum TyIcmpPred {
  CondEq,
  CondNe,
  CondUgt,
  CondUge,
  CondUlt,
  CondUle,
  CondSgt,
  CondSge,
  CondSlt,
  CondSle
};
enum TyFcmpPred {
  CondFfalse,
  CondFoeq,
  CondFogt,
  CondFoge,
  CondFolt,
  CondFole,
  CondFone,
  CondFord,
  CondFuno,
  CondFueq,
  CondFugt,
  CondFuge,
  CondFult,
  CondFule,
  CondFune,
  CondFtrue
};

class CoreHint;

std::string getBasicBlockIndex(const llvm::BasicBlock *block);
std::string getVariable(const llvm::Value &value);
llvm::Instruction *getPHIResolved(llvm::Instruction *I, llvm::BasicBlock *PB);
int getCommandIndex(const llvm::Value &value);
int getTerminatorIndex(const llvm::TerminatorInst *instr);
bool name_instructions(llvm::Function &F);
bool name_instruction(llvm::Instruction &I);

std::string toString(llvmberry::TyBop bop);
std::string toString(llvmberry::TyFbop bop);
std::string toString(llvmberry::TyFloatType bop);
std::string toString(llvmberry::TyIcmpPred cond);
std::string toString(llvmberry::TyFcmpPred fcond);

bool isFloatOpcode(llvm::Instruction::BinaryOps ops);
TyFloatType getFloatType(llvm::Type *typ);
TyFbop getFbop(llvm::Instruction::BinaryOps ops);
TyBop getBop(llvm::Instruction::BinaryOps ops);
TyIcmpPred getIcmpPred(llvm::ICmpInst::Predicate prd);
TyFcmpPred getFcmpPred(llvm::FCmpInst::Predicate prd);

/*
 * position
 */

struct TyPositionPhinode {
public:
  TyPositionPhinode(std::string _prev_block_name);
  void serialize(cereal::JSONOutputArchive &archive) const;

private:
  std::string prev_block_name;
};

struct TyPositionCommand {
public:
  TyPositionCommand(int _index, std::string _register_name);
  void serialize(cereal::JSONOutputArchive &archive) const;

public:
  int getIndex() const
  { return index; }
  const std::string getRegisterName() const
  { return register_name; }

private:
  int index;
  std::string register_name;
};

struct TyInstrIndex {
public:
  virtual void serialize(cereal::JSONOutputArchive &archive) const = 0;
};

struct ConsPhinode : public TyInstrIndex {
public:
  ConsPhinode(std::shared_ptr<TyPositionPhinode> _position_phinode);
  void serialize(cereal::JSONOutputArchive &archive) const;

private:
  std::shared_ptr<TyPositionPhinode> position_phinode;
};

struct ConsCommand : public TyInstrIndex {
public:
  ConsCommand(std::shared_ptr<TyPositionCommand> _position_command);
  void serialize(cereal::JSONOutputArchive &archive) const;

  /* static std::shared_ptr<TyPosition> make(const llvm::Instruction &I, */
  /*                                         enum TyScope _scope); */
  std::shared_ptr<TyPositionCommand> getPositionCommand() const
  { return position_command; }

private:
  std::shared_ptr<TyPositionCommand> position_command;
};

struct TyPosition {
public:
  TyPosition(enum TyScope _scope, std::string _block_name,
             std::shared_ptr<TyInstrIndex> _instr_index);
  void serialize(cereal::JSONOutputArchive &archive) const;

  static std::shared_ptr<TyPosition> make(enum TyScope _scope,
                                          const llvm::Instruction &I);
  static std::shared_ptr<TyPosition>
  make_end_of_block(enum TyScope _scope, const llvm::BasicBlock &BB);
  static std::shared_ptr<TyPosition>
  make_end_of_block(enum TyScope _scope, const llvm::BasicBlock &BB,
                    int index);
  static std::shared_ptr<TyPosition>
  make_start_of_block(enum TyScope _scope, std::string _block_name);
  static std::shared_ptr<TyPosition> make(enum TyScope _scope,
                                          std::string _block_name,
                                          std::string _prev_block_name);
  static std::shared_ptr<TyPosition> make(enum TyScope _scope,
                                          const llvm::Instruction &I,
                                          std::string _prev_block_name);
  static std::shared_ptr<TyPosition> make(enum TyScope _scope,
                                          const llvm::Instruction &I, int index,
                                          std::string _prev_block_name);
public:
  enum TyScope getScope() const
  { return scope; }
  const std::string &getBlockName() const
  { return block_name; }
  std::shared_ptr<TyInstrIndex> getInstrIndex() const
  { return instr_index; }

  static  std::shared_ptr<TyPosition> make(enum TyScope _scope,
                                           const llvm::BasicBlock &BB,
                                           int index);

private:
  enum TyScope scope;
  std::string block_name;
  std::shared_ptr<TyInstrIndex> instr_index;
};

/*
 * register
 */

struct TyRegister {
public:
  TyRegister(std::string _name, enum TyTag _tag);
  void serialize(cereal::JSONOutputArchive &archive) const;

  static std::shared_ptr<TyRegister> make(std::string _name, enum TyTag _tag);

  static bool isSame(std::shared_ptr<TyRegister> r1,
                     std::shared_ptr<TyRegister> r2);
  std::string getName();

private:
  std::string name;
  enum TyTag tag;
};

/*
 * type
 */

struct TyIntType {
public:
  virtual void serialize(cereal::JSONOutputArchive &archive) const = 0;
};

struct ConsIntType : public TyIntType {
public:
  ConsIntType(int _value);
  void serialize(cereal::JSONOutputArchive &archive) const;

private:
  int value;
};

struct TyValueType {
public:
  virtual void serialize(cereal::JSONOutputArchive &archive) const = 0;
  static std::shared_ptr<TyValueType> make(const llvm::Type &type);
};

struct ConsVoidType : public TyValueType {
public:
  ConsVoidType();
  void serialize(cereal::JSONOutputArchive &archive) const;
};

struct ConsIntValueType : public TyValueType {
public:
  ConsIntValueType(std::shared_ptr<TyIntType> _int_type);
  void serialize(cereal::JSONOutputArchive &archive) const;

private:
  std::shared_ptr<TyIntType> int_type;
};

struct ConsFloatValueType : public TyValueType {
public:
  ConsFloatValueType(TyFloatType _float_type);
  void serialize(cereal::JSONOutputArchive &archive) const;

private:
  TyFloatType float_type;
};

struct ConsNamedType : public TyValueType {
public:
  ConsNamedType(std::string _s);
  void serialize(cereal::JSONOutputArchive &archive) const;

private:
  std::string s;
};

struct ConsPtrType : public TyValueType {
public:
  ConsPtrType(int _address_space, std::shared_ptr<TyValueType> _valuetype);
  void serialize(cereal::JSONOutputArchive &archive) const;

private:
  int address_space;
  std::shared_ptr<TyValueType> valuetype;
};

struct ConsArrayType : public TyValueType {
public:
  ConsArrayType(uint64_t _array_size, std::shared_ptr<TyValueType> _valuetype);
  void serialize(cereal::JSONOutputArchive &archive) const;

private:
  uint64_t array_size;
  std::shared_ptr<TyValueType> valuetype;
};

struct ConsVectorType : public TyValueType {
public:
  ConsVectorType(uint64_t _array_size, std::shared_ptr<TyValueType> _valuetype);
  void serialize(cereal::JSONOutputArchive &archive) const;

private:
  uint64_t array_size;
  std::shared_ptr<TyValueType> valuetype;
};

struct ConsFunctionType : public TyValueType {
public:
  ConsFunctionType(std::shared_ptr<TyValueType> _ret_type,
                   std::vector<std::shared_ptr<TyValueType>> &_arg_ty_list,
                   bool _is_vararg, int _vararg_size);
  void serialize(cereal::JSONOutputArchive &archive) const;

private:
  std::shared_ptr<TyValueType> ret_type;
  std::vector<std::shared_ptr<TyValueType>> arg_ty_list;
  bool is_vararg;
  int vararg_size;
};

struct ConsStructType : public TyValueType{
public : 
  ConsStructType(std::vector<std::shared_ptr<TyValueType>> &_vec_value_type);
  void serialize(cereal::JSONOutputArchive& archive) const;

private : 
  std::vector<std::shared_ptr<TyValueType>> vec_value_type;
};

/*
 * size
 */

struct TySize {
public:
  virtual void serialize(cereal::JSONOutputArchive &archive) const = 0;
};

struct ConsSize : public TySize {
public:
  ConsSize(int _size);
  void serialize(cereal::JSONOutputArchive &archive) const;

  static std::shared_ptr<TySize> make(int _size);

private:
  int size;
};

/*
 * constants
 */

struct TyConstInt {
public:
  TyConstInt(int64_t _int_value, std::shared_ptr<TyIntType> _int_type);
  TyConstInt(int64_t _int_value, int _bitwidth);
  void serialize(cereal::JSONOutputArchive &archive) const;

  static std::shared_ptr<TyConstInt> make(int64_t _int_value, int _bitwidth);
  static std::shared_ptr<TyConstInt> make(const llvm::ConstantInt &ci);

private:
  int64_t int_value;
  std::shared_ptr<TyIntType> int_type;
};

struct TyConstFloat {
public:
  TyConstFloat(double _float_value, enum TyFloatType _float_type);
  void serialize(cereal::JSONOutputArchive &archive) const;

  static std::shared_ptr<TyConstFloat> make(double _float_value,
                                            enum TyFloatType _float_type);

private:
  double float_value;
  enum TyFloatType float_type;
};

struct TyConstGlobalVarAddr {
public:
  TyConstGlobalVarAddr(std::string _var_id,
                       std::shared_ptr<TyValueType> _var_type);
  void serialize(cereal::JSONOutputArchive &archive) const;

  static std::shared_ptr<TyConstGlobalVarAddr>
  make(const llvm::GlobalObject &gv);

private:
  std::string var_id;
  std::shared_ptr<TyValueType> var_type;
};

// constant exprs

class TyConstant;

struct TyConstantExpr {
public:
  virtual void serialize(cereal::JSONOutputArchive &archive) const = 0;
  static std::shared_ptr<TyConstantExpr> make(const llvm::ConstantExpr &ce);
};

struct TyConstExprGetElementPtr {
public:
  TyConstExprGetElementPtr(std::shared_ptr<TyValueType> _srcelemty,
                           std::shared_ptr<TyConstant> _v,
                           std::vector<std::shared_ptr<TyConstant>> _idxlist,
                           std::shared_ptr<TyValueType> _dstty,
                           bool _is_inbounds);
  void serialize(cereal::JSONOutputArchive &archive) const;

private:
  std::shared_ptr<TyValueType> srcelemty;
  std::shared_ptr<TyConstant> v;
  std::vector<std::shared_ptr<TyConstant>> idxlist;
  std::shared_ptr<TyValueType> dstty;
  bool is_inbounds;
};

struct ConsConstExprGetElementPtr : public TyConstantExpr {
public:
  ConsConstExprGetElementPtr(
      std::shared_ptr<TyConstExprGetElementPtr> _const_expr_get_element_ptr);
  static std::shared_ptr<TyConstantExpr>
  make(std::shared_ptr<TyValueType> _srcelemty, std::shared_ptr<TyConstant> _v,
       std::vector<std::shared_ptr<TyConstant>> _idxlist,
       std::shared_ptr<TyValueType> _dstty, bool _is_inbounds);
  static std::shared_ptr<TyConstantExpr> make(const llvm::ConstantExpr &ce);
  void serialize(cereal::JSONOutputArchive &archive) const;

private:
  std::shared_ptr<TyConstExprGetElementPtr> const_expr_get_element_ptr;
};

struct TyConstExprBitcast {
public:
  TyConstExprBitcast(std::shared_ptr<TyConstant> _v,
                     std::shared_ptr<TyValueType> _dstty);
  void serialize(cereal::JSONOutputArchive &archive) const;

private:
  std::shared_ptr<TyConstant> v;
  std::shared_ptr<TyValueType> dstty;
};

struct ConsConstExprBitcast : public TyConstantExpr {
public:
  ConsConstExprBitcast(std::shared_ptr<TyConstExprBitcast> _const_expr_bitcast);
  static std::shared_ptr<TyConstantExpr>
  make(std::shared_ptr<TyConstant> _v, std::shared_ptr<TyValueType> _dstty);
  static std::shared_ptr<TyConstantExpr> make(const llvm::ConstantExpr &ce);
  void serialize(cereal::JSONOutputArchive &archive) const;

private:
  std::shared_ptr<TyConstExprBitcast> const_expr_bitcast;
};

struct TyConstExprInttoptr{
public : 
  TyConstExprInttoptr(std::shared_ptr<TyConstant> _v, std::shared_ptr<TyValueType> _dstty);
  void serialize(cereal::JSONOutputArchive& archive) const;

private : 
  std::shared_ptr<TyConstant> v;
  std::shared_ptr<TyValueType> dstty;
};

struct ConsConstExprInttoptr : public TyConstantExpr{
public : 
  ConsConstExprInttoptr(std::shared_ptr<TyConstExprInttoptr> _const_expr_inttoptr);
  static std::shared_ptr<TyConstantExpr> make(std::shared_ptr<TyConstant> _v, std::shared_ptr<TyValueType> _dstty);
  static std::shared_ptr<TyConstantExpr> make(const llvm::ConstantExpr &ce);
  void serialize(cereal::JSONOutputArchive& archive) const;

private : 
  std::shared_ptr<TyConstExprInttoptr> const_expr_inttoptr;
};

struct TyConstExprPtrtoint{
public : 
  TyConstExprPtrtoint(std::shared_ptr<TyConstant> _v, std::shared_ptr<TyValueType> _dstty);
  void serialize(cereal::JSONOutputArchive& archive) const;

private : 
  std::shared_ptr<TyConstant> v;
  std::shared_ptr<TyValueType> dstty;
};

struct ConsConstExprPtrtoint : public TyConstantExpr{
public : 
  ConsConstExprPtrtoint(std::shared_ptr<TyConstExprPtrtoint> _const_expr_ptrtoint);
  static std::shared_ptr<TyConstantExpr> make(std::shared_ptr<TyConstant> _v, std::shared_ptr<TyValueType> _dstty);
  static std::shared_ptr<TyConstantExpr> make(const llvm::ConstantExpr &ce);
  void serialize(cereal::JSONOutputArchive& archive) const;

private : 
  std::shared_ptr<TyConstExprPtrtoint> const_expr_ptrtoint;
};

struct TyConstExprBinaryOp {
public:
  TyConstExprBinaryOp(TyBop _opcode, std::shared_ptr<TyConstant> _v1,
                   std::shared_ptr<TyConstant> _v2);
  void serialize(cereal::JSONOutputArchive &archive) const;

private:
  TyBop opcode;
  std::shared_ptr<TyConstant> v1;
  std::shared_ptr<TyConstant> v2;
};

struct ConsConstExprBinaryOp : public TyConstantExpr {
public:
  ConsConstExprBinaryOp(std::shared_ptr<TyConstExprBinaryOp> _const_expr_binaryop);
  static std::shared_ptr<TyConstantExpr> make(TyBop _opcode, std::shared_ptr<TyConstant> _v1, std::shared_ptr<TyConstant> _v2);
  static std::shared_ptr<TyConstantExpr> make(const llvm::ConstantExpr &ce);
  void serialize(cereal::JSONOutputArchive &archive) const;

private:
  std::shared_ptr<TyConstExprBinaryOp> const_expr_binaryop;
};

// constants

struct TyConstant {
public:
  virtual void serialize(cereal::JSONOutputArchive &archive) const = 0;
  static std::shared_ptr<TyConstant> make(const llvm::Constant &c);
};

struct ConsConstInt : public TyConstant {
public:
  ConsConstInt(std::shared_ptr<TyConstInt> _const_int);
  ConsConstInt(int64_t _int_value, int _bitwidth);
  void serialize(cereal::JSONOutputArchive &archive) const;

private:
  std::shared_ptr<TyConstInt> const_int;
};

struct ConsConstFloat : public TyConstant {
public:
  ConsConstFloat(std::shared_ptr<TyConstFloat> _const_float);
  ConsConstFloat(float _float_value, enum TyFloatType _float_type);
  void serialize(cereal::JSONOutputArchive &archive) const;

private:
  std::shared_ptr<TyConstFloat> const_float;
};

struct ConsConstUndef : public TyConstant {
public:
  ConsConstUndef(std::shared_ptr<TyValueType> _value_type);
  void serialize(cereal::JSONOutputArchive &archive) const;

private:
  std::shared_ptr<TyValueType> value_type;
};

struct ConsConstNull : public TyConstant {
public:
  ConsConstNull(int _address_space, std::shared_ptr<TyValueType> _value_type);
  void serialize(cereal::JSONOutputArchive &archive) const;

private:
  int address_space;
  std::shared_ptr<TyValueType> value_type;
};

struct ConsConstDataVector : public TyConstant {
public:
  ConsConstDataVector(std::shared_ptr<TyValueType> _elem_type,
                      std::vector<std::shared_ptr<TyConstant> > &_elements);
  void serialize(cereal::JSONOutputArchive &archive) const;

private:
  std::shared_ptr<TyValueType> elem_type;
  std::vector<std::shared_ptr<TyConstant> > elements;
};

struct ConsConstGlobalVarAddr : public TyConstant {
public:
  ConsConstGlobalVarAddr(
      std::shared_ptr<TyConstGlobalVarAddr> _const_global_var_addr);
  void serialize(cereal::JSONOutputArchive &archive) const;

  static std::shared_ptr<TyConstant>
  make(std::string _var_id, std::shared_ptr<TyValueType> _var_type);
  static std::shared_ptr<TyConstant> make(const llvm::GlobalVariable &gv);

private:
  std::shared_ptr<TyConstGlobalVarAddr> const_global_var_addr;
};

struct ConsConstZeroInitializer : public TyConstant{
public : 
  ConsConstZeroInitializer(std::shared_ptr<TyValueType> _value_type);
  void serialize(cereal::JSONOutputArchive& archive) const;

private : 
  std::shared_ptr<TyValueType> value_type;
};

struct ConsConstExpr : public TyConstant {
public:
  ConsConstExpr(std::shared_ptr<TyConstantExpr> _constant_expr);
  void serialize(cereal::JSONOutputArchive &archive) const;

  static std::shared_ptr<TyConstant> make(const llvm::ConstantExpr &gv);

private:
  std::shared_ptr<TyConstantExpr> constant_expr;
};

/*
 * Value
 */

struct TyValue {
public:
  virtual void serialize(cereal::JSONOutputArchive &archive) const = 0;

  static std::shared_ptr<TyValue> make(const llvm::Value &value,
                                       enum TyTag _tag = llvmberry::Physical);
};

struct ConsId : public TyValue {
public:
  ConsId(std::shared_ptr<TyRegister> _register);
  void serialize(cereal::JSONOutputArchive &archive) const;

  static std::shared_ptr<TyValue> make(std::string _name, enum TyTag _tag);

  std::shared_ptr<TyRegister> reg;
};

struct ConsConstVal : public TyValue {
public:
  ConsConstVal(std::shared_ptr<TyConstant> _constant);
  void serialize(cereal::JSONOutputArchive &archive) const;

  std::shared_ptr<TyConstant> constant;
};

/*
 * Pointer
 */

struct TyPointer {
public:
  TyPointer(std::shared_ptr<TyValue> _v, std::shared_ptr<TyValueType> _ty);
  void serialize(cereal::JSONOutputArchive &archive) const;

  static std::shared_ptr<TyPointer> make(const llvm::Value &v);
  static std::shared_ptr<TyPointer> makeWithElementType(const llvm::Value &v);

private:
  std::shared_ptr<TyValue> v;
  std::shared_ptr<TyValueType> ty;
};

/*
 * instruction
 */

struct TyInstruction {
public:
  virtual void serialize(cereal::JSONOutputArchive &archive) const = 0;
  static std::shared_ptr<TyInstruction> make(const llvm::Instruction &inst);
};

struct TyBinaryOperator {
public:
  TyBinaryOperator(TyBop _opcode, std::shared_ptr<TyValueType> _operandtype,
                   std::shared_ptr<TyValue> _operand1,
                   std::shared_ptr<TyValue> _operand2);
  void serialize(cereal::JSONOutputArchive &archive) const;
  static std::shared_ptr<TyBinaryOperator>
  make(const llvm::BinaryOperator &bop);

private:
  TyBop opcode;
  std::shared_ptr<TyValueType> operandtype;
  std::shared_ptr<TyValue> operand1;
  std::shared_ptr<TyValue> operand2;
};

struct TyFloatBinaryOperator {
public:
  TyFloatBinaryOperator(TyFbop _opcode,
                        std::shared_ptr<TyValueType> _operandtype,
                        std::shared_ptr<TyValue> _operand1,
                        std::shared_ptr<TyValue> _operand2);
  void serialize(cereal::JSONOutputArchive &archive) const;
  static std::shared_ptr<TyFloatBinaryOperator>
  make(const llvm::BinaryOperator &bop);

private:
  TyFbop opcode;
  std::shared_ptr<TyValueType> operandtype;
  std::shared_ptr<TyValue> operand1;
  std::shared_ptr<TyValue> operand2;
};

struct TyICmpInst {
public:
  TyICmpInst(TyIcmpPred _predicate, std::shared_ptr<TyValueType> _operandtype,
             std::shared_ptr<TyValue> _operand1,
             std::shared_ptr<TyValue> _operand2);
  void serialize(cereal::JSONOutputArchive &archive) const;
  static std::shared_ptr<TyICmpInst> make(const llvm::ICmpInst &iCmpInst);

private:
  TyIcmpPred predicate;
  std::shared_ptr<TyValueType> operandtype;
  std::shared_ptr<TyValue> operand1;
  std::shared_ptr<TyValue> operand2;
};

struct TyFCmpInst {
public:
  TyFCmpInst(TyFcmpPred _predicate, std::shared_ptr<TyValueType> _operandtype,
             std::shared_ptr<TyValue> _operand1,
             std::shared_ptr<TyValue> _operand2);
  void serialize(cereal::JSONOutputArchive &archive) const;
  static std::shared_ptr<TyFCmpInst> make(const llvm::FCmpInst &fCmpInst);

private:
  TyFcmpPred predicate;
  std::shared_ptr<TyValueType> operandtype;
  std::shared_ptr<TyValue> operand1;
  std::shared_ptr<TyValue> operand2;
};

struct TyLoadInst {
public:
  TyLoadInst(std::shared_ptr<TyValueType> _pointertype,
             std::shared_ptr<TyValueType> _valtype,
             std::shared_ptr<TyValue> _ptrvalue, int _align);
  void serialize(cereal::JSONOutputArchive &archive) const;
  static std::shared_ptr<TyLoadInst> make(const llvm::AllocaInst &ai);
  static std::shared_ptr<TyLoadInst> make(const llvm::LoadInst &li);
  static std::shared_ptr<TyLoadInst> make(const llvm::StoreInst &si);
  static std::shared_ptr<TyLoadInst> makeAlignOne(llvm::Instruction *i);

  std::shared_ptr<TyValue> getPtrValue();
private:
  std::shared_ptr<TyValueType> pointertype;
  std::shared_ptr<TyValueType> valtype;
  std::shared_ptr<TyValue> ptrvalue;
  int align;
};

struct TySelectInst{
public : 
  TySelectInst(std::shared_ptr<TyValue> _cond, std::shared_ptr<TyValueType> _valty, std::shared_ptr<TyValue> _trueval, std::shared_ptr<TyValue> _falseval);
  void serialize(cereal::JSONOutputArchive& archive) const;
  static std::shared_ptr<TySelectInst> make(const llvm::SelectInst &si);

private : 
  std::shared_ptr<TyValue> cond;
  std::shared_ptr<TyValueType> valty;
  std::shared_ptr<TyValue> trueval;
  std::shared_ptr<TyValue> falseval;
};

struct TyBitCastInst {
public:
  TyBitCastInst(std::shared_ptr<TyValueType> _fromty,
                std::shared_ptr<TyValue> _v,
                std::shared_ptr<TyValueType> _toty);
  void serialize(cereal::JSONOutputArchive &archive) const;
  static std::shared_ptr<TyBitCastInst> make(const llvm::BitCastInst &li);

private:
  std::shared_ptr<TyValueType> fromty;
  std::shared_ptr<TyValue> v;
  std::shared_ptr<TyValueType> toty;
};

struct TyIntToPtrInst {
public:
  TyIntToPtrInst(std::shared_ptr<TyValueType> _fromty,
                 std::shared_ptr<TyValue> _v,
                 std::shared_ptr<TyValueType> _toty);
  void serialize(cereal::JSONOutputArchive &archive) const;
  static std::shared_ptr<TyIntToPtrInst> make(const llvm::IntToPtrInst &li);

private:
  std::shared_ptr<TyValueType> fromty;
  std::shared_ptr<TyValue> v;
  std::shared_ptr<TyValueType> toty;
};

struct TyPtrToIntInst {
public:
  TyPtrToIntInst(std::shared_ptr<TyValueType> _fromty,
                 std::shared_ptr<TyValue> _v,
                 std::shared_ptr<TyValueType> _toty);
  void serialize(cereal::JSONOutputArchive &archive) const;
  static std::shared_ptr<TyPtrToIntInst> make(const llvm::PtrToIntInst &li);

private:
  std::shared_ptr<TyValueType> fromty;
  std::shared_ptr<TyValue> v;
  std::shared_ptr<TyValueType> toty;
};

struct TyGetElementPtrInst {
public:
  TyGetElementPtrInst(
      std::shared_ptr<TyValueType> _ty, std::shared_ptr<TyValueType> _retty,
      std::shared_ptr<TyValue> _ptr,
      std::vector<std::pair<std::shared_ptr<TySize>, std::shared_ptr<TyValue>>>
          &_indexes,
      bool is_inbounds);
  void serialize(cereal::JSONOutputArchive &archive) const;
  static std::shared_ptr<TyGetElementPtrInst>
  make(const llvm::GetElementPtrInst &li);

private:
  std::shared_ptr<TyValueType> ty;
  std::shared_ptr<TyValueType> retty;
  std::shared_ptr<TyValue> ptr;
  std::vector<std::pair<std::shared_ptr<TySize>, std::shared_ptr<TyValue>>>
      indexes;
  bool is_inbounds;
};

struct TyFpextInst{
public : 
  TyFpextInst(std::shared_ptr<TyValueType> _fromty, std::shared_ptr<TyValue> _v, std::shared_ptr<TyValueType> _toty);
  void serialize(cereal::JSONOutputArchive& archive) const;
  static std::shared_ptr<TyFpextInst> make(const llvm::FPExtInst &fpti);

private : 
  std::shared_ptr<TyValueType> fromty;
  std::shared_ptr<TyValue> v;
  std::shared_ptr<TyValueType> toty;
};

struct TyFptruncInst{
public : 
  TyFptruncInst(std::shared_ptr<TyValueType> _fromty, std::shared_ptr<TyValue> _v, std::shared_ptr<TyValueType> _toty);
  void serialize(cereal::JSONOutputArchive& archive) const;
  static std::shared_ptr<TyFptruncInst> make(const llvm::FPTruncInst &fpti);

private : 
  std::shared_ptr<TyValueType> fromty;
  std::shared_ptr<TyValue> v;
  std::shared_ptr<TyValueType> toty;
};

struct TyZextInst{
public : 
  TyZextInst(std::shared_ptr<TyValueType> _fromty, std::shared_ptr<TyValue> _v, std::shared_ptr<TyValueType> _toty);
  void serialize(cereal::JSONOutputArchive& archive) const;
  static std::shared_ptr<TyZextInst> make(const llvm::ZExtInst &zei);

private : 
  std::shared_ptr<TyValueType> fromty;
  std::shared_ptr<TyValue> v;
  std::shared_ptr<TyValueType> toty;
};

struct TySextInst{
public : 
  TySextInst(std::shared_ptr<TyValueType> _fromty, std::shared_ptr<TyValue> _v, std::shared_ptr<TyValueType> _toty);
  void serialize(cereal::JSONOutputArchive& archive) const;
  static std::shared_ptr<TySextInst> make(const llvm::SExtInst &sei);

private : 
  std::shared_ptr<TyValueType> fromty;
  std::shared_ptr<TyValue> v;
  std::shared_ptr<TyValueType> toty;
};

struct TyTruncInst{
public : 
  TyTruncInst(std::shared_ptr<TyValueType> _fromty, std::shared_ptr<TyValue> _v, std::shared_ptr<TyValueType> _toty);
  void serialize(cereal::JSONOutputArchive& archive) const;
  static std::shared_ptr<TyTruncInst> make(const llvm::TruncInst &ti);

private : 
  std::shared_ptr<TyValueType> fromty;
  std::shared_ptr<TyValue> v;
  std::shared_ptr<TyValueType> toty;
};

struct TyFptosiInst {
public:
  TyFptosiInst(std::shared_ptr<TyValueType> _fromty,
               std::shared_ptr<TyValue> _v, std::shared_ptr<TyValueType> _toty);
  void serialize(cereal::JSONOutputArchive &archive) const;
  static std::shared_ptr<TyFptosiInst> make(const llvm::FPToSIInst &ftsi);

private:
  std::shared_ptr<TyValueType> fromty;
  std::shared_ptr<TyValue> v;
  std::shared_ptr<TyValueType> toty;
};

struct TySitofpInst{
public : 
  TySitofpInst(std::shared_ptr<TyValueType> _fromty, std::shared_ptr<TyValue> _v, std::shared_ptr<TyValueType> _toty);
  void serialize(cereal::JSONOutputArchive& archive) const;
  static std::shared_ptr<TySitofpInst> make(const llvm::SIToFPInst &stfi);

private : 
  std::shared_ptr<TyValueType> fromty;
  std::shared_ptr<TyValue> v;
  std::shared_ptr<TyValueType> toty;
};

struct TyUitofpInst{
public : 
  TyUitofpInst(std::shared_ptr<TyValueType> _fromty, std::shared_ptr<TyValue> _v, std::shared_ptr<TyValueType> _toty);
  void serialize(cereal::JSONOutputArchive& archive) const;
  static std::shared_ptr<TyUitofpInst> make(const llvm::UIToFPInst &utfi);

private : 
  std::shared_ptr<TyValueType> fromty;
  std::shared_ptr<TyValue> v;
  std::shared_ptr<TyValueType> toty;
};

struct TyInsertValueInst{
public : 
  TyInsertValueInst(std::shared_ptr<TyValueType> _aggrty, std::shared_ptr<TyValue> _aggrv, std::shared_ptr<TyValueType> _argty, std::shared_ptr<TyValue> _argv, std::vector<unsigned> _idx);
  void serialize(cereal::JSONOutputArchive& archive) const;
  static std::shared_ptr<TyInsertValueInst> make(const llvm::InsertValueInst &ivi);

private : 
  std::shared_ptr<TyValueType> aggrty;
  std::shared_ptr<TyValue> aggrv;
  std::shared_ptr<TyValueType> argty;
  std::shared_ptr<TyValue> argv;
  std::vector<unsigned> idx;
};

struct TyExtractValueInst{
public : 
  TyExtractValueInst(std::shared_ptr<TyValueType> _aggrty, std::shared_ptr<TyValue> _aggrv, std::vector<unsigned> _idx, std::shared_ptr<TyValueType> _retty);
  void serialize(cereal::JSONOutputArchive& archive) const;
  static std::shared_ptr<TyExtractValueInst> make(const llvm::ExtractValueInst &evi);

private : 
  std::shared_ptr<TyValueType> aggrty;
  std::shared_ptr<TyValue> aggrv;
  std::vector<unsigned> idx;
  std::shared_ptr<TyValueType> retty;
};

struct ConsBinaryOp : public TyInstruction {
public:
  ConsBinaryOp(std::shared_ptr<TyBinaryOperator> _binary_operator);
  static std::shared_ptr<TyInstruction>
  make(TyBop _opcode, std::shared_ptr<TyValueType> _operandtype,
       std::shared_ptr<TyValue> _operand1, std::shared_ptr<TyValue> _operand2);
  static std::shared_ptr<TyInstruction> make(const llvm::BinaryOperator &bop);
  void serialize(cereal::JSONOutputArchive &archive) const;

private:
  std::shared_ptr<TyBinaryOperator> binary_operator;
};

struct ConsFloatBinaryOp : public TyInstruction {
public:
  ConsFloatBinaryOp(std::shared_ptr<TyFloatBinaryOperator> _binary_operator);
  static std::shared_ptr<TyInstruction>
  make(TyFbop _opcode, std::shared_ptr<TyValueType> _operandtype,
       std::shared_ptr<TyValue> _operand1, std::shared_ptr<TyValue> _operand2);
  static std::shared_ptr<TyInstruction> make(const llvm::BinaryOperator &bop);
  void serialize(cereal::JSONOutputArchive &archive) const;

private:
  std::shared_ptr<TyFloatBinaryOperator> binary_operator;
};

struct ConsICmpInst : public TyInstruction {
public:
  ConsICmpInst(std::shared_ptr<TyICmpInst> _icmp_inst);
  static std::shared_ptr<TyInstruction>
  make(TyIcmpPred _predicate, std::shared_ptr<TyValueType> _operandtype,
       std::shared_ptr<TyValue> _operand1, std::shared_ptr<TyValue> _operand2);
  static std::shared_ptr<TyInstruction> make(const llvm::ICmpInst &iCmpInst);
  void serialize(cereal::JSONOutputArchive &archive) const;

private:
  std::shared_ptr<TyICmpInst> icmp_inst;
};

struct ConsFCmpInst : public TyInstruction {
public:
  ConsFCmpInst(std::shared_ptr<TyFCmpInst> _fcmp_inst);
  static std::shared_ptr<TyInstruction>
  make(TyFcmpPred _predicate, std::shared_ptr<TyValueType> _operandtype,
       std::shared_ptr<TyValue> _operand1, std::shared_ptr<TyValue> _operand2);
  static std::shared_ptr<TyInstruction> make(const llvm::FCmpInst &fCmpInst);
  void serialize(cereal::JSONOutputArchive &archive) const;

private:
  std::shared_ptr<TyFCmpInst> fcmp_inst;
};

struct ConsLoadInst : public TyInstruction {
public:
  ConsLoadInst(std::shared_ptr<TyLoadInst> _load_inst);
  static std::shared_ptr<TyInstruction>
  make(std::shared_ptr<TyValueType> _pointertype,
       std::shared_ptr<TyValueType> _valtype,
       std::shared_ptr<TyValue> _ptrvalue, int _align);
  static std::shared_ptr<TyInstruction> make(const llvm::LoadInst &li);
  void serialize(cereal::JSONOutputArchive &archive) const;

  std::shared_ptr<TyLoadInst> getTyLoadInst();
private:
  std::shared_ptr<TyLoadInst> load_inst;
};

struct ConsSelectInst : public TyInstruction{
public : 
  ConsSelectInst(std::shared_ptr<TySelectInst> _select_inst);
  static std::shared_ptr<TyInstruction> make(std::shared_ptr<TyValue> _cond, std::shared_ptr<TyValueType> _valty, std::shared_ptr<TyValue> _trueval, std::shared_ptr<TyValue> _falseval);
  void serialize(cereal::JSONOutputArchive& archive) const;
  static std::shared_ptr<TyInstruction> make(const llvm::SelectInst &si);

private : 
  std::shared_ptr<TySelectInst> select_inst;
};

struct ConsBitCastInst : public TyInstruction {
public:
  ConsBitCastInst(std::shared_ptr<TyBitCastInst> _bit_cast_inst);
  static std::shared_ptr<TyInstruction>
  make(std::shared_ptr<TyValueType> _fromty, std::shared_ptr<TyValue> _v,
       std::shared_ptr<TyValueType> _toty);
  static std::shared_ptr<TyInstruction> make(const llvm::BitCastInst &bci);
  void serialize(cereal::JSONOutputArchive &archive) const;

private:
  std::shared_ptr<TyBitCastInst> bit_cast_inst;
};

struct ConsIntToPtrInst : public TyInstruction {
public:
  ConsIntToPtrInst(std::shared_ptr<TyIntToPtrInst> _bit_cast_inst);
  static std::shared_ptr<TyInstruction>
  make(std::shared_ptr<TyValueType> _fromty, std::shared_ptr<TyValue> _v,
       std::shared_ptr<TyValueType> _toty);
  static std::shared_ptr<TyInstruction> make(const llvm::IntToPtrInst &itpi);
  void serialize(cereal::JSONOutputArchive &archive) const;

private:
  std::shared_ptr<TyIntToPtrInst> int_to_ptr_inst;
};

struct ConsPtrToIntInst : public TyInstruction {
public:
  ConsPtrToIntInst(std::shared_ptr<TyPtrToIntInst> _ptr_to_int_inst);
  static std::shared_ptr<TyInstruction>
  make(std::shared_ptr<TyValueType> _fromty, std::shared_ptr<TyValue> _v,
       std::shared_ptr<TyValueType> _toty);
  static std::shared_ptr<TyInstruction> make(const llvm::PtrToIntInst &ptii);
  void serialize(cereal::JSONOutputArchive &archive) const;

private:
  std::shared_ptr<TyPtrToIntInst> ptr_to_int_inst;
};

struct ConsGetElementPtrInst : public TyInstruction {
public:
  ConsGetElementPtrInst(
      std::shared_ptr<TyGetElementPtrInst> _get_element_ptr_inst);
  static std::shared_ptr<TyInstruction>
  make(std::shared_ptr<TyValueType> _ty, std::shared_ptr<TyValueType> _ptrty,
       std::shared_ptr<TyValue> _ptr,
       std::vector<std::pair<std::shared_ptr<TySize>, std::shared_ptr<TyValue>>>
           &_indexes,
       bool is_inbounds);
  static std::shared_ptr<TyInstruction>
  make(const llvm::GetElementPtrInst &gepi);
  void serialize(cereal::JSONOutputArchive &archive) const;

private:
  std::shared_ptr<TyGetElementPtrInst> get_element_ptr_inst;
};

struct ConsFpextInst : public TyInstruction{
public : 
  ConsFpextInst(std::shared_ptr<TyFpextInst> _fpext_inst);
  static std::shared_ptr<TyInstruction> make(std::shared_ptr<TyValueType> _fromty, std::shared_ptr<TyValue> _v, std::shared_ptr<TyValueType> _toty);
  static std::shared_ptr<TyInstruction> make(const llvm::FPExtInst &fpei);
  void serialize(cereal::JSONOutputArchive& archive) const;

private : 
  std::shared_ptr<TyFpextInst> fpext_inst;
};

struct ConsFptruncInst : public TyInstruction{
public : 
  ConsFptruncInst(std::shared_ptr<TyFptruncInst> _fptrunc_inst);
  static std::shared_ptr<TyInstruction> make(std::shared_ptr<TyValueType> _fromty, std::shared_ptr<TyValue> _v, std::shared_ptr<TyValueType> _toty);
  static std::shared_ptr<TyInstruction> make(const llvm::FPTruncInst &fpti);
  void serialize(cereal::JSONOutputArchive& archive) const;

private : 
  std::shared_ptr<TyFptruncInst> fptrunc_inst;
};

struct ConsZextInst : public TyInstruction{
public : 
  ConsZextInst(std::shared_ptr<TyZextInst> _zext_inst);
  static std::shared_ptr<TyInstruction> make(std::shared_ptr<TyValueType> _fromty, std::shared_ptr<TyValue> _v, std::shared_ptr<TyValueType> _toty);
  static std::shared_ptr<TyInstruction> make(const llvm::ZExtInst &zi);
  void serialize(cereal::JSONOutputArchive& archive) const;

private : 
  std::shared_ptr<TyZextInst> zext_inst;
};

struct ConsSextInst : public TyInstruction{
public : 
  ConsSextInst(std::shared_ptr<TySextInst> _sext_inst);
  static std::shared_ptr<TyInstruction> make(std::shared_ptr<TyValueType> _fromty, std::shared_ptr<TyValue> _v, std::shared_ptr<TyValueType> _toty);
  static std::shared_ptr<TyInstruction> make(const llvm::SExtInst &si);
  void serialize(cereal::JSONOutputArchive& archive) const;

private : 
  std::shared_ptr<TySextInst> sext_inst;
};

struct ConsTruncInst : public TyInstruction{
public : 
  ConsTruncInst(std::shared_ptr<TyTruncInst> _trunc_inst);
  static std::shared_ptr<TyInstruction> make(std::shared_ptr<TyValueType> _fromty, std::shared_ptr<TyValue> _v, std::shared_ptr<TyValueType> _toty);
  static std::shared_ptr<TyInstruction> make(const llvm::TruncInst &ti);
  void serialize(cereal::JSONOutputArchive& archive) const;

private : 
  std::shared_ptr<TyTruncInst> trunc_inst;
};

struct ConsFptosiInst : public TyInstruction {
public:
  ConsFptosiInst(std::shared_ptr<TyFptosiInst> _fptosi_inst);
  static std::shared_ptr<TyInstruction>
  make(std::shared_ptr<TyValueType> _fromty, std::shared_ptr<TyValue> _v,
       std::shared_ptr<TyValueType> _toty);
  static std::shared_ptr<TyInstruction> make(const llvm::FPToSIInst &ftsi);
  void serialize(cereal::JSONOutputArchive &archive) const;

private:
  std::shared_ptr<TyFptosiInst> fptosi_inst;
};

struct ConsSitofpInst : public TyInstruction{
public : 
  ConsSitofpInst(std::shared_ptr<TySitofpInst> _sitofp_inst);
  static std::shared_ptr<TyInstruction> make(std::shared_ptr<TyValueType> _fromty, std::shared_ptr<TyValue> _v, std::shared_ptr<TyValueType> _toty);
  static std::shared_ptr<TyInstruction> make(const llvm::SIToFPInst &stfi);
  void serialize(cereal::JSONOutputArchive& archive) const;

private : 
  std::shared_ptr<TySitofpInst> sitofp_inst;
};

struct ConsUitofpInst : public TyInstruction{
public : 
  ConsUitofpInst(std::shared_ptr<TyUitofpInst> _uitofp_inst);
  static std::shared_ptr<TyInstruction> make(std::shared_ptr<TyValueType> _fromty, std::shared_ptr<TyValue> _v, std::shared_ptr<TyValueType> _toty);
  static std::shared_ptr<TyInstruction> make(const llvm::UIToFPInst &utfi);
  void serialize(cereal::JSONOutputArchive& archive) const;

private : 
  std::shared_ptr<TyUitofpInst> uitofp_inst;
};

struct ConsExtractValueInst : public TyInstruction{
public : 
  ConsExtractValueInst(std::shared_ptr<TyExtractValueInst> _extract_value_inst);
  static std::shared_ptr<TyInstruction> make(std::shared_ptr<TyValueType> _aggrty, std::shared_ptr<TyValue> _aggrv, std::vector<unsigned> _idx, std::shared_ptr<TyValueType> _retty);
  void serialize(cereal::JSONOutputArchive& archive) const;

private : 
  std::shared_ptr<TyExtractValueInst> extract_value_inst;
};

struct ConsInsertValueInst : public TyInstruction{
public : 
  ConsInsertValueInst(std::shared_ptr<TyInsertValueInst> _insert_value_inst);
  static std::shared_ptr<TyInstruction> make(std::shared_ptr<TyValueType> _aggrty, std::shared_ptr<TyValue> _aggrv, std::shared_ptr<TyValueType> _argty, std::shared_ptr<TyValue> _argv, std::vector<unsigned> _idx);
  void serialize(cereal::JSONOutputArchive& archive) const;

private : 
  std::shared_ptr<TyInsertValueInst> insert_value_inst;
};


/* propagate */

// propagate expression

struct TyExpr {
public:
  virtual void serialize(cereal::JSONOutputArchive &archive) const = 0;

  static std::shared_ptr<TyExpr> make(const std::shared_ptr<TyValue> tyval);
  static std::shared_ptr<TyExpr> make(const llvm::Value &value,
                                      enum TyTag _tag = llvmberry::Physical);
};

struct ConsVar : public TyExpr {
public:
  ConsVar(std::shared_ptr<TyRegister> _register_name);
  ConsVar(std::string _name, enum TyTag _tag);
  void serialize(cereal::JSONOutputArchive &archive) const;

  static std::shared_ptr<TyExpr> make(std::string _name, enum TyTag _tag);

  std::shared_ptr<TyRegister> getTyReg();
  void updateTyReg(std::shared_ptr<TyRegister> newTyReg);

private:
  std::shared_ptr<TyRegister> register_name;
};

struct ConsRhs : public TyExpr {
public:
  ConsRhs(std::shared_ptr<TyRegister> _register_name, enum TyScope _scope);
  ConsRhs(std::string _name, enum TyTag _tag, enum TyScope _scope);
  void serialize(cereal::JSONOutputArchive &archive) const;

  static std::shared_ptr<TyExpr> make(std::string _name, enum TyTag _tag,
                                      enum TyScope _scope);

private:
  std::shared_ptr<TyRegister> register_name;
  enum TyScope scope;
};

struct ConsConst : public TyExpr {
public:
  ConsConst(std::shared_ptr<TyConstant> _constant);

  ConsConst(int _int_value, int _bitwidth);
  ConsConst(float _float_value, enum TyFloatType _float_type);

  void serialize(cereal::JSONOutputArchive &archive) const;

  static std::shared_ptr<TyExpr> make(int _int_value, int _bitwidth);

  std::shared_ptr<TyConstant> getTyConst();

private:
  std::shared_ptr<TyConstant> constant;
};

struct ConsInsn : public TyExpr {
public:
  ConsInsn(std::shared_ptr<TyInstruction> _instruction);
  void serialize(cereal::JSONOutputArchive &archive) const;

  static std::shared_ptr<TyExpr> make(const llvm::Instruction &i);
  static std::shared_ptr<TyExpr>
  make(std::shared_ptr<TyInstruction> _instruction);

  std::shared_ptr<TyInstruction> getTyInsn();

private:
  std::shared_ptr<TyInstruction> instruction;
};

/*
 * propagate object
 */

struct TyPropagateLessdef {
public:
  TyPropagateLessdef(std::shared_ptr<TyExpr> _lhs, std::shared_ptr<TyExpr> _rhs,
                     enum TyScope _scope);
  void serialize(cereal::JSONOutputArchive &archive) const;

  static std::shared_ptr<TyPropagateLessdef> make(std::shared_ptr<TyExpr> _lhs,
                                                  std::shared_ptr<TyExpr> _rhs,
                                                  enum TyScope _scope);

  std::shared_ptr<TyExpr> getLhs();
  std::shared_ptr<TyExpr> getRhs();
  void updateRhs(std::shared_ptr<TyExpr>(newExpr));

private:
  std::shared_ptr<TyExpr> lhs;
  std::shared_ptr<TyExpr> rhs;
  enum TyScope scope;
};

struct TyPropagateNoalias {
public:
  TyPropagateNoalias(std::shared_ptr<TyPointer> _lhs,
                     std::shared_ptr<TyPointer> _rhs, enum TyScope _scope);
  /*TyPropagateNoalias(std::string _lhs_name, enum TyTag _lhs_tag,
                     std::string _rhs_name, enum TyTag _rhs_tag,
                     enum TyScope _scope);*/
  void serialize(cereal::JSONOutputArchive &archive) const;

  static std::shared_ptr<TyPropagateNoalias>
  make(std::shared_ptr<TyPointer> _lhs, std::shared_ptr<TyPointer> _rhs,
       enum TyScope _scope);

private:
  std::shared_ptr<TyPointer> lhs;
  std::shared_ptr<TyPointer> rhs;
  enum TyScope scope;
};

struct TyPropagateDiffblock {
public:
  TyPropagateDiffblock(std::shared_ptr<TyValue> _lhs,
                       std::shared_ptr<TyValue> _rhs, enum TyScope _scope);
  void serialize(cereal::JSONOutputArchive &archive) const;

  static std::shared_ptr<TyPropagateDiffblock>
  make(std::shared_ptr<TyValue> _lhs, std::shared_ptr<TyValue> _rhs,
       enum TyScope _scope);

private:
  std::shared_ptr<TyValue> lhs;
  std::shared_ptr<TyValue> rhs;
  enum TyScope scope;
};

struct TyPropagateUnique {
public:
  TyPropagateUnique(std::string _register_name, enum TyScope _scope);
  void serialize(cereal::JSONOutputArchive &archive) const;

private:
  std::string register_name;
  enum TyScope scope;
};

struct TyPropagatePrivate {
public:
  TyPropagatePrivate(std::shared_ptr<TyRegister> _p, enum TyScope _scope);
  void serialize(cereal::JSONOutputArchive &archive) const;

private:
  std::shared_ptr<TyRegister> p;
  enum TyScope scope;
};

struct TyPropagateObject {
public:
  virtual void serialize(cereal::JSONOutputArchive &archive) const = 0;
};

struct ConsLessdef : public TyPropagateObject {
public:
  ConsLessdef(std::shared_ptr<TyPropagateLessdef> _propagate_lessdef);
  void serialize(cereal::JSONOutputArchive &archive) const;

  static std::shared_ptr<TyPropagateObject> make(std::shared_ptr<TyExpr> _lhs,
                                                 std::shared_ptr<TyExpr> _rhs,
                                                 enum TyScope _scope);

private:
  std::shared_ptr<TyPropagateLessdef> propagate_lessdef;
};

struct ConsNoalias : public TyPropagateObject {
public:
  ConsNoalias(std::shared_ptr<TyPropagateNoalias> _propagate_noalias);
  void serialize(cereal::JSONOutputArchive &archive) const;

  static std::shared_ptr<TyPropagateObject>
  make(std::shared_ptr<TyPointer> _lhs, std::shared_ptr<TyPointer> _rhs,
       enum TyScope _scope);

private:
  std::shared_ptr<TyPropagateNoalias> propagate_noalias;
};

struct ConsDiffblock : public TyPropagateObject {
public:
  ConsDiffblock(std::shared_ptr<TyPropagateDiffblock> _propagate_diffblock);
  void serialize(cereal::JSONOutputArchive &archive) const;

  static std::shared_ptr<TyPropagateObject> make(std::shared_ptr<TyValue> _lhs,
                                                 std::shared_ptr<TyValue> _rhs,
                                                 enum TyScope _scope);

private:
  std::shared_ptr<TyPropagateDiffblock> propagate_diffblock;
};

struct ConsUnique : public TyPropagateObject {
public:
  ConsUnique(std::shared_ptr<TyPropagateUnique> _propagate_unique);
  void serialize(cereal::JSONOutputArchive &archive) const;

  static std::shared_ptr<TyPropagateObject> make(std::string _register_name,
                                                 enum TyScope _scope);

private:
  std::shared_ptr<TyPropagateUnique> propagate_unique;
};

struct ConsMaydiff : public TyPropagateObject {
public:
  ConsMaydiff(std::shared_ptr<TyRegister> _register_name);
  ConsMaydiff(std::string _name, enum TyTag _tag);
  void serialize(cereal::JSONOutputArchive &archive) const;

  static std::shared_ptr<TyPropagateObject> make(std::string _name,
                                                 enum TyTag _tag);

private:
  std::shared_ptr<TyRegister> register_name;
};

struct ConsPrivate : public TyPropagateObject {
public:
  ConsPrivate(std::shared_ptr<TyPropagatePrivate> _propagate_private);
  void serialize(cereal::JSONOutputArchive &archive) const;

  static std::shared_ptr<TyPropagateObject> make(std::shared_ptr<TyRegister> _p,
                                                 enum TyScope _scope);

private:
  std::shared_ptr<TyPropagatePrivate> propagate_private;
};

// propagate range

struct TyPropagateRange {
public:
  virtual void serialize(cereal::JSONOutputArchive &archive) const = 0;
  virtual bool isGlobal(void) const { return false; }
};

struct ConsBounds : public TyPropagateRange {
public:
  ConsBounds(std::shared_ptr<TyPosition> _from,
             std::shared_ptr<TyPosition> _to);
  void serialize(cereal::JSONOutputArchive &archive) const;

  static std::shared_ptr<TyPropagateRange>
  make(std::shared_ptr<TyPosition> _from, std::shared_ptr<TyPosition> _to);

private:
  std::shared_ptr<TyPosition> from;
  std::shared_ptr<TyPosition> to;
};

struct ConsBoundSet : public TyPropagateRange {
public:
  ConsBoundSet(std::shared_ptr<TyPosition> _from,
<<<<<<< HEAD
             std::vector<std::shared_ptr<TyPosition>> _to_set);
  void serialize(cereal::JSONOutputArchive &archive) const;

  static std::shared_ptr<TyPropagateRange>
          make(std::shared_ptr<TyPosition> _from, std::vector<std::shared_ptr<TyPosition>> _to_set);

private:
  std::shared_ptr<TyPosition> from;
  std::vector<std::shared_ptr<TyPosition>> to_set;
=======
               std::shared_ptr<std::vector<std::shared_ptr<TyPosition>>> _to_set);
  void serialize(cereal::JSONOutputArchive &archive) const;

  static std::shared_ptr<TyPropagateRange>
          make(std::shared_ptr<TyPosition> _from,
               std::shared_ptr<std::vector<std::shared_ptr<TyPosition>>> _to_set);

private:
  std::shared_ptr<TyPosition> from;
  std::shared_ptr<std::vector<std::shared_ptr<TyPosition>>> to_set;
>>>>>>> 08e51ddc
};

struct ConsGlobal : public TyPropagateRange {
public:
  ConsGlobal();
  void serialize(cereal::JSONOutputArchive &archive) const;
  virtual bool isGlobal(void) const { return true; }

  static std::shared_ptr<TyPropagateRange> make();
};

struct TyPropagate {
public:
  TyPropagate(std::shared_ptr<TyPropagateObject> _propagate,
              std::shared_ptr<TyPropagateRange> _propagate_range);
  void serialize(cereal::JSONOutputArchive &archive) const;

private:
  std::shared_ptr<TyPropagateObject> propagate;
  std::shared_ptr<TyPropagateRange> propagate_range;
};

/* hint command */

struct TyCommand {
public:
  virtual void serialize(cereal::JSONOutputArchive &archive) const = 0;
};

/* hint command */

struct TyInfrule {
public:
  virtual void serialize(cereal::JSONOutputArchive &archive) const = 0;
};

struct ConsPropagate : public TyCommand {
public:
  ConsPropagate(std::shared_ptr<TyPropagate> _propagate);
  void serialize(cereal::JSONOutputArchive &archive) const;

  static std::shared_ptr<TyCommand>
  make(std::shared_ptr<TyPropagate> _propagate);
  static std::shared_ptr<TyCommand>
  make(std::shared_ptr<TyPropagateObject> _obj,
       std::shared_ptr<TyPropagateRange> _range);

private:
  std::shared_ptr<TyPropagate> propagate;
};

struct ConsInfrule : public TyCommand {
public:
  ConsInfrule(std::shared_ptr<TyPosition> _position,
              std::shared_ptr<TyInfrule> _infrule);
  void serialize(cereal::JSONOutputArchive &archive) const;

  static std::shared_ptr<TyCommand> make(std::shared_ptr<TyPosition> _position,
                                         std::shared_ptr<TyInfrule> _infrule);

private:
  std::shared_ptr<TyPosition> position;
  std::shared_ptr<TyInfrule> infrule;
};

std::shared_ptr<TyInstruction>
instructionWithGhostIdxs(const llvm::Instruction &i,
                         std::vector<int> ghostIdxs);

/* .cpp Debugging infos */
struct TyCppDebugInfo {
public:
  TyCppDebugInfo(const std::string &_file_name, int _line_number);
  void serialize(cereal::JSONOutputArchive &archive) const;
  static std::shared_ptr<TyCppDebugInfo> make(const char *_file_name,
                                              int _line_number);

private:
  std::string file_name;
  int line_number;
};

/* core hint */

struct CoreHint {
public:
  enum RETURN_CODE { ACTUAL = 0, ADMITTED, FAIL };
  CoreHint();
  CoreHint(std::string _module_id, std::string _function_id,
           std::string _opt_name, std::string _description = "");
  const std::string &getDescription() const;
  void setDescription(const std::string &desc);
  void appendToDescription(const std::string &desc);
  const RETURN_CODE &getReturnCode() const;
  void setReturnCodeToAdmitted();
  void setReturnCodeToFail();
  void addCommand(std::shared_ptr<TyCommand> c);
  void addCommand(std::shared_ptr<TyCommand> c,
                  std::shared_ptr<TyCppDebugInfo> d);
  void setOptimizationName(const std::string &name);
  void addNopPosition(std::shared_ptr<TyPosition> position);
  void serialize(cereal::JSONOutputArchive &archive) const;

private:
  std::string module_id;
  std::string function_id;
  std::string opt_name;
  std::string description;
  RETURN_CODE return_code;
  std::vector<std::shared_ptr<TyPosition>> nop_positions;
  std::vector<std::pair<std::shared_ptr<TyCommand>,
                        std::shared_ptr<TyCppDebugInfo>>> commands;
};

void intrude(std::function<void()> func);

} // llvmberry

#endif<|MERGE_RESOLUTION|>--- conflicted
+++ resolved
@@ -1477,17 +1477,6 @@
 struct ConsBoundSet : public TyPropagateRange {
 public:
   ConsBoundSet(std::shared_ptr<TyPosition> _from,
-<<<<<<< HEAD
-             std::vector<std::shared_ptr<TyPosition>> _to_set);
-  void serialize(cereal::JSONOutputArchive &archive) const;
-
-  static std::shared_ptr<TyPropagateRange>
-          make(std::shared_ptr<TyPosition> _from, std::vector<std::shared_ptr<TyPosition>> _to_set);
-
-private:
-  std::shared_ptr<TyPosition> from;
-  std::vector<std::shared_ptr<TyPosition>> to_set;
-=======
                std::shared_ptr<std::vector<std::shared_ptr<TyPosition>>> _to_set);
   void serialize(cereal::JSONOutputArchive &archive) const;
 
@@ -1498,7 +1487,6 @@
 private:
   std::shared_ptr<TyPosition> from;
   std::shared_ptr<std::vector<std::shared_ptr<TyPosition>>> to_set;
->>>>>>> 08e51ddc
 };
 
 struct ConsGlobal : public TyPropagateRange {
