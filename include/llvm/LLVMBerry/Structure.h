#ifndef STRUCTURE_H
#define STRUCTURE_H

#include <iostream>
#include <set>
#include "llvm/IR/Instructions.h"
#include "llvm/IR/BasicBlock.h"
#include "llvm/IR/Constants.h"
<<<<<<< HEAD
#include "llvm/Support/raw_ostream.h"
=======

>>>>>>> 3ff3807c
#include "cereal/archives/json.hpp"
#include "cereal/types/vector.hpp"
#include <cereal/types/memory.hpp>


namespace cereal {
[[noreturn]] void throw_exception(std::exception const &e);

template <class T>
void save(cereal::JSONOutputArchive &archive, std::shared_ptr<T> const &ptr) {
  ptr->serialize(archive);
}

template <class T1, class T2>
void save(cereal::JSONOutputArchive &archive, std::pair<T1, T2> const &p) {
  archive.makeArray();
  archive.writeName();

  archive(p.first);
  archive(p.second);
}
} // cereal

namespace llvmberry {

enum TyScope { Source = 0, Target };

enum TyFloatType {
  HalfType = 0,
  FloatType,
  DoubleType,
  FP128Type,
  PPC_FP128Type,
  X86_FP80Type
};

enum TyTag { Physical = 0, Previous, Ghost };

enum TyBop { BopAdd, BopSub, BopMul, BopUdiv, BopSdiv, BopUrem, BopSrem, BopShl, BopLshr, BopAshr,
        BopAnd, BopOr, BopXor,  };

enum TyFbop { BopFadd, BopFsub, BopFmul, BopFdiv, BopFrem };

enum TyIcmpPred {
          CondEq, CondNe, CondUgt, CondUge, CondUlt,
          CondUle, CondSgt, CondSge, CondSlt, CondSle 
};
enum TyFcmpPred {
          CondFfalse, CondFoeq, CondFogt, CondFoge,
          CondFolt, CondFole, CondFone, CondFord, 
          CondFuno, CondFueq, CondFugt, CondFuge, 
          CondFult, CondFule, CondFune, CondFtrue
};

class CoreHint;

std::string getBasicBlockIndex(const llvm::BasicBlock *block);
std::string getVariable(const llvm::Value &value);
int getCommandIndex(const llvm::Value &value);
bool name_instructions(llvm::Function &F);

std::string toString(llvmberry::TyBop bop);
std::string toString(llvmberry::TyFbop bop);
std::string toString(llvmberry::TyFloatType bop);
std::string toString(llvmberry::TyIcmpPred cond);
std::string toString(llvmberry::TyFcmpPred fcond);

bool isFloatOpcode(llvm::Instruction::BinaryOps ops);
TyFloatType getFloatType(llvm::Type *typ);
TyFbop getFbop(llvm::Instruction::BinaryOps ops);
TyBop getBop(llvm::Instruction::BinaryOps ops);
TyIcmpPred getIcmpPred(llvm::ICmpInst::Predicate prd);
TyFcmpPred getFcmpPred(llvm::FCmpInst::Predicate prd);

/*
 * position 
 */

struct TyPositionPhinode {
public:
  TyPositionPhinode(std::string _prev_block_name);
  void serialize(cereal::JSONOutputArchive &archive) const;

private:
  std::string prev_block_name;
};

struct TyPositionCommand {
public:
  TyPositionCommand(int _index, std::string _register_name);
  void serialize(cereal::JSONOutputArchive &archive) const;

private:
  int index;
  std::string register_name;
};

struct TyInstrIndex{
public:
  virtual void serialize(cereal::JSONOutputArchive &archive) const = 0;
};

struct ConsPhinode : public TyInstrIndex {
public:
  ConsPhinode(std::shared_ptr<TyPositionPhinode> _position_phinode);
  void serialize(cereal::JSONOutputArchive &archive) const;

private:
  std::shared_ptr<TyPositionPhinode> position_phinode;
};

struct ConsCommand : public TyInstrIndex {
public:
  ConsCommand(std::shared_ptr<TyPositionCommand> _position_command);
  void serialize(cereal::JSONOutputArchive &archive) const;

  /* static std::shared_ptr<TyPosition> make(const llvm::Instruction &I, */
  /*                                         enum TyScope _scope); */

private:
  std::shared_ptr<TyPositionCommand> position_command;
};

struct TyPosition {
public:
  TyPosition(enum TyScope _scope, std::string _block_name,
             std::shared_ptr<TyInstrIndex> _instr_index);
  void serialize(cereal::JSONOutputArchive &archive) const;

  static std::shared_ptr<TyPosition> make(enum TyScope _scope,
                                          const llvm::Instruction &I);
  static std::shared_ptr<TyPosition>
  make_end_of_block(enum TyScope _scope, const llvm::BasicBlock &BB);
  static std::shared_ptr<TyPosition>
  make_start_of_block(enum TyScope _scope, std::string _block_name);
  static std::shared_ptr<TyPosition> make(enum TyScope _scope,
                                          std::string _block_name,
                                          std::string _prev_block_name);
  static std::shared_ptr<TyPosition> make(enum TyScope _scope,
                                          const llvm::Instruction &I,
                                          std::string _prev_block_name);

private:
  enum TyScope scope;
  std::string block_name;
  std::shared_ptr<TyInstrIndex> instr_index;
};

/*
 * register
 */

struct TyRegister {
public:
  TyRegister(std::string _name, enum TyTag _tag);
  void serialize(cereal::JSONOutputArchive &archive) const;

  static std::shared_ptr<TyRegister> make(std::string _name, enum TyTag _tag);

private:
  std::string name;
  enum TyTag tag;
};

/*
 * type
 */

struct TyIntType {
public:
  virtual void serialize(cereal::JSONOutputArchive &archive) const = 0;
};

struct ConsIntType : public TyIntType {
public:
  ConsIntType(int _value);
  void serialize(cereal::JSONOutputArchive &archive) const;

private:
  int value;
};

struct TyValueType{
public : 
  virtual void serialize(cereal::JSONOutputArchive& archive) const = 0;
  static std::shared_ptr<TyValueType> make(const llvm::Type &type);
};

struct ConsIntValueType : public TyValueType{
public : 
  ConsIntValueType(std::shared_ptr<TyIntType> _int_type);
  void serialize(cereal::JSONOutputArchive& archive) const;

private : 
  std::shared_ptr<TyIntType> int_type;
};

struct ConsFloatValueType : public TyValueType{
public : 
  ConsFloatValueType(TyFloatType _float_type);
  void serialize(cereal::JSONOutputArchive& archive) const;

private : 
  TyFloatType float_type;
};

struct ConsNamedType : public TyValueType{
public : 
  ConsNamedType(std::string _s);
  void serialize(cereal::JSONOutputArchive& archive) const;

private : 
  std::string s;
};

struct ConsPtrType : public TyValueType{
public : 
  ConsPtrType(int _address_space, std::shared_ptr<TyValueType> _valuetype);
  void serialize(cereal::JSONOutputArchive& archive) const;

private : 
  int address_space;
  std::shared_ptr<TyValueType> valuetype;
};

struct ConsArrayType : public TyValueType{
public : 
  ConsArrayType(uint64_t _array_size, std::shared_ptr<TyValueType> _valuetype);
  void serialize(cereal::JSONOutputArchive& archive) const;

private : 
  uint64_t array_size;
  std::shared_ptr<TyValueType> valuetype;
};

/*
 * size
 */

struct TySize {
public:
  virtual void serialize(cereal::JSONOutputArchive &archive) const = 0;
};

struct ConsSize : public TySize {
public:
  ConsSize(int _size);
  void serialize(cereal::JSONOutputArchive &archive) const;

  static std::shared_ptr<TySize> make(int _size);

private:
  int size;
};


/*
 * constants
 */

struct TyConstInt {
public:
  TyConstInt(int64_t _int_value, std::shared_ptr<TyIntType> _int_type);
  TyConstInt(int64_t _int_value, int _bitwidth);
  void serialize(cereal::JSONOutputArchive &archive) const;

  static std::shared_ptr<TyConstInt> make(int64_t _int_value, int _bitwidth);

private:
  int64_t int_value;
  std::shared_ptr<TyIntType> int_type;
};

struct TyConstFloat {
public:
  TyConstFloat(double _float_value, enum TyFloatType _float_type);
  void serialize(cereal::JSONOutputArchive &archive) const;

  static std::shared_ptr<TyConstFloat> make(double _float_value,
                                            enum TyFloatType _float_type);

private:
  double float_value;
  enum TyFloatType float_type;
};

struct TyConstGlobalVarAddr{
public : 
  TyConstGlobalVarAddr(std::string _var_id, std::shared_ptr<TyValueType> _var_type);
  void serialize(cereal::JSONOutputArchive& archive) const;
  
  static std::shared_ptr<TyConstGlobalVarAddr> make(const llvm::GlobalVariable &gv);
private : 
  std::string var_id;
  std::shared_ptr<TyValueType> var_type;
};

// constant exprs

class TyConstant;

struct TyConstantExpr{
public :
  virtual void serialize(cereal::JSONOutputArchive &archive) const = 0;
  static std::shared_ptr<TyConstantExpr> make(const llvm::ConstantExpr &ce);
};

struct TyConstExprGetElementPtr{
public : 
  TyConstExprGetElementPtr(std::shared_ptr<TyValueType> _srcelemty, std::shared_ptr<TyConstant> _v, std::vector<std::shared_ptr<TyConstant>> _idxlist, std::shared_ptr<TyValueType> _dstty, bool _is_inbounds);
  void serialize(cereal::JSONOutputArchive& archive) const;

private : 
  std::shared_ptr<TyValueType> srcelemty;
  std::shared_ptr<TyConstant> v;
  std::vector<std::shared_ptr<TyConstant>> idxlist;
  std::shared_ptr<TyValueType> dstty;
  bool is_inbounds;
};

struct ConsConstExprGetElementPtr : public TyConstantExpr{
public : 
  ConsConstExprGetElementPtr(std::shared_ptr<TyConstExprGetElementPtr> _const_expr_get_element_ptr);
  static std::shared_ptr<TyConstantExpr> make(std::shared_ptr<TyValueType> _srcelemty, std::shared_ptr<TyConstant> _v, std::vector<std::shared_ptr<TyConstant>> _idxlist, std::shared_ptr<TyValueType> _dstty, bool _is_inbounds);
  static std::shared_ptr<TyConstantExpr> make(const llvm::ConstantExpr &ce);
  void serialize(cereal::JSONOutputArchive& archive) const;

private : 
  std::shared_ptr<TyConstExprGetElementPtr> const_expr_get_element_ptr;
};

// constants

struct TyConstant {
public:
  virtual void serialize(cereal::JSONOutputArchive &archive) const = 0;
  static std::shared_ptr<TyConstant> make(const llvm::Constant &c);
};

struct ConsConstInt : public TyConstant {
public:
  ConsConstInt(std::shared_ptr<TyConstInt> _const_int);
  ConsConstInt(int64_t _int_value, int _bitwidth);
  void serialize(cereal::JSONOutputArchive &archive) const;

private:
  std::shared_ptr<TyConstInt> const_int;
};

struct ConsConstFloat : public TyConstant {
public:
  ConsConstFloat(std::shared_ptr<TyConstFloat> _const_float);
  ConsConstFloat(float _float_value, enum TyFloatType _float_type);
  void serialize(cereal::JSONOutputArchive &archive) const;

private:
  std::shared_ptr<TyConstFloat> const_float;
};

struct ConsConstUndef : public TyConstant {
public:
  ConsConstUndef(std::shared_ptr<TyValueType> _value_type);
  void serialize(cereal::JSONOutputArchive& archive) const;

private:
  std::shared_ptr<TyValueType> value_type;
};

struct ConsConstGlobalVarAddr : public TyConstant{
public : 
  ConsConstGlobalVarAddr(std::shared_ptr<TyConstGlobalVarAddr> _const_global_var_addr);
  void serialize(cereal::JSONOutputArchive& archive) const;
  
  static std::shared_ptr<TyConstant> make(std::string _var_id, std::shared_ptr<TyValueType> _var_type);
  static std::shared_ptr<TyConstant> make(const llvm::GlobalVariable &gv);

private : 
  std::shared_ptr<TyConstGlobalVarAddr> const_global_var_addr;
};

struct ConsConstExpr : public TyConstant{
public : 
  ConsConstExpr(std::shared_ptr<TyConstantExpr> _constant_expr);
  void serialize(cereal::JSONOutputArchive& archive) const;
  
  static std::shared_ptr<TyConstant> make(const llvm::ConstantExpr &gv);

private : 
  std::shared_ptr<TyConstantExpr> constant_expr;
};

/*
 * Value
 */

struct TyValue {
public:
  virtual void serialize(cereal::JSONOutputArchive &archive) const = 0;

  static std::shared_ptr<TyValue> make(const llvm::Value &value, enum TyTag _tag = llvmberry::Physical);
};

struct ConsId : public TyValue {
public:
  ConsId(std::shared_ptr<TyRegister> _register);
  void serialize(cereal::JSONOutputArchive &archive) const;

  static std::shared_ptr<TyValue> make(std::string _name,
                                       enum TyTag _tag);

  std::shared_ptr<TyRegister> reg;
};

struct ConsConstVal : public TyValue {
public:
  ConsConstVal(std::shared_ptr<TyConstant> _constant);
  void serialize(cereal::JSONOutputArchive &archive) const;

  std::shared_ptr<TyConstant> constant;
};

/* 
 * Pointer
 */

struct TyPointer {
public:
  TyPointer(std::shared_ptr<TyValue> _v, std::shared_ptr<TyValueType> _ty);
  void serialize(cereal::JSONOutputArchive &archive) const;

  static std::shared_ptr<TyPointer> make(const llvm::Value &v);

private:
  std::shared_ptr<TyValue> v;
  std::shared_ptr<TyValueType> ty;
};

/*
 * instruction
 */

struct TyInstruction {
public:
  virtual void serialize(cereal::JSONOutputArchive &archive) const = 0;
  static std::shared_ptr<TyInstruction> make(const llvm::Instruction &inst);
};

struct TyBinaryOperator{
public : 
  TyBinaryOperator(TyBop _opcode, std::shared_ptr<TyValueType> _operandtype, std::shared_ptr<TyValue> _operand1, std::shared_ptr<TyValue> _operand2);
  void serialize(cereal::JSONOutputArchive& archive) const;
  static std::shared_ptr<TyBinaryOperator> make(const llvm::BinaryOperator &bop);

private : 
  TyBop opcode;
  std::shared_ptr<TyValueType> operandtype;
  std::shared_ptr<TyValue> operand1;
  std::shared_ptr<TyValue> operand2;
};

struct TyFloatBinaryOperator{
public : 
  TyFloatBinaryOperator(TyFbop _opcode, std::shared_ptr<TyValueType> _operandtype, std::shared_ptr<TyValue> _operand1, std::shared_ptr<TyValue> _operand2);
  void serialize(cereal::JSONOutputArchive& archive) const;
  static std::shared_ptr<TyFloatBinaryOperator> make(const llvm::BinaryOperator &bop);

private : 
  TyFbop opcode;
  std::shared_ptr<TyValueType> operandtype;
  std::shared_ptr<TyValue> operand1;
  std::shared_ptr<TyValue> operand2;
};

struct TyICmpInst{
public :
  TyICmpInst(TyIcmpPred _predicate, std::shared_ptr<TyValueType> _operandtype, std::shared_ptr<TyValue> _operand1, std::shared_ptr<TyValue> _operand2);
  void serialize(cereal::JSONOutputArchive& archive) const;
  static std::shared_ptr<TyICmpInst> make(const llvm::ICmpInst &iCmpInst);

private :
  TyIcmpPred predicate;
  std::shared_ptr<TyValueType> operandtype;
  std::shared_ptr<TyValue> operand1;
  std::shared_ptr<TyValue> operand2;
};

struct TyFCmpInst{
public :
  TyFCmpInst(TyFcmpPred _predicate, std::shared_ptr<TyValueType> _operandtype, std::shared_ptr<TyValue> _operand1, std::shared_ptr<TyValue> _operand2);
  void serialize(cereal::JSONOutputArchive& archive) const;
  static std::shared_ptr<TyFCmpInst> make(const llvm::FCmpInst &fCmpInst);

private :
  TyFcmpPred predicate;
  std::shared_ptr<TyValueType> operandtype;
  std::shared_ptr<TyValue> operand1;
  std::shared_ptr<TyValue> operand2;
};

struct TyLoadInst{
public : 
  TyLoadInst(std::shared_ptr<TyValueType> _pointertype, std::shared_ptr<TyValueType> _valtype, std::shared_ptr<TyValue> _ptrvalue, int _align);
  void serialize(cereal::JSONOutputArchive& archive) const;
  static std::shared_ptr<TyLoadInst> make(const llvm::LoadInst &li);
  static std::shared_ptr<TyLoadInst> make(const llvm::StoreInst &si);

private : 
  std::shared_ptr<TyValueType> pointertype;
  std::shared_ptr<TyValueType> valtype;
  std::shared_ptr<TyValue> ptrvalue;
  int align;
};

struct TyBitCastInst{
public : 
  TyBitCastInst(std::shared_ptr<TyValueType> _fromty, std::shared_ptr<TyValue> _v, std::shared_ptr<TyValueType> _toty);
  void serialize(cereal::JSONOutputArchive& archive) const;
  static std::shared_ptr<TyBitCastInst> make(const llvm::BitCastInst &li);

private : 
  std::shared_ptr<TyValueType> fromty;
  std::shared_ptr<TyValue> v;
  std::shared_ptr<TyValueType> toty;
};

struct TyGetElementPtrInst{
public : 
  TyGetElementPtrInst(std::shared_ptr<TyValueType> _ty, 
                std::shared_ptr<TyValueType> _ptrty,
                std::shared_ptr<TyValue> _ptr,
                std::vector<std::pair<std::shared_ptr<TySize>, std::shared_ptr<TyValue> > > &_indexes,
                bool is_inbounds);
  void serialize(cereal::JSONOutputArchive& archive) const;
  static std::shared_ptr<TyGetElementPtrInst> make(const llvm::GetElementPtrInst &li);

private : 
  std::shared_ptr<TyValueType> ty;
  std::shared_ptr<TyValueType> ptrty;
  std::shared_ptr<TyValue> ptr;
  std::vector<std::pair<std::shared_ptr<TySize>, std::shared_ptr<TyValue> > > indexes;
  bool is_inbounds;
};


struct ConsBinaryOp : public TyInstruction{
public : 
  ConsBinaryOp(std::shared_ptr<TyBinaryOperator> _binary_operator);
  static std::shared_ptr<TyInstruction> make(TyBop _opcode, std::shared_ptr<TyValueType> _operandtype, std::shared_ptr<TyValue> _operand1, std::shared_ptr<TyValue> _operand2);
  static std::shared_ptr<TyInstruction> make(const llvm::BinaryOperator &bop);
  void serialize(cereal::JSONOutputArchive& archive) const;

private : 
  std::shared_ptr<TyBinaryOperator> binary_operator;
};

struct ConsFloatBinaryOp : public TyInstruction{
public : 
  ConsFloatBinaryOp(std::shared_ptr<TyFloatBinaryOperator> _binary_operator);
  static std::shared_ptr<TyInstruction> make(TyFbop _opcode, std::shared_ptr<TyValueType> _operandtype, std::shared_ptr<TyValue> _operand1, std::shared_ptr<TyValue> _operand2);
  static std::shared_ptr<TyInstruction> make(const llvm::BinaryOperator &bop);
  void serialize(cereal::JSONOutputArchive& archive) const;

private : 
  std::shared_ptr<TyFloatBinaryOperator> binary_operator;
};

struct ConsICmpInst : public TyInstruction{
public :
  ConsICmpInst(std::shared_ptr<TyICmpInst> _icmp_inst);
  static std::shared_ptr<TyInstruction> make(TyIcmpPred _predicate, std::shared_ptr<TyValueType> _operandtype, std::shared_ptr<TyValue> _operand1, std::shared_ptr<TyValue> _operand2);
  static std::shared_ptr<TyInstruction> make(const llvm::ICmpInst &iCmpInst);
  void serialize(cereal::JSONOutputArchive& archive) const;

private :
  std::shared_ptr<TyICmpInst> icmp_inst;
};

struct ConsFCmpInst : public TyInstruction{
public :
  ConsFCmpInst(std::shared_ptr<TyFCmpInst> _fcmp_inst);
  static std::shared_ptr<TyInstruction> make(TyFcmpPred _predicate, std::shared_ptr<TyValueType> _operandtype, std::shared_ptr<TyValue> _operand1, std::shared_ptr<TyValue> _operand2);
  static std::shared_ptr<TyInstruction> make(const llvm::FCmpInst &fCmpInst);
  void serialize(cereal::JSONOutputArchive& archive) const;

private :
  std::shared_ptr<TyFCmpInst> fcmp_inst;
};

struct ConsLoadInst : public TyInstruction{
public : 
  ConsLoadInst(std::shared_ptr<TyLoadInst> _load_inst);
  static std::shared_ptr<TyInstruction> make(std::shared_ptr<TyValueType> _pointertype, std::shared_ptr<TyValueType> _valtype, std::shared_ptr<TyValue> _ptrvalue, int _align);
  static std::shared_ptr<TyInstruction> make(const llvm::LoadInst &li);
  void serialize(cereal::JSONOutputArchive& archive) const;

private : 
  std::shared_ptr<TyLoadInst> load_inst;
};

struct ConsBitCastInst : public TyInstruction{
public:
  ConsBitCastInst(std::shared_ptr<TyBitCastInst> _bit_cast_inst);
  static std::shared_ptr<TyInstruction> make(std::shared_ptr<TyValueType> _fromty, std::shared_ptr<TyValue> _v, std::shared_ptr<TyValueType> _toty);
  static std::shared_ptr<TyInstruction> make(const llvm::BitCastInst &bci);
  void serialize(cereal::JSONOutputArchive &archive) const;

private :
  std::shared_ptr<TyBitCastInst> bit_cast_inst;
};

struct ConsGetElementPtrInst : public TyInstruction{
public:
  ConsGetElementPtrInst(std::shared_ptr<TyGetElementPtrInst> _get_element_ptr_inst);
  static std::shared_ptr<TyInstruction> make(std::shared_ptr<TyValueType> _ty, 
                std::shared_ptr<TyValueType> _ptrty,
                std::shared_ptr<TyValue> _ptr,
                std::vector<std::pair<std::shared_ptr<TySize>, std::shared_ptr<TyValue> > > &_indexes,
                bool is_inbounds);
  static std::shared_ptr<TyInstruction> make(const llvm::GetElementPtrInst &gepi);
  void serialize(cereal::JSONOutputArchive &archive) const;

private:
  std::shared_ptr<TyGetElementPtrInst> get_element_ptr_inst;
};

/* propagate */

// propagate expression

struct TyExpr {
public:
  virtual void serialize(cereal::JSONOutputArchive &archive) const = 0;

  static std::shared_ptr<TyExpr> make(const llvm::Value &value, enum TyTag _tag=llvmberry::Physical);
};

struct ConsVar : public TyExpr {
public:
  ConsVar(std::shared_ptr<TyRegister> _register_name);
  ConsVar(std::string _name, enum TyTag _tag);
  void serialize(cereal::JSONOutputArchive &archive) const;

  static std::shared_ptr<TyExpr> make(std::string _name,
                                      enum TyTag _tag);

private:
  std::shared_ptr<TyRegister> register_name;
};

struct ConsRhs : public TyExpr {
public:
  ConsRhs(std::shared_ptr<TyRegister> _register_name, enum TyScope _scope);
  ConsRhs(std::string _name, enum TyTag _tag, enum TyScope _scope);
  void serialize(cereal::JSONOutputArchive &archive) const;

  static std::shared_ptr<TyExpr> make(std::string _name,
                                      enum TyTag _tag,
                                      enum TyScope _scope);

private:
  std::shared_ptr<TyRegister> register_name;
  enum TyScope scope;
};

struct ConsConst : public TyExpr {
public:
  ConsConst(std::shared_ptr<TyConstant> _constant);

  ConsConst(int _int_value, int _value);
  ConsConst(float _float_value, enum TyFloatType _float_type);

  void serialize(cereal::JSONOutputArchive &archive) const;

private:
  std::shared_ptr<TyConstant> constant;
};

struct ConsInsn : public TyExpr{
public : 
  ConsInsn(std::shared_ptr<TyInstruction> _instruction);
  void serialize(cereal::JSONOutputArchive& archive) const;
  
  static std::shared_ptr<TyExpr> make(const llvm::Instruction &i);
  static std::shared_ptr<TyExpr> make(std::shared_ptr<TyInstruction> _instruction);

private : 
  std::shared_ptr<TyInstruction> instruction;
};

std::shared_ptr<TyExpr> makeExpr_fromStoreInst(const llvm::StoreInst* si);

/*
 * propagate object
 */

struct TyPropagateLessdef {
public:
  TyPropagateLessdef(std::shared_ptr<TyExpr> _lhs,
                     std::shared_ptr<TyExpr> _rhs,
                     enum TyScope _scope);
  void serialize(cereal::JSONOutputArchive &archive) const;

  static std::shared_ptr<TyPropagateLessdef>
  make(std::shared_ptr<TyExpr> _lhs,
       std::shared_ptr<TyExpr> _rhs, enum TyScope _scope);

private:
  std::shared_ptr<TyExpr> lhs;
  std::shared_ptr<TyExpr> rhs;
  enum TyScope scope;
};

struct TyPropagateNoalias {
public:
  TyPropagateNoalias(std::shared_ptr<TyPointer> _lhs,
                     std::shared_ptr<TyPointer> _rhs, enum TyScope _scope);
  /*TyPropagateNoalias(std::string _lhs_name, enum TyTag _lhs_tag,
                     std::string _rhs_name, enum TyTag _rhs_tag,
                     enum TyScope _scope);*/
  void serialize(cereal::JSONOutputArchive &archive) const;

  static std::shared_ptr<TyPropagateNoalias>
  make(std::shared_ptr<TyPointer> _lhs, std::shared_ptr<TyPointer> _rhs,
        enum TyScope _scope);

private:
  std::shared_ptr<TyPointer> lhs;
  std::shared_ptr<TyPointer> rhs;
  enum TyScope scope;
};

struct TyPropagateDiffblock {
public:
  TyPropagateDiffblock(std::shared_ptr<TyValue> _lhs,
                     std::shared_ptr<TyValue> _rhs, enum TyScope _scope);
  void serialize(cereal::JSONOutputArchive &archive) const;

  static std::shared_ptr<TyPropagateDiffblock>
  make(std::shared_ptr<TyValue> _lhs, std::shared_ptr<TyValue> _rhs,
        enum TyScope _scope);

private:
  std::shared_ptr<TyValue> lhs;
  std::shared_ptr<TyValue> rhs;
  enum TyScope scope;
};

struct TyPropagateAlloca {
public :
  TyPropagateAlloca(std::shared_ptr<TyRegister> _p, 
                    enum TyScope _scope);
  void serialize(cereal::JSONOutputArchive& archive) const;

private :
  std::shared_ptr<TyRegister> p;
  enum TyScope scope;
};

struct TyPropagatePrivate {
public :
  TyPropagatePrivate(std::shared_ptr<TyRegister> _p, 
                     enum TyScope _scope);
  void serialize(cereal::JSONOutputArchive& archive) const;

private :
  std::shared_ptr<TyRegister> p;
  enum TyScope scope;
};

struct TyPropagateObject {
public:
  virtual void serialize(cereal::JSONOutputArchive &archive) const = 0;
};

struct ConsLessdef : public TyPropagateObject {
public:
  ConsLessdef(std::shared_ptr<TyPropagateLessdef> _propagate_lessdef);
  void serialize(cereal::JSONOutputArchive &archive) const;

  static std::shared_ptr<TyPropagateObject>
  make(std::shared_ptr<TyExpr> _lhs,
       std::shared_ptr<TyExpr> _rhs, enum TyScope _scope);

private:
  std::shared_ptr<TyPropagateLessdef> propagate_lessdef;
};

struct ConsNoalias : public TyPropagateObject {
public:
  ConsNoalias(std::shared_ptr<TyPropagateNoalias> _propagate_noalias);
  void serialize(cereal::JSONOutputArchive &archive) const;

  static std::shared_ptr<TyPropagateObject>
  make(std::shared_ptr<TyPointer> _lhs,
       std::shared_ptr<TyPointer> _rhs, enum TyScope _scope);

private:
  std::shared_ptr<TyPropagateNoalias> propagate_noalias;
};

struct ConsDiffblock : public TyPropagateObject {
public:
  ConsDiffblock(std::shared_ptr<TyPropagateDiffblock> _propagate_diffblock);
  void serialize(cereal::JSONOutputArchive &archive) const;

  static std::shared_ptr<TyPropagateObject>
  make(std::shared_ptr<TyValue> _lhs,
       std::shared_ptr<TyValue> _rhs, enum TyScope _scope);

private:
  std::shared_ptr<TyPropagateDiffblock> propagate_diffblock;
};

struct ConsAlloca : public TyPropagateObject {
public :
  ConsAlloca(std::shared_ptr<TyPropagateAlloca> _propagate_alloca);
  void serialize(cereal::JSONOutputArchive& archive) const;

  static std::shared_ptr<TyPropagateObject> make(std::shared_ptr<TyRegister> _p, 
                                                 enum TyScope _scope);

private :
  std::shared_ptr<TyPropagateAlloca> propagate_alloca;
};

struct ConsMaydiff : public TyPropagateObject {
public:
  ConsMaydiff(std::shared_ptr<TyRegister> _register_name);
  ConsMaydiff(std::string _name, enum TyTag _tag);
  void serialize(cereal::JSONOutputArchive &archive) const;

  static std::shared_ptr<TyPropagateObject> make(std::string _name,
                                                 enum TyTag _tag);

private:
  std::shared_ptr<TyRegister> register_name;
};

struct ConsPrivate : public TyPropagateObject {
public :
  ConsPrivate(std::shared_ptr<TyPropagatePrivate> _propagate_private);
  void serialize(cereal::JSONOutputArchive& archive) const;

  static std::shared_ptr<TyPropagateObject> make(std::shared_ptr<TyRegister> _p, 
                                                 enum TyScope _scope);

private :
  std::shared_ptr<TyPropagatePrivate> propagate_private;
};

// propagate range

struct TyPropagateRange {
public:
  virtual void serialize(cereal::JSONOutputArchive &archive) const = 0;
  virtual bool isGlobal(void) const { return false; }
};

struct ConsBounds : public TyPropagateRange {
public:
  ConsBounds(std::shared_ptr<TyPosition> _from,
             std::shared_ptr<TyPosition> _to);
  void serialize(cereal::JSONOutputArchive &archive) const;

  static std::shared_ptr<TyPropagateRange>
  make(std::shared_ptr<TyPosition> _from, std::shared_ptr<TyPosition> _to);

private:
  std::shared_ptr<TyPosition> from;
  std::shared_ptr<TyPosition> to;
};

struct ConsGlobal : public TyPropagateRange {
public:
  ConsGlobal();
  void serialize(cereal::JSONOutputArchive &archive) const;
  virtual bool isGlobal(void) const { return true; }

  static std::shared_ptr<TyPropagateRange> make();
};

struct TyPropagate {
public:
  TyPropagate(std::shared_ptr<TyPropagateObject> _propagate,
              std::shared_ptr<TyPropagateRange> _propagate_range);
  void serialize(cereal::JSONOutputArchive &archive) const;

private:
  std::shared_ptr<TyPropagateObject> propagate;
  std::shared_ptr<TyPropagateRange> propagate_range;
};

/* hint command */

struct TyCommand {
public:
  virtual void serialize(cereal::JSONOutputArchive &archive) const = 0;
};
 
/* hint command */

struct TyInfrule {
public:
  virtual void serialize(cereal::JSONOutputArchive &archive) const = 0;
};

struct ConsPropagate : public TyCommand {
public:
  ConsPropagate(std::shared_ptr<TyPropagate> _propagate);
  void serialize(cereal::JSONOutputArchive &archive) const;

  static std::shared_ptr<TyCommand>
  make(std::shared_ptr<TyPropagate> _propagate);
  static std::shared_ptr<TyCommand>
  make(std::shared_ptr<TyPropagateObject> _obj,
       std::shared_ptr<TyPropagateRange> _range);

private:
  std::shared_ptr<TyPropagate> propagate;
};

struct ConsInfrule : public TyCommand {
public:
  ConsInfrule(std::shared_ptr<TyPosition> _position,
              std::shared_ptr<TyInfrule> _infrule);
  void serialize(cereal::JSONOutputArchive &archive) const;

  static std::shared_ptr<TyCommand> make(std::shared_ptr<TyPosition> _position,
                                         std::shared_ptr<TyInfrule> _infrule);

private:
  std::shared_ptr<TyPosition> position;
  std::shared_ptr<TyInfrule> infrule;
};


/* core hint */

struct CoreHint {
public:
  CoreHint();
  CoreHint(std::string _module_id, std::string _function_id,
           std::string _opt_name, std::string _description = "");
  const std::string &getDescription() const;
  void setDescription(const std::string &desc);
<<<<<<< HEAD
  void appendAdmittedToDescription();
=======
  void addCommand(std::shared_ptr<TyCommand> c);
>>>>>>> 3ff3807c
  void setOptimizationName(const std::string &name);
  void addNopPosition(std::shared_ptr<TyPosition> position);
  void serialize(cereal::JSONOutputArchive &archive) const;

private:
  std::string module_id;
  std::string function_id;
  std::string opt_name;
  std::string description;
  std::vector<std::shared_ptr<TyPosition>> nop_positions;
  std::vector<std::shared_ptr<TyCommand>> commands;
};



} // llvmberry

#endif<|MERGE_RESOLUTION|>--- conflicted
+++ resolved
@@ -6,11 +6,8 @@
 #include "llvm/IR/Instructions.h"
 #include "llvm/IR/BasicBlock.h"
 #include "llvm/IR/Constants.h"
-<<<<<<< HEAD
 #include "llvm/Support/raw_ostream.h"
-=======
-
->>>>>>> 3ff3807c
+
 #include "cereal/archives/json.hpp"
 #include "cereal/types/vector.hpp"
 #include <cereal/types/memory.hpp>
@@ -956,11 +953,8 @@
            std::string _opt_name, std::string _description = "");
   const std::string &getDescription() const;
   void setDescription(const std::string &desc);
-<<<<<<< HEAD
   void appendAdmittedToDescription();
-=======
   void addCommand(std::shared_ptr<TyCommand> c);
->>>>>>> 3ff3807c
   void setOptimizationName(const std::string &name);
   void addNopPosition(std::shared_ptr<TyPosition> position);
   void serialize(cereal::JSONOutputArchive &archive) const;
