#ifndef STRUCTURE_H
#define STRUCTURE_H

#include <iostream>
#include <set>
#include "llvm/IR/Instructions.h"
#include "llvm/IR/BasicBlock.h"
#include "llvm/IR/Constants.h"
#include "cereal/archives/json.hpp"
#include "cereal/types/vector.hpp"
#include <cereal/types/memory.hpp>


namespace cereal {
[[noreturn]] void throw_exception(std::exception const &e);

template <class T>
void save(cereal::JSONOutputArchive &archive, std::unique_ptr<T> const &ptr) {
  ptr->serialize(archive);
}
} // cereal

namespace llvmberry {

enum TyScope { Source = 0, Target };

std::string getBasicBlockIndex(const llvm::BasicBlock *block);
std::string getVariable(const llvm::Value &value);
bool name_instructions(llvm::Function &F);
void generateHintForNegValue(llvm::Value *V, llvm::BinaryOperator &I, TyScope scope = Source);
void generateHintForAddSelectZero(llvm::BinaryOperator *Z, 
        llvm::BinaryOperator *X, 
        llvm::SelectInst *Y, 
        bool needs_commutativity,
        bool is_leftform);
/* position */

struct TyPositionPhinode {
public:
  TyPositionPhinode(std::string _prev_block_name);
  void serialize(cereal::JSONOutputArchive &archive) const;

private:
  std::string prev_block_name;
};

struct TyPositionCommand {
public:
  TyPositionCommand(int _index, std::string _register_name);
  void serialize(cereal::JSONOutputArchive &archive) const;

private:
  int index;
  std::string register_name;
};

struct TyInstrIndex{
public:
  virtual void serialize(cereal::JSONOutputArchive &archive) const = 0;
};

struct ConsPhinode : public TyInstrIndex {
public:
  ConsPhinode(std::unique_ptr<TyPositionPhinode> _position_phinode);
  void serialize(cereal::JSONOutputArchive &archive) const;

private:
  std::unique_ptr<TyPositionPhinode> position_phinode;
};

struct ConsCommand : public TyInstrIndex {
public:
  ConsCommand(std::unique_ptr<TyPositionCommand> _position_command);
  void serialize(cereal::JSONOutputArchive &archive) const;

  /* static std::unique_ptr<TyPosition> make(const llvm::Instruction &I, */
  /*                                         enum TyScope _scope); */

private:
  std::unique_ptr<TyPositionCommand> position_command;
};

struct TyPosition {
public:
  TyPosition(enum TyScope _scope, std::string _block_name,
             std::unique_ptr<TyInstrIndex> _instr_index);
  void serialize(cereal::JSONOutputArchive &archive) const;

  static std::unique_ptr<TyPosition> make(enum TyScope _scope,
                                          const llvm::Instruction &I);
  static std::unique_ptr<TyPosition>
  make_end_of_block(enum TyScope _scope, const llvm::BasicBlock &BB);
  static std::unique_ptr<TyPosition> make(enum TyScope _scope,
                                          std::string _block_name,
                                          std::string _prev_block_name);
  static std::unique_ptr<TyPosition> make(enum TyScope _scope,
                                          const llvm::Instruction &I,
                                          std::string _prev_block_name);

private:
  enum TyScope scope;
  std::string block_name;
  std::unique_ptr<TyInstrIndex> instr_index;
};

/* value */

// register

enum TyTag { Physical = 0, Previous, Ghost };

struct TyRegister {
public:
  TyRegister(std::string _name, enum TyTag _tag);
  void serialize(cereal::JSONOutputArchive &archive) const;

  static std::unique_ptr<TyRegister> make(std::string _name, enum TyTag _tag);

private:
  std::string name;
  enum TyTag tag;
};


// type

struct TyIntType {
public:
  virtual void serialize(cereal::JSONOutputArchive &archive) const = 0;
};

struct ConsIntType : public TyIntType {
public:
  ConsIntType(int _value);
  void serialize(cereal::JSONOutputArchive &archive) const;

private:
  int value;
};

enum TyFloatType {
  HalfType = 0,
  FloatType,
  DoubleType,
  FP128Type,
  PPC_FP128Type,
  X86_FP80Type
};

struct TyValueType{
public : 
  virtual void serialize(cereal::JSONOutputArchive& archive) const = 0;
  static std::unique_ptr<TyValueType> make(const llvm::Type &type);
};

struct ConsIntValueType : public TyValueType{
public : 
  ConsIntValueType(std::unique_ptr<TyIntType> _int_type);
  void serialize(cereal::JSONOutputArchive& archive) const;

private : 
  std::unique_ptr<TyIntType> int_type;
};

struct ConsFloatValueType : public TyValueType{
public : 
  ConsFloatValueType(TyFloatType _float_type);
  void serialize(cereal::JSONOutputArchive& archive) const;

private : 
  TyFloatType float_type;
};

struct ConsNamedType : public TyValueType{
public : 
  ConsNamedType(std::string _s);
  void serialize(cereal::JSONOutputArchive& archive) const;

private : 
  std::string s;
};

struct ConsPtrType : public TyValueType{
public : 
  ConsPtrType(int _address_space, std::unique_ptr<TyValueType> _valuetype);
  void serialize(cereal::JSONOutputArchive& archive) const;

private : 
  int address_space;
  std::unique_ptr<TyValueType> valuetype;
};


// constants

struct TyConstInt {
public:
  TyConstInt(int64_t _int_value, std::unique_ptr<TyIntType> _int_type);
  TyConstInt(int64_t _int_value, int _bitwidth);
  void serialize(cereal::JSONOutputArchive &archive) const;

  static std::unique_ptr<TyConstInt> make(int64_t _int_value, int _bitwidth);

private:
  int64_t int_value;
  std::unique_ptr<TyIntType> int_type;
};

struct TyConstFloat {
public:
  TyConstFloat(double _float_value, enum TyFloatType _float_type);
  void serialize(cereal::JSONOutputArchive &archive) const;

  static std::unique_ptr<TyConstFloat> make(double _float_value,
                                            enum TyFloatType _float_type);

private:
  double float_value;
  enum TyFloatType float_type;
};

struct TyConstant {
public:
  virtual void serialize(cereal::JSONOutputArchive &archive) const = 0;
};

struct ConsConstInt : public TyConstant {
public:
  ConsConstInt(std::unique_ptr<TyConstInt> _const_int);
  ConsConstInt(int64_t _int_value, int _bitwidth);
  void serialize(cereal::JSONOutputArchive &archive) const;

private:
  std::unique_ptr<TyConstInt> const_int;
};

struct ConsConstFloat : public TyConstant {
public:
  ConsConstFloat(std::unique_ptr<TyConstFloat> _const_float);
  ConsConstFloat(float _float_value, enum TyFloatType _float_type);
  void serialize(cereal::JSONOutputArchive &archive) const;

private:
  std::unique_ptr<TyConstFloat> const_float;
};

// value

struct TyValue {
public:
  virtual void serialize(cereal::JSONOutputArchive &archive) const = 0;

  static std::unique_ptr<TyValue> make(const llvm::Value &value);
};

struct ConsId : public TyValue {
public:
  ConsId(std::unique_ptr<TyRegister> _register);
  void serialize(cereal::JSONOutputArchive &archive) const;

  static std::unique_ptr<TyValue> make(std::string _name,
                                       enum TyTag _tag);

private:
  std::unique_ptr<TyRegister> reg;
};

struct ConsConstVal : public TyValue {
public:
  ConsConstVal(std::unique_ptr<TyConstant> _constant);
  void serialize(cereal::JSONOutputArchive &archive) const;

private:
  std::unique_ptr<TyConstant> constant;
};


// instruction

struct TyInstruction {
public:
  virtual void serialize(cereal::JSONOutputArchive &archive) const = 0;
  static std::unique_ptr<TyInstruction> make(const llvm::Instruction &inst);
};

enum TyBop { BopAdd, BopSub, BopMul, BopUdiv, BopSdiv, BopUrem, BopSrem, BopShl, BopLshr, BopAshr,
        BopAnd, BopOr, BopXor, BopFadd, BopFsub, BopFmul, BopFdiv, BopFrem };
<<<<<<< HEAD
enum TyBopSide { Left, Right };
=======
>>>>>>> 96dc2027

struct TyBinaryOperator{
public : 
  TyBinaryOperator(TyBop _opcode, std::unique_ptr<TyValueType> _operandtype, std::unique_ptr<TyValue> _operand1, std::unique_ptr<TyValue> _operand2);
  void serialize(cereal::JSONOutputArchive& archive) const;
  static std::unique_ptr<TyBinaryOperator> make(const llvm::BinaryOperator &bop);

private : 
  TyBop opcode;
  std::unique_ptr<TyValueType> operandtype;
  std::unique_ptr<TyValue> operand1;
  std::unique_ptr<TyValue> operand2;
};

struct TyLoadInst{
public : 
  TyLoadInst(std::unique_ptr<TyValueType> _pointertype, std::unique_ptr<TyValueType> _valtype, std::unique_ptr<TyValue> _ptrvalue, int _align);
  void serialize(cereal::JSONOutputArchive& archive) const;
  static std::unique_ptr<TyLoadInst> make(const llvm::LoadInst &li);
<<<<<<< HEAD
=======
  static std::unique_ptr<TyLoadInst> make(const llvm::StoreInst &si);
>>>>>>> 96dc2027

private : 
  std::unique_ptr<TyValueType> pointertype;
  std::unique_ptr<TyValueType> valtype;
  std::unique_ptr<TyValue> ptrvalue;
  int align;
};

struct ConsBinaryOp : public TyInstruction{
public : 
  ConsBinaryOp(std::unique_ptr<TyBinaryOperator> _binary_operator);
  static std::unique_ptr<TyInstruction> make(TyBop _opcode, std::unique_ptr<TyValueType> _operandtype, std::unique_ptr<TyValue> _operand1, std::unique_ptr<TyValue> _operand2);
  static std::unique_ptr<TyInstruction> make(const llvm::BinaryOperator &bop);
  void serialize(cereal::JSONOutputArchive& archive) const;

private : 
  std::unique_ptr<TyBinaryOperator> binary_operator;
};

struct ConsLoadInst : public TyInstruction{
public : 
  ConsLoadInst(std::unique_ptr<TyLoadInst> _load_inst);
  static std::unique_ptr<TyInstruction> make(std::unique_ptr<TyValueType> _pointertype, std::unique_ptr<TyValueType> _valtype, std::unique_ptr<TyValue> _ptrvalue, int _align);
  static std::unique_ptr<TyInstruction> make(const llvm::LoadInst &li);
  void serialize(cereal::JSONOutputArchive& archive) const;

private : 
  std::unique_ptr<TyLoadInst> load_inst;
};


// size

struct TySize {
public:
  virtual void serialize(cereal::JSONOutputArchive &archive) const = 0;
};

struct ConsSize : public TySize {
public:
  ConsSize(int _size);
  void serialize(cereal::JSONOutputArchive &archive) const;

  static std::unique_ptr<TySize> make(int _size);

private:
  int size;
};

/* propagate */

// propagate expression

struct TyExpr {
public:
  virtual void serialize(cereal::JSONOutputArchive &archive) const = 0;
};

struct ConsVar : public TyExpr {
public:
  ConsVar(std::unique_ptr<TyRegister> _register_name);
  ConsVar(std::string _name, enum TyTag _tag);
  void serialize(cereal::JSONOutputArchive &archive) const;

  static std::unique_ptr<TyExpr> make(std::string _name,
                                      enum TyTag _tag);

private:
  std::unique_ptr<TyRegister> register_name;
};

struct ConsRhs : public TyExpr {
public:
  ConsRhs(std::unique_ptr<TyRegister> _register_name, enum TyScope _scope);
  ConsRhs(std::string _name, enum TyTag _tag, enum TyScope _scope);
  void serialize(cereal::JSONOutputArchive &archive) const;

  static std::unique_ptr<TyExpr> make(std::string _name,
                                      enum TyTag _tag,
                                      enum TyScope _scope);

private:
  std::unique_ptr<TyRegister> register_name;
  enum TyScope scope;
};

struct ConsConst : public TyExpr {
public:
  ConsConst(std::unique_ptr<TyConstant> _constant);

  ConsConst(int _int_value, int _value);
  ConsConst(float _float_value, enum TyFloatType _float_type);

  void serialize(cereal::JSONOutputArchive &archive) const;

private:
  std::unique_ptr<TyConstant> constant;
};

struct ConsInsn : public TyExpr{
public : 
  ConsInsn(std::unique_ptr<TyInstruction> _instruction);
  void serialize(cereal::JSONOutputArchive& archive) const;
  
  static std::unique_ptr<TyExpr> make(const llvm::Instruction &i);
<<<<<<< HEAD
  static std::unique_ptr<TyExpr> make(std::unique_ptr<TyInstruction> _instruction);
=======
>>>>>>> 96dc2027

private : 
  std::unique_ptr<TyInstruction> instruction;
};

// propagate object

struct TyPropagateLessdef {
public:
  TyPropagateLessdef(std::unique_ptr<TyExpr> _lhs,
                     std::unique_ptr<TyExpr> _rhs,
                     enum TyScope _scope);
  void serialize(cereal::JSONOutputArchive &archive) const;

  static std::unique_ptr<TyPropagateLessdef>
  make(std::unique_ptr<TyExpr> _lhs,
       std::unique_ptr<TyExpr> _rhs, enum TyScope _scope);

private:
  std::unique_ptr<TyExpr> lhs;
  std::unique_ptr<TyExpr> rhs;
  enum TyScope scope;
};

struct TyPropagateNoalias {
public:
  TyPropagateNoalias(std::unique_ptr<TyRegister> _lhs,
                     std::unique_ptr<TyRegister> _rhs, enum TyScope _scope);
  TyPropagateNoalias(std::string _lhs_name, enum TyTag _lhs_tag,
                     std::string _rhs_name, enum TyTag _rhs_tag,
                     enum TyScope _scope);
  void serialize(cereal::JSONOutputArchive &archive) const;

private:
  std::unique_ptr<TyRegister> lhs;
  std::unique_ptr<TyRegister> rhs;
  enum TyScope scope;
};

struct TyPropagateObject {
public:
  virtual void serialize(cereal::JSONOutputArchive &archive) const = 0;
};

struct ConsLessdef : public TyPropagateObject {
public:
  ConsLessdef(std::unique_ptr<TyPropagateLessdef> _propagate_lessdef);
  void serialize(cereal::JSONOutputArchive &archive) const;

  static std::unique_ptr<TyPropagateObject>
  make(std::unique_ptr<TyExpr> _lhs,
       std::unique_ptr<TyExpr> _rhs, enum TyScope _scope);

private:
  std::unique_ptr<TyPropagateLessdef> propagate_lessdef;
};

struct ConsNoalias : public TyPropagateObject {
public:
  ConsNoalias(std::unique_ptr<TyPropagateNoalias> _propagate_noalias);
  ConsNoalias(std::string _lhs_name, enum TyTag _lhs_tag, std::string _rhs_name,
              enum TyTag _rhs_tag, enum TyScope _scope);
  void serialize(cereal::JSONOutputArchive &archive) const;

private:
  std::unique_ptr<TyPropagateNoalias> propagate_noalias;
};

struct ConsMaydiff : public TyPropagateObject {
public:
  ConsMaydiff(std::unique_ptr<TyRegister> _register_name);
  ConsMaydiff(std::string _name, enum TyTag _tag);
  void serialize(cereal::JSONOutputArchive &archive) const;

  static std::unique_ptr<TyPropagateObject> make(std::string _name,
                                                 enum TyTag _tag);

private:
  std::unique_ptr<TyRegister> register_name;
};

// propagate range

struct TyPropagateRange {
public:
  virtual void serialize(cereal::JSONOutputArchive &archive) const = 0;
  virtual bool isGlobal(void) const { return false; }
};

struct ConsBounds : public TyPropagateRange {
public:
  ConsBounds(std::unique_ptr<TyPosition> _from,
             std::unique_ptr<TyPosition> _to);
  void serialize(cereal::JSONOutputArchive &archive) const;

  static std::unique_ptr<TyPropagateRange>
  make(std::unique_ptr<TyPosition> _from, std::unique_ptr<TyPosition> _to);

private:
  std::unique_ptr<TyPosition> from;
  std::unique_ptr<TyPosition> to;
};

struct ConsGlobal : public TyPropagateRange {
public:
  ConsGlobal();
  void serialize(cereal::JSONOutputArchive &archive) const;
  virtual bool isGlobal(void) const { return true; }

  static std::unique_ptr<TyPropagateRange> make();
};

struct TyPropagate {
public:
  TyPropagate(std::unique_ptr<TyPropagateObject> _propagate,
              std::unique_ptr<TyPropagateRange> _propagate_range);
  void serialize(cereal::JSONOutputArchive &archive) const;

private:
  std::unique_ptr<TyPropagateObject> propagate;
  std::unique_ptr<TyPropagateRange> propagate_range;
};

/* hint command */

struct TyCommand {
public:
  virtual void serialize(cereal::JSONOutputArchive &archive) const = 0;
};
 
/* hint command */

struct TyInfrule {
public:
  virtual void serialize(cereal::JSONOutputArchive &archive) const = 0;
};

struct ConsPropagate : public TyCommand {
public:
  ConsPropagate(std::unique_ptr<TyPropagate> _propagate);
  void serialize(cereal::JSONOutputArchive &archive) const;

  static std::unique_ptr<TyCommand>
  make(std::unique_ptr<TyPropagate> _propagate);
  static std::unique_ptr<TyCommand>
  make(std::unique_ptr<TyPropagateObject> _obj,
       std::unique_ptr<TyPropagateRange> _range);

private:
  std::unique_ptr<TyPropagate> propagate;
};

struct ConsInfrule : public TyCommand {
public:
  ConsInfrule(std::unique_ptr<TyPosition> _position,
              std::unique_ptr<TyInfrule> _infrule);
  void serialize(cereal::JSONOutputArchive &archive) const;

  static std::unique_ptr<TyCommand> make(std::unique_ptr<TyPosition> _position,
                                         std::unique_ptr<TyInfrule> _infrule);

private:
  std::unique_ptr<TyPosition> position;
  std::unique_ptr<TyInfrule> infrule;
};


/* core hint */

struct CoreHint {
public:
  CoreHint();
  CoreHint(std::string _module_id, std::string _function_id,
           std::string _opt_name);
  void addCommand(std::unique_ptr<TyCommand> c);
  void addNopPosition(std::unique_ptr<TyPosition> position);
  void serialize(cereal::JSONOutputArchive &archive) const;

private:
  std::string module_id;
  std::string function_id;
  std::string opt_name;
  std::vector<std::unique_ptr<TyPosition>> nop_positions;
  std::vector<std::unique_ptr<TyCommand>> commands;
};

// inserting nop
void insertTgtNopAtSrcI(CoreHint &hints, llvm::Instruction *I);
void insertSrcNopAtTgtI(CoreHint &hints, llvm::Instruction *I);

} // llvmberry

#endif<|MERGE_RESOLUTION|>--- conflicted
+++ resolved
@@ -285,10 +285,7 @@
 
 enum TyBop { BopAdd, BopSub, BopMul, BopUdiv, BopSdiv, BopUrem, BopSrem, BopShl, BopLshr, BopAshr,
         BopAnd, BopOr, BopXor, BopFadd, BopFsub, BopFmul, BopFdiv, BopFrem };
-<<<<<<< HEAD
 enum TyBopSide { Left, Right };
-=======
->>>>>>> 96dc2027
 
 struct TyBinaryOperator{
 public : 
@@ -308,10 +305,7 @@
   TyLoadInst(std::unique_ptr<TyValueType> _pointertype, std::unique_ptr<TyValueType> _valtype, std::unique_ptr<TyValue> _ptrvalue, int _align);
   void serialize(cereal::JSONOutputArchive& archive) const;
   static std::unique_ptr<TyLoadInst> make(const llvm::LoadInst &li);
-<<<<<<< HEAD
-=======
   static std::unique_ptr<TyLoadInst> make(const llvm::StoreInst &si);
->>>>>>> 96dc2027
 
 private : 
   std::unique_ptr<TyValueType> pointertype;
@@ -417,10 +411,7 @@
   void serialize(cereal::JSONOutputArchive& archive) const;
   
   static std::unique_ptr<TyExpr> make(const llvm::Instruction &i);
-<<<<<<< HEAD
   static std::unique_ptr<TyExpr> make(std::unique_ptr<TyInstruction> _instruction);
-=======
->>>>>>> 96dc2027
 
 private : 
   std::unique_ptr<TyInstruction> instruction;
