#ifndef STRUCTURE_H
#define STRUCTURE_H

#include <iostream>
#include <set>
#include "llvm/IR/Instructions.h"
#include "llvm/IR/BasicBlock.h"
#include "llvm/IR/Constants.h"
#include "cereal/archives/json.hpp"
#include "cereal/types/vector.hpp"
#include <cereal/types/memory.hpp>


namespace cereal {
[[noreturn]] void throw_exception(std::exception const &e);

template <class T>
void save(cereal::JSONOutputArchive &archive, std::shared_ptr<T> const &ptr) {
  ptr->serialize(archive);
}

template <class T1, class T2>
void save(cereal::JSONOutputArchive &archive, std::pair<T1, T2> const &p) {
  archive.startNode();
  archive.makeArray();
  archive.writeName();

  archive(p.first);
  archive(p.second);

  archive.finishNode();
}
} // cereal

namespace llvmberry {

enum TyScope { Source = 0, Target };

enum TyFloatType {
  HalfType = 0,
  FloatType,
  DoubleType,
  FP128Type,
  PPC_FP128Type,
  X86_FP80Type
};

enum TyTag { Physical = 0, Previous, Ghost };

enum TyBop { BopAdd, BopSub, BopMul, BopUdiv, BopSdiv, BopUrem, BopSrem, BopShl, BopLshr, BopAshr,
        BopAnd, BopOr, BopXor,  };

enum TyFbop { BopFadd, BopFsub, BopFmul, BopFdiv, BopFrem };

std::string getBasicBlockIndex(const llvm::BasicBlock *block);
std::string getVariable(const llvm::Value &value);
int getCommandIndex(const llvm::Value &value);
bool name_instructions(llvm::Function &F);

std::string toString(llvmberry::TyBop bop);
std::string toString(llvmberry::TyFbop bop);
std::string toString(llvmberry::TyFloatType bop);

bool isFloatOpcode(llvm::Instruction::BinaryOps ops);
TyFloatType getFloatType(llvm::Type *typ);
TyFbop getFbop(llvm::Instruction::BinaryOps ops);
TyBop getBop(llvm::Instruction::BinaryOps ops);


/* position */

struct TyPositionPhinode {
public:
  TyPositionPhinode(std::string _prev_block_name);
  void serialize(cereal::JSONOutputArchive &archive) const;

private:
  std::string prev_block_name;
};

struct TyPositionCommand {
public:
  TyPositionCommand(int _index, std::string _register_name);
  void serialize(cereal::JSONOutputArchive &archive) const;

private:
  int index;
  std::string register_name;
};

struct TyInstrIndex{
public:
  virtual void serialize(cereal::JSONOutputArchive &archive) const = 0;
};

struct ConsPhinode : public TyInstrIndex {
public:
  ConsPhinode(std::shared_ptr<TyPositionPhinode> _position_phinode);
  void serialize(cereal::JSONOutputArchive &archive) const;

private:
  std::shared_ptr<TyPositionPhinode> position_phinode;
};

struct ConsCommand : public TyInstrIndex {
public:
  ConsCommand(std::shared_ptr<TyPositionCommand> _position_command);
  void serialize(cereal::JSONOutputArchive &archive) const;

  /* static std::shared_ptr<TyPosition> make(const llvm::Instruction &I, */
  /*                                         enum TyScope _scope); */

private:
  std::shared_ptr<TyPositionCommand> position_command;
};

struct TyPosition {
public:
  TyPosition(enum TyScope _scope, std::string _block_name,
             std::shared_ptr<TyInstrIndex> _instr_index);
  void serialize(cereal::JSONOutputArchive &archive) const;

  static std::shared_ptr<TyPosition> make(enum TyScope _scope,
                                          const llvm::Instruction &I);
  static std::shared_ptr<TyPosition>
  make_end_of_block(enum TyScope _scope, const llvm::BasicBlock &BB);
  static std::shared_ptr<TyPosition>
  make_start_of_block(enum TyScope _scope, std::string _block_name);
  static std::shared_ptr<TyPosition> make(enum TyScope _scope,
                                          std::string _block_name,
                                          std::string _prev_block_name);
  static std::shared_ptr<TyPosition> make(enum TyScope _scope,
                                          const llvm::Instruction &I,
                                          std::string _prev_block_name);

private:
  enum TyScope scope;
  std::string block_name;
  std::shared_ptr<TyInstrIndex> instr_index;
};

/* value */

// register

struct TyRegister {
public:
  TyRegister(std::string _name, enum TyTag _tag);
  void serialize(cereal::JSONOutputArchive &archive) const;

  static std::shared_ptr<TyRegister> make(std::string _name, enum TyTag _tag);

private:
  std::string name;
  enum TyTag tag;
};

// type

struct TyIntType {
public:
  virtual void serialize(cereal::JSONOutputArchive &archive) const = 0;
};

struct ConsIntType : public TyIntType {
public:
  ConsIntType(int _value);
  void serialize(cereal::JSONOutputArchive &archive) const;

private:
  int value;
};

struct TyValueType{
public : 
  virtual void serialize(cereal::JSONOutputArchive& archive) const = 0;
  static std::shared_ptr<TyValueType> make(const llvm::Type &type);
};

struct ConsIntValueType : public TyValueType{
public : 
  ConsIntValueType(std::shared_ptr<TyIntType> _int_type);
  void serialize(cereal::JSONOutputArchive& archive) const;

private : 
  std::shared_ptr<TyIntType> int_type;
};

struct ConsFloatValueType : public TyValueType{
public : 
  ConsFloatValueType(TyFloatType _float_type);
  void serialize(cereal::JSONOutputArchive& archive) const;

private : 
  TyFloatType float_type;
};

struct ConsNamedType : public TyValueType{
public : 
  ConsNamedType(std::string _s);
  void serialize(cereal::JSONOutputArchive& archive) const;

private : 
  std::string s;
};

struct ConsPtrType : public TyValueType{
public : 
  ConsPtrType(int _address_space, std::shared_ptr<TyValueType> _valuetype);
  void serialize(cereal::JSONOutputArchive& archive) const;

private : 
  int address_space;
  std::shared_ptr<TyValueType> valuetype;
};

// size

struct TySize {
public:
  virtual void serialize(cereal::JSONOutputArchive &archive) const = 0;
};

struct ConsSize : public TySize {
public:
  ConsSize(int _size);
  void serialize(cereal::JSONOutputArchive &archive) const;

  static std::shared_ptr<TySize> make(int _size);

private:
  int size;
};


// constants

struct TyConstInt {
public:
  TyConstInt(int64_t _int_value, std::shared_ptr<TyIntType> _int_type);
  TyConstInt(int64_t _int_value, int _bitwidth);
  void serialize(cereal::JSONOutputArchive &archive) const;

  static std::shared_ptr<TyConstInt> make(int64_t _int_value, int _bitwidth);

private:
  int64_t int_value;
  std::shared_ptr<TyIntType> int_type;
};

struct TyConstFloat {
public:
  TyConstFloat(double _float_value, enum TyFloatType _float_type);
  void serialize(cereal::JSONOutputArchive &archive) const;

  static std::shared_ptr<TyConstFloat> make(double _float_value,
                                            enum TyFloatType _float_type);

private:
  double float_value;
  enum TyFloatType float_type;
};

struct TyConstGlobalVarAddr{
public : 
  TyConstGlobalVarAddr(std::string _var_id, std::shared_ptr<TyValueType> _var_type);
  void serialize(cereal::JSONOutputArchive& archive) const;
  
  static std::shared_ptr<TyConstGlobalVarAddr> make(const llvm::GlobalVariable &gv);
private : 
  std::string var_id;
  std::shared_ptr<TyValueType> var_type;
};

struct TyConstant {
public:
  virtual void serialize(cereal::JSONOutputArchive &archive) const = 0;
};

struct ConsConstInt : public TyConstant {
public:
  ConsConstInt(std::shared_ptr<TyConstInt> _const_int);
  ConsConstInt(int64_t _int_value, int _bitwidth);
  void serialize(cereal::JSONOutputArchive &archive) const;

private:
  std::shared_ptr<TyConstInt> const_int;
};

struct ConsConstFloat : public TyConstant {
public:
  ConsConstFloat(std::shared_ptr<TyConstFloat> _const_float);
  ConsConstFloat(float _float_value, enum TyFloatType _float_type);
  void serialize(cereal::JSONOutputArchive &archive) const;

private:
  std::shared_ptr<TyConstFloat> const_float;
};

struct ConsConstUndef : public TyConstant {
public:
  ConsConstUndef(std::shared_ptr<TyValueType> _value_type);
  void serialize(cereal::JSONOutputArchive& archive) const;

private:
  std::shared_ptr<TyValueType> value_type;
};

struct ConsConstGlobalVarAddr : public TyConstant{
public : 
  ConsConstGlobalVarAddr(std::shared_ptr<TyConstGlobalVarAddr> _const_global_var_addr);
  static std::shared_ptr<TyConstant> make(std::string _var_id, std::shared_ptr<TyValueType> _var_type);
  void serialize(cereal::JSONOutputArchive& archive) const;

private : 
  std::shared_ptr<TyConstGlobalVarAddr> const_global_var_addr;
};

// value

struct TyValue {
public:
  virtual void serialize(cereal::JSONOutputArchive &archive) const = 0;

  static std::shared_ptr<TyValue> make(const llvm::Value &value, enum TyTag _tag = llvmberry::Physical);
};

struct ConsId : public TyValue {
public:
  ConsId(std::shared_ptr<TyRegister> _register);
  void serialize(cereal::JSONOutputArchive &archive) const;

  static std::shared_ptr<TyValue> make(std::string _name,
                                       enum TyTag _tag);

  std::shared_ptr<TyRegister> reg;
};

struct ConsConstVal : public TyValue {
public:
  ConsConstVal(std::shared_ptr<TyConstant> _constant);
  void serialize(cereal::JSONOutputArchive &archive) const;

  std::shared_ptr<TyConstant> constant;
};

// instruction

struct TyInstruction {
public:
  virtual void serialize(cereal::JSONOutputArchive &archive) const = 0;
  static std::shared_ptr<TyInstruction> make(const llvm::Instruction &inst);
};

struct TyBinaryOperator{
public : 
  TyBinaryOperator(TyBop _opcode, std::shared_ptr<TyValueType> _operandtype, std::shared_ptr<TyValue> _operand1, std::shared_ptr<TyValue> _operand2);
  void serialize(cereal::JSONOutputArchive& archive) const;
  static std::shared_ptr<TyBinaryOperator> make(const llvm::BinaryOperator &bop);

private : 
  TyBop opcode;
  std::shared_ptr<TyValueType> operandtype;
  std::shared_ptr<TyValue> operand1;
  std::shared_ptr<TyValue> operand2;
};

struct TyFloatBinaryOperator{
public : 
  TyFloatBinaryOperator(TyFbop _opcode, std::shared_ptr<TyValueType> _operandtype, std::shared_ptr<TyValue> _operand1, std::shared_ptr<TyValue> _operand2);
  void serialize(cereal::JSONOutputArchive& archive) const;
  static std::shared_ptr<TyFloatBinaryOperator> make(const llvm::BinaryOperator &bop);

private : 
  TyFbop opcode;
  std::shared_ptr<TyValueType> operandtype;
  std::shared_ptr<TyValue> operand1;
  std::shared_ptr<TyValue> operand2;
};

struct TyLoadInst{
public : 
  TyLoadInst(std::shared_ptr<TyValueType> _pointertype, std::shared_ptr<TyValueType> _valtype, std::shared_ptr<TyValue> _ptrvalue, int _align);
  void serialize(cereal::JSONOutputArchive& archive) const;
  static std::shared_ptr<TyLoadInst> make(const llvm::LoadInst &li);
  static std::shared_ptr<TyLoadInst> make(const llvm::StoreInst &si);

private : 
  std::shared_ptr<TyValueType> pointertype;
  std::shared_ptr<TyValueType> valtype;
  std::shared_ptr<TyValue> ptrvalue;
  int align;
};

struct TyBitCastInst{
public : 
  TyBitCastInst(std::shared_ptr<TyValueType> _fromty, std::shared_ptr<TyValue> _v, std::shared_ptr<TyValueType> _toty);
  void serialize(cereal::JSONOutputArchive& archive) const;
  static std::shared_ptr<TyBitCastInst> make(const llvm::BitCastInst &li);

private : 
  std::shared_ptr<TyValueType> fromty;
  std::shared_ptr<TyValue> v;
  std::shared_ptr<TyValueType> toty;
};

struct TyGetElementPtrInst{
public : 
  TyGetElementPtrInst(std::shared_ptr<TyValueType> _ty, 
                std::shared_ptr<TyValueType> _ptrty,
                std::shared_ptr<TyValue> _ptr,
                std::vector<std::pair<std::shared_ptr<TySize>, std::shared_ptr<TyValue> > > &_indexes,
                bool is_inbounds);
  void serialize(cereal::JSONOutputArchive& archive) const;
  static std::shared_ptr<TyGetElementPtrInst> make(const llvm::GetElementPtrInst &li);

private : 
  std::shared_ptr<TyValueType> ty;
  std::shared_ptr<TyValueType> ptrty;
  std::shared_ptr<TyValue> ptr;
  std::vector<std::pair<std::shared_ptr<TySize>, std::shared_ptr<TyValue> > > indexes;
  bool is_inbounds;
};


struct ConsBinaryOp : public TyInstruction{
public : 
  ConsBinaryOp(std::shared_ptr<TyBinaryOperator> _binary_operator);
  static std::shared_ptr<TyInstruction> make(TyBop _opcode, std::shared_ptr<TyValueType> _operandtype, std::shared_ptr<TyValue> _operand1, std::shared_ptr<TyValue> _operand2);
  static std::shared_ptr<TyInstruction> make(const llvm::BinaryOperator &bop);
  void serialize(cereal::JSONOutputArchive& archive) const;

private : 
  std::shared_ptr<TyBinaryOperator> binary_operator;
};

struct ConsFloatBinaryOp : public TyInstruction{
public : 
  ConsFloatBinaryOp(std::shared_ptr<TyFloatBinaryOperator> _binary_operator);
  static std::shared_ptr<TyInstruction> make(TyFbop _opcode, std::shared_ptr<TyValueType> _operandtype, std::shared_ptr<TyValue> _operand1, std::shared_ptr<TyValue> _operand2);
  static std::shared_ptr<TyInstruction> make(const llvm::BinaryOperator &bop);
  void serialize(cereal::JSONOutputArchive& archive) const;

private : 
  std::shared_ptr<TyFloatBinaryOperator> binary_operator;
};

struct ConsLoadInst : public TyInstruction{
public : 
  ConsLoadInst(std::shared_ptr<TyLoadInst> _load_inst);
  static std::shared_ptr<TyInstruction> make(std::shared_ptr<TyValueType> _pointertype, std::shared_ptr<TyValueType> _valtype, std::shared_ptr<TyValue> _ptrvalue, int _align);
  static std::shared_ptr<TyInstruction> make(const llvm::LoadInst &li);
  void serialize(cereal::JSONOutputArchive& archive) const;

private : 
  std::shared_ptr<TyLoadInst> load_inst;
};

struct ConsBitCastInst : public TyInstruction{
public:
  ConsBitCastInst(std::shared_ptr<TyBitCastInst> _bit_cast_inst);
  static std::shared_ptr<TyInstruction> make(std::shared_ptr<TyValueType> _fromty, std::shared_ptr<TyValue> _v, std::shared_ptr<TyValueType> _toty);
  static std::shared_ptr<TyInstruction> make(const llvm::BitCastInst &bci);
  void serialize(cereal::JSONOutputArchive &archive) const;

private :
  std::shared_ptr<TyBitCastInst> bit_cast_inst;
};

struct ConsGetElementPtrInst : public TyInstruction{
public:
  ConsGetElementPtrInst(std::shared_ptr<TyGetElementPtrInst> _get_element_ptr_inst);
  static std::shared_ptr<TyInstruction> make(std::shared_ptr<TyValueType> _ty, 
                std::shared_ptr<TyValueType> _ptrty,
                std::shared_ptr<TyValue> _ptr,
                std::vector<std::pair<std::shared_ptr<TySize>, std::shared_ptr<TyValue> > > &_indexes,
                bool is_inbounds);
  static std::shared_ptr<TyInstruction> make(const llvm::GetElementPtrInst &gepi);
  void serialize(cereal::JSONOutputArchive &archive) const;

private:
  std::shared_ptr<TyGetElementPtrInst> get_element_ptr_inst;
};

/* propagate */

// propagate expression

struct TyExpr {
public:
  virtual void serialize(cereal::JSONOutputArchive &archive) const = 0;

  static std::shared_ptr<TyExpr> make(const llvm::Value &value, enum TyTag _tag=llvmberry::Physical);
};

struct ConsVar : public TyExpr {
public:
  ConsVar(std::shared_ptr<TyRegister> _register_name);
  ConsVar(std::string _name, enum TyTag _tag);
  void serialize(cereal::JSONOutputArchive &archive) const;

  static std::shared_ptr<TyExpr> make(std::string _name,
                                      enum TyTag _tag);

private:
  std::shared_ptr<TyRegister> register_name;
};

struct ConsRhs : public TyExpr {
public:
  ConsRhs(std::shared_ptr<TyRegister> _register_name, enum TyScope _scope);
  ConsRhs(std::string _name, enum TyTag _tag, enum TyScope _scope);
  void serialize(cereal::JSONOutputArchive &archive) const;

  static std::shared_ptr<TyExpr> make(std::string _name,
                                      enum TyTag _tag,
                                      enum TyScope _scope);

private:
  std::shared_ptr<TyRegister> register_name;
  enum TyScope scope;
};

struct ConsConst : public TyExpr {
public:
  ConsConst(std::shared_ptr<TyConstant> _constant);

  ConsConst(int _int_value, int _value);
  ConsConst(float _float_value, enum TyFloatType _float_type);

  void serialize(cereal::JSONOutputArchive &archive) const;

private:
  std::shared_ptr<TyConstant> constant;
};

struct ConsInsn : public TyExpr{
public : 
  ConsInsn(std::shared_ptr<TyInstruction> _instruction);
  void serialize(cereal::JSONOutputArchive& archive) const;
  
  static std::shared_ptr<TyExpr> make(const llvm::Instruction &i);
  static std::shared_ptr<TyExpr> make(std::shared_ptr<TyInstruction> _instruction);

private : 
  std::shared_ptr<TyInstruction> instruction;
};

std::shared_ptr<TyExpr> makeExpr_fromStoreInst(const llvm::StoreInst* si);

// propagate object

struct TyPropagateLessdef {
public:
  TyPropagateLessdef(std::shared_ptr<TyExpr> _lhs,
                     std::shared_ptr<TyExpr> _rhs,
                     enum TyScope _scope);
  void serialize(cereal::JSONOutputArchive &archive) const;

  static std::shared_ptr<TyPropagateLessdef>
  make(std::shared_ptr<TyExpr> _lhs,
       std::shared_ptr<TyExpr> _rhs, enum TyScope _scope);

private:
  std::shared_ptr<TyExpr> lhs;
  std::shared_ptr<TyExpr> rhs;
  enum TyScope scope;
};

struct TyPropagateNoalias {
public:
  TyPropagateNoalias(std::shared_ptr<TyRegister> _lhs,
                     std::shared_ptr<TyRegister> _rhs, enum TyScope _scope);
  TyPropagateNoalias(std::string _lhs_name, enum TyTag _lhs_tag,
                     std::string _rhs_name, enum TyTag _rhs_tag,
                     enum TyScope _scope);
  void serialize(cereal::JSONOutputArchive &archive) const;

private:
  std::shared_ptr<TyRegister> lhs;
  std::shared_ptr<TyRegister> rhs;
  enum TyScope scope;
};

struct TyPropagateAlloca {
public :
  TyPropagateAlloca(std::shared_ptr<TyRegister> _p, 
                    enum TyScope _scope);
  void serialize(cereal::JSONOutputArchive& archive) const;

private :
  std::shared_ptr<TyRegister> p;
  enum TyScope scope;
};

struct TyPropagatePrivate {
public :
  TyPropagatePrivate(std::shared_ptr<TyRegister> _p, 
                     enum TyScope _scope);
  void serialize(cereal::JSONOutputArchive& archive) const;

private :
  std::shared_ptr<TyRegister> p;
  enum TyScope scope;
};

struct TyPropagateObject {
public:
  virtual void serialize(cereal::JSONOutputArchive &archive) const = 0;
};

struct ConsLessdef : public TyPropagateObject {
public:
  ConsLessdef(std::shared_ptr<TyPropagateLessdef> _propagate_lessdef);
  void serialize(cereal::JSONOutputArchive &archive) const;

  static std::shared_ptr<TyPropagateObject>
  make(std::shared_ptr<TyExpr> _lhs,
       std::shared_ptr<TyExpr> _rhs, enum TyScope _scope);

private:
  std::shared_ptr<TyPropagateLessdef> propagate_lessdef;
};

struct ConsNoalias : public TyPropagateObject {
public:
  ConsNoalias(std::shared_ptr<TyPropagateNoalias> _propagate_noalias);
  ConsNoalias(std::string _lhs_name, enum TyTag _lhs_tag, std::string _rhs_name,
              enum TyTag _rhs_tag, enum TyScope _scope);
  void serialize(cereal::JSONOutputArchive &archive) const;

private:
  std::shared_ptr<TyPropagateNoalias> propagate_noalias;
};

struct ConsAlloca : public TyPropagateObject {
public :
  ConsAlloca(std::shared_ptr<TyPropagateAlloca> _propagate_alloca);
  void serialize(cereal::JSONOutputArchive& archive) const;

  static std::shared_ptr<TyPropagateObject> make(std::shared_ptr<TyRegister> _p, 
                                                 enum TyScope _scope);

private :
  std::shared_ptr<TyPropagateAlloca> propagate_alloca;
};

struct ConsMaydiff : public TyPropagateObject {
public:
  ConsMaydiff(std::shared_ptr<TyRegister> _register_name);
  ConsMaydiff(std::string _name, enum TyTag _tag);
  void serialize(cereal::JSONOutputArchive &archive) const;

  static std::shared_ptr<TyPropagateObject> make(std::string _name,
                                                 enum TyTag _tag);

private:
  std::shared_ptr<TyRegister> register_name;
};

struct ConsPrivate : public TyPropagateObject {
public :
  ConsPrivate(std::shared_ptr<TyPropagatePrivate> _propagate_private);
  void serialize(cereal::JSONOutputArchive& archive) const;

  static std::shared_ptr<TyPropagateObject> make(std::shared_ptr<TyRegister> _p, 
                                                 enum TyScope _scope);

private :
  std::shared_ptr<TyPropagatePrivate> propagate_private;
};

// propagate range

struct TyPropagateRange {
public:
  virtual void serialize(cereal::JSONOutputArchive &archive) const = 0;
  virtual bool isGlobal(void) const { return false; }
};

struct ConsBounds : public TyPropagateRange {
public:
  ConsBounds(std::shared_ptr<TyPosition> _from,
             std::shared_ptr<TyPosition> _to);
  void serialize(cereal::JSONOutputArchive &archive) const;

  static std::shared_ptr<TyPropagateRange>
  make(std::shared_ptr<TyPosition> _from, std::shared_ptr<TyPosition> _to);

private:
  std::shared_ptr<TyPosition> from;
  std::shared_ptr<TyPosition> to;
};

struct ConsGlobal : public TyPropagateRange {
public:
  ConsGlobal();
  void serialize(cereal::JSONOutputArchive &archive) const;
  virtual bool isGlobal(void) const { return true; }

  static std::shared_ptr<TyPropagateRange> make();
};

struct TyPropagate {
public:
  TyPropagate(std::shared_ptr<TyPropagateObject> _propagate,
              std::shared_ptr<TyPropagateRange> _propagate_range);
  void serialize(cereal::JSONOutputArchive &archive) const;

private:
  std::shared_ptr<TyPropagateObject> propagate;
  std::shared_ptr<TyPropagateRange> propagate_range;
};

/* hint command */

struct TyCommand {
public:
  virtual void serialize(cereal::JSONOutputArchive &archive) const = 0;
};
 
/* hint command */

struct TyInfrule {
public:
  virtual void serialize(cereal::JSONOutputArchive &archive) const = 0;
};

struct ConsPropagate : public TyCommand {
public:
  ConsPropagate(std::shared_ptr<TyPropagate> _propagate);
  void serialize(cereal::JSONOutputArchive &archive) const;

  static std::shared_ptr<TyCommand>
  make(std::shared_ptr<TyPropagate> _propagate);
  static std::shared_ptr<TyCommand>
  make(std::shared_ptr<TyPropagateObject> _obj,
       std::shared_ptr<TyPropagateRange> _range);

private:
  std::shared_ptr<TyPropagate> propagate;
};

struct ConsInfrule : public TyCommand {
public:
  ConsInfrule(std::shared_ptr<TyPosition> _position,
              std::shared_ptr<TyInfrule> _infrule);
  void serialize(cereal::JSONOutputArchive &archive) const;

  static std::shared_ptr<TyCommand> make(std::shared_ptr<TyPosition> _position,
                                         std::shared_ptr<TyInfrule> _infrule);

private:
  std::shared_ptr<TyPosition> position;
  std::shared_ptr<TyInfrule> infrule;
};


/* core hint */

struct CoreHint {
public:
  CoreHint();
  CoreHint(std::string _module_id, std::string _function_id,
           std::string _opt_name, std::string _description = "");
  const std::string &getDescription() const;
  void setDescription(const std::string &desc);
<<<<<<< HEAD
  void addCommand(std::shared_ptr<TyCommand> c);
=======
  void setOptimizationName(const std::string &name);
>>>>>>> 2894fe10
  void addNopPosition(std::shared_ptr<TyPosition> position);
  void serialize(cereal::JSONOutputArchive &archive) const;

private:
  std::string module_id;
  std::string function_id;
  std::string opt_name;
  std::string description;
  std::vector<std::shared_ptr<TyPosition>> nop_positions;
  std::vector<std::shared_ptr<TyCommand>> commands;
};



} // llvmberry

#endif<|MERGE_RESOLUTION|>--- conflicted
+++ resolved
@@ -765,11 +765,8 @@
            std::string _opt_name, std::string _description = "");
   const std::string &getDescription() const;
   void setDescription(const std::string &desc);
-<<<<<<< HEAD
   void addCommand(std::shared_ptr<TyCommand> c);
-=======
   void setOptimizationName(const std::string &name);
->>>>>>> 2894fe10
   void addNopPosition(std::shared_ptr<TyPosition> position);
   void serialize(cereal::JSONOutputArchive &archive) const;
 
