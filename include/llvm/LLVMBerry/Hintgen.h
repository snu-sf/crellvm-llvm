--- conflicted
+++ resolved
@@ -117,10 +117,9 @@
   void insertTgtNopAtSrcI(CoreHint &hints, llvm::Instruction *I);
   void insertSrcNopAtTgtI(CoreHint &hints, llvm::Instruction *I);
 
-<<<<<<< HEAD
   extern std::pair<std::shared_ptr<TyExpr>, std::shared_ptr<TyExpr>>
       false_encoding;
-=======
+
   /* Generating symbolic expressions from instructions
    * for GVN
    */
@@ -145,10 +144,10 @@
     }
   };
 
-  Expression create_expression(llvm::Instruction *I, bool &swapped, llvm::SmallVector<uint32_t, 4> va);
+  Expression create_expression(llvm::Instruction *I, bool &swapped,
+                               llvm::SmallVector<uint32_t, 4> va);
 
   bool is_inverse_expression(Expression e1, Expression e2);
->>>>>>> 5ba2d957
 }
 
 #endif