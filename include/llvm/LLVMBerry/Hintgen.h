--- conflicted
+++ resolved
@@ -18,11 +18,8 @@
 #define NOALIAS(ptr1, ptr2, SCOPE) llvmberry::ConsNoalias::make(ptr1, ptr2, SCOPE)
 #define INSN(x) llvmberry::ConsInsn::make(x)
 #define VAL(I, tag) llvmberry::TyValue::make(*(I), llvmberry::tag)
-<<<<<<< HEAD
 #define VALTYPE(ty) llvmberry::TyValueType::make(*(ty))
-=======
 #define POINTER(v) llvmberry::TyPointer::make(*(v))
->>>>>>> b622a4b1
 #define EXPR(I, tag) llvmberry::TyExpr::make(*(I), llvmberry::tag)
 #define REGISTER(name, tag) llvmberry::TyRegister::make(name, llvmberry::tag)
 #define ID(name, tag) llvmberry::ConsId::make(name, llvmberry::tag)
@@ -59,13 +56,10 @@
    */
   void propagateLessdef(llvm::Instruction *from, llvm::Instruction *to, const llvm::Value *lesserval, 
         const llvm::Value *greaterval, TyScope scope);
-<<<<<<< HEAD
   /* propagateMaydiffGlobal(var, tag) : 
    *   Propagates variable (var, tag) globally
    */
   void propagateMaydiffGlobal(std::string varname, TyTag tag);
-=======
->>>>>>> b622a4b1
   /* generateHintForNegValue(V, I, Scope) : 
    *   If V is a BinaryOperator (V = 0 - mV), propagate (V >= 0 - mV, 0 - mV >= V) from V to I in Scope
    *   If V is a constant C, add invariants (C >=src 0 - (-C)), ((0 - (-C)) >=tgt C). (It does nothing with scope)
