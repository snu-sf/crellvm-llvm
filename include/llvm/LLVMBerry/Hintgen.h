--- conflicted
+++ resolved
@@ -30,67 +30,6 @@
 
 
 namespace llvmberry{
-<<<<<<< HEAD
-/* applyCommutativity(I, (A bop B), scope) : 
- *   Applies commutativity rule ((A bop B) \in P => P += (B bop A)) to the position I
- */
-void applyCommutativity(llvm::Instruction *position, llvm::BinaryOperator *expression, TyScope scope);
-/* propagateInstruction(I1, I2, scope, propagateEquivalence) : 
- *   if propagateEquivalence == false : 
- *     Propagates I1 >= rhs(I1) from I1 to I2 if scope == Source, or
- *     Propagates rhs(I1) >= I1 from I1 to I2 if scope == Target
- *   else : 
- *     Propagate I1 >= rhs(I1) and rhs(I1) >= I1 from I1 to I2 in scope.
- */
-void propagateInstruction(llvm::Instruction *from, llvm::Instruction *to, TyScope scope, bool propagateEquivalence = false);
-void generateHintForNegValue(llvm::Value *V, llvm::BinaryOperator &I, TyScope scope = Source);
-/* generateHintForReplaceAllUsesWith(v1, v2) : 
- *   for each use U of v1, propagates hints that prove replacing v1 with v2 in U is safe
- */
-void generateHintForReplaceAllUsesWith(llvm::Instruction *source, llvm::Value *replaceTo);
-void generateHintForAddSelectZero(llvm::BinaryOperator *Z, 
-        llvm::BinaryOperator *X, 
-        llvm::SelectInst *Y, 
-        bool needs_commutativity,
-        bool is_leftform);
-void generateHintForOrXor(llvm::BinaryOperator &I, llvm::Value *op0, 
-        llvm::Value *op1, bool needsCommutativity);
-void generateHintForOrXor2(llvm::BinaryOperator &I, 
-        llvm::Value *X1_val, llvm::Value *X2_val,
-        llvm::Value *A, llvm::Value *B,
-        bool needsY1Commutativity, bool needsY2Commutativity);
-
-// inserting nop
-void insertTgtNopAtSrcI(CoreHint &hints, llvm::Instruction *I);
-void insertSrcNopAtTgtI(CoreHint &hints, llvm::Instruction *I);
-
-
-// lib/IR/Value.cpp : Value::stripPointerCasts(), stripPointerCastsAndOffsets()
-struct StripPointerCastsArgs{
-public:
-  typedef std::vector<llvm::Value *> TyStrippedValuesObj;
-  typedef std::shared_ptr<TyStrippedValuesObj> TyStrippedValues;
-  TyStrippedValues strippedValues;
-
-  StripPointerCastsArgs();
-};
-// lib/Analysis/Loads.cpp : FindAvailableLoadedValueArgs
-struct FindAvailableLoadedValueArgs{
-public: 
-  typedef std::vector<std::pair<
-      llvmberry::StripPointerCastsArgs::TyStrippedValues, 
-      std::pair<llvm::StoreInst *, std::string> > > TyOrthogonalStoresObj;
-  typedef llvmberry::StripPointerCastsArgs::TyStrippedValuesObj TyPtrEqValuesObj;
-  typedef std::shared_ptr<TyOrthogonalStoresObj> TyOrthogonalStores;
-  typedef std::shared_ptr<TyPtrEqValuesObj> TyPtrEqValues;
-  TyOrthogonalStores orthogonalStores;
-  TyPtrEqValues ptr1EquivalentValues;
-  TyPtrEqValues ptr2EquivalentValues;
-  bool isLoadStore;
-  
-  FindAvailableLoadedValueArgs();
-};
-=======
   /* applyCommutativity(I, (A bop B), scope) : 
    *   Applies commutativity rule ((A bop B) \in P => P += (B bop A)) to the position I
    */
@@ -136,7 +75,32 @@
   // inserting nop
   void insertTgtNopAtSrcI(CoreHint &hints, llvm::Instruction *I);
   void insertSrcNopAtTgtI(CoreHint &hints, llvm::Instruction *I);
->>>>>>> 6925624f
+
+  // lib/IR/Value.cpp : Value::stripPointerCasts(), stripPointerCastsAndOffsets()
+  struct StripPointerCastsArgs{
+  public:
+    typedef std::vector<llvm::Value *> TyStrippedValuesObj;
+    typedef std::shared_ptr<TyStrippedValuesObj> TyStrippedValues;
+    TyStrippedValues strippedValues;
+
+    StripPointerCastsArgs();
+  };
+  // lib/Analysis/Loads.cpp : FindAvailableLoadedValueArgs
+  struct FindAvailableLoadedValueArgs{
+  public: 
+    typedef std::vector<std::pair<
+        llvmberry::StripPointerCastsArgs::TyStrippedValues, 
+        std::pair<llvm::StoreInst *, std::string> > > TyOrthogonalStoresObj;
+    typedef llvmberry::StripPointerCastsArgs::TyStrippedValuesObj TyPtrEqValuesObj;
+    typedef std::shared_ptr<TyOrthogonalStoresObj> TyOrthogonalStores;
+    typedef std::shared_ptr<TyPtrEqValuesObj> TyPtrEqValues;
+    TyOrthogonalStores orthogonalStores;
+    TyPtrEqValues ptr1EquivalentValues;
+    TyPtrEqValues ptr2EquivalentValues;
+    bool isLoadStore;
+    
+    FindAvailableLoadedValueArgs();
+  };
 }
 
 #endif