#ifndef DICTIONARY_H
#define DICTIONARY_H

#include "llvm/IR/Instructions.h"
#include "llvm/IR/BasicBlock.h"
#include "llvm/IR/Constants.h"
#include "llvm/IR/Dominators.h"
#include "llvm/Analysis/LoopInfo.h"
#include "llvm/LLVMBerry/Structure.h"
#include "llvm/LLVMBerry/Infrules.h"

#include <memory>
#include <tuple>

namespace llvmberry {

enum DictKeys {
  // Common
  ArgForStripPointerCasts,
  ArgForFindAvailableLoadedValue,
  ArgForIndices,
  // InstSimplify
  ArgForSimplifyAndInst,
  ArgForSimplifyOrInst,
  ArgForSimplifyShiftInst,
  ArgForSimplifyXorInst,
  // InstCombine
  ArgForVisitMul,
  ArgForFoldSelectOpOp,
  ArgForLoadLoadStore,
  ArgForSelectIcmpConst,
  ArgForVisitICmp,
  // Mem2Reg
  ArgForMem2Reg,
  // GVN
<<<<<<< HEAD
  ArgForGVNReplace,
  ArgForGVNPRE,
  // LICM
  ArgForHoistOrSinkCond
=======
  ArgForGVNReplace
>>>>>>> 0acfac47
};

/*
 * Using Traits
 * DictKeysTraits class defines which type to use for dictionary value
 * per each key type (in DictKeys)
 * If you define
 *   DEFINE_TRAITS(A, B)
 * then Dictionary will use B as a value type for the key A
 * (where A must be in DictKeys enum)
 */
#define DEFINE_TRAITS(KEYVAL, CLASSNAME)                                       \
  template <> struct DictKeysTraits<KEYVAL> { typedef CLASSNAME ty; }
template <DictKeys key> struct DictKeysTraits {
  // DictKeysTraits class has no member for arbitrary type
};

// Used in InstructionSimplify.cpp : SimplifyAndInst(), SimplifyOrInst(),
// SimplifyXorInst(), SimplifyShiftInst()
struct SimplifyInstArg {
public:
  SimplifyInstArg();
  void setHintGenFunc(std::string microoptName,
                      std::function<void(llvm::Instruction *)> hintGenFunc);
  void abort();
  void generateHint(llvm::Instruction *arg) const;
  bool isActivated() const;
  std::string getMicroOptName() const;
  bool isSwapped;

private:
  bool activated;
  bool aborted;
  llvm::Instruction *I;
  std::string microoptName;
  std::function<void(llvm::Instruction *)> hintGenFunc;
};
DEFINE_TRAITS(ArgForSimplifyAndInst, SimplifyInstArg);
DEFINE_TRAITS(ArgForSimplifyOrInst, SimplifyInstArg);
DEFINE_TRAITS(ArgForSimplifyXorInst, SimplifyInstArg);
DEFINE_TRAITS(ArgForSimplifyShiftInst, SimplifyInstArg);

// lib/IR/Value.cpp : Value::stripPointerCasts(), stripPointerCastsAndOffsets()
struct StripPointerCastsArg {
public:
  typedef std::vector<llvm::Value *> TyStrippedValuesObj;
  typedef std::shared_ptr<TyStrippedValuesObj> TyStrippedValues;
  TyStrippedValues strippedValues;

  StripPointerCastsArg();
};
DEFINE_TRAITS(ArgForStripPointerCasts, StripPointerCastsArg);

// lib/Analysis/Loads.cpp : FindAvailableLoadedValueArg
struct FindAvailableLoadedValueArg {
public:
  typedef std::vector<std::pair<
      llvmberry::StripPointerCastsArg::TyStrippedValues,
      std::pair<llvm::Instruction *, std::string>>> TyOrthogonalInsnsObj;
      // Note that there are two kinds of orthogonal instructions : 
      // store, and 'call'.

  typedef llvmberry::StripPointerCastsArg::TyStrippedValuesObj TyPtrEqValuesObj;
  typedef std::shared_ptr<TyOrthogonalInsnsObj> TyOrthogonalInsns;
  typedef std::shared_ptr<TyPtrEqValuesObj> TyPtrEqValues;
  TyOrthogonalInsns orthogonalInsns;
  TyPtrEqValues ptr1EquivalentValues;
  TyPtrEqValues ptr2EquivalentValues;
  bool isLoadStore;
  llvm::StoreInst *loadstoreStoreInst;

  FindAvailableLoadedValueArg();
};
DEFINE_TRAITS(ArgForFindAvailableLoadedValue, FindAvailableLoadedValueArg);

struct IndicesArg {
public:
  typedef std::map<const llvm::Instruction *, unsigned> TyInstrIndicesObj;
  typedef std::shared_ptr<TyInstrIndicesObj> TyInstrIndices;
  TyInstrIndices instrIndices;

  typedef std::map<std::string, unsigned> TyTermIndicesObj;
  typedef std::shared_ptr<TyTermIndicesObj> TyTermIndices;
  TyTermIndices termIndices;

  typedef std::tuple<llvm::BasicBlock*,
                     llvm::Instruction*,
                     unsigned> UseTuple;

  typedef std::map<llvm::Instruction*,
                   std::vector<UseTuple>> TyUseIndicesObj;
  typedef std::shared_ptr<TyUseIndicesObj> TyUseIndices;
  TyUseIndices useIndices;

  IndicesArg();
};
DEFINE_TRAITS(ArgForIndices, IndicesArg);

// lib/Transforms/Utils/PromoteMemoryToRegister.cpp : Mem2RegArg
struct Mem2RegArg {
public:
  struct StoreTriple {
    std::shared_ptr<TyValue> value;
    std::shared_ptr<TyExpr> expr;
    std::string op0;
  };

  typedef std::map<const llvm::Instruction *, StoreTriple> TyStoreItemObj;
  typedef std::shared_ptr<TyStoreItemObj> TyStoreItem;
  TyStoreItem storeItem;

  struct Tuple {
    std::vector<std::shared_ptr<TyPropagateLessdef>> lessdef;
    std::vector<std::shared_ptr<TyIntroGhost>> ghost;
    std::vector<std::shared_ptr<TyLessthanUndef>> lessUndef; 
  };

  typedef std::map<std::string, Tuple> TyMem2RegCmdObj;
  typedef std::shared_ptr<TyMem2RegCmdObj> TyMem2RegCmd;
  TyMem2RegCmd mem2regCmd;

  struct RenamePassTuple {
    std::shared_ptr<TyExpr> instrL;
    std::shared_ptr<TyExpr> instrR;
    std::shared_ptr<TyPosition> instrPos;
    std::string op0;
    std::string op1;
    llvm::BasicBlock* instrBB;
    bool check;
  };

  typedef std::map<unsigned, RenamePassTuple> TyRecentInstrObj;
  typedef std::shared_ptr<TyRecentInstrObj> TyRecentInstr;
  TyRecentInstr recentInstr;

  typedef std::vector<TyRecentInstrObj> TyInstrWorkListObj;
  typedef std::shared_ptr<TyInstrWorkListObj> TyInstrWorkList;
  TyInstrWorkList instrWorkList;

  typedef std::vector<std::shared_ptr<TyExpr>> TyReplaceObj;
  typedef std::shared_ptr<TyReplaceObj> TyReplace;
  TyReplace replaceItem;

  typedef std::vector<std::shared_ptr<TyExpr>> TyReplaceTObj;
  typedef std::shared_ptr<TyReplaceTObj> TyReplaceT;
  TyReplaceT replaceTag;
  
  Mem2RegArg();
};
DEFINE_TRAITS(ArgForMem2Reg, Mem2RegArg);

// lib/Transforms/InstCombine/InstCombineMulDivRem.cpp : visitMul
struct VisitMulArg {
public:
  bool needsTransitivity;
};
DEFINE_TRAITS(ArgForVisitMul, VisitMulArg);

// lib/Transforms/InstCombine/InstCombineSelect.cpp : FoldSelectOpOp
struct FoldSelectOpOpArg {
public:
  enum OperandCases { XY_XZ, YX_ZX, XY_ZX, YX_XZ };
  OperandCases the_case;
};
DEFINE_TRAITS(ArgForFoldSelectOpOp, FoldSelectOpOpArg);

// lib/Transforms/Instcombine/InstCombineCompares.cpp
struct VisitICmpArg {
public:
  VisitICmpArg();
  bool swapOps;
};
DEFINE_TRAITS(ArgForVisitICmp, VisitICmpArg);

// lib/Transform/InstCombine/InstCombineLoadStoreAlloca.cpp : visitLoadInst
struct LoadLoadStoreArg {
public:
  llvm::Instruction *v1_inst;
  llvm::Value *v1;
  llvm::Value *ptr1;
  llvm::Value *ptr1src;
  llvm::Value *ptr2;
  llvm::Value *ptr2src;
  std::shared_ptr<TyPosition> v2_org_position;
};
DEFINE_TRAITS(ArgForLoadLoadStore, LoadLoadStoreArg);

// lib/Transform/InstCombine/InstCombineSelect.cpp : visitSelectInstWithICmp
struct SelectIcmpConstArg {
public:
  SelectIcmpConstArg();
  bool activated;
  bool isGtToLt;
  bool isUnsigned;
  bool selectCommutative;
  llvm::SelectInst *Z;
  llvm::ICmpInst *Y;
  llvm::Value *X;
  llvm::ConstantInt *C, *Cprime;
  std::shared_ptr<TyPosition> Y_org_pos;
};

DEFINE_TRAITS(ArgForSelectIcmpConst, SelectIcmpConstArg);

// lib/Transforms/Scalar/GVN.cpp : processInstruction, findLeader
struct GVNReplaceArg {
public:
  GVNReplaceArg();
  bool isGVNReplace;
  boost::any GVNptr;
  boost::any VNptr;
};
DEFINE_TRAITS(ArgForGVNReplace, GVNReplaceArg);

<<<<<<< HEAD
// lib/Transforms/Scalar/GVN.cpp : to check whether perFormScalaPRE is from
// processNonLocalLoad
struct GVNPREArg {
  bool isFromNonLocalLoad;
  std::map<const llvm::BasicBlock *, const llvm::BasicBlock *> prevLeaderBBs;
};
DEFINE_TRAITS(ArgForGVNPRE, GVNPREArg);

// lib/Transforms/Scalar/LICM.cpp : to record whether sinking of hoisting
// an instruction can be validated
struct LICMHoistOrSinkCond {
public:
  LICMHoistOrSinkCond();
  bool useAA;
  const llvm::Loop *CurLoop;
};
DEFINE_TRAITS(ArgForHoistOrSinkCond, LICMHoistOrSinkCond);

=======
>>>>>>> 0acfac47
class Dictionary {
private:
  std::map<DictKeys, boost::any> data;

public:
  template <DictKeys key> bool exists() {
    return data.find(key) != data.end();
  }

  template <DictKeys key> void assertExists() {
    assert(data.find(key) != data.end() &&
           "Dictionary does not contain the key.");
  }

  template <DictKeys key>
  std::shared_ptr<typename DictKeysTraits<key>::ty> get() {
    assertExists<key>();
    std::shared_ptr<typename DictKeysTraits<key>::ty> ptr =
        boost::any_cast<std::shared_ptr<typename DictKeysTraits<key>::ty>>(
            data[key]);
    return ptr;
  }

  template <DictKeys key>
  std::shared_ptr<typename DictKeysTraits<key>::ty> create() {
    auto ptr = std::shared_ptr<typename DictKeysTraits<key>::ty>(
        new typename DictKeysTraits<key>::ty());
    data[key] = ptr;
    return ptr;
  }

  template <DictKeys key>
  void set(std::shared_ptr<typename DictKeysTraits<key>::ty> &t) {
    data[key] = t;
  }

  template <DictKeys key> void erase() {
    assertExists<key>();
    data.erase(key);
  }
};

// PassDictionary: a dictionary shared throughout a pass

class PassDictionary : public Dictionary {
private:
  static PassDictionary *_Instance;

public:
  static void Create();
  static PassDictionary &GetInstance();
  static void Destroy();
};
}

#endif<|MERGE_RESOLUTION|>--- conflicted
+++ resolved
@@ -33,14 +33,9 @@
   // Mem2Reg
   ArgForMem2Reg,
   // GVN
-<<<<<<< HEAD
   ArgForGVNReplace,
-  ArgForGVNPRE,
   // LICM
   ArgForHoistOrSinkCond
-=======
-  ArgForGVNReplace
->>>>>>> 0acfac47
 };
 
 /*
@@ -255,15 +250,6 @@
 };
 DEFINE_TRAITS(ArgForGVNReplace, GVNReplaceArg);
 
-<<<<<<< HEAD
-// lib/Transforms/Scalar/GVN.cpp : to check whether perFormScalaPRE is from
-// processNonLocalLoad
-struct GVNPREArg {
-  bool isFromNonLocalLoad;
-  std::map<const llvm::BasicBlock *, const llvm::BasicBlock *> prevLeaderBBs;
-};
-DEFINE_TRAITS(ArgForGVNPRE, GVNPREArg);
-
 // lib/Transforms/Scalar/LICM.cpp : to record whether sinking of hoisting
 // an instruction can be validated
 struct LICMHoistOrSinkCond {
@@ -274,8 +260,6 @@
 };
 DEFINE_TRAITS(ArgForHoistOrSinkCond, LICMHoistOrSinkCond);
 
-=======
->>>>>>> 0acfac47
 class Dictionary {
 private:
   std::map<DictKeys, boost::any> data;
